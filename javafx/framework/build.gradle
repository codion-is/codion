plugins {
    id 'org.openjfx.javafxplugin' version '0.0.14'
}

dependencies {
    api project(":codion-common-core")
    api project(":codion-common-db")
    api project(":codion-common-model")

    api project(":codion-framework-domain")
    api project(":codion-framework-db-core")
    api project(":codion-framework-model")

<<<<<<< HEAD
    testImplementation project(':codion-framework-domain-test')
    testImplementation project(':codion-framework-model-test')
=======
    testImplementation project(":codion-framework-db-local")
    testImplementation project(":codion-framework-model-test")
>>>>>>> e6dc6e92

    implementation(libs.json)

    implementation(libs.slf4j.api)

    testImplementation "org.testfx:testfx-core:4.0.16-alpha"
    testImplementation "org.testfx:testfx-junit5:4.0.16-alpha"

    testRuntimeOnly project(":codion-dbms-h2database")
    testRuntimeOnly(libs.h2)
}

javafx {
    version = '18'
    modules = ['javafx.base', 'javafx.graphics', 'javafx.controls', 'javafx.swing']
}

compileTestJava {
    options.compilerArgs = [
            '--add-modules', 'is.codion.framework.domain.test,is.codion.framework.model.test,is.codion.framework.db.local',
            '--add-reads', "is.codion.javafx.framework=is.codion.framework.domain.test,is.codion.framework.model.test,is.codion.framework.db.local"
    ]
}

test {
    jvmArgs = [
            '--add-modules', 'is.codion.framework.domain.test,is.codion.framework.model.test,is.codion.framework.db.local',
            '--add-reads', "is.codion.javafx.framework=is.codion.framework.domain.test,is.codion.framework.model.test,is.codion.framework.db.local"
    ]
}<|MERGE_RESOLUTION|>--- conflicted
+++ resolved
@@ -11,13 +11,8 @@
     api project(":codion-framework-db-core")
     api project(":codion-framework-model")
 
-<<<<<<< HEAD
-    testImplementation project(':codion-framework-domain-test')
-    testImplementation project(':codion-framework-model-test')
-=======
     testImplementation project(":codion-framework-db-local")
     testImplementation project(":codion-framework-model-test")
->>>>>>> e6dc6e92
 
     implementation(libs.json)
 
