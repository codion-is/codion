dependencies {
    api project(':jminor-common-core')
    api project(':jminor-common-db')
    api project(':jminor-common-model')

    api project(':jminor-framework-db-core')
    api project(':jminor-framework-model')

    testImplementation project(':jminor-framework-db-local')
    testImplementation project(path: ':jminor-framework-model', configuration: 'testArtifact')

    compile 'org.openjfx:javafx-base:11:linux'
    compile 'org.openjfx:javafx-graphics:11:linux'
    compile 'org.openjfx:javafx-controls:11:linux'
    compile 'org.openjfx:javafx-swing:11:linux'

    implementation "org.json:json:${jsonVersion}"

    testCompile 'org.testfx:testfx-core:4.0.15-alpha'
    testCompile "org.testfx:testfx-junit5:4.0.15-alpha"
<<<<<<< HEAD
    testRuntime "com.h2database:h2:${h2Version}"
}

compileTestJava {
    doFirst {
        options.compilerArgs.add('--patch-module')
        options.compilerArgs.add("org.jminor.framework.model=${projectDir}/../framework/model/build/libs/jminor-framework-model-${version}-tests.jar")
    }
}

test {
    doFirst {
        jvmArgs = [ 
            '--patch-module', "org.jminor.framework.model=${projectDir}/../framework/model/build/libs/jminor-framework-model-${version}-tests.jar", 
        ]
    }
=======

    testRuntimeOnly project(':jminor-dbms-h2')
    testRuntimeOnly "com.h2database:h2:${h2Version}"
>>>>>>> 55baa491
}<|MERGE_RESOLUTION|>--- conflicted
+++ resolved
@@ -18,8 +18,9 @@
 
     testCompile 'org.testfx:testfx-core:4.0.15-alpha'
     testCompile "org.testfx:testfx-junit5:4.0.15-alpha"
-<<<<<<< HEAD
-    testRuntime "com.h2database:h2:${h2Version}"
+
+    testRuntimeOnly project(':jminor-dbms-h2')
+    testRuntimeOnly "com.h2database:h2:${h2Version}"
 }
 
 compileTestJava {
@@ -35,9 +36,4 @@
             '--patch-module', "org.jminor.framework.model=${projectDir}/../framework/model/build/libs/jminor-framework-model-${version}-tests.jar", 
         ]
     }
-=======
-
-    testRuntimeOnly project(':jminor-dbms-h2')
-    testRuntimeOnly "com.h2database:h2:${h2Version}"
->>>>>>> 55baa491
 }