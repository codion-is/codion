= Quickstart

== Rich client
JMinor is primarily a Swing based framework, the Swing client is mature and stable while the JavaFX client is quite rudimentary and still in the 'proof-of-concept' stage. This artifact pulls in all required framework dependencies.

[cols="1,4"]
|===
|Client|Artifact

|Swing|org.jminor.jdk11:jminor-swing-framework.ui:{jminor-version}
|JavaFX|org.jminor.jdk11:jminor-javafx-framework:{jminor-version}
|===

== Database connectivity
A JMinor client has three ways of connecting to a database, directly via a local JDBC connection or remotely via RMI or HTTP using the JMinor remote server.

[cols="1,4"]
|===
|DB Connection|Artifact

|Local|org.jminor.jdk11:jminor-framework-db-local:{jminor-version}
|RMI|org.jminor.jdk11:jminor-framework-db-remote:{jminor-version}
|HTTP|org.jminor.jdk11:jminor-framework-db-http:{jminor-version}
|===

== DBMS
When connecting to the database with a local JDBC connection the DBMS module for the underlying database must be on the classpath. Note that these artifacts do not depend on the JDBC drivers, so those must be added separately.

The most used and tested DBMS modules are:

1. Oracle
2. H2 Database
3. Postgresql

[cols="1,4"]
|===
|DBMS|Artifact

|Derby|org.jminor.jdk11:jminor-dbms-derby:{jminor-version}
|H2 Database|org.jminor.jdk11:jminor-dbms-h2database:{jminor-version}
|HSQL|org.jminor.jdk11:jminor-dbms-hsql:{jminor-version}
|MySQL|org.jminor.jdk11:jminor-dbms-mysql:{jminor-version}
|Oracle|org.jminor.jdk11:jminor-dbms-oracle:{jminor-version}
|Postgresql|org.jminor.jdk11:jminor-dbms-postgresql:{jminor-version}
|SQLite|org.jminor.jdk11:jminor-dbms-sqlite:{jminor-version}
|SQL Server|org.jminor.jdk11:jminor-dbms-sqlserver:{jminor-version}
|===

== Logging
JMinor uses SLF4J throughout so all you need to do is add a SLF4J bridge for your logging framework of choice to the classpath. If you use Logback or Log4J you can use one of the logging-proxy plugins below which will pull in the required dependencies and provide a main-menu action in the client for setting the logging level.

[cols="1,4"]
|===
|Logging|Artifact

|Logback|org.jminor.jdk11:jminor-plugin-logback-proxy:{jminor-version}
|Log4j|org.jminor.jdk11:jminor-plugin-log4j-proxy:{jminor-version}
|===

== Gradle
[source,groovy]
----
dependencies {
    //Swing client UI module
<<<<<<< HEAD
    compile 'org.jminor.jdk11:jminor-swing-framework-ui:0.12.5-SNAPSHOT'
=======
    implementation 'org.jminor.jdk8:jminor-swing-framework-ui:0.12.5-SNAPSHOT'
>>>>>>> e228bbf8

    //JSON for persisting client preferences
    runtime 'org.jminor.jdk11:jminor-plugin-json:0.12.5-SNAPSHOT'
    //Local JDBC connection module
    runtime 'org.jminor.jdk11:jminor-framework-db-local:0.12.5-SNAPSHOT'
    //H2 DBMS module
    runtime 'org.jminor.jdk11:jminor-dbms-h2database:0.12.5-SNAPSHOT'
    //H2 JDBC driver
    runtime 'com.h2database:h2:1.4.199'
    //Logging with Logback
    runtime 'org.jminor.jdk11:jminor-plugin-logback-proxy:0.12.5-SNAPSHOT'

    //Domain model unit testing module
<<<<<<< HEAD
    testCompile 'org.jminor.jdk11:jminor-framework-domain-test:0.12.5-SNAPSHOT'
    //JUnit
    testCompile 'org.junit.jupiter:junit-jupiter-api:5.5.1'
=======
    testImplementation 'org.jminor.jdk8:jminor-framework-domain-test:0.12.5-SNAPSHOT'
    //JUnit 5
    testImplementation 'org.junit.jupiter:junit-jupiter-api:5.5.1'
>>>>>>> e228bbf8
    testRuntime 'org.junit.jupiter:junit-jupiter-engine:5.5.1'
}
----<|MERGE_RESOLUTION|>--- conflicted
+++ resolved
@@ -62,11 +62,7 @@
 ----
 dependencies {
     //Swing client UI module
-<<<<<<< HEAD
-    compile 'org.jminor.jdk11:jminor-swing-framework-ui:0.12.5-SNAPSHOT'
-=======
-    implementation 'org.jminor.jdk8:jminor-swing-framework-ui:0.12.5-SNAPSHOT'
->>>>>>> e228bbf8
+    implementation 'org.jminor.jdk11:jminor-swing-framework-ui:0.12.5-SNAPSHOT'
 
     //JSON for persisting client preferences
     runtime 'org.jminor.jdk11:jminor-plugin-json:0.12.5-SNAPSHOT'
@@ -80,15 +76,9 @@
     runtime 'org.jminor.jdk11:jminor-plugin-logback-proxy:0.12.5-SNAPSHOT'
 
     //Domain model unit testing module
-<<<<<<< HEAD
-    testCompile 'org.jminor.jdk11:jminor-framework-domain-test:0.12.5-SNAPSHOT'
+    testImplementation 'org.jminor.jdk11:jminor-framework-domain-test:0.12.5-SNAPSHOT'
     //JUnit
     testCompile 'org.junit.jupiter:junit-jupiter-api:5.5.1'
-=======
-    testImplementation 'org.jminor.jdk8:jminor-framework-domain-test:0.12.5-SNAPSHOT'
-    //JUnit 5
-    testImplementation 'org.junit.jupiter:junit-jupiter-api:5.5.1'
->>>>>>> e228bbf8
     testRuntime 'org.junit.jupiter:junit-jupiter-engine:5.5.1'
 }
 ----