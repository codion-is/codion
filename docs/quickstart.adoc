= Quickstart

== Rich client
JMinor is primarily a Swing based framework, the Swing client is mature and stable while the JavaFX client is quite rudimentary and still in the 'proof-of-concept' stage. This artifact pulls in all required framework dependencies.

[cols="1,4"]
|===
|Client|Artifact

|Swing|org.jminor.jdk11:jminor-swing-framework.ui:{jminor-version}
|JavaFX|org.jminor.jdk11:jminor-javafx-framework:{jminor-version}
|===

== Database connectivity
A JMinor client has three ways of connecting to a database, directly via a local JDBC connection or remotely via RMI or HTTP using the JMinor remote server.

[cols="1,4"]
|===
|DB Connection|Artifact

|Local|org.jminor.jdk11:jminor-framework-db-local:{jminor-version}
|RMI|org.jminor.jdk11:jminor-framework-db-remote:{jminor-version}
|HTTP|org.jminor.jdk11:jminor-framework-db-http:{jminor-version}
|===

== DBMS
When connecting to the database with a local JDBC connection the DBMS module for the underlying database must be on the classpath. Note that these artifacts do not depend on the JDBC drivers, so those must be added separately.

The most used and tested DBMS modules are:

1. Oracle
2. H2 Database
3. Postgresql

[cols="1,4"]
|===
|DBMS|Artifact

|Derby|org.jminor.jdk11:jminor-dbms-derby:{jminor-version}
|H2 Database|org.jminor.jdk11:jminor-dbms-h2database:{jminor-version}
|HSQL|org.jminor.jdk11:jminor-dbms-hsql:{jminor-version}
|MySQL|org.jminor.jdk11:jminor-dbms-mysql:{jminor-version}
|Oracle|org.jminor.jdk11:jminor-dbms-oracle:{jminor-version}
|Postgresql|org.jminor.jdk11:jminor-dbms-postgresql:{jminor-version}
|SQLite|org.jminor.jdk11:jminor-dbms-sqlite:{jminor-version}
|SQL Server|org.jminor.jdk11:jminor-dbms-sqlserver:{jminor-version}
|===

== Logging
JMinor uses SLF4J throughout so all you need to do is add a SLF4J bridge for your logging framework of choice to the classpath. If you use Logback or Log4J you can use one of the logging-proxy plugins below which will pull in the required dependencies and provide a main-menu action in the client for setting the logging level.

[cols="1,4"]
|===
|Logging|Artifact

<<<<<<< HEAD
|Logback|org.jminor.jdk11:jminor-plugin-logback-proxy:{jminor-version}
|Log4j|org.jminor.jdk11:jminor-plugin-log4j-proxy:{jminor-version}
=======
|Logback|org.jminor.jdk8:jminor-plugin-logback-proxy:{jminor-version}
|Log4j|org.jminor.jdk8:jminor-plugin-log4j-proxy:{jminor-version}
|Java Util Logging|org.jminor.jdk8:jminor-plugin-jul-proxy:{jminor-version}
>>>>>>> 533e34e6
|===

== Gradle
[source,groovy,subs=attributes]
----
dependencies {
    //Swing client UI module
<<<<<<< HEAD
    implementation 'org.jminor.jdk11:jminor-swing-framework-ui:0.12.5-SNAPSHOT'

    //JSON for persisting client preferences
    runtime 'org.jminor.jdk11:jminor-plugin-json:0.12.5-SNAPSHOT'
    //Local JDBC connection module
    runtime 'org.jminor.jdk11:jminor-framework-db-local:0.12.5-SNAPSHOT'
    //H2 DBMS module
    runtime 'org.jminor.jdk11:jminor-dbms-h2database:0.12.5-SNAPSHOT'
    //H2 JDBC driver
    runtime 'com.h2database:h2:1.4.199'
    //Logging with Logback
    runtime 'org.jminor.jdk11:jminor-plugin-logback-proxy:0.12.5-SNAPSHOT'

    //Domain model unit testing module
    testImplementation 'org.jminor.jdk11:jminor-framework-domain-test:0.12.5-SNAPSHOT'
    //JUnit
    testCompile 'org.junit.jupiter:junit-jupiter-api:5.5.1'
    testRuntime 'org.junit.jupiter:junit-jupiter-engine:5.5.1'
=======
    implementation 'org.jminor.jdk8:jminor-swing-framework-ui:{jminor-version}'

    //JSON for persisting client preferences
    runtime 'org.jminor.jdk8:jminor-plugin-json:{jminor-version}'
    //Local JDBC connection module
    runtime 'org.jminor.jdk8:jminor-framework-db-local:{jminor-version}'
    //H2 DBMS module
    runtime 'org.jminor.jdk8:jminor-dbms-h2database:{jminor-version}'
    //H2 JDBC driver
    runtime 'com.h2database:h2:1.4.199'
    //Logging with Logback
    runtime 'org.jminor.jdk8:jminor-plugin-logback-proxy:{jminor-version}'

    //Domain model unit testing module
    testImplementation 'org.jminor.jdk8:jminor-framework-domain-test:{jminor-version}'
    //JUnit 5
    testImplementation 'org.junit.jupiter:junit-jupiter-api:5.6.0'
    testRuntime 'org.junit.jupiter:junit-jupiter-engine:5.6.0'
>>>>>>> 533e34e6
}
----<|MERGE_RESOLUTION|>--- conflicted
+++ resolved
@@ -53,14 +53,9 @@
 |===
 |Logging|Artifact
 
-<<<<<<< HEAD
 |Logback|org.jminor.jdk11:jminor-plugin-logback-proxy:{jminor-version}
 |Log4j|org.jminor.jdk11:jminor-plugin-log4j-proxy:{jminor-version}
-=======
-|Logback|org.jminor.jdk8:jminor-plugin-logback-proxy:{jminor-version}
-|Log4j|org.jminor.jdk8:jminor-plugin-log4j-proxy:{jminor-version}
-|Java Util Logging|org.jminor.jdk8:jminor-plugin-jul-proxy:{jminor-version}
->>>>>>> 533e34e6
+|Java Util Logging|org.jminor.jdk11:jminor-plugin-jul-proxy:{jminor-version}
 |===
 
 == Gradle
@@ -68,44 +63,23 @@
 ----
 dependencies {
     //Swing client UI module
-<<<<<<< HEAD
-    implementation 'org.jminor.jdk11:jminor-swing-framework-ui:0.12.5-SNAPSHOT'
+    implementation 'org.jminor.jdk11:jminor-swing-framework-ui:{jminor-version}'
 
     //JSON for persisting client preferences
-    runtime 'org.jminor.jdk11:jminor-plugin-json:0.12.5-SNAPSHOT'
+    runtime 'org.jminor.jdk11:jminor-plugin-json:{jminor-version}'
     //Local JDBC connection module
-    runtime 'org.jminor.jdk11:jminor-framework-db-local:0.12.5-SNAPSHOT'
+    runtime 'org.jminor.jdk11:jminor-framework-db-local:{jminor-version}'
     //H2 DBMS module
-    runtime 'org.jminor.jdk11:jminor-dbms-h2database:0.12.5-SNAPSHOT'
+    runtime 'org.jminor.jdk11:jminor-dbms-h2database:{jminor-version}'
     //H2 JDBC driver
-    runtime 'com.h2database:h2:1.4.199'
+    runtime 'com.h2database:h2:1.4.200'
     //Logging with Logback
-    runtime 'org.jminor.jdk11:jminor-plugin-logback-proxy:0.12.5-SNAPSHOT'
+    runtime 'org.jminor.jdk11:jminor-plugin-logback-proxy:{jminor-version}'
 
     //Domain model unit testing module
-    testImplementation 'org.jminor.jdk11:jminor-framework-domain-test:0.12.5-SNAPSHOT'
-    //JUnit
-    testCompile 'org.junit.jupiter:junit-jupiter-api:5.5.1'
-    testRuntime 'org.junit.jupiter:junit-jupiter-engine:5.5.1'
-=======
-    implementation 'org.jminor.jdk8:jminor-swing-framework-ui:{jminor-version}'
-
-    //JSON for persisting client preferences
-    runtime 'org.jminor.jdk8:jminor-plugin-json:{jminor-version}'
-    //Local JDBC connection module
-    runtime 'org.jminor.jdk8:jminor-framework-db-local:{jminor-version}'
-    //H2 DBMS module
-    runtime 'org.jminor.jdk8:jminor-dbms-h2database:{jminor-version}'
-    //H2 JDBC driver
-    runtime 'com.h2database:h2:1.4.199'
-    //Logging with Logback
-    runtime 'org.jminor.jdk8:jminor-plugin-logback-proxy:{jminor-version}'
-
-    //Domain model unit testing module
-    testImplementation 'org.jminor.jdk8:jminor-framework-domain-test:{jminor-version}'
+    testImplementation 'org.jminor.jdk11:jminor-framework-domain-test:{jminor-version}'
     //JUnit 5
     testImplementation 'org.junit.jupiter:junit-jupiter-api:5.6.0'
     testRuntime 'org.junit.jupiter:junit-jupiter-engine:5.6.0'
->>>>>>> 533e34e6
 }
 ----