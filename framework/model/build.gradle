dependencies {
    api project(':jminor-common-core')
    api project(':jminor-common-db')
    api project(':jminor-common-model')

    api project(':jminor-framework-domain')
    api project(':jminor-framework-db-core')

    testImplementation project(':jminor-framework-db-local')
    testImplementation project(':jminor-framework-model-test')

    implementation "org.slf4j:slf4j-api:${slf4jApiVersion}"

    runtimeOnly "org.json:json:${jsonVersion}"

    testRuntimeOnly project(':jminor-dbms-h2database')
    testRuntimeOnly "com.h2database:h2:${h2Version}"
<<<<<<< HEAD
}

ext {
    testAddModules = ['java.sql,org.jminor.framework.db.local']
    testAddReads = ['org.jminor.framework.model': 'java.sql,org.jminor.framework.db.local']
}

compileTestJava {
    moduleOptions {
        addModules = testAddModules
        addReads = testAddReads
    }
}

test {
    moduleOptions {
        addModules = testAddModules
        addReads = testAddReads
    }
}

//base unit test classes that implementation modules (swing/fx) can depend on
task testJar(type: Jar, dependsOn: testClasses) {
    group 'build'
    archiveClassifier = 'tests'
    from sourceSets.test.output
    include('org/jminor/framework/model/tests/**')
    manifest {
        attributes(
                "Specification-Title": project.name,
                "Specification-Version": project.version,
                "Specification-Vendor": "JMinor",
                "Implementation-Title": project.name,
                "Implementation-Version": project.version,
                "Implementation-Vendor": "JMinor",
                "Implementation-Vendor-Id": "org.jminor",
                "Implementation-URL": "https://jminor.org",
                "Automatic-Module-Name": moduleName,
                "Build-Jdk": org.gradle.internal.jvm.Jvm.current(),
                "Built-By": System.getProperty("user.name")/*,
                "Build-Time": new Date().format("yyyy-MM-dd'T'HH:mm:ssZ")*/)
    }
}
configurations {
    testArtifact.extendsFrom testRuntime
}
artifacts {
    testArtifact testJar
}
publishing {
    publications {
        mavenJava(MavenPublication) {
            artifact testJar
        }
    }
=======
>>>>>>> 76e6f3b5
}<|MERGE_RESOLUTION|>--- conflicted
+++ resolved
@@ -15,7 +15,6 @@
 
     testRuntimeOnly project(':jminor-dbms-h2database')
     testRuntimeOnly "com.h2database:h2:${h2Version}"
-<<<<<<< HEAD
 }
 
 ext {
@@ -35,42 +34,4 @@
         addModules = testAddModules
         addReads = testAddReads
     }
-}
-
-//base unit test classes that implementation modules (swing/fx) can depend on
-task testJar(type: Jar, dependsOn: testClasses) {
-    group 'build'
-    archiveClassifier = 'tests'
-    from sourceSets.test.output
-    include('org/jminor/framework/model/tests/**')
-    manifest {
-        attributes(
-                "Specification-Title": project.name,
-                "Specification-Version": project.version,
-                "Specification-Vendor": "JMinor",
-                "Implementation-Title": project.name,
-                "Implementation-Version": project.version,
-                "Implementation-Vendor": "JMinor",
-                "Implementation-Vendor-Id": "org.jminor",
-                "Implementation-URL": "https://jminor.org",
-                "Automatic-Module-Name": moduleName,
-                "Build-Jdk": org.gradle.internal.jvm.Jvm.current(),
-                "Built-By": System.getProperty("user.name")/*,
-                "Build-Time": new Date().format("yyyy-MM-dd'T'HH:mm:ssZ")*/)
-    }
-}
-configurations {
-    testArtifact.extendsFrom testRuntime
-}
-artifacts {
-    testArtifact testJar
-}
-publishing {
-    publications {
-        mavenJava(MavenPublication) {
-            artifact testJar
-        }
-    }
-=======
->>>>>>> 76e6f3b5
 }