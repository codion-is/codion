/*
 * This file is part of Codion.
 *
 * Codion is free software: you can redistribute it and/or modify
 * it under the terms of the GNU General Public License as published by
 * the Free Software Foundation, either version 3 of the License, or
 * (at your option) any later version.
 *
 * Codion is distributed in the hope that it will be useful,
 * but WITHOUT ANY WARRANTY; without even the implied warranty of
 * MERCHANTABILITY or FITNESS FOR A PARTICULAR PURPOSE.  See the
 * GNU General Public License for more details.
 *
 * You should have received a copy of the GNU General Public License
 * along with Codion.  If not, see <https://www.gnu.org/licenses/>.
 *
 * Copyright (c) 2009 - 2025, Björn Darri Sigurðsson.
 */
package is.codion.framework.model;

import is.codion.common.db.exception.DatabaseException;
import is.codion.common.event.Event;
import is.codion.common.observable.Observer;
import is.codion.common.state.State;
import is.codion.framework.db.EntityConnection;
import is.codion.framework.db.EntityConnectionProvider;
import is.codion.framework.domain.entity.Entities;
import is.codion.framework.domain.entity.Entity;
import is.codion.framework.domain.entity.EntityDefinition;
import is.codion.framework.domain.entity.EntityType;
import is.codion.framework.domain.entity.attribute.Attribute;
import is.codion.framework.domain.entity.attribute.Column;
import is.codion.framework.domain.entity.attribute.ForeignKey;

import org.jspecify.annotations.Nullable;
import org.slf4j.Logger;
import org.slf4j.LoggerFactory;

import java.util.ArrayList;
import java.util.Collection;
import java.util.HashMap;
import java.util.LinkedHashMap;
import java.util.List;
import java.util.ListIterator;
import java.util.Map;
import java.util.concurrent.ConcurrentHashMap;
import java.util.function.Consumer;

import static is.codion.framework.domain.entity.Entity.groupByType;
import static is.codion.framework.model.EntityEditModel.editEvents;
import static java.util.Collections.*;
import static java.util.Objects.requireNonNull;
import static java.util.stream.Collectors.groupingBy;
import static java.util.stream.Collectors.toMap;

/**
 * A default {@link EntityEditModel} implementation
 */
public abstract class AbstractEntityEditModel implements EntityEditModel {

	private static final Logger LOG = LoggerFactory.getLogger(AbstractEntityEditModel.class);

	static final EditEvents EDIT_EVENTS = new DefaultEditEvents();

	private final EntityDefinition entityDefinition;
	private final EntityConnectionProvider connectionProvider;
	private final DefaultEntityEditor editor;
	private final Map<ForeignKey, EntitySearchModel> searchModels = new HashMap<>();

	//we keep references to these listeners, since they will only be referenced via a WeakReference elsewhere
	private final Consumer<Collection<Entity>> insertListener = new InsertListener();
	private final Consumer<Map<Entity, Entity>> updateListener = new UpdateListener();
	private final Consumer<Collection<Entity>> deleteListener = new DeleteListener();

	private final Events events;
	private final States states;

	/**
	 * Instantiates a new {@link AbstractEntityEditModel} based on the given entity type.
	 * @param entityType the type of the entity to base this {@link AbstractEntityEditModel} on
	 * @param connectionProvider the {@link EntityConnectionProvider} instance
	 */
	protected AbstractEntityEditModel(EntityType entityType, EntityConnectionProvider connectionProvider) {
		this.entityDefinition = requireNonNull(connectionProvider).entities().definition(requireNonNull(entityType));
		this.connectionProvider = connectionProvider;
		this.editor = new DefaultEntityEditor(entityDefinition);
		this.states = new States(entityDefinition.readOnly());
		this.events = new Events();
		addEditListeners();
	}

	@Override
	public final Entities entities() {
		return connectionProvider.entities();
	}

	@Override
	public final EntityDefinition entityDefinition() {
		return entityDefinition;
	}

	@Override
	public final String toString() {
		return getClass() + ", " + entityType();
	}

	@Override
	public final State postEditEvents() {
		return states.postEditEvents;
	}

	@Override
	public final State readOnly() {
		return states.readOnly;
	}

	@Override
	public final State insertEnabled() {
		return states.insertEnabled;
	}

	@Override
	public final State updateEnabled() {
		return states.updateEnabled;
	}

	@Override
	public final State updateMultipleEnabled() {
		return states.updateMultipleEnabled;
	}

	@Override
	public final State deleteEnabled() {
		return states.deleteEnabled;
	}

	@Override
	public final EntityType entityType() {
		return entityDefinition.type();
	}

	@Override
	public final EntityConnectionProvider connectionProvider() {
		return connectionProvider;
	}

	@Override
	public final EntityConnection connection() {
		return connectionProvider().connection();
	}

	@Override
	public final EntityEditor editor() {
		return editor;
	}

	@Override
	public final void refresh() {
		if (editor.exists().get()) {
			editor.set(connectionProvider.connection().select(editor.getOrThrow().originalPrimaryKey()));
		}
	}

	@Override
	public final Entity insert() {
		return createInsert().prepare().perform().handle().iterator().next();
	}

	@Override
	public final Collection<Entity> insert(Collection<Entity> entities) {
		return createInsert(entities).prepare().perform().handle();
	}

	@Override
	public final Entity update() {
		return createUpdate().prepare().perform().handle().iterator().next();
	}

	@Override
	public final Collection<Entity> update(Collection<Entity> entities) {
		return createUpdate(entities).prepare().perform().handle();
	}

	@Override
	public final Entity delete() {
		return createDelete().prepare().perform().handle().iterator().next();
	}

	@Override
	public final Collection<Entity> delete(Collection<Entity> entities) {
		return createDelete(entities).prepare().perform().handle();
	}

	@Override
	public final InsertEntities createInsert() {
		return new DefaultInsertEntities();
	}

	@Override
	public final InsertEntities createInsert(Collection<Entity> entities) {
		return new DefaultInsertEntities(entities);
	}

	@Override
	public final UpdateEntities createUpdate() {
		return new DefaultUpdateEntities();
	}

	@Override
	public final UpdateEntities createUpdate(Collection<Entity> entities) {
		return new DefaultUpdateEntities(entities);
	}

	@Override
	public final DeleteEntities createDelete() {
		return new DefaultDeleteEntities();
	}

	@Override
	public final DeleteEntities createDelete(Collection<Entity> entities) {
		return new DefaultDeleteEntities(entities);
	}

	@Override
	public EntitySearchModel createSearchModel(ForeignKey foreignKey) {
		entityDefinition().foreignKeys().definition(foreignKey);
		Collection<Column<String>> searchable = entities().definition(foreignKey.referencedType()).columns().searchable();
		if (searchable.isEmpty()) {
			throw new IllegalStateException("No searchable columns defined for entity: " + foreignKey.referencedType());
		}

		return EntitySearchModel.builder(foreignKey.referencedType(), connectionProvider())
						.singleSelection(true)
						.build();
	}

	@Override
	public final EntitySearchModel searchModel(ForeignKey foreignKey) {
		entityDefinition().foreignKeys().definition(foreignKey);
		synchronized (searchModels) {
			// can't use computeIfAbsent() here, since that prevents recursive initialization of interdepending combo
			// box models, createSearchModel() may for example call this function
			// see javadoc: must not attempt to update any other mappings of this map
			EntitySearchModel entitySearchModel = searchModels.get(foreignKey);
			if (entitySearchModel == null) {
				entitySearchModel = createSearchModel(foreignKey);
				configureSearchModel(foreignKey, entitySearchModel);
				searchModels.put(foreignKey, entitySearchModel);
			}

			return entitySearchModel;
		}
	}

	@Override
	public final Observer<Collection<Entity>> beforeInsert() {
		return events.beforeInsert.observer();
	}

	@Override
	public final Observer<Collection<Entity>> afterInsert() {
		return events.afterInsert.observer();
	}

	@Override
	public final Observer<Collection<Entity>> beforeUpdate() {
		return events.beforeUpdate.observer();
	}

	@Override
	public final Observer<Map<Entity, Entity>> afterUpdate() {
		return events.afterUpdate.observer();
	}

	@Override
	public final Observer<Collection<Entity>> beforeDelete() {
		return events.beforeDelete.observer();
	}

	@Override
	public final Observer<Collection<Entity>> afterDelete() {
		return events.afterDelete.observer();
	}

	@Override
	public final Observer<?> afterInsertUpdateOrDelete() {
		return events.afterInsertUpdateOrDelete.observer();
	}

	@Override
<<<<<<< HEAD
	public <T> void apply(Collection<Entity> entities, Attribute<T> attribute, T value) {
		requireNonNull(attribute);
		requireNonNull(entities).forEach(entity -> entity.put(attribute, value));
=======
	public <T> void apply(Collection<Entity> entities, Attribute<T> attribute, T newValue) {
		requireNonNull(attribute);
		requireNonNull(entities).forEach(entity -> entity.put(attribute, newValue));
>>>>>>> b401e23d
	}

	/**
	 * <p>Called when a {@link EntitySearchModel} is created in {@link #searchModel(ForeignKey)}.
	 * @param foreignKey the foreign key
	 * @param entitySearchModel the search model
	 */
	protected void configureSearchModel(ForeignKey foreignKey, EntitySearchModel entitySearchModel) {}

	/**
	 * Inserts the given entities into the database using the given connection
	 * @param entities the entities to insert
	 * @param connection the connection to use
	 * @return the inserted entities
	 * @throws DatabaseException in case of a database exception
	 */
	protected Collection<Entity> insert(Collection<Entity> entities, EntityConnection connection) {
		return requireNonNull(connection).insertSelect(entities);
	}

	/**
	 * Updates the given entities in the database using the given connection
	 * @param entities the entities to update
	 * @param connection the connection to use
	 * @return the updated entities
	 * @throws DatabaseException in case of a database exception
	 */
	protected Collection<Entity> update(Collection<Entity> entities, EntityConnection connection) {
		return requireNonNull(connection).updateSelect(entities);
	}

	/**
	 * Deletes the given entities from the database using the given connection
	 * @param entities the entities to delete
	 * @param connection the connection to use
	 * @throws DatabaseException in case of a database exception
	 */
	protected void delete(Collection<Entity> entities, EntityConnection connection) {
		requireNonNull(connection).delete(Entity.primaryKeys(entities));
	}

	/**
	 * <p>Called when entities of the type referenced by the given foreign key are inserted.
	 * @param foreignKey the foreign key
	 * @param entities the inserted entities
	 * @see EditEvents#inserted(EntityType)
	 */
	protected void inserted(ForeignKey foreignKey, Collection<Entity> entities) {}

	/**
	 * <p>Called when entities of the type referenced by the given foreign key have been updated.
	 * <p>For every field referencing the given foreign key values, replaces that foreign key instance with
	 * the corresponding value from {@code entities}
	 * @param foreignKey the foreign key
	 * @param entities the updated entities, mapped to their original primary key
	 * @see EditEvents#updated(EntityType)
	 */
	protected void updated(ForeignKey foreignKey, Map<Entity.Key, Entity> entities) {
		requireNonNull(foreignKey);
		requireNonNull(entities);
		Entity currentForeignKeyValue = editor.value(foreignKey).get();
		if (currentForeignKeyValue != null && entities.containsKey(currentForeignKeyValue.primaryKey())) {
			editor.value(foreignKey).clear();
			editor.value(foreignKey).set(entities.get(currentForeignKeyValue.primaryKey()));
		}
	}

	/**
	 * <p>Called when entities of the type referenced by the given foreign key are deleted.
	 * <p>Clears any foreign key values referencing the deleted entities.
	 * @param foreignKey the foreign key
	 * @param entities the deleted entities
	 * @see EditEvents#deleted(EntityType)
	 */
	protected void deleted(ForeignKey foreignKey, Collection<Entity> entities) {
		requireNonNull(foreignKey);
		requireNonNull(entities);
		Entity currentForeignKeyValue = editor.value(foreignKey).get();
		if (currentForeignKeyValue != null && entities.contains(currentForeignKeyValue)) {
			editor.value(foreignKey).clear();
		}
	}

	/**
	 * Notifies that insert is about to be performed
	 * @param entitiesToInsert the entities about to be inserted
	 * @see #beforeInsert()
	 */
	protected final void notifyBeforeInsert(Collection<Entity> entitiesToInsert) {
		events.beforeInsert.accept(requireNonNull(entitiesToInsert));
	}

	/**
	 * Notifies that insert has been performed
	 * @param insertedEntities the inserted entities
	 * @see #afterInsert()
	 */
	protected final void notifyAfterInsert(Collection<Entity> insertedEntities) {
		events.afterInsert.accept(requireNonNull(insertedEntities));
	}

	/**
	 * Notifies that update is about to be performed
	 * @param entitiesToUpdate the entities about to be updated
	 * @see #beforeUpdate()
	 */
	protected final void notifyBeforeUpdate(Collection<Entity> entitiesToUpdate) {
		events.beforeUpdate.accept(requireNonNull(entitiesToUpdate));
	}

	/**
	 * Notifies that update has been performed
	 * @param updatedEntities a map containing the updated entities, mapped to their state before the update
	 * @see #afterUpdate()
	 */
	protected final void notifyAfterUpdate(Map<Entity, Entity> updatedEntities) {
		events.afterUpdate.accept(requireNonNull(updatedEntities));
	}

	/**
	 * Notifies that delete is about to be performed
	 * @param entitiesToDelete the entities about to be deleted
	 * @see #beforeDelete()
	 */
	protected final void notifyBeforeDelete(Collection<Entity> entitiesToDelete) {
		events.beforeDelete.accept(requireNonNull(entitiesToDelete));
	}

	/**
	 * Notifies that delete has been performed
	 * @param deletedEntities the deleted entities
	 * @see #afterDelete()
	 */
	protected final void notifyAfterDelete(Collection<Entity> deletedEntities) {
		events.afterDelete.accept(requireNonNull(deletedEntities));
	}

	/**
	 * Maps the given entities and their updated counterparts, assumes a single copy of each entity in the given lists.
	 * @param entitiesBeforeUpdate the entities before update
	 * @param entitiesAfterUpdate the entities after update
	 * @return the updated entities mapped to their respective state before the update
	 */
	private static Map<Entity, Entity> originalEntityMap(Collection<Entity> entitiesBeforeUpdate,
																											 Collection<Entity> entitiesAfterUpdate) {
		List<Entity> entitiesAfterUpdateCopy = new ArrayList<>(entitiesAfterUpdate);
		Map<Entity, Entity> keyMap = new HashMap<>(entitiesBeforeUpdate.size());
		for (Entity entity : entitiesBeforeUpdate) {
			keyMap.put(entity.immutable(), findAndRemove(entity.primaryKey(), entitiesAfterUpdateCopy.listIterator()));
		}

		return unmodifiableMap(keyMap);
	}

	private static @Nullable Entity findAndRemove(Entity.Key primaryKey, ListIterator<Entity> iterator) {
		while (iterator.hasNext()) {
			Entity current = iterator.next();
			if (current.primaryKey().equals(primaryKey)) {
				iterator.remove();

				return current;
			}
		}

		return null;
	}

	private void addEditListeners() {
		entityDefinition.foreignKeys().get().stream()
						.map(ForeignKey::referencedType)
						.distinct()
						.forEach(entityType -> {
							editEvents().inserted(entityType).addWeakConsumer(insertListener);
							editEvents().updated(entityType).addWeakConsumer(updateListener);
							editEvents().deleted(entityType).addWeakConsumer(deleteListener);
						});
	}

	private final class DefaultInsertEntities implements InsertEntities {

		private final Collection<Entity> entities;
		private final boolean activeEntity;

		private DefaultInsertEntities() {
			this.entities = entityForInsert();
			this.activeEntity = true;
			states.verifyInsertEnabled();
			editor.validate(entities);
		}

		private DefaultInsertEntities(Collection<Entity> entities) {
			this.entities = unmodifiableCollection(new ArrayList<>(entities));
			this.activeEntity = false;
			states.verifyInsertEnabled();
			editor.validate(entities);
		}

		private Collection<Entity> entityForInsert() {
			Entity.Builder builder = editor.getOrThrow().copy().builder();
			if (entityDefinition.primaryKey().generated()) {
				builder.clearPrimaryKey();
			}

			return singleton(builder.build());
		}

		@Override
		public Task prepare() {
			notifyBeforeInsert(entities);

			return new InsertTask();
		}

		private final class InsertTask implements Task {

			@Override
			public Result perform() {
				LOG.debug("{} - insert {}", this, entities);
				Collection<Entity> inserted = unmodifiableCollection(insert(entities, connection()));
				if (!entities.isEmpty() && inserted.isEmpty()) {
					throw new DatabaseException("Insert did not return an entity, usually caused by a misconfigured key generator");
				}

				return new InsertResult(inserted);
			}
		}

		private final class InsertResult implements Result {

			private final Collection<Entity> insertedEntities;

			private InsertResult(Collection<Entity> insertedEntities) {
				this.insertedEntities = insertedEntities;
			}

			@Override
			public Collection<Entity> handle() {
				if (activeEntity) {
					editor.setOrDefaults(insertedEntities.iterator().next());
				}
				notifyAfterInsert(insertedEntities);

				return insertedEntities;
			}
		}
	}

	private final class DefaultUpdateEntities implements UpdateEntities {

		private final Collection<Entity> entities;

		private DefaultUpdateEntities() {
			entities = singleton(editor.getOrThrow().copy().mutable());
			states.verifyUpdateEnabled(entities.size());
			editor.validate(entities);
			verifyModified(entities);
		}

		private DefaultUpdateEntities(Collection<Entity> entities) {
			this.entities = unmodifiableCollection(new ArrayList<>(entities));
			states.verifyUpdateEnabled(entities.size());
			editor.validate(entities);
			verifyModified(entities);
		}

		@Override
		public Task prepare() {
			notifyBeforeUpdate(entities);

			return new UpdateTask();
		}

		private void verifyModified(Collection<Entity> entities) {
			for (Entity entity : entities) {
				if (!entity.modified()) {
					throw new IllegalStateException("Entity is not modified: " + entity);
				}
			}
		}

		private final class UpdateTask implements Task {

			@Override
			public Result perform() {
				LOG.debug("{} - update {}", this, entities);

				return new UpdateResult(update(entities, connection()));
			}
		}

		private final class UpdateResult implements Result {

			private final Collection<Entity> updatedEntities;

			private UpdateResult(Collection<Entity> updatedEntities) {
				this.updatedEntities = updatedEntities;
			}

			@Override
			public Collection<Entity> handle() {
				Entity entity = editor.get();
				updatedEntities.stream()
								.filter(updatedEntity -> updatedEntity.equals(entity))
								.findFirst()
								.ifPresent(editor::setOrDefaults);
				notifyAfterUpdate(originalEntityMap(entities, updatedEntities));

				return updatedEntities;
			}
		}
	}

	private final class DefaultDeleteEntities implements DeleteEntities {

		private final Collection<Entity> entities;
		private final boolean activeEntity;

		private DefaultDeleteEntities() {
			this.entities = singleton(activeEntity());
			this.activeEntity = true;
			states.verifyDeleteEnabled();
		}

		private DefaultDeleteEntities(Collection<Entity> entities) {
			this.entities = unmodifiableCollection(new ArrayList<>(entities));
			this.activeEntity = false;
			states.verifyDeleteEnabled();
		}

		@Override
		public Task prepare() {
			notifyBeforeDelete(entities);

			return new DeleteTask();
		}

		private Entity activeEntity() {
			Entity copy = editor.getOrThrow().copy().mutable();
			copy.revert();

			return copy;
		}

		private final class DeleteTask implements Task {

			@Override
			public Result perform() {
				LOG.debug("{} - delete {}", this, entities);
				delete(entities, connection());

				return new DeleteResult(entities);
			}
		}

		private final class DeleteResult implements Result {

			private final Collection<Entity> deletedEntities;

			private DeleteResult(Collection<Entity> deletedEntities) {
				this.deletedEntities = deletedEntities;
			}

			@Override
			public Collection<Entity> handle() {
				if (activeEntity) {
					editor.setOrDefaults(null);
				}
				notifyAfterDelete(deletedEntities);

				return deletedEntities;
			}
		}
	}

	private final class Events {

		private final Event<Collection<Entity>> beforeInsert = Event.event();
		private final Event<Collection<Entity>> afterInsert = Event.event();
		private final Event<Collection<Entity>> beforeUpdate = Event.event();
		private final Event<Map<Entity, Entity>> afterUpdate = Event.event();
		private final Event<Collection<Entity>> beforeDelete = Event.event();
		private final Event<Collection<Entity>> afterDelete = Event.event();
		private final Event<?> afterInsertUpdateOrDelete = Event.event();

		private Events() {
			afterInsert.addListener(afterInsertUpdateOrDelete);
			afterUpdate.addListener(afterInsertUpdateOrDelete);
			afterDelete.addListener(afterInsertUpdateOrDelete);
			afterInsert.addConsumer(this::notifyInserted);
			afterUpdate.addConsumer(this::notifyUpdated);
			afterDelete.addConsumer(this::notifyDeleted);
		}

		private void notifyInserted(Collection<Entity> insertedEntities) {
			if (states.postEditEvents.get()) {
				groupByType(insertedEntities).forEach((entityType, entities) ->
								editEvents().inserted(entityType).accept(entities));
			}
		}

		private void notifyUpdated(Map<Entity, Entity> updatedEntities) {
			if (states.postEditEvents.get()) {
				updatedEntities.entrySet()
								.stream()
								.collect(groupingBy(entry -> entry.getKey().type(), LinkedHashMap::new,
												toMap(Map.Entry::getKey, Map.Entry::getValue)))
								.forEach((entityType, entities) ->
												editEvents().updated(entityType).accept(entities));
			}
		}

		private void notifyDeleted(Collection<Entity> deletedEntities) {
			if (states.postEditEvents.get()) {
				groupByType(deletedEntities).forEach((entityType, entities) ->
								editEvents().deleted(entityType).accept(entities));
			}
		}
	}

	private static final class States {

		private final State readOnly;
		private final State insertEnabled = State.state(true);
		private final State updateEnabled = State.state(true);
		private final State updateMultipleEnabled = State.state(true);
		private final State deleteEnabled = State.state(true);
		private final State postEditEvents = State.state(POST_EDIT_EVENTS.getOrThrow());

		private States(boolean readOnly) {
			this.readOnly = State.state(readOnly);
		}

		private void verifyInsertEnabled() {
			if (readOnly.get() || !insertEnabled.get()) {
				throw new IllegalStateException("Edit model is readOnly or inserting is not enabled!");
			}
		}

		private void verifyUpdateEnabled(int entityCount) {
			if (readOnly.get() || !updateEnabled.get()) {
				throw new IllegalStateException("Edit model is readOnly or updating is not enabled!");
			}
			if (entityCount > 1 && !updateMultipleEnabled.get()) {
				throw new IllegalStateException("Updating multiple entities is not enabled");
			}
		}

		private void verifyDeleteEnabled() {
			if (readOnly.get() || !deleteEnabled.get()) {
				throw new IllegalStateException("Edit model is readOnly or deleting is not enabled!");
			}
		}
	}

	private final class InsertListener implements Consumer<Collection<Entity>> {

		@Override
		public void accept(Collection<Entity> inserted) {
			onInsert(groupByType(inserted));
		}

		private void onInsert(Map<EntityType, List<Entity>> inserted) {
			inserted.forEach((entitType, value) ->
							entityDefinition.foreignKeys().get(entitType)
											.forEach(foreignKey -> inserted(foreignKey, value)));
		}
	}

	private final class DeleteListener implements Consumer<Collection<Entity>> {

		@Override
		public void accept(Collection<Entity> deleted) {
			onDelete(groupByType(deleted));
		}

		private void onDelete(Map<EntityType, List<Entity>> deleted) {
			deleted.forEach((key, value) ->
							entityDefinition.foreignKeys().get(key)
											.forEach(foreignKey -> deleted(foreignKey, value)));
		}
	}

	private final class UpdateListener implements Consumer<Map<Entity, Entity>> {

		@Override
		public void accept(Map<Entity, Entity> updated) {
			Map<EntityType, Map<Entity.Key, Entity>> grouped = new HashMap<>();
			updated.forEach((beforeUpdate, afterUpdate) ->
							grouped.computeIfAbsent(beforeUpdate.type(), k -> new HashMap<>())
											.put(beforeUpdate.originalPrimaryKey(), afterUpdate));
			onUpdate(grouped);
		}

		private void onUpdate(Map<EntityType, Map<Entity.Key, Entity>> updated) {
			updated.forEach((entityType, entities) ->
							entityDefinition.foreignKeys().get(entityType)
											.forEach(foreignKey -> updated(foreignKey, entities)));
		}
	}

	private static final class DefaultEditEvents implements EditEvents {

		private final Map<EntityType, EditEvent<Collection<Entity>>> insertEvents = new ConcurrentHashMap<>();
		private final Map<EntityType, EditEvent<Map<Entity, Entity>>> updateEvents = new ConcurrentHashMap<>();
		private final Map<EntityType, EditEvent<Collection<Entity>>> deleteEvents = new ConcurrentHashMap<>();

		@Override
		public EditEvent<Collection<Entity>> inserted(EntityType entityType) {
			return insertEvents.computeIfAbsent(entityType, k -> new DefaultEntityEditEvent<>());
		}

		@Override
		public EditEvent<Map<Entity, Entity>> updated(EntityType entityType) {
			return updateEvents.computeIfAbsent(entityType, k -> new DefaultEntityEditEvent<>());
		}

		@Override
		public EditEvent<Collection<Entity>> deleted(EntityType entityType) {
			return deleteEvents.computeIfAbsent(entityType, k -> new DefaultEntityEditEvent<>());
		}
	}

	private static final class DefaultEntityEditEvent<T> implements EditEvent<T> {

		private final Event<T> event = Event.event();

		@Override
		public boolean addListener(Runnable listener) {
			return event.addListener(listener);
		}

		@Override
		public boolean removeListener(Runnable listener) {
			return event.removeListener(listener);
		}

		@Override
		public boolean addConsumer(Consumer<? super T> consumer) {
			return event.addConsumer(consumer);
		}

		@Override
		public boolean removeConsumer(Consumer<? super T> consumer) {
			return event.removeConsumer(consumer);
		}

		@Override
		public boolean addWeakListener(Runnable listener) {
			return event.addWeakListener(listener);
		}

		@Override
		public boolean removeWeakListener(Runnable listener) {
			return event.removeWeakListener(listener);
		}

		@Override
		public boolean addWeakConsumer(Consumer<? super T> consumer) {
			return event.addWeakConsumer(consumer);
		}

		@Override
		public boolean removeWeakConsumer(Consumer<? super T> consumer) {
			return event.removeWeakConsumer(consumer);
		}

		@Override
		public void accept(T entities) {
			event.accept(requireNonNull(entities));
		}
	}
}<|MERGE_RESOLUTION|>--- conflicted
+++ resolved
@@ -288,15 +288,9 @@
 	}
 
 	@Override
-<<<<<<< HEAD
-	public <T> void apply(Collection<Entity> entities, Attribute<T> attribute, T value) {
-		requireNonNull(attribute);
-		requireNonNull(entities).forEach(entity -> entity.put(attribute, value));
-=======
 	public <T> void apply(Collection<Entity> entities, Attribute<T> attribute, T newValue) {
 		requireNonNull(attribute);
 		requireNonNull(entities).forEach(entity -> entity.put(attribute, newValue));
->>>>>>> b401e23d
 	}
 
 	/**
