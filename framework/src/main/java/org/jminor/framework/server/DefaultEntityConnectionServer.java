--- conflicted
+++ resolved
@@ -49,11 +49,6 @@
 import java.util.concurrent.Executors;
 import java.util.concurrent.TimeUnit;
 
-<<<<<<< HEAD
-import static org.jminor.common.User.parseUser;
-
-=======
->>>>>>> 1ed8a4c3
 /**
  * The remote server class, responsible for handling requests for RemoteEntityConnections.
  */
