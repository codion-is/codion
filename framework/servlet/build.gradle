dependencies {
    implementation project(':codion-common-core')
    implementation project(':codion-common-db')
    implementation project(':codion-common-rmi')
    implementation project(':codion-common-http')

    implementation project(':codion-framework-domain')
    implementation project(':codion-framework-db-core')
    implementation project(':codion-framework-db-rmi')
    implementation project(':codion-plugin-jackson-json')

<<<<<<< HEAD
    implementation "org.eclipse.jetty:jetty-servlet:${jettyVersion}"
    implementation "jakarta.activation:jakarta.activation-api:${jakartaActivationVersion}"

    implementation "org.glassfish.jersey.containers:jersey-container-servlet-core:${jerseyVersion}"
    implementation "org.glassfish.jersey.inject:jersey-hk2:${jerseyVersion}"
=======
    implementation (libs.jaxb.api)
    implementation (libs.javax.activation)

    implementation (libs.jersey.servlet)
    implementation (libs.jersey.hk2)
>>>>>>> 30840b6f

    implementation (libs.slf4j.api)

    testImplementation project(':codion-framework-db-local')
    testImplementation project(':codion-framework-server')

    testImplementation (libs.http.client)

    testRuntimeOnly project(':codion-plugin-hikari-pool')
    testRuntimeOnly project(':codion-dbms-h2database')
<<<<<<< HEAD
    testRuntimeOnly "com.h2database:h2:${h2Version}"
}

ext {
    testAddModules = ['java.sql,java.net.http,is.codion.framework.server']
    testAddReads = ['is.codion.framework.servlet': 'java.sql,java.net.http,is.codion.framework.server']
}

compileTestJava {
    moduleOptions {
        addModules = testAddModules
        addReads = testAddReads
    }
}

test {
    moduleOptions {
        addModules = testAddModules
        addReads = testAddReads
    }
=======
    testRuntimeOnly (libs.h2)
>>>>>>> 30840b6f
}<|MERGE_RESOLUTION|>--- conflicted
+++ resolved
@@ -9,19 +9,11 @@
     implementation project(':codion-framework-db-rmi')
     implementation project(':codion-plugin-jackson-json')
 
-<<<<<<< HEAD
-    implementation "org.eclipse.jetty:jetty-servlet:${jettyVersion}"
-    implementation "jakarta.activation:jakarta.activation-api:${jakartaActivationVersion}"
-
-    implementation "org.glassfish.jersey.containers:jersey-container-servlet-core:${jerseyVersion}"
-    implementation "org.glassfish.jersey.inject:jersey-hk2:${jerseyVersion}"
-=======
     implementation (libs.jaxb.api)
     implementation (libs.javax.activation)
 
     implementation (libs.jersey.servlet)
     implementation (libs.jersey.hk2)
->>>>>>> 30840b6f
 
     implementation (libs.slf4j.api)
 
@@ -32,8 +24,7 @@
 
     testRuntimeOnly project(':codion-plugin-hikari-pool')
     testRuntimeOnly project(':codion-dbms-h2database')
-<<<<<<< HEAD
-    testRuntimeOnly "com.h2database:h2:${h2Version}"
+    testRuntimeOnly (libs.h2)
 }
 
 ext {
@@ -53,7 +44,4 @@
         addModules = testAddModules
         addReads = testAddReads
     }
-=======
-    testRuntimeOnly (libs.h2)
->>>>>>> 30840b6f
 }