dependencies {
    implementation project(':codion-common-core')
    implementation project(':codion-common-db')
    implementation project(':codion-common-rmi')

    implementation project(':codion-framework-domain')
    implementation project(':codion-framework-db-core')
    implementation project(':codion-framework-db-rmi')
    implementation project(':codion-framework-json')

<<<<<<< HEAD
    implementation (libs.jetty.servlet)
    implementation (libs.javax.activation)

    implementation (libs.jersey.servlet)
    implementation (libs.jersey.hk2)
=======
    implementation (libs.javalin)
>>>>>>> 1e8e999d

    implementation (libs.slf4j.api)

    testImplementation project(':codion-framework-db-local')
    testImplementation project(':codion-framework-server')

    testImplementation (libs.http.client)

    testRuntimeOnly project(':codion-plugin-hikari-pool')
    testRuntimeOnly project(':codion-dbms-h2database')
    testRuntimeOnly (libs.h2)
}

ext {
    testAddModules = ['java.sql,java.net.http,is.codion.framework.server']
    testAddReads = ['is.codion.framework.servlet': 'java.sql,java.net.http,is.codion.framework.server']
}

compileTestJava {
    moduleOptions {
        addModules = testAddModules
        addReads = testAddReads
    }
}

test {
    moduleOptions {
        addModules = testAddModules
        addReads = testAddReads
    }
}<|MERGE_RESOLUTION|>--- conflicted
+++ resolved
@@ -8,15 +8,7 @@
     implementation project(':codion-framework-db-rmi')
     implementation project(':codion-framework-json')
 
-<<<<<<< HEAD
-    implementation (libs.jetty.servlet)
-    implementation (libs.javax.activation)
-
-    implementation (libs.jersey.servlet)
-    implementation (libs.jersey.hk2)
-=======
     implementation (libs.javalin)
->>>>>>> 1e8e999d
 
     implementation (libs.slf4j.api)
 
