module org.jminor.framework.servlet {
  requires slf4j.api;
  requires java.ws.rs;
  requires javax.servlet.api;
<<<<<<< HEAD
  requires jetty.servlet;
  requires jersey.container.servlet.core;
  requires org.jminor.common.server.http;
=======
  requires slf4j.api;
  requires org.jminor.common.core;
  requires org.jminor.common.db;
  requires org.jminor.common.remote;
  requires org.jminor.common.remote.http;
  requires org.jminor.framework.db.core;
>>>>>>> dc705c44
  requires org.jminor.framework.db.remote;

  exports org.jminor.framework.servlet;
}<|MERGE_RESOLUTION|>--- conflicted
+++ resolved
@@ -2,18 +2,9 @@
   requires slf4j.api;
   requires java.ws.rs;
   requires javax.servlet.api;
-<<<<<<< HEAD
   requires jetty.servlet;
   requires jersey.container.servlet.core;
-  requires org.jminor.common.server.http;
-=======
-  requires slf4j.api;
-  requires org.jminor.common.core;
-  requires org.jminor.common.db;
-  requires org.jminor.common.remote;
   requires org.jminor.common.remote.http;
-  requires org.jminor.framework.db.core;
->>>>>>> dc705c44
   requires org.jminor.framework.db.remote;
 
   exports org.jminor.framework.servlet;
