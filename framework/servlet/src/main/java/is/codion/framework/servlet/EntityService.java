/*
 * This file is part of Codion.
 *
 * Codion is free software: you can redistribute it and/or modify
 * it under the terms of the GNU General Public License as published by
 * the Free Software Foundation, either version 3 of the License, or
 * (at your option) any later version.
 *
 * Codion is distributed in the hope that it will be useful,
 * but WITHOUT ANY WARRANTY; without even the implied warranty of
 * MERCHANTABILITY or FITNESS FOR A PARTICULAR PURPOSE.  See the
 * GNU General Public License for more details.
 *
 * You should have received a copy of the GNU General Public License
 * along with Codion.  If not, see <https://www.gnu.org/licenses/>.
 *
 * Copyright (c) 2023, Björn Darri Sigurðsson.
 */
package is.codion.framework.servlet;

import is.codion.common.Configuration;
import is.codion.common.Serializer;
import is.codion.common.db.operation.FunctionType;
import is.codion.common.db.operation.ProcedureType;
import is.codion.common.db.report.ReportType;
import is.codion.common.property.PropertyValue;
import is.codion.common.rmi.client.ConnectionRequest;
import is.codion.common.rmi.server.AuxiliaryServer;
import is.codion.common.rmi.server.Server;
import is.codion.common.rmi.server.ServerAdmin;
import is.codion.common.rmi.server.exception.ServerAuthenticationException;
import is.codion.common.rmi.server.exception.ServerException;
import is.codion.common.user.User;
import is.codion.common.version.Version;
import is.codion.framework.db.EntityConnection;
import is.codion.framework.db.EntityConnection.Count;
import is.codion.framework.db.EntityConnection.Select;
import is.codion.framework.db.EntityConnection.Update;
import is.codion.framework.db.rmi.RemoteEntityConnection;
import is.codion.framework.db.rmi.RemoteEntityConnectionProvider;
import is.codion.framework.domain.DomainType;
import is.codion.framework.domain.entity.Entities;
import is.codion.framework.domain.entity.Entity;
import is.codion.framework.domain.entity.EntityType;
import is.codion.framework.domain.entity.attribute.Column;
import is.codion.framework.domain.entity.condition.Condition;
import is.codion.framework.json.db.DatabaseObjectMapper;
import is.codion.framework.json.domain.EntityObjectMapperFactory;

import com.fasterxml.jackson.databind.JsonNode;
import com.fasterxml.jackson.databind.ObjectMapper;
import io.javalin.Javalin;
import io.javalin.community.ssl.SSLConfig;
import io.javalin.community.ssl.SSLPlugin;
import io.javalin.config.JavalinConfig;
import io.javalin.http.ContentType;
import io.javalin.http.Context;
import io.javalin.http.Handler;
import jakarta.servlet.http.HttpServletRequest;
import jakarta.servlet.http.HttpSession;
import org.eclipse.jetty.http.HttpStatus;
import org.slf4j.Logger;
import org.slf4j.LoggerFactory;

import java.io.ByteArrayOutputStream;
import java.io.File;
import java.io.IOException;
import java.io.InputStream;
import java.io.ObjectInputStream;
import java.nio.file.Files;
import java.rmi.RemoteException;
import java.util.Base64;
import java.util.Collection;
import java.util.List;
import java.util.Map;
import java.util.UUID;
import java.util.concurrent.ConcurrentHashMap;
import java.util.function.Consumer;

import static is.codion.common.NullOrEmpty.nullOrEmpty;
import static is.codion.framework.json.domain.EntityObjectMapper.ENTITY_LIST_REFERENCE;
import static is.codion.framework.json.domain.EntityObjectMapper.KEY_LIST_REFERENCE;
import static java.util.Objects.requireNonNull;

public final class EntityService implements AuxiliaryServer {

  private static final Logger LOG = LoggerFactory.getLogger(EntityService.class);

  /**
   * The port on which the http server is made available to clients.<br>
   * Value type: Integer<br>
   * Default value: 8080
   */
  public static final PropertyValue<Integer> HTTP_SERVER_PORT = Configuration.integerValue("codion.server.http.port", 8080);

  /**
   * The port on which the http server is made available to clients.<br>
   * Value type: Integer<br>
   * Default value: 4443
   */
  public static final PropertyValue<Integer> HTTP_SERVER_SECURE_PORT = Configuration.integerValue("codion.server.http.securePort", 4443);

  /**
   * Specifies whether https should be used.<br>
   * Value type: Boolean<br>
   * Default value: true
   */
  public static final PropertyValue<Boolean> HTTP_SERVER_SECURE = Configuration.booleanValue("codion.server.http.secure", true);

  /**
   * The https keystore to use on the classpath, this will be resolved to a temporary file and set
   * as the codion.server.http.keyStore system property on server start<br>
   * Value type: String
   * Default value: null
   */
  public static final PropertyValue<String> HTTP_SERVER_CLASSPATH_KEYSTORE = Configuration.stringValue("codion.server.http.classpathKeyStore");

  /**
   * Specifies the keystore to use for securing http connections.<br>
   * Value type: String<br>
   * Default value: null
   * @see #HTTP_SERVER_CLASSPATH_KEYSTORE
   */
  public static final PropertyValue<String> HTTP_SERVER_KEYSTORE_PATH = Configuration.stringValue("codion.server.http.keyStore");

  /**
   * Specifies the password for the keystore used for securing http connections.<br>
   * Value type: String<br>
   * Default value: null
   */
  public static final PropertyValue<String> HTTP_SERVER_KEYSTORE_PASSWORD = Configuration.stringValue("codion.server.http.keyStorePassword");

  static final String DOMAIN_TYPE_NAME = "domainTypeName";
  static final String CLIENT_TYPE_ID = "clientTypeId";
  static final String CLIENT_ID = "clientId";

  private static final String AUTHORIZATION = "Authorization";
  private static final String BASIC_PREFIX = "basic ";
  private static final String X_FORWARDED_FOR = "X-Forwarded-For";
  private static final int BASIC_PREFIX_LENGTH = BASIC_PREFIX.length();

  private static final String URL_JAVA_SERIALIZATION = "entities/ser/";
  private static final String URL_JSON_SERIALIZATION = "entities/json/";

  private final Server<RemoteEntityConnection, ? extends ServerAdmin> server;
  private final int port;
  private final int securePort;
  private final boolean sslEnabled;

  private final Map<DomainType, ObjectMapper> domainObjectMappers = new ConcurrentHashMap<>();

  private Javalin javalin;

  static {
    resolveClasspathKeyStore();
  }

  /**
   * Instantiates a new EntityServletServer, the port specified by {@link #HTTP_SERVER_PORT}.
   * @param server the parent server
   */
  EntityService(Server<RemoteEntityConnection, ? extends ServerAdmin> server) {
    this(server, HTTP_SERVER_PORT.getOrThrow(), HTTP_SERVER_SECURE_PORT.getOrThrow(), HTTP_SERVER_SECURE.getOrThrow());
  }

  /**
   * Instantiates a new EntityServletServer.
   * @param server the parent server
   * @param port the server port
   * @param securePort the server secure port (https)
   * @param sslEnabled true if ssl should be enabled
   */
  EntityService(Server<RemoteEntityConnection, ? extends ServerAdmin> server, int port, int securePort, boolean sslEnabled) {
    this.server = requireNonNull(server);
    this.port = port;
    this.securePort = securePort;
    this.sslEnabled = sslEnabled;
  }

  @Override
  public void startServer() {
    javalin = Javalin.create(new JavalinConfigurer()).start(sslEnabled ? securePort : port);
    setupHandlers();
  }

  @Override
  public void stopServer() {
    if (javalin != null) {
      javalin.close();
    }
  }

  @Override
  public String serverInformation() {
    return "Entity Service " + Version.version()
            + " started on port: " + port
            + ", securePort: " + securePort
            + ", sslEnabled: " + sslEnabled;
  }

  private void setupHandlers() {
    EntitiesHandler entitiesHandler = new EntitiesHandler();
    javalin.post(URL_JAVA_SERIALIZATION + "entities", entitiesHandler);
    javalin.post(URL_JSON_SERIALIZATION + "entities", entitiesHandler);
    CloseHandler closeHandler = new CloseHandler();
    javalin.post(URL_JAVA_SERIALIZATION + "close", closeHandler);
    javalin.post(URL_JSON_SERIALIZATION + "close", closeHandler);
    javalin.post(URL_JAVA_SERIALIZATION + "isTransactionOpen", new IsTransactionOpenHandler());
    javalin.post(URL_JSON_SERIALIZATION + "isTransactionOpen", new IsTransactionOpenJsonHandler());
    BeginTransactionHandler beginTransactionHandler = new BeginTransactionHandler();
    javalin.post(URL_JAVA_SERIALIZATION + "beginTransaction", beginTransactionHandler);
    javalin.post(URL_JSON_SERIALIZATION + "beginTransaction", beginTransactionHandler);
    RollbackTransactionHandler rollbackTransactionHandler = new RollbackTransactionHandler();
    javalin.post(URL_JAVA_SERIALIZATION + "rollbackTransaction", rollbackTransactionHandler);
    javalin.post(URL_JSON_SERIALIZATION + "rollbackTransaction", rollbackTransactionHandler);
    CommitTransactionHandler commitTransactionHandler = new CommitTransactionHandler();
    javalin.post(URL_JAVA_SERIALIZATION + "commitTransaction", commitTransactionHandler);
    javalin.post(URL_JSON_SERIALIZATION + "commitTransaction", commitTransactionHandler);
    javalin.post(URL_JAVA_SERIALIZATION + "isQueryCacheEnabled", new IsQueryCacheEnabledHandler());
    javalin.post(URL_JSON_SERIALIZATION + "isQueryCacheEnabled", new IsQueryCacheEnabledJsonHandler());
    javalin.post(URL_JAVA_SERIALIZATION + "setQueryCacheEnabled", new SetQueryCacheEnabledHandler());
    javalin.post(URL_JSON_SERIALIZATION + "setQueryCacheEnabled", new SetQueryCacheEnabledJsonHandler());
    ProcedureHandler procedureHandler = new ProcedureHandler();
    javalin.post(URL_JAVA_SERIALIZATION + "procedure", procedureHandler);
    javalin.post(URL_JSON_SERIALIZATION + "procedure", procedureHandler);
    FunctionHandler functionHandler = new FunctionHandler();
    javalin.post(URL_JAVA_SERIALIZATION + "function", functionHandler);
    javalin.post(URL_JSON_SERIALIZATION + "function", functionHandler);
    ReportHandler reportHandler = new ReportHandler();
    javalin.post(URL_JAVA_SERIALIZATION + "report", reportHandler);
    javalin.post(URL_JSON_SERIALIZATION + "report", reportHandler);
    javalin.post(URL_JAVA_SERIALIZATION + "dependencies", new DependenciesHandler());
    javalin.post(URL_JSON_SERIALIZATION + "dependencies", new DependenciesJsonHandler());
    javalin.post(URL_JAVA_SERIALIZATION + "count", new CountHandler());
    javalin.post(URL_JSON_SERIALIZATION + "count", new CountJsonHandler());
    javalin.post(URL_JAVA_SERIALIZATION + "values", new ValuesHandler());
    javalin.post(URL_JSON_SERIALIZATION + "values", new ValuesJsonHandler());
    javalin.post(URL_JAVA_SERIALIZATION + "selectByKey", new SelectByKeyHandler());
    javalin.post(URL_JSON_SERIALIZATION + "selectByKey", new SelectByKeyJsonHandler());
    javalin.post(URL_JAVA_SERIALIZATION + "select", new SelectHandler());
    javalin.post(URL_JSON_SERIALIZATION + "select", new SelectJsonHandler());
    javalin.post(URL_JAVA_SERIALIZATION + "insert", new InsertHandler());
    javalin.post(URL_JAVA_SERIALIZATION + "insertSelect", new InsertSelectHandler());
    javalin.post(URL_JSON_SERIALIZATION + "insert", new InsertJsonHandler());
    javalin.post(URL_JSON_SERIALIZATION + "insertSelect", new InsertSelectJsonHandler());
    javalin.post(URL_JAVA_SERIALIZATION + "update", new UpdateHandler());
    javalin.post(URL_JAVA_SERIALIZATION + "updateSelect", new UpdateSelectHandler());
    javalin.post(URL_JSON_SERIALIZATION + "update", new UpdateJsonHandler());
    javalin.post(URL_JSON_SERIALIZATION + "updateSelect", new UpdateSelectJsonHandler());
    javalin.post(URL_JAVA_SERIALIZATION + "updateByCondition", new UpdateByConditionHandler());
    javalin.post(URL_JSON_SERIALIZATION + "updateByCondition", new UpdateByConditionJsonHandler());
    javalin.post(URL_JAVA_SERIALIZATION + "delete", new DeleteHandler());
    javalin.post(URL_JSON_SERIALIZATION + "delete", new DeleteJsonHandler());
    javalin.post(URL_JAVA_SERIALIZATION + "deleteByKey", new DeleteByKeyHandler());
    javalin.post(URL_JSON_SERIALIZATION + "deleteByKey", new DeleteByKeyJsonHandler());
    WriteBlobHandler writeBlobHandler = new WriteBlobHandler();
    javalin.post(URL_JAVA_SERIALIZATION + "writeBlob", writeBlobHandler);
    javalin.post(URL_JSON_SERIALIZATION + "writeBlob", writeBlobHandler);
    ReadBlobHandler readBlobHandler = new ReadBlobHandler();
    javalin.post(URL_JAVA_SERIALIZATION + "readBlob", readBlobHandler);
    javalin.post(URL_JSON_SERIALIZATION + "readBlob", readBlobHandler);
  }

  private final class EntitiesHandler implements Handler {

    @Override
    public void handle(Context context) {
      try {
        RemoteEntityConnection connection = authenticate(context);
        context.status(HttpStatus.OK_200)
                .result(Serializer.serialize(connection.entities()));
      }
      catch (Exception e) {
        handleException(context, e);
      }
    }
  }

  private final class CloseHandler implements Handler {

    @Override
    public void handle(Context context) {
      try {
        authenticate(context).close();
        context.req().getSession().invalidate();
        context.status(HttpStatus.OK_200);
      }
      catch (Exception e) {
        handleException(context, e);
      }
    }
  }

  private final class IsTransactionOpenHandler implements Handler {
    @Override
    public void handle(Context context) {
      try {
        RemoteEntityConnection connection = authenticate(context);
        context.status(HttpStatus.OK_200)
                .contentType(ContentType.APPLICATION_OCTET_STREAM)
                .result(Serializer.serialize(connection.transactionOpen()));
      }
      catch (Exception e) {
        handleException(context, e);
      }
    }
  }

  private final class IsTransactionOpenJsonHandler implements Handler {

    @Override
    public void handle(Context context) {
      try {
        RemoteEntityConnection connection = authenticate(context);
        ObjectMapper objectMapper = objectMapper(connection.entities());
        context.status(HttpStatus.OK_200)
                .contentType(ContentType.APPLICATION_JSON)
                .result(objectMapper.writeValueAsString(connection.transactionOpen()));
      }
      catch (Exception e) {
        handleException(context, e);
      }
    }
  }

  private final class BeginTransactionHandler implements Handler {

    @Override
    public void handle(Context context) {
      try {
        RemoteEntityConnection connection = authenticate(context);
        connection.beginTransaction();
        context.status(HttpStatus.OK_200);
      }
      catch (Exception e) {
        handleException(context, e);
      }
    }
  }

  private final class RollbackTransactionHandler implements Handler {

    @Override
    public void handle(Context context) {
      try {
        RemoteEntityConnection connection = authenticate(context);
        connection.rollbackTransaction();
        context.status(HttpStatus.OK_200);
      }
      catch (Exception e) {
        handleException(context, e);
      }
    }
  }

  private final class CommitTransactionHandler implements Handler {

    @Override
    public void handle(Context context) {
      try {
        RemoteEntityConnection connection = authenticate(context);
        connection.commitTransaction();
        context.status(HttpStatus.OK_200);
      }
      catch (Exception e) {
        handleException(context, e);
      }
    }
  }

  private final class IsQueryCacheEnabledHandler implements Handler {

    @Override
    public void handle(Context context) {
      try {
        RemoteEntityConnection connection = authenticate(context);
        context.status(HttpStatus.OK_200)
                .contentType(ContentType.APPLICATION_OCTET_STREAM)
                .result(Serializer.serialize(connection.isQueryCacheEnabled()));
      }
      catch (Exception e) {
        handleException(context, e);
      }
    }
  }

  private final class IsQueryCacheEnabledJsonHandler implements Handler {

    @Override
    public void handle(Context context) {
      try {
        RemoteEntityConnection connection = authenticate(context);
        ObjectMapper objectMapper = objectMapper(connection.entities());
        context.status(HttpStatus.OK_200)
                .contentType(ContentType.APPLICATION_JSON)
                .result(objectMapper.writeValueAsString(connection.isQueryCacheEnabled()));
      }
      catch (Exception e) {
        handleException(context, e);
      }
    }
  }

  private final class SetQueryCacheEnabledHandler implements Handler {

    @Override
    public void handle(Context context) {
      try {
        RemoteEntityConnection connection = authenticate(context);
        connection.setQueryCacheEnabled(deserialize(context.req()));
        context.status(HttpStatus.OK_200);
      }
      catch (Exception e) {
        handleException(context, e);
      }
    }
  }

  private final class SetQueryCacheEnabledJsonHandler implements Handler {

    @Override
    public void handle(Context context) {
      try {
        RemoteEntityConnection connection = authenticate(context);
        connection.setQueryCacheEnabled(deserialize(context.req()));
        context.status(HttpStatus.OK_200);
      }
      catch (Exception e) {
        handleException(context, e);
      }
    }
  }

  private final class ProcedureHandler implements Handler {

    @Override
    public void handle(Context context) {
      try {
        RemoteEntityConnection connection = authenticate(context);
        List<Object> parameters = deserialize(context.req());
        Object argument = parameters.size() > 1 ? parameters.get(1) : null;
        connection.execute((ProcedureType<? extends EntityConnection, Object>) parameters.get(0), argument);
        context.status(HttpStatus.OK_200);
      }
      catch (Exception e) {
        handleException(context, e);
      }
    }
  }

  private final class FunctionHandler implements Handler {

    @Override
    public void handle(Context context) {
      try {
        RemoteEntityConnection connection = authenticate(context);
        List<Object> parameters = deserialize(context.req());
        FunctionType<? extends EntityConnection, Object, Object> functionType =
                (FunctionType<? extends EntityConnection, Object, Object>) parameters.get(0);
        Object argument = parameters.size() > 1 ? parameters.get(1) : null;
        context.status(HttpStatus.OK_200)
                .contentType(ContentType.APPLICATION_OCTET_STREAM)
                .result(Serializer.serialize(connection.execute(functionType, argument)));
      }
      catch (Exception e) {
        handleException(context, e);
      }
    }
  }

  private final class ReportHandler implements Handler {

    @Override
    public void handle(Context context) {
      try {
        RemoteEntityConnection connection = authenticate(context);
        List<Object> parameters = deserialize(context.req());
        ReportType<?, ?, Object> reportType = (ReportType<?, ?, Object>) parameters.get(0);
        context.status(HttpStatus.OK_200)
                .contentType(ContentType.APPLICATION_OCTET_STREAM)
                .result(Serializer.serialize(connection.report(reportType, parameters.get(1))));
      }
      catch (Exception e) {
        handleException(context, e);
      }
    }
  }

  private final class DependenciesHandler implements Handler {

    @Override
    public void handle(Context context) {
      try {
        RemoteEntityConnection connection = authenticate(context);
        context.status(HttpStatus.OK_200)
                .contentType(ContentType.APPLICATION_OCTET_STREAM)
                .result(Serializer.serialize(connection.dependencies(deserialize(context.req()))));
      }
      catch (Exception e) {
        handleException(context, e);
      }
    }
  }

  private final class DependenciesJsonHandler implements Handler {

    @Override
    public void handle(Context context) {
      try {
        RemoteEntityConnection connection = authenticate(context);
<<<<<<< HEAD
        EntityObjectMapper entityObjectMapper = entityObjectMapper(connection.entities());
        List<Entity> entities = entityObjectMapper.deserializeEntities(context.req().getInputStream());
=======
        ObjectMapper objectMapper = objectMapper(connection.entities());
        List<Entity> entities = objectMapper.readValue(context.req.getInputStream(), ENTITY_LIST_REFERENCE);
>>>>>>> 18776a73
        Map<EntityType, Collection<Entity>> dependencies = connection.dependencies(entities);
        context.status(HttpStatus.OK_200)
                .contentType(ContentType.APPLICATION_JSON)
                .result(objectMapper.writeValueAsString(dependencies));
      }
      catch (Exception e) {
        handleException(context, e);
      }
    }
  }

  private final class CountHandler implements Handler {

    @Override
    public void handle(Context context) {
      try {
        RemoteEntityConnection connection = authenticate(context);
        int rowCount = connection.count(deserialize(context.req()));
        context.status(HttpStatus.OK_200)
                .contentType(ContentType.APPLICATION_OCTET_STREAM)
                .result(Serializer.serialize(rowCount));
      }
      catch (Exception e) {
        handleException(context, e);
      }
    }
  }

  private final class CountJsonHandler implements Handler {

    @Override
    public void handle(Context context) {
      try {
        RemoteEntityConnection connection = authenticate(context);
<<<<<<< HEAD
        DatabaseObjectMapper databaseObjectMapper = databaseObjectMapper(connection.entities());
        int rowCount = connection.count(databaseObjectMapper.readValue(context.req().getInputStream(), Count.class));
=======
        ObjectMapper objectMapper = objectMapper(connection.entities());
        int rowCount = connection.count(objectMapper.readValue(context.req.getInputStream(), Count.class));
>>>>>>> 18776a73
        context.status(HttpStatus.OK_200)
                .contentType(ContentType.APPLICATION_JSON)
                .result(objectMapper.writeValueAsString(rowCount));
      }
      catch (Exception e) {
        handleException(context, e);
      }
    }
  }

  private final class ValuesHandler implements Handler {

    @Override
    public void handle(Context context) {
      try {
        RemoteEntityConnection connection = authenticate(context);
        List<Object> parameters = deserialize(context.req());
        List<?> values = connection.select((Column<?>) parameters.get(0), (Select) parameters.get(1));
        context.status(HttpStatus.OK_200)
                .contentType(ContentType.APPLICATION_OCTET_STREAM)
                .result(Serializer.serialize(values));
      }
      catch (Exception e) {
        handleException(context, e);
      }
    }
  }

  private final class ValuesJsonHandler implements Handler {

    @Override
    public void handle(Context context) {
      try {
        RemoteEntityConnection connection = authenticate(context);
        Entities entities = connection.entities();
<<<<<<< HEAD
        DatabaseObjectMapper mapper = databaseObjectMapper(entities);
        JsonNode jsonNode = mapper.readTree(context.req().getInputStream());
=======
        ObjectMapper objectMapper = objectMapper(entities);
        JsonNode jsonNode = objectMapper.readTree(context.req.getInputStream());
>>>>>>> 18776a73
        EntityType entityType = entities.domainType().entityType(jsonNode.get("entityType").asText());
        Column<?> column = (Column<?>) entities.definition(entityType).attributes().get(jsonNode.get("column").textValue());
        Select select = null;
        JsonNode conditionNode = jsonNode.get("condition");
        if (conditionNode != null) {
          select = objectMapper.readValue(conditionNode.toString(), Select.class);
        }
        List<?> values = connection.select(column, select);
        context.status(HttpStatus.OK_200)
                .contentType(ContentType.APPLICATION_JSON)
                .result(objectMapper.writeValueAsString(values));
      }
      catch (Exception e) {
        handleException(context, e);
      }
    }
  }

  private final class SelectByKeyHandler implements Handler {

    @Override
    public void handle(Context context) {
      try {
        RemoteEntityConnection connection = authenticate(context);
        List<Entity.Key> keys = deserialize(context.req());
        Collection<Entity> selected = connection.select(keys);
        context.status(HttpStatus.OK_200)
                .contentType(ContentType.APPLICATION_OCTET_STREAM)
                .result(Serializer.serialize(selected));
      }
      catch (Exception e) {
        handleException(context, e);
      }
    }
  }

  private final class SelectByKeyJsonHandler implements Handler {

    @Override
    public void handle(Context context) {
      try {
        RemoteEntityConnection connection = authenticate(context);
<<<<<<< HEAD
        EntityObjectMapper entityObjectMapper = entityObjectMapper(connection.entities());
        List<Entity.Key> keysFromJson = entityObjectMapper.deserializeKeys(context.req().getInputStream());
        Collection<Entity> selected = connection.select(keysFromJson);
=======
        ObjectMapper objectMapper = objectMapper(connection.entities());
        List<Entity.Key> keys = objectMapper.readValue(context.req.getInputStream(), KEY_LIST_REFERENCE);
        Collection<Entity> selected = connection.select(keys);
>>>>>>> 18776a73
        context.status(HttpStatus.OK_200)
                .contentType(ContentType.APPLICATION_JSON)
                .result(objectMapper.writeValueAsString(selected));
      }
      catch (Exception e) {
        handleException(context, e);
      }
    }
  }

  private final class SelectHandler implements Handler {

    @Override
    public void handle(Context context) {
      try {
        RemoteEntityConnection connection = authenticate(context);
        Select select = deserialize(context.req());
        List<Entity> selected = connection.select(select);
        context.status(HttpStatus.OK_200)
                .contentType(ContentType.APPLICATION_OCTET_STREAM)
                .result(Serializer.serialize(selected));
      }
      catch (Exception e) {
        handleException(context, e);
      }
    }
  }

  private final class SelectJsonHandler implements Handler {

    @Override
    public void handle(Context context) {
      try {
        RemoteEntityConnection connection = authenticate(context);
<<<<<<< HEAD
        DatabaseObjectMapper mapper = databaseObjectMapper(connection.entities());
        Select selectJson = mapper.readValue(context.req().getInputStream(), Select.class);
=======
        ObjectMapper objectMapper = objectMapper(connection.entities());
        Select selectJson = objectMapper.readValue(context.req.getInputStream(), Select.class);
>>>>>>> 18776a73
        List<Entity> selected = connection.select(selectJson);
        context.status(HttpStatus.OK_200)
                .contentType(ContentType.APPLICATION_JSON)
                .result(objectMapper.writeValueAsString(selected));
      }
      catch (Exception e) {
        handleException(context, e);
      }
    }
  }

  private final class InsertHandler implements Handler {

    @Override
    public void handle(Context context) {
      try {
        RemoteEntityConnection connection = authenticate(context);
        Collection<Entity.Key> keys = connection.insert((Collection<Entity>) deserialize(context.req()));
        context.status(HttpStatus.OK_200)
                .contentType(ContentType.APPLICATION_OCTET_STREAM)
                .result(Serializer.serialize(keys));
      }
      catch (Exception e) {
        handleException(context, e);
      }
    }
  }

  private final class InsertSelectHandler implements Handler {

    @Override
    public void handle(Context context) {
      try {
        RemoteEntityConnection connection = authenticate(context);
        Collection<Entity> entities = connection.insertSelect((Collection<Entity>) deserialize(context.req()));
        context.status(HttpStatus.OK_200)
                .contentType(ContentType.APPLICATION_OCTET_STREAM)
                .result(Serializer.serialize(entities));
      }
      catch (Exception e) {
        handleException(context, e);
      }
    }
  }

  private final class InsertJsonHandler implements Handler {

    @Override
    public void handle(Context context) {
      try {
        RemoteEntityConnection connection = authenticate(context);
<<<<<<< HEAD
        EntityObjectMapper mapper = entityObjectMapper(connection.entities());
        Collection<Entity> entities = mapper.deserializeEntities(context.req().getInputStream());
=======
        ObjectMapper objectMapper = objectMapper(connection.entities());
        Collection<Entity> entities = objectMapper.readValue(context.req.getInputStream(), ENTITY_LIST_REFERENCE);
>>>>>>> 18776a73
        Collection<Entity.Key> keys = connection.insert(entities);
        context.status(HttpStatus.OK_200)
                .contentType(ContentType.APPLICATION_JSON)
                .result(objectMapper.writeValueAsString(keys));
      }
      catch (Exception e) {
        handleException(context, e);
      }
    }
  }

  private final class InsertSelectJsonHandler implements Handler {

    @Override
    public void handle(Context context) {
      try {
        RemoteEntityConnection connection = authenticate(context);
<<<<<<< HEAD
        EntityObjectMapper mapper = entityObjectMapper(connection.entities());
        Collection<Entity> entities = mapper.deserializeEntities(context.req().getInputStream());
=======
        ObjectMapper objectMapper = objectMapper(connection.entities());
        Collection<Entity> entities = objectMapper.readValue(context.req.getInputStream(), ENTITY_LIST_REFERENCE);
>>>>>>> 18776a73
        Collection<Entity> inserted = connection.insertSelect(entities);
        context.status(HttpStatus.OK_200)
                .contentType(ContentType.APPLICATION_JSON)
                .result(objectMapper.writeValueAsString(inserted));
      }
      catch (Exception e) {
        handleException(context, e);
      }
    }
  }

  private final class UpdateHandler implements Handler {

    @Override
    public void handle(Context context) {
      try {
        RemoteEntityConnection connection = authenticate(context);
        connection.update((List<Entity>) deserialize(context.req()));
        context.status(HttpStatus.OK_200)
                .contentType(ContentType.APPLICATION_OCTET_STREAM);
      }
      catch (Exception e) {
        handleException(context, e);
      }
    }
  }

  private final class UpdateSelectHandler implements Handler {

    @Override
    public void handle(Context context) {
      try {
        RemoteEntityConnection connection = authenticate(context);
        Collection<Entity> updated = connection.updateSelect((List<Entity>) deserialize(context.req()));
        context.status(HttpStatus.OK_200)
                .contentType(ContentType.APPLICATION_OCTET_STREAM)
                .result(Serializer.serialize(updated));
      }
      catch (Exception e) {
        handleException(context, e);
      }
    }
  }

  private final class UpdateJsonHandler implements Handler {

    @Override
    public void handle(Context context) {
      try {
        RemoteEntityConnection connection = authenticate(context);
<<<<<<< HEAD
        EntityObjectMapper mapper = entityObjectMapper(connection.entities());
        List<Entity> entities = mapper.deserializeEntities(context.req().getInputStream());
=======
        ObjectMapper objectMapper = objectMapper(connection.entities());
        List<Entity> entities = objectMapper.readValue(context.req.getInputStream(), ENTITY_LIST_REFERENCE);
>>>>>>> 18776a73
        connection.update(entities);
        context.status(HttpStatus.OK_200)
                .contentType(ContentType.APPLICATION_JSON);
      }
      catch (Exception e) {
        handleException(context, e);
      }
    }
  }

  private final class UpdateSelectJsonHandler implements Handler {

    @Override
    public void handle(Context context) {
      try {
        RemoteEntityConnection connection = authenticate(context);
<<<<<<< HEAD
        EntityObjectMapper mapper = entityObjectMapper(connection.entities());
        List<Entity> entities = mapper.deserializeEntities(context.req().getInputStream());
=======
        ObjectMapper objectMapper = objectMapper(connection.entities());
        List<Entity> entities = objectMapper.readValue(context.req.getInputStream(), ENTITY_LIST_REFERENCE);
>>>>>>> 18776a73
        Collection<Entity> updated = connection.updateSelect(entities);
        context.status(HttpStatus.OK_200)
                .contentType(ContentType.APPLICATION_JSON)
                .result(objectMapper.writeValueAsString(updated));
      }
      catch (Exception e) {
        handleException(context, e);
      }
    }
  }

  private final class UpdateByConditionHandler implements Handler {

    @Override
    public void handle(Context context) {
      try {
        RemoteEntityConnection connection = authenticate(context);
        int updateCount = connection.update((Update) deserialize(context.req()));
        context.status(HttpStatus.OK_200)
                .contentType(ContentType.APPLICATION_OCTET_STREAM)
                .result(Serializer.serialize(updateCount));
      }
      catch (Exception e) {
        handleException(context, e);
      }
    }
  }

  private final class UpdateByConditionJsonHandler implements Handler {

    @Override
    public void handle(Context context) {
      try {
        RemoteEntityConnection connection = authenticate(context);
<<<<<<< HEAD
        DatabaseObjectMapper mapper = databaseObjectMapper(connection.entities());
        Update update = mapper.readValue(context.req().getInputStream(), Update.class);
=======
        ObjectMapper objectMapper = objectMapper(connection.entities());
        Update update = objectMapper.readValue(context.req.getInputStream(), Update.class);
>>>>>>> 18776a73
        int updateCount = connection.update(update);
        context.status(HttpStatus.OK_200)
                .contentType(ContentType.APPLICATION_JSON)
                .result(objectMapper.writeValueAsString(updateCount));
      }
      catch (Exception e) {
        handleException(context, e);
      }
    }
  }

  private final class DeleteHandler implements Handler {

    @Override
    public void handle(Context context) {
      try {
        RemoteEntityConnection connection = authenticate(context);
        Condition condition = deserialize(context.req());
        int deleteCount = connection.delete(condition);
        context.status(HttpStatus.OK_200)
                .contentType(ContentType.APPLICATION_OCTET_STREAM)
                .result(Serializer.serialize(deleteCount));
      }
      catch (Exception e) {
        handleException(context, e);
      }
    }
  }

  private final class DeleteJsonHandler implements Handler {

    @Override
    public void handle(Context context) {
      try {
        RemoteEntityConnection connection = authenticate(context);
<<<<<<< HEAD
        DatabaseObjectMapper mapper = databaseObjectMapper(connection.entities());
        Condition deleteCondition = mapper.readValue(context.req().getInputStream(), Condition.class);
=======
        ObjectMapper objectMapper = objectMapper(connection.entities());
        Condition deleteCondition = objectMapper.readValue(context.req.getInputStream(), Condition.class);
>>>>>>> 18776a73
        int deleteCount = connection.delete(deleteCondition);
        context.status(HttpStatus.OK_200)
                .contentType(ContentType.APPLICATION_JSON)
                .result(objectMapper.writeValueAsString(deleteCount));
      }
      catch (Exception e) {
        handleException(context, e);
      }
    }
  }

  private final class DeleteByKeyHandler implements Handler {

    @Override
    public void handle(Context context) {
      try {
        RemoteEntityConnection connection = authenticate(context);
        List<Entity.Key> keys = deserialize(context.req());
        connection.delete(keys);
        context.status(HttpStatus.OK_200);
      }
      catch (Exception e) {
        handleException(context, e);
      }
    }
  }

  private final class DeleteByKeyJsonHandler implements Handler {

    @Override
    public void handle(Context context) {
      try {
        RemoteEntityConnection connection = authenticate(context);
<<<<<<< HEAD
        EntityObjectMapper mapper = entityObjectMapper(connection.entities());
        List<Entity.Key> keys = mapper.deserializeKeys(context.req().getInputStream());
=======
        ObjectMapper objectMapper = objectMapper(connection.entities());
        List<Entity.Key> keys = objectMapper.readValue(context.req.getInputStream(), KEY_LIST_REFERENCE);
>>>>>>> 18776a73
        connection.delete(keys);
        context.status(HttpStatus.OK_200);
      }
      catch (Exception e) {
        handleException(context, e);
      }
    }
  }

  private final class WriteBlobHandler implements Handler {

    @Override
    public void handle(Context context) {
      try {
        RemoteEntityConnection connection = authenticate(context);
        List<Object> parameters = deserialize(context.req());
        Entity.Key key = (Entity.Key) parameters.get(0);
        Column<byte[]> column = (Column<byte[]>) parameters.get(1);
        byte[] data = (byte[]) parameters.get(2);
        connection.writeBlob(key, column, data);
        context.status(HttpStatus.OK_200);
      }
      catch (Exception e) {
        handleException(context, e);
      }
    }
  }

  private final class ReadBlobHandler implements Handler {

    @Override
    public void handle(Context context) {
      try {
        RemoteEntityConnection connection = authenticate(context);
        List<Object> parameters = deserialize(context.req());
        Entity.Key key = (Entity.Key) parameters.get(0);
        Column<byte[]> column = (Column<byte[]>) parameters.get(1);
        byte[] data = connection.readBlob(key, column);
        context.status(HttpStatus.OK_200)
                .contentType(ContentType.APPLICATION_OCTET_STREAM)
                .result(Serializer.serialize(data));
      }
      catch (Exception e) {
        handleException(context, e);
      }
    }
  }

  private RemoteEntityConnection authenticate(Context context) throws RemoteException, ServerException {
    if (server == null) {
      throw new IllegalStateException("EntityServer has not been set for EntityService");
    }

    String domainTypeName = domainTypeName(context);
    String clientTypeId = clientTypeId(context);
    UUID clientId = clientId(context);
    User user = user(context);

    return server.connect(ConnectionRequest.builder()
            .user(user)
            .clientId(clientId)
            .clientTypeId(clientTypeId)
            .parameter(RemoteEntityConnectionProvider.REMOTE_CLIENT_DOMAIN_TYPE, domainTypeName)
            .parameter(Server.CLIENT_HOST, remoteHost(context.req()))
            .build());
  }

  private final class JavalinConfigurer implements Consumer<JavalinConfig> {

    @Override
    public void accept(JavalinConfig config) {
      if (sslEnabled) {
        config.plugins.register(new SSLPlugin(new SSLPLuginConfigurer()));
      }
    }
  }

  private final class SSLPLuginConfigurer implements Consumer<SSLConfig> {

    @Override
    public void accept(SSLConfig ssl) {
      ssl.keystoreFromPath(HTTP_SERVER_KEYSTORE_PATH.getOrThrow(), HTTP_SERVER_KEYSTORE_PASSWORD.getOrThrow());
      ssl.securePort = securePort;
      ssl.insecurePort = port;
    }
  }
<<<<<<< HEAD

  private EntityObjectMapper entityObjectMapper(Entities entities) {
    return entityObjectMappers.computeIfAbsent(entities.domainType(), domainType ->
            EntityObjectMapperFactory.instance(domainType).entityObjectMapper(entities));
  }
=======
*/
>>>>>>> 18776a73

  private ObjectMapper objectMapper(Entities entities) {
    return domainObjectMappers.computeIfAbsent(entities.domainType(), domainType ->
            DatabaseObjectMapper.databaseObjectMapper(EntityObjectMapperFactory.instance(domainType)
                    .entityObjectMapper(entities)));
  }

  private static String remoteHost(HttpServletRequest request) {
    String forwardHeader = request.getHeader(X_FORWARDED_FOR);
    if (forwardHeader == null) {
      return request.getRemoteAddr();
    }

    return forwardHeader.split(",")[0];
  }

  private static String domainTypeName(Context context) throws ServerAuthenticationException {
    return checkHeaderParameter(context.header(DOMAIN_TYPE_NAME), DOMAIN_TYPE_NAME);
  }

  private static String clientTypeId(Context context) throws ServerAuthenticationException {
    return checkHeaderParameter(context.header(CLIENT_TYPE_ID), CLIENT_TYPE_ID);
  }

  private static UUID clientId(Context context) throws ServerAuthenticationException {
    UUID headerClientId = UUID.fromString(checkHeaderParameter(context.header(CLIENT_ID), CLIENT_ID));
    HttpSession session = context.req().getSession();
    if (session.isNew()) {
      session.setAttribute(CLIENT_ID, headerClientId);
    }
    else {
      UUID sessionClientId = (UUID) session.getAttribute(CLIENT_ID);
      if (sessionClientId == null || !sessionClientId.equals(headerClientId)) {
        session.invalidate();

        throw new ServerAuthenticationException("Invalid client id");
      }
    }

    return headerClientId;
  }

  private static User user(Context context) throws ServerAuthenticationException {
    String basicAuth = context.header(AUTHORIZATION);
    if (nullOrEmpty(basicAuth)) {
      throw new ServerAuthenticationException("Authorization information missing");
    }

    if (basicAuth.length() > BASIC_PREFIX_LENGTH && BASIC_PREFIX.equalsIgnoreCase(basicAuth.substring(0, BASIC_PREFIX_LENGTH))) {
      return User.parse(new String(Base64.getDecoder().decode(basicAuth.substring(BASIC_PREFIX_LENGTH))));
    }

    throw new ServerAuthenticationException("Invalid authorization format");
  }

  private static String checkHeaderParameter(String header, String headerParameter)
          throws ServerAuthenticationException {
    if (nullOrEmpty(header)) {
      throw new ServerAuthenticationException(headerParameter + " header parameter is missing");
    }

    return header;
  }

  private static void handleException(Context context, Exception exception) {
    LOG.error(exception.getMessage(), exception);
    context.status(exceptionStatus(exception))
            .result(exceptionResult(exception));
  }

  private static int exceptionStatus(Exception exception) {
    if (exception instanceof ServerAuthenticationException) {
      return HttpStatus.UNAUTHORIZED_401;
    }

    return HttpStatus.INTERNAL_SERVER_ERROR_500;
  }

  private static byte[] exceptionResult(Exception exception) {
    try {
      return Serializer.serialize(exception);
    }
    catch (IOException e) {
      LOG.error(e.getMessage(), e);
      try {
        return Serializer.serialize(e);
      }
      catch (IOException io) {
        LOG.error(e.getMessage(), io);
        return new byte[0];
      }
    }
  }

  private static <T> T deserialize(HttpServletRequest request) throws IOException, ClassNotFoundException {
    return (T) new ObjectInputStream(request.getInputStream()).readObject();
  }

  private static synchronized void resolveClasspathKeyStore() {
    String keystore = HTTP_SERVER_CLASSPATH_KEYSTORE.get();
    if (nullOrEmpty(keystore)) {
      LOG.debug("No classpath key store specified via {}", HTTP_SERVER_CLASSPATH_KEYSTORE.propertyName());
      return;
    }
    if (HTTP_SERVER_KEYSTORE_PATH.isNotNull()) {
      throw new IllegalStateException("Classpath keystore (" + keystore + ") can not be specified when "
              + HTTP_SERVER_KEYSTORE_PATH.propertyName() + " is already set to " + HTTP_SERVER_KEYSTORE_PATH.get());
    }
    try (InputStream inputStream = EntityService.class.getClassLoader().getResourceAsStream(keystore)) {
      if (inputStream == null) {
        LOG.debug("Specified key store not found on classpath: {}", keystore);
        return;
      }
      File file = File.createTempFile("serverKeyStore", "tmp");
      Files.write(file.toPath(), readBytes(inputStream));
      file.deleteOnExit();

      HTTP_SERVER_KEYSTORE_PATH.set(file.getPath());
      LOG.debug("Classpath key store {} written to file {} and set as {}",
              HTTP_SERVER_CLASSPATH_KEYSTORE.propertyName(), file, HTTP_SERVER_KEYSTORE_PATH.propertyName());
    }
    catch (IOException e) {
      throw new RuntimeException(e);
    }
  }

  private static byte[] readBytes(InputStream stream) throws IOException {
    ByteArrayOutputStream os = new ByteArrayOutputStream();
    byte[] buffer = new byte[8192];
    int line;
    while ((line = stream.read(buffer)) != -1) {
      os.write(buffer, 0, line);
    }
    os.flush();

    return os.toByteArray();
  }
}<|MERGE_RESOLUTION|>--- conflicted
+++ resolved
@@ -508,13 +508,8 @@
     public void handle(Context context) {
       try {
         RemoteEntityConnection connection = authenticate(context);
-<<<<<<< HEAD
-        EntityObjectMapper entityObjectMapper = entityObjectMapper(connection.entities());
-        List<Entity> entities = entityObjectMapper.deserializeEntities(context.req().getInputStream());
-=======
-        ObjectMapper objectMapper = objectMapper(connection.entities());
-        List<Entity> entities = objectMapper.readValue(context.req.getInputStream(), ENTITY_LIST_REFERENCE);
->>>>>>> 18776a73
+        ObjectMapper objectMapper = objectMapper(connection.entities());
+        List<Entity> entities = objectMapper.readValue(context.req().getInputStream(), ENTITY_LIST_REFERENCE);
         Map<EntityType, Collection<Entity>> dependencies = connection.dependencies(entities);
         context.status(HttpStatus.OK_200)
                 .contentType(ContentType.APPLICATION_JSON)
@@ -549,13 +544,8 @@
     public void handle(Context context) {
       try {
         RemoteEntityConnection connection = authenticate(context);
-<<<<<<< HEAD
-        DatabaseObjectMapper databaseObjectMapper = databaseObjectMapper(connection.entities());
-        int rowCount = connection.count(databaseObjectMapper.readValue(context.req().getInputStream(), Count.class));
-=======
-        ObjectMapper objectMapper = objectMapper(connection.entities());
-        int rowCount = connection.count(objectMapper.readValue(context.req.getInputStream(), Count.class));
->>>>>>> 18776a73
+        ObjectMapper objectMapper = objectMapper(connection.entities());
+        int rowCount = connection.count(objectMapper.readValue(context.req().getInputStream(), Count.class));
         context.status(HttpStatus.OK_200)
                 .contentType(ContentType.APPLICATION_JSON)
                 .result(objectMapper.writeValueAsString(rowCount));
@@ -591,13 +581,8 @@
       try {
         RemoteEntityConnection connection = authenticate(context);
         Entities entities = connection.entities();
-<<<<<<< HEAD
-        DatabaseObjectMapper mapper = databaseObjectMapper(entities);
-        JsonNode jsonNode = mapper.readTree(context.req().getInputStream());
-=======
         ObjectMapper objectMapper = objectMapper(entities);
-        JsonNode jsonNode = objectMapper.readTree(context.req.getInputStream());
->>>>>>> 18776a73
+        JsonNode jsonNode = objectMapper.readTree(context.req().getInputStream());
         EntityType entityType = entities.domainType().entityType(jsonNode.get("entityType").asText());
         Column<?> column = (Column<?>) entities.definition(entityType).attributes().get(jsonNode.get("column").textValue());
         Select select = null;
@@ -640,15 +625,9 @@
     public void handle(Context context) {
       try {
         RemoteEntityConnection connection = authenticate(context);
-<<<<<<< HEAD
-        EntityObjectMapper entityObjectMapper = entityObjectMapper(connection.entities());
-        List<Entity.Key> keysFromJson = entityObjectMapper.deserializeKeys(context.req().getInputStream());
-        Collection<Entity> selected = connection.select(keysFromJson);
-=======
-        ObjectMapper objectMapper = objectMapper(connection.entities());
-        List<Entity.Key> keys = objectMapper.readValue(context.req.getInputStream(), KEY_LIST_REFERENCE);
+        ObjectMapper objectMapper = objectMapper(connection.entities());
+        List<Entity.Key> keys = objectMapper.readValue(context.req().getInputStream(), KEY_LIST_REFERENCE);
         Collection<Entity> selected = connection.select(keys);
->>>>>>> 18776a73
         context.status(HttpStatus.OK_200)
                 .contentType(ContentType.APPLICATION_JSON)
                 .result(objectMapper.writeValueAsString(selected));
@@ -683,13 +662,8 @@
     public void handle(Context context) {
       try {
         RemoteEntityConnection connection = authenticate(context);
-<<<<<<< HEAD
-        DatabaseObjectMapper mapper = databaseObjectMapper(connection.entities());
-        Select selectJson = mapper.readValue(context.req().getInputStream(), Select.class);
-=======
-        ObjectMapper objectMapper = objectMapper(connection.entities());
-        Select selectJson = objectMapper.readValue(context.req.getInputStream(), Select.class);
->>>>>>> 18776a73
+        ObjectMapper objectMapper = objectMapper(connection.entities());
+        Select selectJson = objectMapper.readValue(context.req().getInputStream(), Select.class);
         List<Entity> selected = connection.select(selectJson);
         context.status(HttpStatus.OK_200)
                 .contentType(ContentType.APPLICATION_JSON)
@@ -741,13 +715,8 @@
     public void handle(Context context) {
       try {
         RemoteEntityConnection connection = authenticate(context);
-<<<<<<< HEAD
-        EntityObjectMapper mapper = entityObjectMapper(connection.entities());
-        Collection<Entity> entities = mapper.deserializeEntities(context.req().getInputStream());
-=======
-        ObjectMapper objectMapper = objectMapper(connection.entities());
-        Collection<Entity> entities = objectMapper.readValue(context.req.getInputStream(), ENTITY_LIST_REFERENCE);
->>>>>>> 18776a73
+        ObjectMapper objectMapper = objectMapper(connection.entities());
+        Collection<Entity> entities = objectMapper.readValue(context.req().getInputStream(), ENTITY_LIST_REFERENCE);
         Collection<Entity.Key> keys = connection.insert(entities);
         context.status(HttpStatus.OK_200)
                 .contentType(ContentType.APPLICATION_JSON)
@@ -765,13 +734,8 @@
     public void handle(Context context) {
       try {
         RemoteEntityConnection connection = authenticate(context);
-<<<<<<< HEAD
-        EntityObjectMapper mapper = entityObjectMapper(connection.entities());
-        Collection<Entity> entities = mapper.deserializeEntities(context.req().getInputStream());
-=======
-        ObjectMapper objectMapper = objectMapper(connection.entities());
-        Collection<Entity> entities = objectMapper.readValue(context.req.getInputStream(), ENTITY_LIST_REFERENCE);
->>>>>>> 18776a73
+        ObjectMapper objectMapper = objectMapper(connection.entities());
+        Collection<Entity> entities = objectMapper.readValue(context.req().getInputStream(), ENTITY_LIST_REFERENCE);
         Collection<Entity> inserted = connection.insertSelect(entities);
         context.status(HttpStatus.OK_200)
                 .contentType(ContentType.APPLICATION_JSON)
@@ -822,13 +786,8 @@
     public void handle(Context context) {
       try {
         RemoteEntityConnection connection = authenticate(context);
-<<<<<<< HEAD
-        EntityObjectMapper mapper = entityObjectMapper(connection.entities());
-        List<Entity> entities = mapper.deserializeEntities(context.req().getInputStream());
-=======
-        ObjectMapper objectMapper = objectMapper(connection.entities());
-        List<Entity> entities = objectMapper.readValue(context.req.getInputStream(), ENTITY_LIST_REFERENCE);
->>>>>>> 18776a73
+        ObjectMapper objectMapper = objectMapper(connection.entities());
+        List<Entity> entities = objectMapper.readValue(context.req().getInputStream(), ENTITY_LIST_REFERENCE);
         connection.update(entities);
         context.status(HttpStatus.OK_200)
                 .contentType(ContentType.APPLICATION_JSON);
@@ -845,13 +804,8 @@
     public void handle(Context context) {
       try {
         RemoteEntityConnection connection = authenticate(context);
-<<<<<<< HEAD
-        EntityObjectMapper mapper = entityObjectMapper(connection.entities());
-        List<Entity> entities = mapper.deserializeEntities(context.req().getInputStream());
-=======
-        ObjectMapper objectMapper = objectMapper(connection.entities());
-        List<Entity> entities = objectMapper.readValue(context.req.getInputStream(), ENTITY_LIST_REFERENCE);
->>>>>>> 18776a73
+        ObjectMapper objectMapper = objectMapper(connection.entities());
+        List<Entity> entities = objectMapper.readValue(context.req().getInputStream(), ENTITY_LIST_REFERENCE);
         Collection<Entity> updated = connection.updateSelect(entities);
         context.status(HttpStatus.OK_200)
                 .contentType(ContentType.APPLICATION_JSON)
@@ -886,13 +840,8 @@
     public void handle(Context context) {
       try {
         RemoteEntityConnection connection = authenticate(context);
-<<<<<<< HEAD
-        DatabaseObjectMapper mapper = databaseObjectMapper(connection.entities());
-        Update update = mapper.readValue(context.req().getInputStream(), Update.class);
-=======
-        ObjectMapper objectMapper = objectMapper(connection.entities());
-        Update update = objectMapper.readValue(context.req.getInputStream(), Update.class);
->>>>>>> 18776a73
+        ObjectMapper objectMapper = objectMapper(connection.entities());
+        Update update = objectMapper.readValue(context.req().getInputStream(), Update.class);
         int updateCount = connection.update(update);
         context.status(HttpStatus.OK_200)
                 .contentType(ContentType.APPLICATION_JSON)
@@ -928,13 +877,8 @@
     public void handle(Context context) {
       try {
         RemoteEntityConnection connection = authenticate(context);
-<<<<<<< HEAD
-        DatabaseObjectMapper mapper = databaseObjectMapper(connection.entities());
-        Condition deleteCondition = mapper.readValue(context.req().getInputStream(), Condition.class);
-=======
-        ObjectMapper objectMapper = objectMapper(connection.entities());
-        Condition deleteCondition = objectMapper.readValue(context.req.getInputStream(), Condition.class);
->>>>>>> 18776a73
+        ObjectMapper objectMapper = objectMapper(connection.entities());
+        Condition deleteCondition = objectMapper.readValue(context.req().getInputStream(), Condition.class);
         int deleteCount = connection.delete(deleteCondition);
         context.status(HttpStatus.OK_200)
                 .contentType(ContentType.APPLICATION_JSON)
@@ -968,13 +912,8 @@
     public void handle(Context context) {
       try {
         RemoteEntityConnection connection = authenticate(context);
-<<<<<<< HEAD
-        EntityObjectMapper mapper = entityObjectMapper(connection.entities());
-        List<Entity.Key> keys = mapper.deserializeKeys(context.req().getInputStream());
-=======
-        ObjectMapper objectMapper = objectMapper(connection.entities());
-        List<Entity.Key> keys = objectMapper.readValue(context.req.getInputStream(), KEY_LIST_REFERENCE);
->>>>>>> 18776a73
+        ObjectMapper objectMapper = objectMapper(connection.entities());
+        List<Entity.Key> keys = objectMapper.readValue(context.req().getInputStream(), KEY_LIST_REFERENCE);
         connection.delete(keys);
         context.status(HttpStatus.OK_200);
       }
@@ -1061,15 +1000,6 @@
       ssl.insecurePort = port;
     }
   }
-<<<<<<< HEAD
-
-  private EntityObjectMapper entityObjectMapper(Entities entities) {
-    return entityObjectMappers.computeIfAbsent(entities.domainType(), domainType ->
-            EntityObjectMapperFactory.instance(domainType).entityObjectMapper(entities));
-  }
-=======
-*/
->>>>>>> 18776a73
 
   private ObjectMapper objectMapper(Entities entities) {
     return domainObjectMappers.computeIfAbsent(entities.domainType(), domainType ->
