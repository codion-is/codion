--- conflicted
+++ resolved
@@ -806,18 +806,10 @@
       throw new IllegalStateException("EntityServer has not been set for EntityService");
     }
 
-<<<<<<< HEAD
-    Map<String, String> headers = ctx.headerMap();
-    String domainTypeName = domainTypeName(headers);
-    String clientTypeId = clientTypeId(headers);
-    UUID clientId = clientId(headers, ctx.req().getSession());
-    User user = user(headers);
-=======
     String domainTypeName = domainTypeName(ctx);
     String clientTypeId = clientTypeId(ctx);
     UUID clientId = clientId(ctx);
     User user = user(ctx);
->>>>>>> bea64cbe
 
     return server.connect(ConnectionRequest.builder()
             .user(user)
@@ -857,7 +849,7 @@
 
   private static UUID clientId(Context ctx) throws ServerAuthenticationException {
     UUID headerClientId = UUID.fromString(checkHeaderParameter(ctx.header(CLIENT_ID), CLIENT_ID));
-    HttpSession session = ctx.req.getSession();
+    HttpSession session = ctx.req().getSession();
     if (session.isNew()) {
       session.setAttribute(CLIENT_ID, headerClientId);
     }
