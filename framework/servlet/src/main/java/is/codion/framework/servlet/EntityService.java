--- conflicted
+++ resolved
@@ -586,11 +586,7 @@
     public void handle(Context context) {
       try {
         RemoteEntityConnection connection = authenticate(context);
-<<<<<<< HEAD
-        List<Key> keys = deserialize(context.req());
-=======
-        List<Entity.Key> keys = deserialize(context.req);
->>>>>>> 3605a713
+        List<Entity.Key> keys = deserialize(context.req());
         Collection<Entity> selected = connection.select(keys);
         context.status(HttpStatus.OK_200)
                 .contentType(ContentType.APPLICATION_OCTET_STREAM)
@@ -609,11 +605,7 @@
       try {
         RemoteEntityConnection connection = authenticate(context);
         EntityObjectMapper entityObjectMapper = entityObjectMapper(connection.entities());
-<<<<<<< HEAD
-        List<Key> keysFromJson = entityObjectMapper.deserializeKeys(context.req().getInputStream());
-=======
-        List<Entity.Key> keysFromJson = entityObjectMapper.deserializeKeys(context.req.getInputStream());
->>>>>>> 3605a713
+        List<Entity.Key> keysFromJson = entityObjectMapper.deserializeKeys(context.req().getInputStream());
         Collection<Entity> selected = connection.select(keysFromJson);
         context.status(HttpStatus.OK_200)
                 .contentType(ContentType.APPLICATION_JSON)
@@ -668,11 +660,7 @@
     public void handle(Context context) {
       try {
         RemoteEntityConnection connection = authenticate(context);
-<<<<<<< HEAD
-        Collection<Key> keys = connection.insert((Collection<Entity>) deserialize(context.req()));
-=======
-        Collection<Entity.Key> keys = connection.insert((Collection<Entity>) deserialize(context.req));
->>>>>>> 3605a713
+        Collection<Entity.Key> keys = connection.insert((Collection<Entity>) deserialize(context.req()));
         context.status(HttpStatus.OK_200)
                 .contentType(ContentType.APPLICATION_OCTET_STREAM)
                 .result(Serializer.serialize(keys));
@@ -690,13 +678,8 @@
       try {
         RemoteEntityConnection connection = authenticate(context);
         EntityObjectMapper mapper = entityObjectMapper(connection.entities());
-<<<<<<< HEAD
         Collection<Entity> entities = mapper.deserializeEntities(context.req().getInputStream());
-        Collection<Key> keys = connection.insert(entities);
-=======
-        Collection<Entity> entities = mapper.deserializeEntities(context.req.getInputStream());
         Collection<Entity.Key> keys = connection.insert(entities);
->>>>>>> 3605a713
         context.status(HttpStatus.OK_200)
                 .contentType(ContentType.APPLICATION_JSON)
                 .result(mapper.writeValueAsString(keys));
@@ -822,11 +805,7 @@
     public void handle(Context context) {
       try {
         RemoteEntityConnection connection = authenticate(context);
-<<<<<<< HEAD
-        List<Key> keys = deserialize(context.req());
-=======
-        List<Entity.Key> keys = deserialize(context.req);
->>>>>>> 3605a713
+        List<Entity.Key> keys = deserialize(context.req());
         connection.delete(keys);
         context.status(HttpStatus.OK_200);
       }
@@ -843,11 +822,7 @@
       try {
         RemoteEntityConnection connection = authenticate(context);
         EntityObjectMapper mapper = entityObjectMapper(connection.entities());
-<<<<<<< HEAD
-        List<Key> keys = mapper.deserializeKeys(context.req().getInputStream());
-=======
-        List<Entity.Key> keys = mapper.deserializeKeys(context.req.getInputStream());
->>>>>>> 3605a713
+        List<Entity.Key> keys = mapper.deserializeKeys(context.req().getInputStream());
         connection.delete(keys);
         context.status(HttpStatus.OK_200);
       }
@@ -863,13 +838,8 @@
     public void handle(Context context) {
       try {
         RemoteEntityConnection connection = authenticate(context);
-<<<<<<< HEAD
         List<Object> parameters = deserialize(context.req());
-        Key key = (Key) parameters.get(0);
-=======
-        List<Object> parameters = deserialize(context.req);
         Entity.Key key = (Entity.Key) parameters.get(0);
->>>>>>> 3605a713
         Column<byte[]> column = (Column<byte[]>) parameters.get(1);
         byte[] data = (byte[]) parameters.get(2);
         connection.writeBlob(key, column, data);
@@ -887,13 +857,8 @@
     public void handle(Context context) {
       try {
         RemoteEntityConnection connection = authenticate(context);
-<<<<<<< HEAD
         List<Object> parameters = deserialize(context.req());
-        Key key = (Key) parameters.get(0);
-=======
-        List<Object> parameters = deserialize(context.req);
         Entity.Key key = (Entity.Key) parameters.get(0);
->>>>>>> 3605a713
         Column<byte[]> column = (Column<byte[]>) parameters.get(1);
         byte[] data = connection.readBlob(key, column);
         context.status(HttpStatus.OK_200)
