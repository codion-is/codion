--- conflicted
+++ resolved
@@ -698,10 +698,7 @@
     public void handle(Context context) {
       try {
         RemoteEntityConnection connection = authenticate(context);
-<<<<<<< HEAD
-        Collection<Entity> updated = connection.update((List<Entity>) deserialize(context.req()));
-=======
-        connection.update((List<Entity>) deserialize(context.req));
+        connection.update((List<Entity>) deserialize(context.req()));
         context.status(HttpStatus.OK_200)
                 .contentType(ContentType.APPLICATION_OCTET_STREAM);
       }
@@ -717,8 +714,7 @@
     public void handle(Context context) {
       try {
         RemoteEntityConnection connection = authenticate(context);
-        Collection<Entity> updated = connection.updateSelect((List<Entity>) deserialize(context.req));
->>>>>>> 3c69a3cd
+        Collection<Entity> updated = connection.updateSelect((List<Entity>) deserialize(context.req()));
         context.status(HttpStatus.OK_200)
                 .contentType(ContentType.APPLICATION_OCTET_STREAM)
                 .result(Serializer.serialize(updated));
@@ -736,11 +732,7 @@
       try {
         RemoteEntityConnection connection = authenticate(context);
         EntityObjectMapper mapper = entityObjectMapper(connection.entities());
-<<<<<<< HEAD
         List<Entity> entities = mapper.deserializeEntities(context.req().getInputStream());
-        Collection<Entity> updated = connection.update(entities);
-=======
-        List<Entity> entities = mapper.deserializeEntities(context.req.getInputStream());
         connection.update(entities);
         context.status(HttpStatus.OK_200)
                 .contentType(ContentType.APPLICATION_JSON);
@@ -758,9 +750,8 @@
       try {
         RemoteEntityConnection connection = authenticate(context);
         EntityObjectMapper mapper = entityObjectMapper(connection.entities());
-        List<Entity> entities = mapper.deserializeEntities(context.req.getInputStream());
+        List<Entity> entities = mapper.deserializeEntities(context.req().getInputStream());
         Collection<Entity> updated = connection.updateSelect(entities);
->>>>>>> 3c69a3cd
         context.status(HttpStatus.OK_200)
                 .contentType(ContentType.APPLICATION_JSON)
                 .result(mapper.writeValueAsString(updated));
