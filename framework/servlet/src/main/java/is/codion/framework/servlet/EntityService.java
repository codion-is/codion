--- conflicted
+++ resolved
@@ -525,11 +525,7 @@
       try {
         RemoteEntityConnection connection = authenticate(context);
         ConditionObjectMapper conditionObjectMapper = conditionObjectMapper(connection.entities());
-<<<<<<< HEAD
-        int rowCount = connection.rowCount(conditionObjectMapper.readValue(context.req().getInputStream(), Criteria.class));
-=======
-        int rowCount = connection.rowCount(conditionObjectMapper.readValue(context.req.getInputStream(), Condition.class));
->>>>>>> 5baffb5d
+        int rowCount = connection.rowCount(conditionObjectMapper.readValue(context.req().getInputStream(), Condition.class));
         context.status(HttpStatus.OK_200)
                 .contentType(ContentType.APPLICATION_JSON)
                 .result(conditionObjectMapper.entityObjectMapper().writeValueAsString(rowCount));
@@ -546,13 +542,8 @@
     public void handle(Context context) {
       try {
         RemoteEntityConnection connection = authenticate(context);
-<<<<<<< HEAD
         List<Object> parameters = deserialize(context.req());
-        List<?> values = connection.select((Column<?>) parameters.get(0), (Condition) parameters.get(1));
-=======
-        List<Object> parameters = deserialize(context.req);
         List<?> values = connection.select((Column<?>) parameters.get(0), (Select) parameters.get(1));
->>>>>>> 5baffb5d
         context.status(HttpStatus.OK_200)
                 .contentType(ContentType.APPLICATION_OCTET_STREAM)
                 .result(Serializer.serialize(values));
@@ -633,13 +624,8 @@
     public void handle(Context context) {
       try {
         RemoteEntityConnection connection = authenticate(context);
-<<<<<<< HEAD
-        Condition selectCondition = deserialize(context.req());
-        List<Entity> selected = connection.select(selectCondition);
-=======
-        Select select = deserialize(context.req);
+        Select select = deserialize(context.req());
         List<Entity> selected = connection.select(select);
->>>>>>> 5baffb5d
         context.status(HttpStatus.OK_200)
                 .contentType(ContentType.APPLICATION_OCTET_STREAM)
                 .result(Serializer.serialize(selected));
@@ -657,13 +643,8 @@
       try {
         RemoteEntityConnection connection = authenticate(context);
         ConditionObjectMapper mapper = conditionObjectMapper(connection.entities());
-<<<<<<< HEAD
-        SelectCondition selectConditionJson = mapper.readValue(context.req().getInputStream(), SelectCondition.class);
-        List<Entity> selected = connection.select(selectConditionJson);
-=======
-        Select selectJson = mapper.readValue(context.req.getInputStream(), Select.class);
+        Select selectJson = mapper.readValue(context.req().getInputStream(), Select.class);
         List<Entity> selected = connection.select(selectJson);
->>>>>>> 5baffb5d
         context.status(HttpStatus.OK_200)
                 .contentType(ContentType.APPLICATION_JSON)
                 .result(mapper.entityObjectMapper().writeValueAsString(selected));
@@ -752,11 +733,7 @@
     public void handle(Context context) {
       try {
         RemoteEntityConnection connection = authenticate(context);
-<<<<<<< HEAD
-        int updateCount = connection.update((UpdateCondition) deserialize(context.req()));
-=======
-        int updateCount = connection.update((Update) deserialize(context.req));
->>>>>>> 5baffb5d
+        int updateCount = connection.update((Update) deserialize(context.req()));
         context.status(HttpStatus.OK_200)
                 .contentType(ContentType.APPLICATION_OCTET_STREAM)
                 .result(Serializer.serialize(updateCount));
@@ -774,13 +751,8 @@
       try {
         RemoteEntityConnection connection = authenticate(context);
         ConditionObjectMapper mapper = conditionObjectMapper(connection.entities());
-<<<<<<< HEAD
-        UpdateCondition updateCondition = mapper.readValue(context.req().getInputStream(), UpdateCondition.class);
-        int updateCount = connection.update(updateCondition);
-=======
-        Update update = mapper.readValue(context.req.getInputStream(), Update.class);
+        Update update = mapper.readValue(context.req().getInputStream(), Update.class);
         int updateCount = connection.update(update);
->>>>>>> 5baffb5d
         context.status(HttpStatus.OK_200)
                 .contentType(ContentType.APPLICATION_JSON)
                 .result(mapper.entityObjectMapper().writeValueAsString(updateCount));
@@ -797,13 +769,8 @@
     public void handle(Context context) {
       try {
         RemoteEntityConnection connection = authenticate(context);
-<<<<<<< HEAD
-        Criteria criteria = deserialize(context.req());
-        int deleteCount = connection.delete(criteria);
-=======
-        Condition condition = deserialize(context.req);
+        Condition condition = deserialize(context.req());
         int deleteCount = connection.delete(condition);
->>>>>>> 5baffb5d
         context.status(HttpStatus.OK_200)
                 .contentType(ContentType.APPLICATION_OCTET_STREAM)
                 .result(Serializer.serialize(deleteCount));
@@ -821,13 +788,8 @@
       try {
         RemoteEntityConnection connection = authenticate(context);
         ConditionObjectMapper mapper = conditionObjectMapper(connection.entities());
-<<<<<<< HEAD
-        Criteria deleteCriteria = mapper.readValue(context.req().getInputStream(), Criteria.class);
-        int deleteCount = connection.delete(deleteCriteria);
-=======
-        Condition deleteCondition = mapper.readValue(context.req.getInputStream(), Condition.class);
+        Condition deleteCondition = mapper.readValue(context.req().getInputStream(), Condition.class);
         int deleteCount = connection.delete(deleteCondition);
->>>>>>> 5baffb5d
         context.status(HttpStatus.OK_200)
                 .contentType(ContentType.APPLICATION_JSON)
                 .result(mapper.entityObjectMapper().writeValueAsString(deleteCount));
