/*
 * This file is part of Codion.
 *
 * Codion is free software: you can redistribute it and/or modify
 * it under the terms of the GNU General Public License as published by
 * the Free Software Foundation, either version 3 of the License, or
 * (at your option) any later version.
 *
 * Codion is distributed in the hope that it will be useful,
 * but WITHOUT ANY WARRANTY; without even the implied warranty of
 * MERCHANTABILITY or FITNESS FOR A PARTICULAR PURPOSE.  See the
 * GNU General Public License for more details.
 *
 * You should have received a copy of the GNU General Public License
 * along with Codion.  If not, see <https://www.gnu.org/licenses/>.
 *
 * Copyright (c) 2023, Björn Darri Sigurðsson.
 */
package is.codion.framework.servlet;

import is.codion.common.Configuration;
import is.codion.common.Serializer;
import is.codion.common.db.operation.FunctionType;
import is.codion.common.db.operation.ProcedureType;
import is.codion.common.db.report.ReportType;
import is.codion.common.property.PropertyValue;
import is.codion.common.rmi.client.ConnectionRequest;
import is.codion.common.rmi.server.AuxiliaryServer;
import is.codion.common.rmi.server.Server;
import is.codion.common.rmi.server.ServerAdmin;
import is.codion.common.rmi.server.exception.ServerAuthenticationException;
import is.codion.common.rmi.server.exception.ServerException;
import is.codion.common.user.User;
import is.codion.common.version.Version;
import is.codion.framework.db.EntityConnection;
import is.codion.framework.db.EntityConnection.Select;
import is.codion.framework.db.EntityConnection.Update;
import is.codion.framework.db.rmi.RemoteEntityConnection;
import is.codion.framework.db.rmi.RemoteEntityConnectionProvider;
import is.codion.framework.domain.DomainType;
import is.codion.framework.domain.entity.Entities;
import is.codion.framework.domain.entity.Entity;
import is.codion.framework.domain.entity.EntityType;
import is.codion.framework.domain.entity.attribute.Column;
import is.codion.framework.domain.entity.attribute.Condition;
import is.codion.framework.json.db.DatabaseObjectMapper;
import is.codion.framework.json.domain.EntityObjectMapper;
import is.codion.framework.json.domain.EntityObjectMapperFactory;

import com.fasterxml.jackson.databind.JsonNode;
import io.javalin.Javalin;
import io.javalin.community.ssl.SSLConfig;
import io.javalin.community.ssl.SSLPlugin;
import io.javalin.config.JavalinConfig;
import io.javalin.http.ContentType;
import io.javalin.http.Context;
import io.javalin.http.Handler;
import jakarta.servlet.http.HttpServletRequest;
import jakarta.servlet.http.HttpSession;
import org.eclipse.jetty.http.HttpStatus;
import org.slf4j.Logger;
import org.slf4j.LoggerFactory;

import java.io.ByteArrayOutputStream;
import java.io.File;
import java.io.IOException;
import java.io.InputStream;
import java.io.ObjectInputStream;
import java.nio.file.Files;
import java.rmi.RemoteException;
import java.util.Base64;
import java.util.Collection;
import java.util.List;
import java.util.Map;
import java.util.UUID;
import java.util.concurrent.ConcurrentHashMap;
import java.util.function.Consumer;

import static is.codion.common.NullOrEmpty.nullOrEmpty;
import static java.util.Objects.requireNonNull;

public final class EntityService implements AuxiliaryServer {

  private static final Logger LOG = LoggerFactory.getLogger(EntityService.class);

  /**
   * The port on which the http server is made available to clients.<br>
   * Value type: Integer<br>
   * Default value: 8080
   */
  public static final PropertyValue<Integer> HTTP_SERVER_PORT = Configuration.integerValue("codion.server.http.port", 8080);

  /**
   * The port on which the http server is made available to clients.<br>
   * Value type: Integer<br>
   * Default value: 4443
   */
  public static final PropertyValue<Integer> HTTP_SERVER_SECURE_PORT = Configuration.integerValue("codion.server.http.securePort", 4443);

  /**
   * Specifies whether https should be used.<br>
   * Value type: Boolean<br>
   * Default value: true
   */
  public static final PropertyValue<Boolean> HTTP_SERVER_SECURE = Configuration.booleanValue("codion.server.http.secure", true);

  /**
   * The https keystore to use on the classpath, this will be resolved to a temporary file and set
   * as the codion.server.http.keyStore system property on server start<br>
   * Value type: String
   * Default value: null
   */
  public static final PropertyValue<String> HTTP_SERVER_CLASSPATH_KEYSTORE = Configuration.stringValue("codion.server.http.classpathKeyStore");

  /**
   * Specifies the keystore to use for securing http connections.<br>
   * Value type: String<br>
   * Default value: null
   * @see #HTTP_SERVER_CLASSPATH_KEYSTORE
   */
  public static final PropertyValue<String> HTTP_SERVER_KEYSTORE_PATH = Configuration.stringValue("codion.server.http.keyStore");

  /**
   * Specifies the password for the keystore used for securing http connections.<br>
   * Value type: String<br>
   * Default value: null
   */
  public static final PropertyValue<String> HTTP_SERVER_KEYSTORE_PASSWORD = Configuration.stringValue("codion.server.http.keyStorePassword");

  static final String DOMAIN_TYPE_NAME = "domainTypeName";
  static final String CLIENT_TYPE_ID = "clientTypeId";
  static final String CLIENT_ID = "clientId";

  private static final String AUTHORIZATION = "Authorization";
  private static final String BASIC_PREFIX = "basic ";
  private static final String X_FORWARDED_FOR = "X-Forwarded-For";
  private static final int BASIC_PREFIX_LENGTH = BASIC_PREFIX.length();

  private static final String URL_JAVA_SERIALIZATION = "entities/ser/";
  private static final String URL_JSON_SERIALIZATION = "entities/json/";

  private final Server<RemoteEntityConnection, ? extends ServerAdmin> server;
  private final int port;
  private final int securePort;
  private final boolean sslEnabled;

  private final Map<DomainType, EntityObjectMapper> entityObjectMappers = new ConcurrentHashMap<>();
  private final Map<DomainType, DatabaseObjectMapper> databaseObjectMappers = new ConcurrentHashMap<>();

  private Javalin javalin;

  static {
    resolveClasspathKeyStore();
  }

  /**
   * Instantiates a new EntityServletServer, the port specified by {@link #HTTP_SERVER_PORT}.
   * @param server the parent server
   */
  EntityService(Server<RemoteEntityConnection, ? extends ServerAdmin> server) {
    this(server, HTTP_SERVER_PORT.getOrThrow(), HTTP_SERVER_SECURE_PORT.getOrThrow(), HTTP_SERVER_SECURE.getOrThrow());
  }

  /**
   * Instantiates a new EntityServletServer.
   * @param server the parent server
   * @param port the server port
   * @param securePort the server secure port (https)
   * @param sslEnabled true if ssl should be enabled
   */
  EntityService(Server<RemoteEntityConnection, ? extends ServerAdmin> server, int port, int securePort, boolean sslEnabled) {
    this.server = requireNonNull(server);
    this.port = port;
    this.securePort = securePort;
    this.sslEnabled = sslEnabled;
  }

  @Override
  public void startServer() {
    javalin = Javalin.create(new JavalinConfigurer()).start(sslEnabled ? securePort : port);
    setupHandlers();
  }

  @Override
  public void stopServer() {
    if (javalin != null) {
      javalin.close();
    }
  }

  @Override
  public String serverInformation() {
    return "Entity Service " + Version.version()
            + " started on port: " + port
            + ", securePort: " + securePort
            + ", sslEnabled: " + sslEnabled;
  }

  private void setupHandlers() {
    EntitiesHandler entitiesHandler = new EntitiesHandler();
    javalin.post(URL_JAVA_SERIALIZATION + "entities", entitiesHandler);
    javalin.post(URL_JSON_SERIALIZATION + "entities", entitiesHandler);
    CloseHandler closeHandler = new CloseHandler();
    javalin.post(URL_JAVA_SERIALIZATION + "close", closeHandler);
    javalin.post(URL_JSON_SERIALIZATION + "close", closeHandler);
    javalin.post(URL_JAVA_SERIALIZATION + "isTransactionOpen", new IsTransactionOpenHandler());
    javalin.post(URL_JSON_SERIALIZATION + "isTransactionOpen", new IsTransactionOpenJsonHandler());
    BeginTransactionHandler beginTransactionHandler = new BeginTransactionHandler();
    javalin.post(URL_JAVA_SERIALIZATION + "beginTransaction", beginTransactionHandler);
    javalin.post(URL_JSON_SERIALIZATION + "beginTransaction", beginTransactionHandler);
    RollbackTransactionHandler rollbackTransactionHandler = new RollbackTransactionHandler();
    javalin.post(URL_JAVA_SERIALIZATION + "rollbackTransaction", rollbackTransactionHandler);
    javalin.post(URL_JSON_SERIALIZATION + "rollbackTransaction", rollbackTransactionHandler);
    CommitTransactionHandler commitTransactionHandler = new CommitTransactionHandler();
    javalin.post(URL_JAVA_SERIALIZATION + "commitTransaction", commitTransactionHandler);
    javalin.post(URL_JSON_SERIALIZATION + "commitTransaction", commitTransactionHandler);
    javalin.post(URL_JAVA_SERIALIZATION + "isQueryCacheEnabled", new IsQueryCacheEnabledHandler());
    javalin.post(URL_JSON_SERIALIZATION + "isQueryCacheEnabled", new IsQueryCacheEnabledJsonHandler());
    javalin.post(URL_JAVA_SERIALIZATION + "setQueryCacheEnabled", new SetQueryCacheEnabledHandler());
    javalin.post(URL_JSON_SERIALIZATION + "setQueryCacheEnabled", new SetQueryCacheEnabledJsonHandler());
    ProcedureHandler procedureHandler = new ProcedureHandler();
    javalin.post(URL_JAVA_SERIALIZATION + "procedure", procedureHandler);
    javalin.post(URL_JSON_SERIALIZATION + "procedure", procedureHandler);
    FunctionHandler functionHandler = new FunctionHandler();
    javalin.post(URL_JAVA_SERIALIZATION + "function", functionHandler);
    javalin.post(URL_JSON_SERIALIZATION + "function", functionHandler);
    ReportHandler reportHandler = new ReportHandler();
    javalin.post(URL_JAVA_SERIALIZATION + "report", reportHandler);
    javalin.post(URL_JSON_SERIALIZATION + "report", reportHandler);
    javalin.post(URL_JAVA_SERIALIZATION + "dependencies", new DependenciesHandler());
    javalin.post(URL_JSON_SERIALIZATION + "dependencies", new DependenciesJsonHandler());
    javalin.post(URL_JAVA_SERIALIZATION + "count", new CountHandler());
    javalin.post(URL_JSON_SERIALIZATION + "count", new CountJsonHandler());
    javalin.post(URL_JAVA_SERIALIZATION + "values", new ValuesHandler());
    javalin.post(URL_JSON_SERIALIZATION + "values", new ValuesJsonHandler());
    javalin.post(URL_JAVA_SERIALIZATION + "selectByKey", new SelectByKeyHandler());
    javalin.post(URL_JSON_SERIALIZATION + "selectByKey", new SelectByKeyJsonHandler());
    javalin.post(URL_JAVA_SERIALIZATION + "select", new SelectHandler());
    javalin.post(URL_JSON_SERIALIZATION + "select", new SelectJsonHandler());
    javalin.post(URL_JAVA_SERIALIZATION + "insert", new InsertHandler());
    javalin.post(URL_JAVA_SERIALIZATION + "insertSelect", new InsertSelectHandler());
    javalin.post(URL_JSON_SERIALIZATION + "insert", new InsertJsonHandler());
    javalin.post(URL_JSON_SERIALIZATION + "insertSelect", new InsertSelectJsonHandler());
    javalin.post(URL_JAVA_SERIALIZATION + "update", new UpdateHandler());
    javalin.post(URL_JAVA_SERIALIZATION + "updateSelect", new UpdateSelectHandler());
    javalin.post(URL_JSON_SERIALIZATION + "update", new UpdateJsonHandler());
    javalin.post(URL_JSON_SERIALIZATION + "updateSelect", new UpdateSelectJsonHandler());
    javalin.post(URL_JAVA_SERIALIZATION + "updateByCondition", new UpdateByConditionHandler());
    javalin.post(URL_JSON_SERIALIZATION + "updateByCondition", new UpdateByConditionJsonHandler());
    javalin.post(URL_JAVA_SERIALIZATION + "delete", new DeleteHandler());
    javalin.post(URL_JSON_SERIALIZATION + "delete", new DeleteJsonHandler());
    javalin.post(URL_JAVA_SERIALIZATION + "deleteByKey", new DeleteByKeyHandler());
    javalin.post(URL_JSON_SERIALIZATION + "deleteByKey", new DeleteByKeyJsonHandler());
    WriteBlobHandler writeBlobHandler = new WriteBlobHandler();
    javalin.post(URL_JAVA_SERIALIZATION + "writeBlob", writeBlobHandler);
    javalin.post(URL_JSON_SERIALIZATION + "writeBlob", writeBlobHandler);
    ReadBlobHandler readBlobHandler = new ReadBlobHandler();
    javalin.post(URL_JAVA_SERIALIZATION + "readBlob", readBlobHandler);
    javalin.post(URL_JSON_SERIALIZATION + "readBlob", readBlobHandler);
  }

  private final class EntitiesHandler implements Handler {

    @Override
    public void handle(Context context) {
      try {
        RemoteEntityConnection connection = authenticate(context);
        context.status(HttpStatus.OK_200)
                .result(Serializer.serialize(connection.entities()));
      }
      catch (Exception e) {
        handleException(context, e);
      }
    }
  }

  private final class CloseHandler implements Handler {

    @Override
    public void handle(Context context) {
      try {
        authenticate(context).close();
        context.req().getSession().invalidate();
        context.status(HttpStatus.OK_200);
      }
      catch (Exception e) {
        handleException(context, e);
      }
    }
  }

  private final class IsTransactionOpenHandler implements Handler {
    @Override
    public void handle(Context context) {
      try {
        RemoteEntityConnection connection = authenticate(context);
        context.status(HttpStatus.OK_200)
                .contentType(ContentType.APPLICATION_OCTET_STREAM)
                .result(Serializer.serialize(connection.transactionOpen()));
      }
      catch (Exception e) {
        handleException(context, e);
      }
    }
  }

  private final class IsTransactionOpenJsonHandler implements Handler {

    @Override
    public void handle(Context context) {
      try {
        RemoteEntityConnection connection = authenticate(context);
        EntityObjectMapper entityObjectMapper = entityObjectMapper(connection.entities());
        context.status(HttpStatus.OK_200)
                .contentType(ContentType.APPLICATION_JSON)
                .result(entityObjectMapper.writeValueAsString(connection.transactionOpen()));
      }
      catch (Exception e) {
        handleException(context, e);
      }
    }
  }

  private final class BeginTransactionHandler implements Handler {

    @Override
    public void handle(Context context) {
      try {
        RemoteEntityConnection connection = authenticate(context);
        connection.beginTransaction();
        context.status(HttpStatus.OK_200);
      }
      catch (Exception e) {
        handleException(context, e);
      }
    }
  }

  private final class RollbackTransactionHandler implements Handler {

    @Override
    public void handle(Context context) {
      try {
        RemoteEntityConnection connection = authenticate(context);
        connection.rollbackTransaction();
        context.status(HttpStatus.OK_200);
      }
      catch (Exception e) {
        handleException(context, e);
      }
    }
  }

  private final class CommitTransactionHandler implements Handler {

    @Override
    public void handle(Context context) {
      try {
        RemoteEntityConnection connection = authenticate(context);
        connection.commitTransaction();
        context.status(HttpStatus.OK_200);
      }
      catch (Exception e) {
        handleException(context, e);
      }
    }
  }

  private final class IsQueryCacheEnabledHandler implements Handler {

    @Override
    public void handle(Context context) {
      try {
        RemoteEntityConnection connection = authenticate(context);
        context.status(HttpStatus.OK_200)
                .contentType(ContentType.APPLICATION_OCTET_STREAM)
                .result(Serializer.serialize(connection.isQueryCacheEnabled()));
      }
      catch (Exception e) {
        handleException(context, e);
      }
    }
  }

  private final class IsQueryCacheEnabledJsonHandler implements Handler {

    @Override
    public void handle(Context context) {
      try {
        RemoteEntityConnection connection = authenticate(context);
        EntityObjectMapper entityObjectMapper = entityObjectMapper(connection.entities());
        context.status(HttpStatus.OK_200)
                .contentType(ContentType.APPLICATION_JSON)
                .result(entityObjectMapper.writeValueAsString(connection.isQueryCacheEnabled()));
      }
      catch (Exception e) {
        handleException(context, e);
      }
    }
  }

  private final class SetQueryCacheEnabledHandler implements Handler {

    @Override
    public void handle(Context context) {
      try {
        RemoteEntityConnection connection = authenticate(context);
        connection.setQueryCacheEnabled(deserialize(context.req()));
        context.status(HttpStatus.OK_200);
      }
      catch (Exception e) {
        handleException(context, e);
      }
    }
  }

  private final class SetQueryCacheEnabledJsonHandler implements Handler {

    @Override
    public void handle(Context context) {
      try {
        RemoteEntityConnection connection = authenticate(context);
        connection.setQueryCacheEnabled(deserialize(context.req()));
        context.status(HttpStatus.OK_200);
      }
      catch (Exception e) {
        handleException(context, e);
      }
    }
  }

  private final class ProcedureHandler implements Handler {

    @Override
    public void handle(Context context) {
      try {
        RemoteEntityConnection connection = authenticate(context);
        List<Object> parameters = deserialize(context.req());
        Object argument = parameters.size() > 1 ? parameters.get(1) : null;
        connection.execute((ProcedureType<? extends EntityConnection, Object>) parameters.get(0), argument);
        context.status(HttpStatus.OK_200);
      }
      catch (Exception e) {
        handleException(context, e);
      }
    }
  }

  private final class FunctionHandler implements Handler {

    @Override
    public void handle(Context context) {
      try {
        RemoteEntityConnection connection = authenticate(context);
        List<Object> parameters = deserialize(context.req());
        FunctionType<? extends EntityConnection, Object, Object> functionType =
                (FunctionType<? extends EntityConnection, Object, Object>) parameters.get(0);
        Object argument = parameters.size() > 1 ? parameters.get(1) : null;
        context.status(HttpStatus.OK_200)
                .contentType(ContentType.APPLICATION_OCTET_STREAM)
                .result(Serializer.serialize(connection.execute(functionType, argument)));
      }
      catch (Exception e) {
        handleException(context, e);
      }
    }
  }

  private final class ReportHandler implements Handler {

    @Override
    public void handle(Context context) {
      try {
        RemoteEntityConnection connection = authenticate(context);
        List<Object> parameters = deserialize(context.req());
        ReportType<?, ?, Object> reportType = (ReportType<?, ?, Object>) parameters.get(0);
        context.status(HttpStatus.OK_200)
                .contentType(ContentType.APPLICATION_OCTET_STREAM)
                .result(Serializer.serialize(connection.fillReport(reportType, parameters.get(1))));
      }
      catch (Exception e) {
        handleException(context, e);
      }
    }
  }

  private final class DependenciesHandler implements Handler {

    @Override
    public void handle(Context context) {
      try {
        RemoteEntityConnection connection = authenticate(context);
        context.status(HttpStatus.OK_200)
                .contentType(ContentType.APPLICATION_OCTET_STREAM)
                .result(Serializer.serialize(connection.dependencies(deserialize(context.req()))));
      }
      catch (Exception e) {
        handleException(context, e);
      }
    }
  }

  private final class DependenciesJsonHandler implements Handler {

    @Override
    public void handle(Context context) {
      try {
        RemoteEntityConnection connection = authenticate(context);
        EntityObjectMapper entityObjectMapper = entityObjectMapper(connection.entities());
        List<Entity> entities = entityObjectMapper.deserializeEntities(context.req().getInputStream());
        Map<EntityType, Collection<Entity>> dependencies = connection.dependencies(entities);
        context.status(HttpStatus.OK_200)
                .contentType(ContentType.APPLICATION_JSON)
                .result(entityObjectMapper.writeValueAsString(dependencies));
      }
      catch (Exception e) {
        handleException(context, e);
      }
    }
  }

  private final class CountHandler implements Handler {

    @Override
    public void handle(Context context) {
      try {
        RemoteEntityConnection connection = authenticate(context);
        int rowCount = connection.count(deserialize(context.req()));
        context.status(HttpStatus.OK_200)
                .contentType(ContentType.APPLICATION_OCTET_STREAM)
                .result(Serializer.serialize(rowCount));
      }
      catch (Exception e) {
        handleException(context, e);
      }
    }
  }

  private final class CountJsonHandler implements Handler {

    @Override
    public void handle(Context context) {
      try {
        RemoteEntityConnection connection = authenticate(context);
<<<<<<< HEAD
        ConditionObjectMapper conditionObjectMapper = conditionObjectMapper(connection.entities());
        int rowCount = connection.count(conditionObjectMapper.readValue(context.req().getInputStream(), Condition.class));
=======
        DatabaseObjectMapper databaseObjectMapper = databaseObjectMapper(connection.entities());
        int rowCount = connection.count(databaseObjectMapper.readValue(context.req.getInputStream(), Condition.class));
>>>>>>> 740b46ea
        context.status(HttpStatus.OK_200)
                .contentType(ContentType.APPLICATION_JSON)
                .result(databaseObjectMapper.entityObjectMapper().writeValueAsString(rowCount));
      }
      catch (Exception e) {
        handleException(context, e);
      }
    }
  }

  private final class ValuesHandler implements Handler {

    @Override
    public void handle(Context context) {
      try {
        RemoteEntityConnection connection = authenticate(context);
        List<Object> parameters = deserialize(context.req());
        List<?> values = connection.select((Column<?>) parameters.get(0), (Select) parameters.get(1));
        context.status(HttpStatus.OK_200)
                .contentType(ContentType.APPLICATION_OCTET_STREAM)
                .result(Serializer.serialize(values));
      }
      catch (Exception e) {
        handleException(context, e);
      }
    }
  }

  private final class ValuesJsonHandler implements Handler {

    @Override
    public void handle(Context context) {
      try {
        RemoteEntityConnection connection = authenticate(context);
        Entities entities = connection.entities();
<<<<<<< HEAD
        ConditionObjectMapper mapper = conditionObjectMapper(entities);
        JsonNode jsonNode = mapper.readTree(context.req().getInputStream());
=======
        DatabaseObjectMapper mapper = databaseObjectMapper(entities);
        JsonNode jsonNode = mapper.readTree(context.req.getInputStream());
>>>>>>> 740b46ea
        EntityType entityType = entities.domainType().entityType(jsonNode.get("entityType").asText());
        Column<?> column = (Column<?>) entities.definition(entityType).attributes().get(jsonNode.get("column").textValue());
        Select select = null;
        JsonNode conditionNode = jsonNode.get("condition");
        if (conditionNode != null) {
          select = mapper.readValue(conditionNode.toString(), Select.class);
        }
        List<?> values = connection.select(column, select);
        context.status(HttpStatus.OK_200)
                .contentType(ContentType.APPLICATION_JSON)
                .result(mapper.entityObjectMapper().writeValueAsString(values));
      }
      catch (Exception e) {
        handleException(context, e);
      }
    }
  }

  private final class SelectByKeyHandler implements Handler {

    @Override
    public void handle(Context context) {
      try {
        RemoteEntityConnection connection = authenticate(context);
        List<Entity.Key> keys = deserialize(context.req());
        Collection<Entity> selected = connection.select(keys);
        context.status(HttpStatus.OK_200)
                .contentType(ContentType.APPLICATION_OCTET_STREAM)
                .result(Serializer.serialize(selected));
      }
      catch (Exception e) {
        handleException(context, e);
      }
    }
  }

  private final class SelectByKeyJsonHandler implements Handler {

    @Override
    public void handle(Context context) {
      try {
        RemoteEntityConnection connection = authenticate(context);
        EntityObjectMapper entityObjectMapper = entityObjectMapper(connection.entities());
        List<Entity.Key> keysFromJson = entityObjectMapper.deserializeKeys(context.req().getInputStream());
        Collection<Entity> selected = connection.select(keysFromJson);
        context.status(HttpStatus.OK_200)
                .contentType(ContentType.APPLICATION_JSON)
                .result(entityObjectMapper.writeValueAsString(selected));
      }
      catch (Exception e) {
        handleException(context, e);
      }
    }
  }

  private final class SelectHandler implements Handler {

    @Override
    public void handle(Context context) {
      try {
        RemoteEntityConnection connection = authenticate(context);
        Select select = deserialize(context.req());
        List<Entity> selected = connection.select(select);
        context.status(HttpStatus.OK_200)
                .contentType(ContentType.APPLICATION_OCTET_STREAM)
                .result(Serializer.serialize(selected));
      }
      catch (Exception e) {
        handleException(context, e);
      }
    }
  }

  private final class SelectJsonHandler implements Handler {

    @Override
    public void handle(Context context) {
      try {
        RemoteEntityConnection connection = authenticate(context);
<<<<<<< HEAD
        ConditionObjectMapper mapper = conditionObjectMapper(connection.entities());
        Select selectJson = mapper.readValue(context.req().getInputStream(), Select.class);
=======
        DatabaseObjectMapper mapper = databaseObjectMapper(connection.entities());
        Select selectJson = mapper.readValue(context.req.getInputStream(), Select.class);
>>>>>>> 740b46ea
        List<Entity> selected = connection.select(selectJson);
        context.status(HttpStatus.OK_200)
                .contentType(ContentType.APPLICATION_JSON)
                .result(mapper.entityObjectMapper().writeValueAsString(selected));
      }
      catch (Exception e) {
        handleException(context, e);
      }
    }
  }

  private final class InsertHandler implements Handler {

    @Override
    public void handle(Context context) {
      try {
        RemoteEntityConnection connection = authenticate(context);
        Collection<Entity.Key> keys = connection.insert((Collection<Entity>) deserialize(context.req()));
        context.status(HttpStatus.OK_200)
                .contentType(ContentType.APPLICATION_OCTET_STREAM)
                .result(Serializer.serialize(keys));
      }
      catch (Exception e) {
        handleException(context, e);
      }
    }
  }

  private final class InsertSelectHandler implements Handler {

    @Override
    public void handle(Context context) {
      try {
        RemoteEntityConnection connection = authenticate(context);
        Collection<Entity> entities = connection.insertSelect((Collection<Entity>) deserialize(context.req()));
        context.status(HttpStatus.OK_200)
                .contentType(ContentType.APPLICATION_OCTET_STREAM)
                .result(Serializer.serialize(entities));
      }
      catch (Exception e) {
        handleException(context, e);
      }
    }
  }

  private final class InsertJsonHandler implements Handler {

    @Override
    public void handle(Context context) {
      try {
        RemoteEntityConnection connection = authenticate(context);
        EntityObjectMapper mapper = entityObjectMapper(connection.entities());
        Collection<Entity> entities = mapper.deserializeEntities(context.req().getInputStream());
        Collection<Entity.Key> keys = connection.insert(entities);
        context.status(HttpStatus.OK_200)
                .contentType(ContentType.APPLICATION_JSON)
                .result(mapper.writeValueAsString(keys));
      }
      catch (Exception e) {
        handleException(context, e);
      }
    }
  }

  private final class InsertSelectJsonHandler implements Handler {

    @Override
    public void handle(Context context) {
      try {
        RemoteEntityConnection connection = authenticate(context);
        EntityObjectMapper mapper = entityObjectMapper(connection.entities());
        Collection<Entity> entities = mapper.deserializeEntities(context.req().getInputStream());
        Collection<Entity> inserted = connection.insertSelect(entities);
        context.status(HttpStatus.OK_200)
                .contentType(ContentType.APPLICATION_JSON)
                .result(mapper.writeValueAsString(inserted));
      }
      catch (Exception e) {
        handleException(context, e);
      }
    }
  }

  private final class UpdateHandler implements Handler {

    @Override
    public void handle(Context context) {
      try {
        RemoteEntityConnection connection = authenticate(context);
        connection.update((List<Entity>) deserialize(context.req()));
        context.status(HttpStatus.OK_200)
                .contentType(ContentType.APPLICATION_OCTET_STREAM);
      }
      catch (Exception e) {
        handleException(context, e);
      }
    }
  }

  private final class UpdateSelectHandler implements Handler {

    @Override
    public void handle(Context context) {
      try {
        RemoteEntityConnection connection = authenticate(context);
        Collection<Entity> updated = connection.updateSelect((List<Entity>) deserialize(context.req()));
        context.status(HttpStatus.OK_200)
                .contentType(ContentType.APPLICATION_OCTET_STREAM)
                .result(Serializer.serialize(updated));
      }
      catch (Exception e) {
        handleException(context, e);
      }
    }
  }

  private final class UpdateJsonHandler implements Handler {

    @Override
    public void handle(Context context) {
      try {
        RemoteEntityConnection connection = authenticate(context);
        EntityObjectMapper mapper = entityObjectMapper(connection.entities());
        List<Entity> entities = mapper.deserializeEntities(context.req().getInputStream());
        connection.update(entities);
        context.status(HttpStatus.OK_200)
                .contentType(ContentType.APPLICATION_JSON);
      }
      catch (Exception e) {
        handleException(context, e);
      }
    }
  }

  private final class UpdateSelectJsonHandler implements Handler {

    @Override
    public void handle(Context context) {
      try {
        RemoteEntityConnection connection = authenticate(context);
        EntityObjectMapper mapper = entityObjectMapper(connection.entities());
        List<Entity> entities = mapper.deserializeEntities(context.req().getInputStream());
        Collection<Entity> updated = connection.updateSelect(entities);
        context.status(HttpStatus.OK_200)
                .contentType(ContentType.APPLICATION_JSON)
                .result(mapper.writeValueAsString(updated));
      }
      catch (Exception e) {
        handleException(context, e);
      }
    }
  }

  private final class UpdateByConditionHandler implements Handler {

    @Override
    public void handle(Context context) {
      try {
        RemoteEntityConnection connection = authenticate(context);
        int updateCount = connection.update((Update) deserialize(context.req()));
        context.status(HttpStatus.OK_200)
                .contentType(ContentType.APPLICATION_OCTET_STREAM)
                .result(Serializer.serialize(updateCount));
      }
      catch (Exception e) {
        handleException(context, e);
      }
    }
  }

  private final class UpdateByConditionJsonHandler implements Handler {

    @Override
    public void handle(Context context) {
      try {
        RemoteEntityConnection connection = authenticate(context);
<<<<<<< HEAD
        ConditionObjectMapper mapper = conditionObjectMapper(connection.entities());
        Update update = mapper.readValue(context.req().getInputStream(), Update.class);
=======
        DatabaseObjectMapper mapper = databaseObjectMapper(connection.entities());
        Update update = mapper.readValue(context.req.getInputStream(), Update.class);
>>>>>>> 740b46ea
        int updateCount = connection.update(update);
        context.status(HttpStatus.OK_200)
                .contentType(ContentType.APPLICATION_JSON)
                .result(mapper.entityObjectMapper().writeValueAsString(updateCount));
      }
      catch (Exception e) {
        handleException(context, e);
      }
    }
  }

  private final class DeleteHandler implements Handler {

    @Override
    public void handle(Context context) {
      try {
        RemoteEntityConnection connection = authenticate(context);
        Condition condition = deserialize(context.req());
        int deleteCount = connection.delete(condition);
        context.status(HttpStatus.OK_200)
                .contentType(ContentType.APPLICATION_OCTET_STREAM)
                .result(Serializer.serialize(deleteCount));
      }
      catch (Exception e) {
        handleException(context, e);
      }
    }
  }

  private final class DeleteJsonHandler implements Handler {

    @Override
    public void handle(Context context) {
      try {
        RemoteEntityConnection connection = authenticate(context);
<<<<<<< HEAD
        ConditionObjectMapper mapper = conditionObjectMapper(connection.entities());
        Condition deleteCondition = mapper.readValue(context.req().getInputStream(), Condition.class);
=======
        DatabaseObjectMapper mapper = databaseObjectMapper(connection.entities());
        Condition deleteCondition = mapper.readValue(context.req.getInputStream(), Condition.class);
>>>>>>> 740b46ea
        int deleteCount = connection.delete(deleteCondition);
        context.status(HttpStatus.OK_200)
                .contentType(ContentType.APPLICATION_JSON)
                .result(mapper.entityObjectMapper().writeValueAsString(deleteCount));
      }
      catch (Exception e) {
        handleException(context, e);
      }
    }
  }

  private final class DeleteByKeyHandler implements Handler {

    @Override
    public void handle(Context context) {
      try {
        RemoteEntityConnection connection = authenticate(context);
        List<Entity.Key> keys = deserialize(context.req());
        connection.delete(keys);
        context.status(HttpStatus.OK_200);
      }
      catch (Exception e) {
        handleException(context, e);
      }
    }
  }

  private final class DeleteByKeyJsonHandler implements Handler {

    @Override
    public void handle(Context context) {
      try {
        RemoteEntityConnection connection = authenticate(context);
        EntityObjectMapper mapper = entityObjectMapper(connection.entities());
        List<Entity.Key> keys = mapper.deserializeKeys(context.req().getInputStream());
        connection.delete(keys);
        context.status(HttpStatus.OK_200);
      }
      catch (Exception e) {
        handleException(context, e);
      }
    }
  }

  private final class WriteBlobHandler implements Handler {

    @Override
    public void handle(Context context) {
      try {
        RemoteEntityConnection connection = authenticate(context);
        List<Object> parameters = deserialize(context.req());
        Entity.Key key = (Entity.Key) parameters.get(0);
        Column<byte[]> column = (Column<byte[]>) parameters.get(1);
        byte[] data = (byte[]) parameters.get(2);
        connection.writeBlob(key, column, data);
        context.status(HttpStatus.OK_200);
      }
      catch (Exception e) {
        handleException(context, e);
      }
    }
  }

  private final class ReadBlobHandler implements Handler {

    @Override
    public void handle(Context context) {
      try {
        RemoteEntityConnection connection = authenticate(context);
        List<Object> parameters = deserialize(context.req());
        Entity.Key key = (Entity.Key) parameters.get(0);
        Column<byte[]> column = (Column<byte[]>) parameters.get(1);
        byte[] data = connection.readBlob(key, column);
        context.status(HttpStatus.OK_200)
                .contentType(ContentType.APPLICATION_OCTET_STREAM)
                .result(Serializer.serialize(data));
      }
      catch (Exception e) {
        handleException(context, e);
      }
    }
  }

  private RemoteEntityConnection authenticate(Context context) throws RemoteException, ServerException {
    if (server == null) {
      throw new IllegalStateException("EntityServer has not been set for EntityService");
    }

    String domainTypeName = domainTypeName(context);
    String clientTypeId = clientTypeId(context);
    UUID clientId = clientId(context);
    User user = user(context);

    return server.connect(ConnectionRequest.builder()
            .user(user)
            .clientId(clientId)
            .clientTypeId(clientTypeId)
            .parameter(RemoteEntityConnectionProvider.REMOTE_CLIENT_DOMAIN_TYPE, domainTypeName)
            .parameter(Server.CLIENT_HOST, remoteHost(context.req()))
            .build());
  }

  private final class JavalinConfigurer implements Consumer<JavalinConfig> {

    @Override
    public void accept(JavalinConfig config) {
      if (sslEnabled) {
        config.plugins.register(new SSLPlugin(new SSLPLuginConfigurer()));
      }
    }
  }

  private final class SSLPLuginConfigurer implements Consumer<SSLConfig> {

    @Override
    public void accept(SSLConfig ssl) {
      ssl.keystoreFromPath(HTTP_SERVER_KEYSTORE_PATH.getOrThrow(), HTTP_SERVER_KEYSTORE_PASSWORD.getOrThrow());
      ssl.securePort = securePort;
      ssl.insecurePort = port;
    }
  }

  private EntityObjectMapper entityObjectMapper(Entities entities) {
    return entityObjectMappers.computeIfAbsent(entities.domainType(), domainType ->
            EntityObjectMapperFactory.instance(domainType).entityObjectMapper(entities));
  }

  private DatabaseObjectMapper databaseObjectMapper(Entities entities) {
    return databaseObjectMappers.computeIfAbsent(entities.domainType(), domainType ->
            DatabaseObjectMapper.databaseObjectMapper(entityObjectMapper(entities)));
  }

  private static String remoteHost(HttpServletRequest request) {
    String forwardHeader = request.getHeader(X_FORWARDED_FOR);
    if (forwardHeader == null) {
      return request.getRemoteAddr();
    }

    return forwardHeader.split(",")[0];
  }

  private static String domainTypeName(Context context) throws ServerAuthenticationException {
    return checkHeaderParameter(context.header(DOMAIN_TYPE_NAME), DOMAIN_TYPE_NAME);
  }

  private static String clientTypeId(Context context) throws ServerAuthenticationException {
    return checkHeaderParameter(context.header(CLIENT_TYPE_ID), CLIENT_TYPE_ID);
  }

  private static UUID clientId(Context context) throws ServerAuthenticationException {
    UUID headerClientId = UUID.fromString(checkHeaderParameter(context.header(CLIENT_ID), CLIENT_ID));
    HttpSession session = context.req().getSession();
    if (session.isNew()) {
      session.setAttribute(CLIENT_ID, headerClientId);
    }
    else {
      UUID sessionClientId = (UUID) session.getAttribute(CLIENT_ID);
      if (sessionClientId == null || !sessionClientId.equals(headerClientId)) {
        session.invalidate();

        throw new ServerAuthenticationException("Invalid client id");
      }
    }

    return headerClientId;
  }

  private static User user(Context context) throws ServerAuthenticationException {
    String basicAuth = context.header(AUTHORIZATION);
    if (nullOrEmpty(basicAuth)) {
      throw new ServerAuthenticationException("Authorization information missing");
    }

    if (basicAuth.length() > BASIC_PREFIX_LENGTH && BASIC_PREFIX.equalsIgnoreCase(basicAuth.substring(0, BASIC_PREFIX_LENGTH))) {
      return User.parse(new String(Base64.getDecoder().decode(basicAuth.substring(BASIC_PREFIX_LENGTH))));
    }

    throw new ServerAuthenticationException("Invalid authorization format");
  }

  private static String checkHeaderParameter(String header, String headerParameter)
          throws ServerAuthenticationException {
    if (nullOrEmpty(header)) {
      throw new ServerAuthenticationException(headerParameter + " header parameter is missing");
    }

    return header;
  }

  private static void handleException(Context context, Exception exception) {
    LOG.error(exception.getMessage(), exception);
    context.status(exceptionStatus(exception))
            .result(exceptionResult(exception));
  }

  private static int exceptionStatus(Exception exception) {
    if (exception instanceof ServerAuthenticationException) {
      return HttpStatus.UNAUTHORIZED_401;
    }

    return HttpStatus.INTERNAL_SERVER_ERROR_500;
  }

  private static byte[] exceptionResult(Exception exception) {
    try {
      return Serializer.serialize(exception);
    }
    catch (IOException e) {
      LOG.error(e.getMessage(), e);
      try {
        return Serializer.serialize(e);
      }
      catch (IOException io) {
        LOG.error(e.getMessage(), io);
        return new byte[0];
      }
    }
  }

  private static <T> T deserialize(HttpServletRequest request) throws IOException, ClassNotFoundException {
    return (T) new ObjectInputStream(request.getInputStream()).readObject();
  }

  private static synchronized void resolveClasspathKeyStore() {
    String keystore = HTTP_SERVER_CLASSPATH_KEYSTORE.get();
    if (nullOrEmpty(keystore)) {
      LOG.debug("No classpath key store specified via {}", HTTP_SERVER_CLASSPATH_KEYSTORE.propertyName());
      return;
    }
    if (HTTP_SERVER_KEYSTORE_PATH.isNotNull()) {
      throw new IllegalStateException("Classpath keystore (" + keystore + ") can not be specified when "
              + HTTP_SERVER_KEYSTORE_PATH.propertyName() + " is already set to " + HTTP_SERVER_KEYSTORE_PATH.get());
    }
    try (InputStream inputStream = EntityService.class.getClassLoader().getResourceAsStream(keystore)) {
      if (inputStream == null) {
        LOG.debug("Specified key store not found on classpath: {}", keystore);
        return;
      }
      File file = File.createTempFile("serverKeyStore", "tmp");
      Files.write(file.toPath(), readBytes(inputStream));
      file.deleteOnExit();

      HTTP_SERVER_KEYSTORE_PATH.set(file.getPath());
      LOG.debug("Classpath key store {} written to file {} and set as {}",
              HTTP_SERVER_CLASSPATH_KEYSTORE.propertyName(), file, HTTP_SERVER_KEYSTORE_PATH.propertyName());
    }
    catch (IOException e) {
      throw new RuntimeException(e);
    }
  }

  private static byte[] readBytes(InputStream stream) throws IOException {
    ByteArrayOutputStream os = new ByteArrayOutputStream();
    byte[] buffer = new byte[8192];
    int line;
    while ((line = stream.read(buffer)) != -1) {
      os.write(buffer, 0, line);
    }
    os.flush();

    return os.toByteArray();
  }
}<|MERGE_RESOLUTION|>--- conflicted
+++ resolved
@@ -542,13 +542,8 @@
     public void handle(Context context) {
       try {
         RemoteEntityConnection connection = authenticate(context);
-<<<<<<< HEAD
-        ConditionObjectMapper conditionObjectMapper = conditionObjectMapper(connection.entities());
-        int rowCount = connection.count(conditionObjectMapper.readValue(context.req().getInputStream(), Condition.class));
-=======
         DatabaseObjectMapper databaseObjectMapper = databaseObjectMapper(connection.entities());
-        int rowCount = connection.count(databaseObjectMapper.readValue(context.req.getInputStream(), Condition.class));
->>>>>>> 740b46ea
+        int rowCount = connection.count(databaseObjectMapper.readValue(context.req().getInputStream(), Condition.class));
         context.status(HttpStatus.OK_200)
                 .contentType(ContentType.APPLICATION_JSON)
                 .result(databaseObjectMapper.entityObjectMapper().writeValueAsString(rowCount));
@@ -584,13 +579,8 @@
       try {
         RemoteEntityConnection connection = authenticate(context);
         Entities entities = connection.entities();
-<<<<<<< HEAD
-        ConditionObjectMapper mapper = conditionObjectMapper(entities);
+        DatabaseObjectMapper mapper = databaseObjectMapper(entities);
         JsonNode jsonNode = mapper.readTree(context.req().getInputStream());
-=======
-        DatabaseObjectMapper mapper = databaseObjectMapper(entities);
-        JsonNode jsonNode = mapper.readTree(context.req.getInputStream());
->>>>>>> 740b46ea
         EntityType entityType = entities.domainType().entityType(jsonNode.get("entityType").asText());
         Column<?> column = (Column<?>) entities.definition(entityType).attributes().get(jsonNode.get("column").textValue());
         Select select = null;
@@ -670,13 +660,8 @@
     public void handle(Context context) {
       try {
         RemoteEntityConnection connection = authenticate(context);
-<<<<<<< HEAD
-        ConditionObjectMapper mapper = conditionObjectMapper(connection.entities());
+        DatabaseObjectMapper mapper = databaseObjectMapper(connection.entities());
         Select selectJson = mapper.readValue(context.req().getInputStream(), Select.class);
-=======
-        DatabaseObjectMapper mapper = databaseObjectMapper(connection.entities());
-        Select selectJson = mapper.readValue(context.req.getInputStream(), Select.class);
->>>>>>> 740b46ea
         List<Entity> selected = connection.select(selectJson);
         context.status(HttpStatus.OK_200)
                 .contentType(ContentType.APPLICATION_JSON)
@@ -853,13 +838,8 @@
     public void handle(Context context) {
       try {
         RemoteEntityConnection connection = authenticate(context);
-<<<<<<< HEAD
-        ConditionObjectMapper mapper = conditionObjectMapper(connection.entities());
+        DatabaseObjectMapper mapper = databaseObjectMapper(connection.entities());
         Update update = mapper.readValue(context.req().getInputStream(), Update.class);
-=======
-        DatabaseObjectMapper mapper = databaseObjectMapper(connection.entities());
-        Update update = mapper.readValue(context.req.getInputStream(), Update.class);
->>>>>>> 740b46ea
         int updateCount = connection.update(update);
         context.status(HttpStatus.OK_200)
                 .contentType(ContentType.APPLICATION_JSON)
@@ -895,13 +875,8 @@
     public void handle(Context context) {
       try {
         RemoteEntityConnection connection = authenticate(context);
-<<<<<<< HEAD
-        ConditionObjectMapper mapper = conditionObjectMapper(connection.entities());
+        DatabaseObjectMapper mapper = databaseObjectMapper(connection.entities());
         Condition deleteCondition = mapper.readValue(context.req().getInputStream(), Condition.class);
-=======
-        DatabaseObjectMapper mapper = databaseObjectMapper(connection.entities());
-        Condition deleteCondition = mapper.readValue(context.req.getInputStream(), Condition.class);
->>>>>>> 740b46ea
         int deleteCount = connection.delete(deleteCondition);
         context.status(HttpStatus.OK_200)
                 .contentType(ContentType.APPLICATION_JSON)
