--- conflicted
+++ resolved
@@ -590,11 +590,7 @@
     public void handle(Context ctx) throws Exception {
       try {
         RemoteEntityConnection connection = authenticate(ctx);
-<<<<<<< HEAD
-        List<Key> keys = connection.insert((List<Entity>) deserialize(ctx.req()));
-=======
-        Collection<Key> keys = connection.insert((Collection<Entity>) deserialize(ctx.req));
->>>>>>> b27c30fd
+        Collection<Key> keys = connection.insert((Collection<Entity>) deserialize(ctx.req()));
         ctx.status(HttpStatus.OK_200)
                 .contentType(ContentType.APPLICATION_OCTET_STREAM)
                 .result(Serializer.serialize(keys));
@@ -612,13 +608,8 @@
       try {
         RemoteEntityConnection connection = authenticate(ctx);
         EntityObjectMapper mapper = entityObjectMapper(connection.entities());
-<<<<<<< HEAD
-        List<Entity> entities = mapper.deserializeEntities(ctx.req().getInputStream());
-        List<Key> keys = connection.insert(entities);
-=======
-        Collection<Entity> entities = mapper.deserializeEntities(ctx.req.getInputStream());
+        Collection<Entity> entities = mapper.deserializeEntities(ctx.req().getInputStream());
         Collection<Key> keys = connection.insert(entities);
->>>>>>> b27c30fd
         ctx.status(HttpStatus.OK_200)
                 .contentType(ContentType.APPLICATION_JSON)
                 .result(mapper.writeValueAsString(keys));
