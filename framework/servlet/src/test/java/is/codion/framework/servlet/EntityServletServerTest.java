/*
 * Copyright (c) 2004 - 2020, Björn Darri Sigurðsson. All Rights Reserved.
 */
package is.codion.framework.servlet;

import is.codion.common.Serializer;
import is.codion.common.db.Operator;
import is.codion.common.db.database.Databases;
import is.codion.common.http.server.HttpServerConfiguration;
import is.codion.common.http.server.ServerHttps;
import is.codion.common.rmi.server.RemoteClient;
import is.codion.common.rmi.server.ServerConfiguration;
import is.codion.common.user.User;
import is.codion.common.user.Users;
import is.codion.framework.domain.entity.Entities;
import is.codion.framework.domain.entity.Entity;
import is.codion.framework.server.EntityServer;
import is.codion.framework.server.EntityServerAdmin;
import is.codion.framework.server.EntityServerConfiguration;

import org.junit.jupiter.api.AfterAll;
import org.junit.jupiter.api.BeforeAll;
import org.junit.jupiter.api.Test;

import javax.ws.rs.core.MediaType;
import java.io.IOException;
import java.net.CookieManager;
import java.net.URI;
import java.net.URISyntaxException;
import java.net.http.HttpClient;
import java.net.http.HttpRequest;
import java.net.http.HttpResponse;
import java.time.Duration;
import java.util.Base64;
import java.util.Collection;
import java.util.List;
import java.util.UUID;

import static is.codion.framework.db.condition.Conditions.selectCondition;
import static java.util.Collections.emptyList;
import static java.util.Collections.singletonList;
import static org.junit.jupiter.api.Assertions.*;

public class EntityServletServerTest {

  private static final Entities ENTITIES = new TestDomain().getEntities();

  private static final User UNIT_TEST_USER =
          Users.parseUser(System.getProperty("codion.test.user", "scott:tiger"));

  private static final int WEB_SERVER_PORT_NUMBER = 8089;
  private static final User ADMIN_USER = Users.parseUser("scott:tiger");
  private static String SERVER_BASEURL;

  private static EntityServer server;
  private static EntityServerAdmin admin;

  private static final String AUTHORIZATION_HEADER = "Basic " + Base64.getEncoder().encodeToString(
          (UNIT_TEST_USER.getUsername() + ":" + String.valueOf(UNIT_TEST_USER.getPassword())).getBytes());
  private static final String TEST_CLIENT_TYPE_ID = "EntityServletServerTest";

  private static final String[] HEADERS = new String[] {
<<<<<<< HEAD
          EntityService.DOMAIN_ID, new TestDomain().getDomainId(),
=======
          EntityService.DOMAIN_ID, new TestDomain().getDomainId().getName(),
>>>>>>> 9620f746
          EntityService.CLIENT_TYPE_ID, TEST_CLIENT_TYPE_ID,
          EntityService.CLIENT_ID, UUID.randomUUID().toString(),
          "Content-Type", MediaType.APPLICATION_OCTET_STREAM,
          "Authorization", AUTHORIZATION_HEADER
  };

  private final HttpClient client = HttpClient.newBuilder().cookieHandler(new CookieManager()).connectTimeout(Duration.ofSeconds(2)).build();

  @BeforeAll
  public static void setUp() throws Exception {
    final EntityServerConfiguration configuration = configure();
    SERVER_BASEURL = "https://" + ServerConfiguration.SERVER_HOST_NAME.get() + ":" + WEB_SERVER_PORT_NUMBER + "/entities";
    server = EntityServer.startServer(configuration);
    admin = server.getServerAdmin(ADMIN_USER);
  }

  @AfterAll
  public static void tearDown() throws Exception {
    server.shutdown();
    deconfigure();
  }

  @Test
  public void isTransactionOpen() throws IOException, InterruptedException, ClassNotFoundException {
    final HttpRequest request = HttpRequest.newBuilder()
            .uri(URI.create(SERVER_BASEURL + "/isTransactionOpen"))
            .headers(HEADERS)
            .POST(HttpRequest.BodyPublishers.noBody()).build();

    final HttpResponse<byte[]> httpResponse = client.send(request, HttpResponse.BodyHandlers.ofByteArray());
    final Boolean result = Serializer.deserialize(httpResponse.body());
    assertFalse(result);
  }

  @Test
  public void test() throws URISyntaxException, IOException, InterruptedException,
          ClassNotFoundException {
    //test with missing authentication info
    HttpRequest request = HttpRequest.newBuilder()
            .uri(URI.create(SERVER_BASEURL + "/select"))
            .headers(new String[] {
<<<<<<< HEAD
                    EntityService.DOMAIN_ID, new TestDomain().getDomainId(),
=======
                    EntityService.DOMAIN_ID, new TestDomain().getDomainId().getName(),
>>>>>>> 9620f746
                    EntityService.CLIENT_TYPE_ID, "EntityServletServerTest",
                    EntityService.CLIENT_ID, UUID.randomUUID().toString(),
                    "Content-Type", MediaType.APPLICATION_OCTET_STREAM
            })
            .POST(HttpRequest.BodyPublishers.noBody()).build();

    HttpResponse<byte[]> response = client.send(request, HttpResponse.BodyHandlers.ofByteArray());
    assertEquals(401, response.statusCode());

    //test with missing clientId header
    request = HttpRequest.newBuilder()
            .uri(URI.create(SERVER_BASEURL + "/select"))
            .headers(new String[] {
<<<<<<< HEAD
                    EntityService.DOMAIN_ID, new TestDomain().getDomainId(),
=======
                    EntityService.DOMAIN_ID, new TestDomain().getDomainId().getName(),
>>>>>>> 9620f746
                    EntityService.CLIENT_TYPE_ID, "EntityServletServerTest",
                    "Content-Type", MediaType.APPLICATION_OCTET_STREAM,
                    "Authorization", AUTHORIZATION_HEADER
            })
            .POST(HttpRequest.BodyPublishers.noBody()).build();
    response = client.send(request, HttpResponse.BodyHandlers.ofByteArray());
    assertEquals(401, response.statusCode());

    //test with unknown user authentication
    request = HttpRequest.newBuilder()
            .uri(URI.create(SERVER_BASEURL + "/select"))
            .headers(new String[] {
<<<<<<< HEAD
                    EntityService.DOMAIN_ID, new TestDomain().getDomainId(),
=======
                    EntityService.DOMAIN_ID, new TestDomain().getDomainId().getName(),
>>>>>>> 9620f746
                    EntityService.CLIENT_TYPE_ID, "EntityServletServerTest",
                    EntityService.CLIENT_ID, UUID.randomUUID().toString(),
                    "Content-Type", MediaType.APPLICATION_OCTET_STREAM,
                    "Authorization", "Basic " + Base64.getEncoder().encodeToString("who:areu".getBytes())
            })
            .POST(HttpRequest.BodyPublishers.noBody()).build();
    response = client.send(request, HttpResponse.BodyHandlers.ofByteArray());
    assertEquals(401, response.statusCode());

    //select all
    request = HttpRequest.newBuilder()
            .uri(URI.create(SERVER_BASEURL + "/select"))
            .headers(HEADERS)
            .POST(HttpRequest.BodyPublishers.ofByteArray(Serializer.serialize(selectCondition(TestDomain.T_DEPARTMENT)))).build();

    response = client.send(request, HttpResponse.BodyHandlers.ofByteArray());
    assertEquals(200, response.statusCode());
    List<Entity> queryEntities = Serializer.deserialize(response.body());
    assertEquals(4, queryEntities.size());

    final Entity department = ENTITIES.entity(TestDomain.T_DEPARTMENT);
    department.put(TestDomain.DEPARTMENT_ID, null);
    department.put(TestDomain.DEPARTMENT_ID, -42);
    department.put(TestDomain.DEPARTMENT_NAME, "Test");
    department.put(TestDomain.DEPARTMENT_LOCATION, "Location");

    //insert
    request = HttpRequest.newBuilder()
            .uri(URI.create(SERVER_BASEURL + "/insert"))
            .headers(HEADERS)
            .POST(HttpRequest.BodyPublishers.ofByteArray(Serializer.serialize(singletonList(department)))).build();

    response = client.send(request, HttpResponse.BodyHandlers.ofByteArray());
    assertEquals(200, response.statusCode());
    List<Entity.Key> queryKeys = Serializer.deserialize(response.body());
    assertEquals(1, queryKeys.size());
    assertEquals(department.getKey(), queryKeys.get(0));

    //delete
    request = HttpRequest.newBuilder()
            .uri(URI.create(SERVER_BASEURL + "/delete"))
            .headers(HEADERS)
            .POST(HttpRequest.BodyPublishers.ofByteArray(Serializer.serialize(selectCondition(department.getKey())))).build();

    response = client.send(request, HttpResponse.BodyHandlers.ofByteArray());
    assertEquals(200, response.statusCode());

    //insert
    request = HttpRequest.newBuilder()
            .uri(URI.create(SERVER_BASEURL + "/insert"))
            .headers(HEADERS)
            .POST(HttpRequest.BodyPublishers.ofByteArray(Serializer.serialize(singletonList(department)))).build();

    response = client.send(request, HttpResponse.BodyHandlers.ofByteArray());
    assertEquals(200, response.statusCode());
    queryKeys = Serializer.deserialize(response.body());
    assertEquals(1, queryKeys.size());
    assertEquals(department.getKey(), queryKeys.get(0));

    //update
    department.saveAll();
    department.put(TestDomain.DEPARTMENT_LOCATION, "New location");
    department.put(TestDomain.DEPARTMENT_NAME, "New name");

    request = HttpRequest.newBuilder()
            .uri(URI.create(SERVER_BASEURL + "/update"))
            .headers(HEADERS)
            .POST(HttpRequest.BodyPublishers.ofByteArray(Serializer.serialize(singletonList(department)))).build();

    response = client.send(request, HttpResponse.BodyHandlers.ofByteArray());
    assertEquals(200, response.statusCode());
    queryEntities = Serializer.deserialize(response.body());
    assertEquals(1, queryEntities.size());
    assertEquals(department, queryEntities.get(0));

    //select by condition
    request = HttpRequest.newBuilder()
            .uri(URI.create(SERVER_BASEURL + "/select"))
            .headers(HEADERS)
            .POST(HttpRequest.BodyPublishers.ofByteArray(Serializer.serialize(selectCondition(TestDomain.T_DEPARTMENT,
                    TestDomain.DEPARTMENT_NAME, Operator.LIKE, "New name")))).build();

    response = client.send(request, HttpResponse.BodyHandlers.ofByteArray());
    assertEquals(200, response.statusCode());
    queryEntities = Serializer.deserialize(response.body());
    assertEquals(1, queryEntities.size());

    //select by condition
    request = HttpRequest.newBuilder()
            .uri(URI.create(SERVER_BASEURL + "/select"))
            .headers(HEADERS)
            .POST(HttpRequest.BodyPublishers.ofByteArray(Serializer.serialize(selectCondition(department.getKey())))).build();

    response = client.send(request, HttpResponse.BodyHandlers.ofByteArray());
    assertEquals(200, response.statusCode());
    queryEntities = Serializer.deserialize(response.body());
    assertEquals(1, queryEntities.size());

    //delete
    request = HttpRequest.newBuilder()
            .uri(URI.create(SERVER_BASEURL + "/delete"))
            .headers(HEADERS)
            .POST(HttpRequest.BodyPublishers.ofByteArray(Serializer.serialize(selectCondition(TestDomain.T_DEPARTMENT,
                    TestDomain.DEPARTMENT_ID, Operator.LIKE, -42)))).build();

    response = client.send(request, HttpResponse.BodyHandlers.ofByteArray());
    assertEquals(200, response.statusCode());

    //function
    request = HttpRequest.newBuilder()
            .uri(URI.create(SERVER_BASEURL + "/function?functionId=" + TestDomain.FUNCTION_ID))
            .headers(HEADERS)
            .POST(HttpRequest.BodyPublishers.ofByteArray(Serializer.serialize(emptyList()))).build();

    response = client.send(request, HttpResponse.BodyHandlers.ofByteArray());
    assertEquals(200, response.statusCode());

    //procedure
    request = HttpRequest.newBuilder()
            .uri(URI.create(SERVER_BASEURL + "/procedure?procedureId=" + TestDomain.PROCEDURE_ID))
            .headers(HEADERS)
            .POST(HttpRequest.BodyPublishers.ofByteArray(Serializer.serialize(emptyList()))).build();

    response = client.send(request, HttpResponse.BodyHandlers.ofByteArray());
    assertEquals(200, response.statusCode());

    Collection<RemoteClient> clients = admin.getClients(TEST_CLIENT_TYPE_ID);
    assertEquals(1, clients.size());

    //disconnect
    request = HttpRequest.newBuilder()
            .uri(URI.create(SERVER_BASEURL + "/disconnect"))
            .headers(HEADERS)
            .POST(HttpRequest.BodyPublishers.noBody()).build();

    response = client.send(request, HttpResponse.BodyHandlers.ofByteArray());
    assertEquals(200, response.statusCode());

    clients = admin.getClients(TEST_CLIENT_TYPE_ID);
    assertTrue(clients.isEmpty());
  }

  private static EntityServerConfiguration configure() {
    System.setProperty("jdk.internal.httpclient.disableHostnameVerification", Boolean.TRUE.toString());
    ServerConfiguration.SERVER_HOST_NAME.set("localhost");
    ServerConfiguration.RMI_SERVER_HOSTNAME.set("localhost");
    ServerConfiguration.TRUSTSTORE.set("../../framework/server/src/main/security/truststore.jks");
    ServerConfiguration.TRUSTSTORE_PASSWORD.set("crappypass");
    HttpServerConfiguration.HTTP_SERVER_PORT.set(WEB_SERVER_PORT_NUMBER);
    HttpServerConfiguration.HTTP_SERVER_KEYSTORE_PATH.set("../../framework/server/src/main/security/keystore.jks");
    HttpServerConfiguration.HTTP_SERVER_KEYSTORE_PASSWORD.set("crappypass");
    HttpServerConfiguration.HTTP_SERVER_SECURE.set(ServerHttps.TRUE);
    System.setProperty("java.security.policy", "../../framework/server/src/main/security/all_permissions.policy");
    final EntityServerConfiguration configuration = EntityServerConfiguration.configuration(2223, 2221);
    configuration.setAdminPort(2223);
    configuration.setAdminUser(Users.parseUser("scott:tiger"));
    configuration.setDomainModelClassNames(singletonList(TestDomain.class.getName()));
    configuration.setDatabase(Databases.getInstance());
    configuration.setSslEnabled(false);
    configuration.setAuxiliaryServerFactoryClassNames(singletonList(EntityServletServerFactory.class.getName()));

    return configuration;
  }

  private static void deconfigure() {
    ServerConfiguration.SERVER_HOST_NAME.set(null);
    ServerConfiguration.RMI_SERVER_HOSTNAME.set(null);
    ServerConfiguration.TRUSTSTORE.set(null);
    ServerConfiguration.TRUSTSTORE_PASSWORD.set(null);
    ServerConfiguration.AUXILIARY_SERVER_FACTORY_CLASS_NAMES.set(null);
    HttpServerConfiguration.HTTP_SERVER_PORT.set(null);
    HttpServerConfiguration.HTTP_SERVER_KEYSTORE_PATH.set(null);
    HttpServerConfiguration.HTTP_SERVER_KEYSTORE_PASSWORD.set(null);
    HttpServerConfiguration.HTTP_SERVER_SECURE.set(ServerHttps.FALSE);
    System.clearProperty("java.security.policy");
    System.clearProperty("jdk.internal.httpclient.disableHostnameVerification");
  }
}<|MERGE_RESOLUTION|>--- conflicted
+++ resolved
@@ -60,11 +60,7 @@
   private static final String TEST_CLIENT_TYPE_ID = "EntityServletServerTest";
 
   private static final String[] HEADERS = new String[] {
-<<<<<<< HEAD
-          EntityService.DOMAIN_ID, new TestDomain().getDomainId(),
-=======
           EntityService.DOMAIN_ID, new TestDomain().getDomainId().getName(),
->>>>>>> 9620f746
           EntityService.CLIENT_TYPE_ID, TEST_CLIENT_TYPE_ID,
           EntityService.CLIENT_ID, UUID.randomUUID().toString(),
           "Content-Type", MediaType.APPLICATION_OCTET_STREAM,
@@ -106,11 +102,7 @@
     HttpRequest request = HttpRequest.newBuilder()
             .uri(URI.create(SERVER_BASEURL + "/select"))
             .headers(new String[] {
-<<<<<<< HEAD
-                    EntityService.DOMAIN_ID, new TestDomain().getDomainId(),
-=======
                     EntityService.DOMAIN_ID, new TestDomain().getDomainId().getName(),
->>>>>>> 9620f746
                     EntityService.CLIENT_TYPE_ID, "EntityServletServerTest",
                     EntityService.CLIENT_ID, UUID.randomUUID().toString(),
                     "Content-Type", MediaType.APPLICATION_OCTET_STREAM
@@ -124,11 +116,7 @@
     request = HttpRequest.newBuilder()
             .uri(URI.create(SERVER_BASEURL + "/select"))
             .headers(new String[] {
-<<<<<<< HEAD
-                    EntityService.DOMAIN_ID, new TestDomain().getDomainId(),
-=======
                     EntityService.DOMAIN_ID, new TestDomain().getDomainId().getName(),
->>>>>>> 9620f746
                     EntityService.CLIENT_TYPE_ID, "EntityServletServerTest",
                     "Content-Type", MediaType.APPLICATION_OCTET_STREAM,
                     "Authorization", AUTHORIZATION_HEADER
@@ -141,11 +129,7 @@
     request = HttpRequest.newBuilder()
             .uri(URI.create(SERVER_BASEURL + "/select"))
             .headers(new String[] {
-<<<<<<< HEAD
-                    EntityService.DOMAIN_ID, new TestDomain().getDomainId(),
-=======
                     EntityService.DOMAIN_ID, new TestDomain().getDomainId().getName(),
->>>>>>> 9620f746
                     EntityService.CLIENT_TYPE_ID, "EntityServletServerTest",
                     EntityService.CLIENT_ID, UUID.randomUUID().toString(),
                     "Content-Type", MediaType.APPLICATION_OCTET_STREAM,
