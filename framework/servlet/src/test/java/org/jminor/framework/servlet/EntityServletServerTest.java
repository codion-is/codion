/*
 * Copyright (c) 2004 - 2019, Björn Darri Sigurðsson. All Rights Reserved.
 */
package org.jminor.framework.servlet;

import org.jminor.common.Serializer;
import org.jminor.common.User;
import org.jminor.common.Util;
<<<<<<< HEAD
import org.jminor.common.db.condition.Condition;
=======
import org.jminor.common.Value;
import org.jminor.common.Values;
import org.jminor.common.db.ConditionType;
>>>>>>> 04e61aba
import org.jminor.common.remote.RemoteClient;
import org.jminor.common.remote.Server;
import org.jminor.common.remote.http.HttpServer;
import org.jminor.framework.db.condition.EntityConditions;
import org.jminor.framework.domain.Domain;
import org.jminor.framework.domain.Entity;
import org.jminor.framework.server.DefaultEntityConnectionServer;
import org.jminor.framework.server.EntityConnectionServerAdmin;

import org.junit.jupiter.api.AfterAll;
import org.junit.jupiter.api.BeforeAll;
import org.junit.jupiter.api.Test;

import javax.ws.rs.core.MediaType;
import java.io.IOException;
import java.net.CookieManager;
import java.net.URI;
import java.net.URISyntaxException;
import java.net.http.HttpClient;
import java.net.http.HttpRequest;
import java.net.http.HttpResponse;
import java.rmi.registry.Registry;
import java.time.Duration;
import java.util.Base64;
import java.util.Collection;
import java.util.List;
import java.util.UUID;

import static java.util.Collections.emptyList;
import static java.util.Collections.singletonList;
import static org.junit.jupiter.api.Assertions.*;

public class EntityServletServerTest {

  private static final Domain DOMAIN = new TestDomain();
  private static final EntityConditions CONDITIONS = EntityConditions.using(DOMAIN);

  private static final User UNIT_TEST_USER = new User(
          System.getProperty("jminor.unittest.username", "scott"),
          System.getProperty("jminor.unittest.password", "tiger").toCharArray());

  private static final int WEB_SERVER_PORT_NUMBER = 8089;
  private static final User ADMIN_USER = new User("scott", "tiger".toCharArray());
  private static String SERVER_BASEURL;

  private static DefaultEntityConnectionServer server;
  private static EntityConnectionServerAdmin admin;

  private static final String AUTHORIZATION_HEADER = "Basic " + Base64.getEncoder().encodeToString(
          (UNIT_TEST_USER.getUsername() + ":" + String.valueOf(UNIT_TEST_USER.getPassword())).getBytes());
  private static final String TEST_CLIENT_TYPE_ID = "EntityServletServerTest";

  private static final String[] HEADERS = new String[] {
          EntityService.DOMAIN_ID, new TestDomain().getDomainId(),
          EntityService.CLIENT_TYPE_ID, TEST_CLIENT_TYPE_ID,
          EntityService.CLIENT_ID, UUID.randomUUID().toString(),
          "Content-Type", MediaType.APPLICATION_OCTET_STREAM,
          "Authorization", AUTHORIZATION_HEADER
  };

  private final HttpClient client = HttpClient.newBuilder().cookieHandler(new CookieManager()).connectTimeout(Duration.ofSeconds(2)).build();

  @BeforeAll
  public static void setUp() throws Exception {
    configure();
    SERVER_BASEURL = "https://" + Server.SERVER_HOST_NAME.get() + ":" + WEB_SERVER_PORT_NUMBER + "/entities";
    server = DefaultEntityConnectionServer.startServer();
    admin = server.getServerAdmin(ADMIN_USER);
  }

  @AfterAll
  public static void tearDown() throws Exception {
    server.shutdown();
    deconfigure();
  }

  @Test
  public void isTransactionOpen() throws IOException, InterruptedException, ClassNotFoundException {
    final HttpRequest request = HttpRequest.newBuilder()
            .uri(URI.create(SERVER_BASEURL + "/isTransactionOpen"))
            .headers(HEADERS)
            .POST(HttpRequest.BodyPublishers.noBody()).build();

    final HttpResponse<byte[]> httpResponse = client.send(request, HttpResponse.BodyHandlers.ofByteArray());
    final Boolean result = Util.deserialize(httpResponse.body());
    assertFalse(result);
  }

  @Test
  public void test() throws URISyntaxException, IOException, InterruptedException,
          Serializer.SerializeException, ClassNotFoundException {
    //test with missing authentication info
    HttpRequest request = HttpRequest.newBuilder()
            .uri(URI.create(SERVER_BASEURL + "/select"))
            .headers(new String[] {
                    EntityService.DOMAIN_ID, new TestDomain().getDomainId(),
                    EntityService.CLIENT_TYPE_ID, "EntityServletServerTest",
                    EntityService.CLIENT_ID, UUID.randomUUID().toString(),
                    "Content-Type", MediaType.APPLICATION_OCTET_STREAM
            })
            .POST(HttpRequest.BodyPublishers.noBody()).build();

    HttpResponse<byte[]> response = client.send(request, HttpResponse.BodyHandlers.ofByteArray());
    assertEquals(401, response.statusCode());

    //test with missing clientId header
    request = HttpRequest.newBuilder()
            .uri(URI.create(SERVER_BASEURL + "/select"))
            .headers(new String[] {
                    EntityService.DOMAIN_ID, new TestDomain().getDomainId(),
                    EntityService.CLIENT_TYPE_ID, "EntityServletServerTest",
                    "Content-Type", MediaType.APPLICATION_OCTET_STREAM,
                    "Authorization", AUTHORIZATION_HEADER
            })
            .POST(HttpRequest.BodyPublishers.noBody()).build();
    response = client.send(request, HttpResponse.BodyHandlers.ofByteArray());
    assertEquals(401, response.statusCode());

    //test with unknown user authentication
    request = HttpRequest.newBuilder()
            .uri(URI.create(SERVER_BASEURL + "/select"))
            .headers(new String[] {
                    EntityService.DOMAIN_ID, new TestDomain().getDomainId(),
                    EntityService.CLIENT_TYPE_ID, "EntityServletServerTest",
                    EntityService.CLIENT_ID, UUID.randomUUID().toString(),
                    "Content-Type", MediaType.APPLICATION_OCTET_STREAM,
                    "Authorization", "Basic " + Base64.getEncoder().encodeToString("who:areu".getBytes())
            })
<<<<<<< HEAD
            .POST(HttpRequest.BodyPublishers.noBody()).build();
    response = client.send(request, HttpResponse.BodyHandlers.ofByteArray());
    assertEquals(401, response.statusCode());

    //select all
    request = HttpRequest.newBuilder()
            .uri(URI.create(SERVER_BASEURL + "/select"))
            .headers(HEADERS)
            .POST(HttpRequest.BodyPublishers.ofByteArray(Util.serialize(CONDITIONS.selectCondition(TestDomain.T_DEPARTMENT)))).build();

    response = client.send(request, HttpResponse.BodyHandlers.ofByteArray());
    assertEquals(200, response.statusCode());
    List<Entity> queryEntities = Util.deserialize(response.body());
=======
            .build();

    //select all/GET
    uriBuilder = createURIBuilder();
    uriBuilder.setPath("select");
    HttpPost httpPost = new HttpPost(uriBuilder.build());
    httpPost.setEntity(new ByteArrayEntity(Util.serialize(EntityConditions.selectCondition(TestDomain.T_DEPARTMENT))));
    context = createHttpContext(UNIT_TEST_USER, TARGET_HOST);
    response = client.execute(TARGET_HOST, httpPost, context);
    assertEquals(200, response.getStatusLine().getStatusCode());
    List<Entity> queryEntities = deserializeResponse(response);
>>>>>>> 04e61aba
    assertEquals(4, queryEntities.size());

    final Entity department = DOMAIN.entity(TestDomain.T_DEPARTMENT);
    department.put(TestDomain.DEPARTMENT_ID, null);
    department.put(TestDomain.DEPARTMENT_ID, -42);
    department.put(TestDomain.DEPARTMENT_NAME, "Test");
    department.put(TestDomain.DEPARTMENT_LOCATION, "Location");

    //insert
    request = HttpRequest.newBuilder()
            .uri(URI.create(SERVER_BASEURL + "/insert"))
            .headers(HEADERS)
            .POST(HttpRequest.BodyPublishers.ofByteArray(Util.serialize(singletonList(department)))).build();

    response = client.send(request, HttpResponse.BodyHandlers.ofByteArray());
    assertEquals(200, response.statusCode());
    List<Entity.Key> queryKeys = Util.deserialize(response.body());
    assertEquals(1, queryKeys.size());
    assertEquals(department.getKey(), queryKeys.get(0));

    //delete
<<<<<<< HEAD
    request = HttpRequest.newBuilder()
            .uri(URI.create(SERVER_BASEURL + "/delete"))
            .headers(HEADERS)
            .POST(HttpRequest.BodyPublishers.ofByteArray(Util.serialize(CONDITIONS.selectCondition(department.getKey())))).build();

    response = client.send(request, HttpResponse.BodyHandlers.ofByteArray());
    assertEquals(200, response.statusCode());
=======
    uriBuilder = createURIBuilder();
    uriBuilder.setPath("delete");
    httpPost = new HttpPost(uriBuilder.build());
    httpPost.setEntity(new ByteArrayEntity(Util.serialize(EntityConditions.selectCondition(department.getKey()))));
    response = client.execute(TARGET_HOST, httpPost, context);
    assertEquals(200, response.getStatusLine().getStatusCode());
    response.close();
>>>>>>> 04e61aba

    //insert
    request = HttpRequest.newBuilder()
            .uri(URI.create(SERVER_BASEURL + "/insert"))
            .headers(HEADERS)
            .POST(HttpRequest.BodyPublishers.ofByteArray(Util.serialize(singletonList(department)))).build();

    response = client.send(request, HttpResponse.BodyHandlers.ofByteArray());
    assertEquals(200, response.statusCode());
    queryKeys = Util.deserialize(response.body());
    assertEquals(1, queryKeys.size());
    assertEquals(department.getKey(), queryKeys.get(0));

    //update
    department.saveAll();
    department.put(TestDomain.DEPARTMENT_LOCATION, "New location");
    department.put(TestDomain.DEPARTMENT_NAME, "New name");

    request = HttpRequest.newBuilder()
            .uri(URI.create(SERVER_BASEURL + "/update"))
            .headers(HEADERS)
            .POST(HttpRequest.BodyPublishers.ofByteArray(Util.serialize(singletonList(department)))).build();

    response = client.send(request, HttpResponse.BodyHandlers.ofByteArray());
    assertEquals(200, response.statusCode());
    queryEntities = Util.deserialize(response.body());
    assertEquals(1, queryEntities.size());
    assertEquals(department, queryEntities.get(0));

    //select by condition
<<<<<<< HEAD
    request = HttpRequest.newBuilder()
            .uri(URI.create(SERVER_BASEURL + "/select"))
            .headers(HEADERS)
            .POST(HttpRequest.BodyPublishers.ofByteArray(Util.serialize(CONDITIONS.selectCondition(TestDomain.T_DEPARTMENT,
                    TestDomain.DEPARTMENT_NAME, Condition.Type.LIKE, "New name")))).build();

    response = client.send(request, HttpResponse.BodyHandlers.ofByteArray());
    assertEquals(200, response.statusCode());
    queryEntities = Util.deserialize(response.body());
=======
    uriBuilder = createURIBuilder();
    uriBuilder.setPath("select");
    httpPost = new HttpPost(uriBuilder.build());
    httpPost.setEntity(new ByteArrayEntity(Util.serialize(CONDITIONS.selectCondition(TestDomain.T_DEPARTMENT,
            TestDomain.DEPARTMENT_NAME, ConditionType.LIKE, "New name"))));
    response = client.execute(TARGET_HOST, httpPost, context);
    assertEquals(200, response.getStatusLine().getStatusCode());
    queryEntities = deserializeResponse(response);
>>>>>>> 04e61aba
    assertEquals(1, queryEntities.size());

    //select by condition
<<<<<<< HEAD
    request = HttpRequest.newBuilder()
            .uri(URI.create(SERVER_BASEURL + "/select"))
            .headers(HEADERS)
            .POST(HttpRequest.BodyPublishers.ofByteArray(Util.serialize(CONDITIONS.selectCondition(department.getKey())))).build();

    response = client.send(request, HttpResponse.BodyHandlers.ofByteArray());
    assertEquals(200, response.statusCode());
    queryEntities = Util.deserialize(response.body());
=======
    uriBuilder = createURIBuilder();
    uriBuilder.setPath("select");
    httpPost = new HttpPost(uriBuilder.build());
    httpPost.setEntity(new ByteArrayEntity(Util.serialize(EntityConditions.selectCondition(department.getKey()))));
    response = client.execute(TARGET_HOST, httpPost, context);
    assertEquals(200, response.getStatusLine().getStatusCode());
    queryEntities = deserializeResponse(response);
>>>>>>> 04e61aba
    assertEquals(1, queryEntities.size());

    //delete
<<<<<<< HEAD
    request = HttpRequest.newBuilder()
            .uri(URI.create(SERVER_BASEURL + "/delete"))
            .headers(HEADERS)
            .POST(HttpRequest.BodyPublishers.ofByteArray(Util.serialize(CONDITIONS.selectCondition(TestDomain.T_DEPARTMENT,
                    TestDomain.DEPARTMENT_ID, Condition.Type.LIKE, -42)))).build();

    response = client.send(request, HttpResponse.BodyHandlers.ofByteArray());
    assertEquals(200, response.statusCode());

    //function
    request = HttpRequest.newBuilder()
            .uri(URI.create(SERVER_BASEURL + "/function?functionId=" + TestDomain.FUNCTION_ID))
            .headers(HEADERS)
            .POST(HttpRequest.BodyPublishers.ofByteArray(Util.serialize(emptyList()))).build();

    response = client.send(request, HttpResponse.BodyHandlers.ofByteArray());
    assertEquals(200, response.statusCode());

    //procedure
    request = HttpRequest.newBuilder()
            .uri(URI.create(SERVER_BASEURL + "/procedure?procedureId=" + TestDomain.PROCEDURE_ID))
            .headers(HEADERS)
            .POST(HttpRequest.BodyPublishers.ofByteArray(Util.serialize(emptyList()))).build();

    response = client.send(request, HttpResponse.BodyHandlers.ofByteArray());
    assertEquals(200, response.statusCode());

    Collection<RemoteClient> clients = admin.getClients(TEST_CLIENT_TYPE_ID);
=======
    uriBuilder = createURIBuilder();
    uriBuilder.setPath("delete");
    httpPost = new HttpPost(uriBuilder.build());
    httpPost.setEntity(new ByteArrayEntity(Util.serialize(CONDITIONS.selectCondition(TestDomain.T_DEPARTMENT,
            TestDomain.DEPARTMENT_ID, ConditionType.LIKE, -42))));
    response = client.execute(TARGET_HOST, httpPost, context);
    assertEquals(200, response.getStatusLine().getStatusCode());
    response.close();

    uriBuilder = createURIBuilder();
    uriBuilder.setPath("function")
            .addParameter("functionId", TestDomain.FUNCTION_ID);
    httpPost = new HttpPost(uriBuilder.build());
    httpPost.setEntity(new ByteArrayEntity(Util.serialize(emptyList())));
    response = client.execute(TARGET_HOST, httpPost, context);
    assertEquals(200, response.getStatusLine().getStatusCode());
    response.close();

    uriBuilder = createURIBuilder();
    uriBuilder.setPath("procedure")
            .addParameter("procedureId", TestDomain.PROCEDURE_ID);
    httpPost = new HttpPost(uriBuilder.build());
    httpPost.setEntity(new ByteArrayEntity(Util.serialize(emptyList())));
    response = client.execute(TARGET_HOST, httpPost, context);
    assertEquals(200, response.getStatusLine().getStatusCode());
    response.close();

    Collection<RemoteClient> clients = admin.getClients(clientTypeId);
>>>>>>> 04e61aba
    assertEquals(1, clients.size());

    //disconnect
    request = HttpRequest.newBuilder()
            .uri(URI.create(SERVER_BASEURL + "/disconnect"))
            .headers(HEADERS)
            .POST(HttpRequest.BodyPublishers.noBody()).build();

    response = client.send(request, HttpResponse.BodyHandlers.ofByteArray());
    assertEquals(200, response.statusCode());

    clients = admin.getClients(TEST_CLIENT_TYPE_ID);
    assertTrue(clients.isEmpty());
  }

  private static void configure() {
    System.setProperty("jdk.internal.httpclient.disableHostnameVerification", Boolean.TRUE.toString());
    Server.REGISTRY_PORT.set(2221);
    Server.SERVER_CONNECTION_SSL_ENABLED.set(false);
    Server.SERVER_PORT.set(2223);
    Server.SERVER_ADMIN_PORT.set(2223);
    Server.SERVER_ADMIN_USER.set("scott:tiger");
    Server.SERVER_HOST_NAME.set("localhost");
    Server.RMI_SERVER_HOSTNAME.set("localhost");
    System.setProperty("java.security.policy", "../../framework/server/src/main/security/all_permissions.policy");
    DefaultEntityConnectionServer.SERVER_DOMAIN_MODEL_CLASSES.set(TestDomain.class.getName());
    Server.AUXILIARY_SERVER_CLASS_NAMES.set(EntityServletServer.class.getName());
    HttpServer.HTTP_SERVER_PORT.set(WEB_SERVER_PORT_NUMBER);
    HttpServer.HTTP_SERVER_KEYSTORE_PATH.set("../../framework/server/src/main/security/jminor_keystore.jks");
    Server.TRUSTSTORE.set("../../framework/server/src/main/security/jminor_truststore.jks");
    Server.TRUSTSTORE_PASSWORD.set("crappypass");
    HttpServer.HTTP_SERVER_KEYSTORE_PASSWORD.set("crappypass");
    HttpServer.HTTP_SERVER_SECURE.set(true);
  }

  private static void deconfigure() {
    System.setProperty("jdk.internal.httpclient.disableHostnameVerification", Boolean.FALSE.toString());
    Server.REGISTRY_PORT.set(Registry.REGISTRY_PORT);
    Server.SERVER_CONNECTION_SSL_ENABLED.set(true);
    Server.SERVER_PORT.set(null);
    Server.SERVER_ADMIN_PORT.set(null);
    Server.SERVER_ADMIN_USER.set(null);
    Server.SERVER_HOST_NAME.set(null);
    Server.RMI_SERVER_HOSTNAME.set(null);
    System.clearProperty("java.security.policy");
    DefaultEntityConnectionServer.SERVER_DOMAIN_MODEL_CLASSES.set(null);
    Server.AUXILIARY_SERVER_CLASS_NAMES.set(null);
    HttpServer.HTTP_SERVER_PORT.set(null);
    HttpServer.HTTP_SERVER_KEYSTORE_PATH.set(null);
    Server.TRUSTSTORE.set(null);
    Server.TRUSTSTORE_PASSWORD.set(null);
    HttpServer.HTTP_SERVER_KEYSTORE_PASSWORD.set(null);
    HttpServer.HTTP_SERVER_SECURE.set(false);
  }
}<|MERGE_RESOLUTION|>--- conflicted
+++ resolved
@@ -6,13 +6,7 @@
 import org.jminor.common.Serializer;
 import org.jminor.common.User;
 import org.jminor.common.Util;
-<<<<<<< HEAD
-import org.jminor.common.db.condition.Condition;
-=======
-import org.jminor.common.Value;
-import org.jminor.common.Values;
 import org.jminor.common.db.ConditionType;
->>>>>>> 04e61aba
 import org.jminor.common.remote.RemoteClient;
 import org.jminor.common.remote.Server;
 import org.jminor.common.remote.http.HttpServer;
@@ -141,7 +135,6 @@
                     "Content-Type", MediaType.APPLICATION_OCTET_STREAM,
                     "Authorization", "Basic " + Base64.getEncoder().encodeToString("who:areu".getBytes())
             })
-<<<<<<< HEAD
             .POST(HttpRequest.BodyPublishers.noBody()).build();
     response = client.send(request, HttpResponse.BodyHandlers.ofByteArray());
     assertEquals(401, response.statusCode());
@@ -150,24 +143,11 @@
     request = HttpRequest.newBuilder()
             .uri(URI.create(SERVER_BASEURL + "/select"))
             .headers(HEADERS)
-            .POST(HttpRequest.BodyPublishers.ofByteArray(Util.serialize(CONDITIONS.selectCondition(TestDomain.T_DEPARTMENT)))).build();
+            .POST(HttpRequest.BodyPublishers.ofByteArray(Util.serialize(EntityConditions.selectCondition(TestDomain.T_DEPARTMENT)))).build();
 
     response = client.send(request, HttpResponse.BodyHandlers.ofByteArray());
     assertEquals(200, response.statusCode());
     List<Entity> queryEntities = Util.deserialize(response.body());
-=======
-            .build();
-
-    //select all/GET
-    uriBuilder = createURIBuilder();
-    uriBuilder.setPath("select");
-    HttpPost httpPost = new HttpPost(uriBuilder.build());
-    httpPost.setEntity(new ByteArrayEntity(Util.serialize(EntityConditions.selectCondition(TestDomain.T_DEPARTMENT))));
-    context = createHttpContext(UNIT_TEST_USER, TARGET_HOST);
-    response = client.execute(TARGET_HOST, httpPost, context);
-    assertEquals(200, response.getStatusLine().getStatusCode());
-    List<Entity> queryEntities = deserializeResponse(response);
->>>>>>> 04e61aba
     assertEquals(4, queryEntities.size());
 
     final Entity department = DOMAIN.entity(TestDomain.T_DEPARTMENT);
@@ -189,23 +169,13 @@
     assertEquals(department.getKey(), queryKeys.get(0));
 
     //delete
-<<<<<<< HEAD
     request = HttpRequest.newBuilder()
             .uri(URI.create(SERVER_BASEURL + "/delete"))
             .headers(HEADERS)
-            .POST(HttpRequest.BodyPublishers.ofByteArray(Util.serialize(CONDITIONS.selectCondition(department.getKey())))).build();
-
-    response = client.send(request, HttpResponse.BodyHandlers.ofByteArray());
-    assertEquals(200, response.statusCode());
-=======
-    uriBuilder = createURIBuilder();
-    uriBuilder.setPath("delete");
-    httpPost = new HttpPost(uriBuilder.build());
-    httpPost.setEntity(new ByteArrayEntity(Util.serialize(EntityConditions.selectCondition(department.getKey()))));
-    response = client.execute(TARGET_HOST, httpPost, context);
-    assertEquals(200, response.getStatusLine().getStatusCode());
-    response.close();
->>>>>>> 04e61aba
+            .POST(HttpRequest.BodyPublishers.ofByteArray(Util.serialize(EntityConditions.selectCondition(department.getKey())))).build();
+
+    response = client.send(request, HttpResponse.BodyHandlers.ofByteArray());
+    assertEquals(200, response.statusCode());
 
     //insert
     request = HttpRequest.newBuilder()
@@ -236,56 +206,34 @@
     assertEquals(department, queryEntities.get(0));
 
     //select by condition
-<<<<<<< HEAD
     request = HttpRequest.newBuilder()
             .uri(URI.create(SERVER_BASEURL + "/select"))
             .headers(HEADERS)
             .POST(HttpRequest.BodyPublishers.ofByteArray(Util.serialize(CONDITIONS.selectCondition(TestDomain.T_DEPARTMENT,
-                    TestDomain.DEPARTMENT_NAME, Condition.Type.LIKE, "New name")))).build();
+                    TestDomain.DEPARTMENT_NAME, ConditionType.LIKE, "New name")))).build();
 
     response = client.send(request, HttpResponse.BodyHandlers.ofByteArray());
     assertEquals(200, response.statusCode());
     queryEntities = Util.deserialize(response.body());
-=======
-    uriBuilder = createURIBuilder();
-    uriBuilder.setPath("select");
-    httpPost = new HttpPost(uriBuilder.build());
-    httpPost.setEntity(new ByteArrayEntity(Util.serialize(CONDITIONS.selectCondition(TestDomain.T_DEPARTMENT,
-            TestDomain.DEPARTMENT_NAME, ConditionType.LIKE, "New name"))));
-    response = client.execute(TARGET_HOST, httpPost, context);
-    assertEquals(200, response.getStatusLine().getStatusCode());
-    queryEntities = deserializeResponse(response);
->>>>>>> 04e61aba
     assertEquals(1, queryEntities.size());
 
     //select by condition
-<<<<<<< HEAD
-    request = HttpRequest.newBuilder()
-            .uri(URI.create(SERVER_BASEURL + "/select"))
-            .headers(HEADERS)
-            .POST(HttpRequest.BodyPublishers.ofByteArray(Util.serialize(CONDITIONS.selectCondition(department.getKey())))).build();
+    request = HttpRequest.newBuilder()
+            .uri(URI.create(SERVER_BASEURL + "/select"))
+            .headers(HEADERS)
+            .POST(HttpRequest.BodyPublishers.ofByteArray(Util.serialize(EntityConditions.selectCondition(department.getKey())))).build();
 
     response = client.send(request, HttpResponse.BodyHandlers.ofByteArray());
     assertEquals(200, response.statusCode());
     queryEntities = Util.deserialize(response.body());
-=======
-    uriBuilder = createURIBuilder();
-    uriBuilder.setPath("select");
-    httpPost = new HttpPost(uriBuilder.build());
-    httpPost.setEntity(new ByteArrayEntity(Util.serialize(EntityConditions.selectCondition(department.getKey()))));
-    response = client.execute(TARGET_HOST, httpPost, context);
-    assertEquals(200, response.getStatusLine().getStatusCode());
-    queryEntities = deserializeResponse(response);
->>>>>>> 04e61aba
     assertEquals(1, queryEntities.size());
 
     //delete
-<<<<<<< HEAD
     request = HttpRequest.newBuilder()
             .uri(URI.create(SERVER_BASEURL + "/delete"))
             .headers(HEADERS)
             .POST(HttpRequest.BodyPublishers.ofByteArray(Util.serialize(CONDITIONS.selectCondition(TestDomain.T_DEPARTMENT,
-                    TestDomain.DEPARTMENT_ID, Condition.Type.LIKE, -42)))).build();
+                    TestDomain.DEPARTMENT_ID, ConditionType.LIKE, -42)))).build();
 
     response = client.send(request, HttpResponse.BodyHandlers.ofByteArray());
     assertEquals(200, response.statusCode());
@@ -309,36 +257,6 @@
     assertEquals(200, response.statusCode());
 
     Collection<RemoteClient> clients = admin.getClients(TEST_CLIENT_TYPE_ID);
-=======
-    uriBuilder = createURIBuilder();
-    uriBuilder.setPath("delete");
-    httpPost = new HttpPost(uriBuilder.build());
-    httpPost.setEntity(new ByteArrayEntity(Util.serialize(CONDITIONS.selectCondition(TestDomain.T_DEPARTMENT,
-            TestDomain.DEPARTMENT_ID, ConditionType.LIKE, -42))));
-    response = client.execute(TARGET_HOST, httpPost, context);
-    assertEquals(200, response.getStatusLine().getStatusCode());
-    response.close();
-
-    uriBuilder = createURIBuilder();
-    uriBuilder.setPath("function")
-            .addParameter("functionId", TestDomain.FUNCTION_ID);
-    httpPost = new HttpPost(uriBuilder.build());
-    httpPost.setEntity(new ByteArrayEntity(Util.serialize(emptyList())));
-    response = client.execute(TARGET_HOST, httpPost, context);
-    assertEquals(200, response.getStatusLine().getStatusCode());
-    response.close();
-
-    uriBuilder = createURIBuilder();
-    uriBuilder.setPath("procedure")
-            .addParameter("procedureId", TestDomain.PROCEDURE_ID);
-    httpPost = new HttpPost(uriBuilder.build());
-    httpPost.setEntity(new ByteArrayEntity(Util.serialize(emptyList())));
-    response = client.execute(TARGET_HOST, httpPost, context);
-    assertEquals(200, response.getStatusLine().getStatusCode());
-    response.close();
-
-    Collection<RemoteClient> clients = admin.getClients(clientTypeId);
->>>>>>> 04e61aba
     assertEquals(1, clients.size());
 
     //disconnect
