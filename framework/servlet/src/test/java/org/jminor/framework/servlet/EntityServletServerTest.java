/*
 * Copyright (c) 2004 - 2020, Björn Darri Sigurðsson. All Rights Reserved.
 */
package org.jminor.framework.servlet;

import org.jminor.common.Serializer;
import org.jminor.common.db.Operator;
import org.jminor.common.db.database.Databases;
import org.jminor.common.remote.server.RemoteClient;
import org.jminor.common.remote.server.ServerConfiguration;
import org.jminor.common.remote.server.http.HttpServerConfiguration;
import org.jminor.common.user.User;
import org.jminor.common.user.Users;
import org.jminor.common.value.Value;
import org.jminor.common.value.Values;
import org.jminor.framework.domain.Domain;
import org.jminor.framework.domain.entity.Entity;
import org.jminor.framework.server.EntityConnectionServer;
import org.jminor.framework.server.EntityConnectionServerAdmin;
import org.jminor.framework.server.EntityConnectionServerConfiguration;

import org.junit.jupiter.api.AfterAll;
import org.junit.jupiter.api.BeforeAll;
import org.junit.jupiter.api.Test;

import javax.ws.rs.core.MediaType;
import java.io.IOException;
import java.net.CookieManager;
import java.net.URI;
import java.net.URISyntaxException;
<<<<<<< HEAD
import java.net.http.HttpClient;
import java.net.http.HttpRequest;
import java.net.http.HttpResponse;
import java.rmi.registry.Registry;
import java.time.Duration;
import java.util.Base64;
=======
import java.security.NoSuchAlgorithmException;
>>>>>>> cfafdba0
import java.util.Collection;
import java.util.List;
import java.util.UUID;

import static java.util.Collections.emptyList;
import static java.util.Collections.singletonList;
import static org.jminor.framework.db.condition.Conditions.selectCondition;
import static org.junit.jupiter.api.Assertions.*;

public class EntityServletServerTest {

  private static final Domain DOMAIN = new TestDomain();

  private static final User UNIT_TEST_USER =
          Users.parseUser(System.getProperty("jminor.test.user", "scott:tiger"));

  private static final int WEB_SERVER_PORT_NUMBER = 8089;
  private static final User ADMIN_USER = Users.parseUser("scott:tiger");
  private static String SERVER_BASEURL;

  private static EntityConnectionServer server;
  private static EntityConnectionServerAdmin admin;

  private static final String AUTHORIZATION_HEADER = "Basic " + Base64.getEncoder().encodeToString(
          (UNIT_TEST_USER.getUsername() + ":" + String.valueOf(UNIT_TEST_USER.getPassword())).getBytes());
  private static final String TEST_CLIENT_TYPE_ID = "EntityServletServerTest";

  private static final String[] HEADERS = new String[] {
          EntityService.DOMAIN_ID, new TestDomain().getDomainId(),
          EntityService.CLIENT_TYPE_ID, TEST_CLIENT_TYPE_ID,
          EntityService.CLIENT_ID, UUID.randomUUID().toString(),
          "Content-Type", MediaType.APPLICATION_OCTET_STREAM,
          "Authorization", AUTHORIZATION_HEADER
  };

  private final HttpClient client = HttpClient.newBuilder().cookieHandler(new CookieManager()).connectTimeout(Duration.ofSeconds(2)).build();

  @BeforeAll
  public static void setUp() throws Exception {
<<<<<<< HEAD
    configure();
    SERVER_BASEURL = "https://" + Server.SERVER_HOST_NAME.get() + ":" + WEB_SERVER_PORT_NUMBER + "/entities";
    server = DefaultEntityConnectionServer.startServer();
=======
    final EntityConnectionServerConfiguration configuration = configure();
    HOSTNAME = ServerConfiguration.SERVER_HOST_NAME.get();
    TARGET_HOST = new HttpHost(HOSTNAME, WEB_SERVER_PORT_NUMBER, HTTPS);
    SERVER_BASEURL = HOSTNAME + ":" + WEB_SERVER_PORT_NUMBER + "/entities";
    server = EntityConnectionServer.startServer(configuration);
>>>>>>> cfafdba0
    admin = server.getServerAdmin(ADMIN_USER);
  }

  @AfterAll
  public static void tearDown() throws Exception {
    server.shutdown();
    deconfigure();
  }

  @Test
  public void isTransactionOpen() throws IOException, InterruptedException, ClassNotFoundException {
    final HttpRequest request = HttpRequest.newBuilder()
            .uri(URI.create(SERVER_BASEURL + "/isTransactionOpen"))
            .headers(HEADERS)
            .POST(HttpRequest.BodyPublishers.noBody()).build();

    final HttpResponse<byte[]> httpResponse = client.send(request, HttpResponse.BodyHandlers.ofByteArray());
    final Boolean result = Serializer.deserialize(httpResponse.body());
    assertFalse(result);
  }

  @Test
  public void test() throws URISyntaxException, IOException, InterruptedException,
          ClassNotFoundException {
    //test with missing authentication info
    HttpRequest request = HttpRequest.newBuilder()
            .uri(URI.create(SERVER_BASEURL + "/select"))
            .headers(new String[] {
                    EntityService.DOMAIN_ID, new TestDomain().getDomainId(),
                    EntityService.CLIENT_TYPE_ID, "EntityServletServerTest",
                    EntityService.CLIENT_ID, UUID.randomUUID().toString(),
                    "Content-Type", MediaType.APPLICATION_OCTET_STREAM
            })
            .POST(HttpRequest.BodyPublishers.noBody()).build();

    HttpResponse<byte[]> response = client.send(request, HttpResponse.BodyHandlers.ofByteArray());
    assertEquals(401, response.statusCode());

    //test with missing clientId header
    request = HttpRequest.newBuilder()
            .uri(URI.create(SERVER_BASEURL + "/select"))
            .headers(new String[] {
                    EntityService.DOMAIN_ID, new TestDomain().getDomainId(),
                    EntityService.CLIENT_TYPE_ID, "EntityServletServerTest",
                    "Content-Type", MediaType.APPLICATION_OCTET_STREAM,
                    "Authorization", AUTHORIZATION_HEADER
            })
            .POST(HttpRequest.BodyPublishers.noBody()).build();
    response = client.send(request, HttpResponse.BodyHandlers.ofByteArray());
    assertEquals(401, response.statusCode());

    //test with unknown user authentication
    request = HttpRequest.newBuilder()
            .uri(URI.create(SERVER_BASEURL + "/select"))
            .headers(new String[] {
                    EntityService.DOMAIN_ID, new TestDomain().getDomainId(),
                    EntityService.CLIENT_TYPE_ID, "EntityServletServerTest",
                    EntityService.CLIENT_ID, UUID.randomUUID().toString(),
                    "Content-Type", MediaType.APPLICATION_OCTET_STREAM,
                    "Authorization", "Basic " + Base64.getEncoder().encodeToString("who:areu".getBytes())
            })
            .POST(HttpRequest.BodyPublishers.noBody()).build();
    response = client.send(request, HttpResponse.BodyHandlers.ofByteArray());
    assertEquals(401, response.statusCode());

    //select all
    request = HttpRequest.newBuilder()
            .uri(URI.create(SERVER_BASEURL + "/select"))
            .headers(HEADERS)
            .POST(HttpRequest.BodyPublishers.ofByteArray(Serializer.serialize(selectCondition(TestDomain.T_DEPARTMENT)))).build();

    response = client.send(request, HttpResponse.BodyHandlers.ofByteArray());
    assertEquals(200, response.statusCode());
    List<Entity> queryEntities = Serializer.deserialize(response.body());
    assertEquals(4, queryEntities.size());

    final Entity department = DOMAIN.entity(TestDomain.T_DEPARTMENT);
    department.put(TestDomain.DEPARTMENT_ID, null);
    department.put(TestDomain.DEPARTMENT_ID, -42);
    department.put(TestDomain.DEPARTMENT_NAME, "Test");
    department.put(TestDomain.DEPARTMENT_LOCATION, "Location");

    //insert
    request = HttpRequest.newBuilder()
            .uri(URI.create(SERVER_BASEURL + "/insert"))
            .headers(HEADERS)
            .POST(HttpRequest.BodyPublishers.ofByteArray(Serializer.serialize(singletonList(department)))).build();

    response = client.send(request, HttpResponse.BodyHandlers.ofByteArray());
    assertEquals(200, response.statusCode());
    List<Entity.Key> queryKeys = Serializer.deserialize(response.body());
    assertEquals(1, queryKeys.size());
    assertEquals(department.getKey(), queryKeys.get(0));

    //delete
    request = HttpRequest.newBuilder()
            .uri(URI.create(SERVER_BASEURL + "/delete"))
            .headers(HEADERS)
            .POST(HttpRequest.BodyPublishers.ofByteArray(Serializer.serialize(selectCondition(department.getKey())))).build();

    response = client.send(request, HttpResponse.BodyHandlers.ofByteArray());
    assertEquals(200, response.statusCode());

    //insert
    request = HttpRequest.newBuilder()
            .uri(URI.create(SERVER_BASEURL + "/insert"))
            .headers(HEADERS)
            .POST(HttpRequest.BodyPublishers.ofByteArray(Serializer.serialize(singletonList(department)))).build();

    response = client.send(request, HttpResponse.BodyHandlers.ofByteArray());
    assertEquals(200, response.statusCode());
    queryKeys = Serializer.deserialize(response.body());
    assertEquals(1, queryKeys.size());
    assertEquals(department.getKey(), queryKeys.get(0));

    //update
    department.saveAll();
    department.put(TestDomain.DEPARTMENT_LOCATION, "New location");
    department.put(TestDomain.DEPARTMENT_NAME, "New name");

    request = HttpRequest.newBuilder()
            .uri(URI.create(SERVER_BASEURL + "/update"))
            .headers(HEADERS)
            .POST(HttpRequest.BodyPublishers.ofByteArray(Serializer.serialize(singletonList(department)))).build();

    response = client.send(request, HttpResponse.BodyHandlers.ofByteArray());
    assertEquals(200, response.statusCode());
    queryEntities = Serializer.deserialize(response.body());
    assertEquals(1, queryEntities.size());
    assertEquals(department, queryEntities.get(0));

    //select by condition
    request = HttpRequest.newBuilder()
            .uri(URI.create(SERVER_BASEURL + "/select"))
            .headers(HEADERS)
            .POST(HttpRequest.BodyPublishers.ofByteArray(Serializer.serialize(selectCondition(TestDomain.T_DEPARTMENT,
                    TestDomain.DEPARTMENT_NAME, Operator.LIKE, "New name")))).build();

    response = client.send(request, HttpResponse.BodyHandlers.ofByteArray());
    assertEquals(200, response.statusCode());
    queryEntities = Serializer.deserialize(response.body());
    assertEquals(1, queryEntities.size());

    //select by condition
    request = HttpRequest.newBuilder()
            .uri(URI.create(SERVER_BASEURL + "/select"))
            .headers(HEADERS)
            .POST(HttpRequest.BodyPublishers.ofByteArray(Serializer.serialize(selectCondition(department.getKey())))).build();

    response = client.send(request, HttpResponse.BodyHandlers.ofByteArray());
    assertEquals(200, response.statusCode());
    queryEntities = Serializer.deserialize(response.body());
    assertEquals(1, queryEntities.size());

    //delete
    request = HttpRequest.newBuilder()
            .uri(URI.create(SERVER_BASEURL + "/delete"))
            .headers(HEADERS)
            .POST(HttpRequest.BodyPublishers.ofByteArray(Serializer.serialize(selectCondition(TestDomain.T_DEPARTMENT,
                    TestDomain.DEPARTMENT_ID, Operator.LIKE, -42)))).build();

    response = client.send(request, HttpResponse.BodyHandlers.ofByteArray());
    assertEquals(200, response.statusCode());

    //function
    request = HttpRequest.newBuilder()
            .uri(URI.create(SERVER_BASEURL + "/function?functionId=" + TestDomain.FUNCTION_ID))
            .headers(HEADERS)
            .POST(HttpRequest.BodyPublishers.ofByteArray(Serializer.serialize(emptyList()))).build();

    response = client.send(request, HttpResponse.BodyHandlers.ofByteArray());
    assertEquals(200, response.statusCode());

    //procedure
    request = HttpRequest.newBuilder()
            .uri(URI.create(SERVER_BASEURL + "/procedure?procedureId=" + TestDomain.PROCEDURE_ID))
            .headers(HEADERS)
            .POST(HttpRequest.BodyPublishers.ofByteArray(Serializer.serialize(emptyList()))).build();

    response = client.send(request, HttpResponse.BodyHandlers.ofByteArray());
    assertEquals(200, response.statusCode());

    Collection<RemoteClient> clients = admin.getClients(TEST_CLIENT_TYPE_ID);
    assertEquals(1, clients.size());

    //disconnect
    request = HttpRequest.newBuilder()
            .uri(URI.create(SERVER_BASEURL + "/disconnect"))
            .headers(HEADERS)
            .POST(HttpRequest.BodyPublishers.noBody()).build();

    response = client.send(request, HttpResponse.BodyHandlers.ofByteArray());
    assertEquals(200, response.statusCode());

    clients = admin.getClients(TEST_CLIENT_TYPE_ID);
    assertTrue(clients.isEmpty());
  }

<<<<<<< HEAD
  private static void configure() {
    System.setProperty("jdk.internal.httpclient.disableHostnameVerification", Boolean.TRUE.toString());
    Server.REGISTRY_PORT.set(2221);
    Server.SERVER_CONNECTION_SSL_ENABLED.set(false);
    Server.SERVER_PORT.set(2223);
    Server.SERVER_ADMIN_PORT.set(2223);
    Server.SERVER_ADMIN_USER.set("scott:tiger");
    Server.SERVER_HOST_NAME.set("localhost");
    Server.RMI_SERVER_HOSTNAME.set("localhost");
=======
  private static URIBuilder createURIBuilder() {
    final URIBuilder builder = new URIBuilder();
    builder.setScheme(HTTPS).setHost(SERVER_BASEURL);

    return builder;
  }

  private static <T> T deserializeResponse(final CloseableHttpResponse response) throws IOException, ClassNotFoundException {
    final ByteArrayOutputStream outputStream = new ByteArrayOutputStream();
    response.getEntity().writeTo(outputStream);

    return Serializer.deserialize(outputStream.toByteArray());
  }

  private static HttpClientContext createHttpContext(final User user, final HttpHost targetHost) {
    final CredentialsProvider credentialsProvider = new BasicCredentialsProvider();
    credentialsProvider.setCredentials(
            new AuthScope(targetHost.getHostName(), targetHost.getPort()),
            new UsernamePasswordCredentials(user.getUsername(), String.valueOf(user.getPassword())));

    final AuthCache authCache = new BasicAuthCache();
    authCache.put(targetHost, new BasicScheme());

    final HttpClientContext context = HttpClientContext.create();
    context.setCredentialsProvider(credentialsProvider);
    context.setAuthCache(authCache);

    return context;
  }

  private static BasicHttpClientConnectionManager createConnectionManager() {
    try {
      final SSLContext sslContext = SSLContext.getDefault();

      return new BasicHttpClientConnectionManager(RegistryBuilder.<ConnectionSocketFactory>create().register(HTTPS,
              new SSLConnectionSocketFactory(sslContext, NoopHostnameVerifier.INSTANCE))
              .build());
    }
    catch (final NoSuchAlgorithmException e) {
      throw new RuntimeException(e);
    }

  }

  private static EntityConnectionServerConfiguration configure() {
    ServerConfiguration.SERVER_HOST_NAME.set("localhost");
    ServerConfiguration.RMI_SERVER_HOSTNAME.set("localhost");
    ServerConfiguration.TRUSTSTORE.set("../../framework/server/src/main/security/jminor_truststore.jks");
    ServerConfiguration.TRUSTSTORE_PASSWORD.set("crappypass");
    HttpServerConfiguration.HTTP_SERVER_PORT.set(WEB_SERVER_PORT_NUMBER);
    HttpServerConfiguration.HTTP_SERVER_KEYSTORE_PATH.set("../../framework/server/src/main/security/jminor_keystore.jks");
    HttpServerConfiguration.HTTP_SERVER_KEYSTORE_PASSWORD.set("crappypass");
    HttpServerConfiguration.HTTP_SERVER_SECURE.set(true);
>>>>>>> cfafdba0
    System.setProperty("java.security.policy", "../../framework/server/src/main/security/all_permissions.policy");
    final ServerConfiguration serverConfiguration = ServerConfiguration.configuration(2223);
    final EntityConnectionServerConfiguration configuration = EntityConnectionServerConfiguration.configuration(serverConfiguration, 2221);
    configuration.setSslEnabled(false);
    configuration.setAdminPort(2223);
    configuration.setAdminUser(Users.parseUser("scott:tiger"));
    configuration.setDomainModelClassNames(singletonList(TestDomain.class.getName()));
    configuration.setAuxiliaryServerClassNames(singletonList(EntityServletServer.class.getName()));
    configuration.setDatabase(Databases.getInstance());

    return configuration;
  }

  private static void deconfigure() {
<<<<<<< HEAD
    System.setProperty("jdk.internal.httpclient.disableHostnameVerification", Boolean.FALSE.toString());
    Server.REGISTRY_PORT.set(Registry.REGISTRY_PORT);
    Server.SERVER_CONNECTION_SSL_ENABLED.set(true);
    Server.SERVER_PORT.set(null);
    Server.SERVER_ADMIN_PORT.set(null);
    Server.SERVER_ADMIN_USER.set(null);
    Server.SERVER_HOST_NAME.set(null);
    Server.RMI_SERVER_HOSTNAME.set(null);
=======
    ServerConfiguration.SERVER_HOST_NAME.set(null);
    ServerConfiguration.RMI_SERVER_HOSTNAME.set(null);
    ServerConfiguration.TRUSTSTORE.set(null);
    ServerConfiguration.TRUSTSTORE_PASSWORD.set(null);
    ServerConfiguration.AUXILIARY_SERVER_CLASS_NAMES.set(null);
    HttpServerConfiguration.HTTP_SERVER_PORT.set(null);
    HttpServerConfiguration.HTTP_SERVER_KEYSTORE_PATH.set(null);
    HttpServerConfiguration.HTTP_SERVER_KEYSTORE_PASSWORD.set(null);
    HttpServerConfiguration.HTTP_SERVER_SECURE.set(false);
>>>>>>> cfafdba0
    System.clearProperty("java.security.policy");
  }
}<|MERGE_RESOLUTION|>--- conflicted
+++ resolved
@@ -28,16 +28,12 @@
 import java.net.CookieManager;
 import java.net.URI;
 import java.net.URISyntaxException;
-<<<<<<< HEAD
 import java.net.http.HttpClient;
 import java.net.http.HttpRequest;
 import java.net.http.HttpResponse;
 import java.rmi.registry.Registry;
 import java.time.Duration;
 import java.util.Base64;
-=======
-import java.security.NoSuchAlgorithmException;
->>>>>>> cfafdba0
 import java.util.Collection;
 import java.util.List;
 import java.util.UUID;
@@ -77,17 +73,14 @@
 
   @BeforeAll
   public static void setUp() throws Exception {
-<<<<<<< HEAD
-    configure();
-    SERVER_BASEURL = "https://" + Server.SERVER_HOST_NAME.get() + ":" + WEB_SERVER_PORT_NUMBER + "/entities";
-    server = DefaultEntityConnectionServer.startServer();
-=======
     final EntityConnectionServerConfiguration configuration = configure();
     HOSTNAME = ServerConfiguration.SERVER_HOST_NAME.get();
     TARGET_HOST = new HttpHost(HOSTNAME, WEB_SERVER_PORT_NUMBER, HTTPS);
     SERVER_BASEURL = HOSTNAME + ":" + WEB_SERVER_PORT_NUMBER + "/entities";
     server = EntityConnectionServer.startServer(configuration);
->>>>>>> cfafdba0
+    configure();
+    SERVER_BASEURL = "https://" + Server.SERVER_HOST_NAME.get() + ":" + WEB_SERVER_PORT_NUMBER + "/entities";
+    server = DefaultEntityConnectionServer.startServer();
     admin = server.getServerAdmin(ADMIN_USER);
   }
 
@@ -286,7 +279,6 @@
     assertTrue(clients.isEmpty());
   }
 
-<<<<<<< HEAD
   private static void configure() {
     System.setProperty("jdk.internal.httpclient.disableHostnameVerification", Boolean.TRUE.toString());
     Server.REGISTRY_PORT.set(2221);
@@ -296,61 +288,6 @@
     Server.SERVER_ADMIN_USER.set("scott:tiger");
     Server.SERVER_HOST_NAME.set("localhost");
     Server.RMI_SERVER_HOSTNAME.set("localhost");
-=======
-  private static URIBuilder createURIBuilder() {
-    final URIBuilder builder = new URIBuilder();
-    builder.setScheme(HTTPS).setHost(SERVER_BASEURL);
-
-    return builder;
-  }
-
-  private static <T> T deserializeResponse(final CloseableHttpResponse response) throws IOException, ClassNotFoundException {
-    final ByteArrayOutputStream outputStream = new ByteArrayOutputStream();
-    response.getEntity().writeTo(outputStream);
-
-    return Serializer.deserialize(outputStream.toByteArray());
-  }
-
-  private static HttpClientContext createHttpContext(final User user, final HttpHost targetHost) {
-    final CredentialsProvider credentialsProvider = new BasicCredentialsProvider();
-    credentialsProvider.setCredentials(
-            new AuthScope(targetHost.getHostName(), targetHost.getPort()),
-            new UsernamePasswordCredentials(user.getUsername(), String.valueOf(user.getPassword())));
-
-    final AuthCache authCache = new BasicAuthCache();
-    authCache.put(targetHost, new BasicScheme());
-
-    final HttpClientContext context = HttpClientContext.create();
-    context.setCredentialsProvider(credentialsProvider);
-    context.setAuthCache(authCache);
-
-    return context;
-  }
-
-  private static BasicHttpClientConnectionManager createConnectionManager() {
-    try {
-      final SSLContext sslContext = SSLContext.getDefault();
-
-      return new BasicHttpClientConnectionManager(RegistryBuilder.<ConnectionSocketFactory>create().register(HTTPS,
-              new SSLConnectionSocketFactory(sslContext, NoopHostnameVerifier.INSTANCE))
-              .build());
-    }
-    catch (final NoSuchAlgorithmException e) {
-      throw new RuntimeException(e);
-    }
-
-  }
-
-  private static EntityConnectionServerConfiguration configure() {
-    ServerConfiguration.SERVER_HOST_NAME.set("localhost");
-    ServerConfiguration.RMI_SERVER_HOSTNAME.set("localhost");
-    ServerConfiguration.TRUSTSTORE.set("../../framework/server/src/main/security/jminor_truststore.jks");
-    ServerConfiguration.TRUSTSTORE_PASSWORD.set("crappypass");
-    HttpServerConfiguration.HTTP_SERVER_PORT.set(WEB_SERVER_PORT_NUMBER);
-    HttpServerConfiguration.HTTP_SERVER_KEYSTORE_PATH.set("../../framework/server/src/main/security/jminor_keystore.jks");
-    HttpServerConfiguration.HTTP_SERVER_KEYSTORE_PASSWORD.set("crappypass");
-    HttpServerConfiguration.HTTP_SERVER_SECURE.set(true);
->>>>>>> cfafdba0
     System.setProperty("java.security.policy", "../../framework/server/src/main/security/all_permissions.policy");
     final ServerConfiguration serverConfiguration = ServerConfiguration.configuration(2223);
     final EntityConnectionServerConfiguration configuration = EntityConnectionServerConfiguration.configuration(serverConfiguration, 2221);
@@ -365,16 +302,7 @@
   }
 
   private static void deconfigure() {
-<<<<<<< HEAD
     System.setProperty("jdk.internal.httpclient.disableHostnameVerification", Boolean.FALSE.toString());
-    Server.REGISTRY_PORT.set(Registry.REGISTRY_PORT);
-    Server.SERVER_CONNECTION_SSL_ENABLED.set(true);
-    Server.SERVER_PORT.set(null);
-    Server.SERVER_ADMIN_PORT.set(null);
-    Server.SERVER_ADMIN_USER.set(null);
-    Server.SERVER_HOST_NAME.set(null);
-    Server.RMI_SERVER_HOSTNAME.set(null);
-=======
     ServerConfiguration.SERVER_HOST_NAME.set(null);
     ServerConfiguration.RMI_SERVER_HOSTNAME.set(null);
     ServerConfiguration.TRUSTSTORE.set(null);
@@ -384,7 +312,6 @@
     HttpServerConfiguration.HTTP_SERVER_KEYSTORE_PATH.set(null);
     HttpServerConfiguration.HTTP_SERVER_KEYSTORE_PASSWORD.set(null);
     HttpServerConfiguration.HTTP_SERVER_SECURE.set(false);
->>>>>>> cfafdba0
     System.clearProperty("java.security.policy");
   }
 }