--- conflicted
+++ resolved
@@ -98,7 +98,6 @@
   public void test() throws URISyntaxException, IOException, InterruptedException,
           Serializer.SerializeException, ClassNotFoundException {
     //test with missing authentication info
-<<<<<<< HEAD
     HttpRequest request = HttpRequest.newBuilder()
             .uri(URI.create(SERVER_BASEURL + "/select"))
             .headers(new String[] {
@@ -112,18 +111,6 @@
     HttpResponse<byte[]> response = client.send(request, HttpResponse.BodyHandlers.ofByteArray());
     assertEquals(401, response.statusCode());
 
-=======
-    URIBuilder uriBuilder = createURIBuilder();
-    uriBuilder.setPath("select");
-    uriBuilder.addParameter("domainId", DOMAIN.getDomainId());
-    CloseableHttpResponse response = client.execute(TARGET_HOST, new HttpPost(uriBuilder.build()));
-    assertEquals(401, response.getStatusLine().getStatusCode());
-    response.close();
-    client.close();
-
-    final String domainId = new TestDomain().getDomainId();
-    final String clientTypeId = "EntityServletServerTest";
->>>>>>> 4c453f1d
     //test with missing clientId header
     request = HttpRequest.newBuilder()
             .uri(URI.create(SERVER_BASEURL + "/select"))
