--- conflicted
+++ resolved
@@ -206,46 +206,34 @@
     assertEquals(department, queryEntities.get(0));
 
     //select by condition
-<<<<<<< HEAD
     request = HttpRequest.newBuilder()
             .uri(URI.create(SERVER_BASEURL + "/select"))
             .headers(HEADERS)
             .POST(HttpRequest.BodyPublishers.ofByteArray(Serializer.serialize(selectCondition(TestDomain.T_DEPARTMENT,
-                    TestDomain.DEPARTMENT_NAME, ConditionType.LIKE, "New name")))).build();
-
-    response = client.send(request, HttpResponse.BodyHandlers.ofByteArray());
-    assertEquals(200, response.statusCode());
-    queryEntities = Serializer.deserialize(response.body());
-=======
-    uriBuilder = createURIBuilder();
-    uriBuilder.setPath("select");
-    httpPost = new HttpPost(uriBuilder.build());
-    httpPost.setEntity(new ByteArrayEntity(Serializer.serialize(selectCondition(TestDomain.T_DEPARTMENT,
-            TestDomain.DEPARTMENT_NAME, Operator.LIKE, "New name"))));
-    response = client.execute(TARGET_HOST, httpPost, context);
-    assertEquals(200, response.getStatusLine().getStatusCode());
-    queryEntities = deserializeResponse(response);
->>>>>>> 83dc900c
-    assertEquals(1, queryEntities.size());
-
-    //select by condition
-    request = HttpRequest.newBuilder()
-            .uri(URI.create(SERVER_BASEURL + "/select"))
-            .headers(HEADERS)
-            .POST(HttpRequest.BodyPublishers.ofByteArray(Serializer.serialize(selectCondition(department.getKey())))).build();
+                    TestDomain.DEPARTMENT_NAME, Operator.LIKE, "New name")))).build();
 
     response = client.send(request, HttpResponse.BodyHandlers.ofByteArray());
     assertEquals(200, response.statusCode());
     queryEntities = Serializer.deserialize(response.body());
     assertEquals(1, queryEntities.size());
 
+    //select by condition
+    request = HttpRequest.newBuilder()
+            .uri(URI.create(SERVER_BASEURL + "/select"))
+            .headers(HEADERS)
+            .POST(HttpRequest.BodyPublishers.ofByteArray(Serializer.serialize(selectCondition(department.getKey())))).build();
+
+    response = client.send(request, HttpResponse.BodyHandlers.ofByteArray());
+    assertEquals(200, response.statusCode());
+    queryEntities = Serializer.deserialize(response.body());
+    assertEquals(1, queryEntities.size());
+
     //delete
-<<<<<<< HEAD
     request = HttpRequest.newBuilder()
             .uri(URI.create(SERVER_BASEURL + "/delete"))
             .headers(HEADERS)
             .POST(HttpRequest.BodyPublishers.ofByteArray(Serializer.serialize(selectCondition(TestDomain.T_DEPARTMENT,
-                    TestDomain.DEPARTMENT_ID, ConditionType.LIKE, -42)))).build();
+                    TestDomain.DEPARTMENT_ID, Operator.LIKE, -42)))).build();
 
     response = client.send(request, HttpResponse.BodyHandlers.ofByteArray());
     assertEquals(200, response.statusCode());
@@ -269,36 +257,6 @@
     assertEquals(200, response.statusCode());
 
     Collection<RemoteClient> clients = admin.getClients(TEST_CLIENT_TYPE_ID);
-=======
-    uriBuilder = createURIBuilder();
-    uriBuilder.setPath("delete");
-    httpPost = new HttpPost(uriBuilder.build());
-    httpPost.setEntity(new ByteArrayEntity(Serializer.serialize(selectCondition(TestDomain.T_DEPARTMENT,
-            TestDomain.DEPARTMENT_ID, Operator.LIKE, -42))));
-    response = client.execute(TARGET_HOST, httpPost, context);
-    assertEquals(200, response.getStatusLine().getStatusCode());
-    response.close();
-
-    uriBuilder = createURIBuilder();
-    uriBuilder.setPath("function")
-            .addParameter("functionId", TestDomain.FUNCTION_ID);
-    httpPost = new HttpPost(uriBuilder.build());
-    httpPost.setEntity(new ByteArrayEntity(Serializer.serialize(emptyList())));
-    response = client.execute(TARGET_HOST, httpPost, context);
-    assertEquals(200, response.getStatusLine().getStatusCode());
-    response.close();
-
-    uriBuilder = createURIBuilder();
-    uriBuilder.setPath("procedure")
-            .addParameter("procedureId", TestDomain.PROCEDURE_ID);
-    httpPost = new HttpPost(uriBuilder.build());
-    httpPost.setEntity(new ByteArrayEntity(Serializer.serialize(emptyList())));
-    response = client.execute(TARGET_HOST, httpPost, context);
-    assertEquals(200, response.getStatusLine().getStatusCode());
-    response.close();
-
-    Collection<RemoteClient> clients = admin.getClients(clientTypeId);
->>>>>>> 83dc900c
     assertEquals(1, clients.size());
 
     //disconnect
