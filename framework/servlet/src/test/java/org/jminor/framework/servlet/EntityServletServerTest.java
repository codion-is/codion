--- conflicted
+++ resolved
@@ -8,13 +8,10 @@
 import org.jminor.common.remote.RemoteClient;
 import org.jminor.common.remote.Server;
 import org.jminor.common.remote.http.HttpServer;
-<<<<<<< HEAD
-=======
 import org.jminor.common.user.User;
 import org.jminor.common.user.Users;
 import org.jminor.common.value.Value;
 import org.jminor.common.value.Values;
->>>>>>> cef2ee43
 import org.jminor.framework.db.condition.Conditions;
 import org.jminor.framework.domain.Domain;
 import org.jminor.framework.domain.Entity;
@@ -52,14 +49,7 @@
           Users.parseUser(System.getProperty("jminor.test.user", "scott:tiger"));
 
   private static final int WEB_SERVER_PORT_NUMBER = 8089;
-<<<<<<< HEAD
-  private static final User ADMIN_USER = User.parseUser("scott:tiger");
-=======
   private static final User ADMIN_USER = Users.parseUser("scott:tiger");
-  private static final String HTTPS = "https";
-  private static String HOSTNAME;
-  private static HttpHost TARGET_HOST;
->>>>>>> cef2ee43
   private static String SERVER_BASEURL;
 
   private static DefaultEntityConnectionServer server;
@@ -136,7 +126,6 @@
     assertEquals(401, response.statusCode());
 
     //test with unknown user authentication
-<<<<<<< HEAD
     request = HttpRequest.newBuilder()
             .uri(URI.create(SERVER_BASEURL + "/select"))
             .headers(new String[] {
@@ -145,34 +134,6 @@
                     EntityService.CLIENT_ID, UUID.randomUUID().toString(),
                     "Content-Type", MediaType.APPLICATION_OCTET_STREAM,
                     "Authorization", "Basic " + Base64.getEncoder().encodeToString("who:areu".getBytes())
-=======
-    client = HttpClientBuilder.create()
-            .setDefaultRequestConfig(requestConfig)
-            .setConnectionManager(createConnectionManager())
-            .addInterceptorFirst((HttpRequestInterceptor) (request, httpContext) -> {
-              request.setHeader(EntityService.DOMAIN_ID, domainId);
-              request.setHeader(EntityService.CLIENT_TYPE_ID, clientTypeId);
-              request.setHeader(EntityService.CLIENT_ID, clientIdValue.get().toString());
-              request.setHeader("Content-Type", MediaType.APPLICATION_OCTET_STREAM);
-            })
-            .build();
-    uriBuilder = createURIBuilder();
-    uriBuilder.setPath("select");
-    context = createHttpContext(Users.user("who", "areu".toCharArray()), TARGET_HOST);
-    response = client.execute(TARGET_HOST, new HttpPost(uriBuilder.build()), context);
-    assertEquals(401, response.getStatusLine().getStatusCode());
-    response.close();
-    client.close();
-
-    client = HttpClientBuilder.create()
-            .setDefaultRequestConfig(requestConfig)
-            .setConnectionManager(createConnectionManager())
-            .addInterceptorFirst((HttpRequestInterceptor) (request, httpContext) -> {
-              request.setHeader(EntityService.DOMAIN_ID, domainId);
-              request.setHeader(EntityService.CLIENT_TYPE_ID, clientTypeId);
-              request.setHeader(EntityService.CLIENT_ID, clientIdValue.get().toString());
-              request.setHeader("Content-Type", MediaType.APPLICATION_OCTET_STREAM);
->>>>>>> cef2ee43
             })
             .POST(HttpRequest.BodyPublishers.noBody()).build();
     response = client.send(request, HttpResponse.BodyHandlers.ofByteArray());
