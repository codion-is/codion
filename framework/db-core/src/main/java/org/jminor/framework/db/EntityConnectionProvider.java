/*
 * Copyright (c) 2004 - 2019, Björn Darri Sigurðsson. All Rights Reserved.
 */
package org.jminor.framework.db;

import org.jminor.common.Configuration;
import org.jminor.common.EventListener;
import org.jminor.common.PropertyValue;
import org.jminor.common.User;
import org.jminor.common.Version;
import org.jminor.framework.db.condition.EntityConditions;
import org.jminor.framework.domain.Domain;

import java.util.UUID;

/**
 * Specifies a class resposible for providing a single {@link EntityConnection} instance.
 * {@link #getConnection()} is guaranteed to return a healthy connection or throw an exception.
 * @param <T> the type of {@link EntityConnection} provided
 */
public interface EntityConnectionProvider<T extends EntityConnection> {

  /**
   * Indicates a local database connection
   * @see #CLIENT_CONNECTION_TYPE
   */
  String CONNECTION_TYPE_LOCAL = "local";

  /**
   * Indicates a remote database connection
   * @see #CLIENT_CONNECTION_TYPE
   */
  String CONNECTION_TYPE_REMOTE = "remote";

  /**
   * Indicates a http database connection
   * @see #CLIENT_CONNECTION_TYPE
   */
  String CONNECTION_TYPE_HTTP = "http";

  /**
   * Specifies the name of the domain model class required for a client connection.<br>
   * Value type: String<br>
   * Default value: null
   */
  PropertyValue<String> CLIENT_DOMAIN_CLASS = Configuration.stringValue("jminor.client.domainClass", null);

  /**
   * Specifies whether the client should connect locally, remotely or via http,
   * accepted values: local, remote, http<br>
   * Value type: String<br>
   * Default value: local
   * @see #CONNECTION_TYPE_LOCAL
   * @see #CONNECTION_TYPE_REMOTE
   * @see #CONNECTION_TYPE_HTTP
   */
  PropertyValue<String> CLIENT_CONNECTION_TYPE = Configuration.stringValue("jminor.client.connectionType", CONNECTION_TYPE_LOCAL);

  /**
<<<<<<< HEAD
=======
   * Specifies the class providing http db connections<br>
   * Value type: String (the name of a class implementing org.jminor.framework.db.EntityConnectionProvider)<br>
   * Default value: org.jminor.framework.plugins.db.http.HttpEntityConnectionProvider
   */
  PropertyValue<String> HTTP_CONNECTION_PROVIDER = Configuration.stringValue("jminor.client.httpConnectionProvider", "org.jminor.framework.db.http.HttpEntityConnectionProvider");

  /**
   * Specifies the class providing remote db connections<br>
   * Value type: String (the name of a class implementing org.jminor.framework.db.EntityConnectionProvider)<br>
   * Default value: org.jminor.framework.db.remote.RemoteEntityConnectionProvider
   */
  PropertyValue<String> REMOTE_CONNECTION_PROVIDER = Configuration.stringValue("jminor.client.remoteConnectionProvider", "org.jminor.framework.db.remote.RemoteEntityConnectionProvider");

  /**
   * Specifies the class providing local db connections<br>
   * Value type: String (the name of a class implementing org.jminor.framework.db.EntityConnectionProvider)<br>
   * Default value: org.jminor.framework.db.local.LocalEntityConnectionProvider
   */
  PropertyValue<String> LOCAL_CONNECTION_PROVIDER = Configuration.stringValue("jminor.client.localConnectionProvider", "org.jminor.framework.db.local.LocalEntityConnectionProvider");

  /**
>>>>>>> 960a1f02
   * Returns the domain model this connection is based on
   * @return the underlying domain model
   */
  Domain getDomain();

  /**
   * @return a EntityConditions instance based on the underlying domain model
   */
  EntityConditions getConditions();

  /**
   * Provides a EntityConnection object, is responsible for returning a healthy EntityConnection object,
   * that is, it must reconnect an invalid connection whether remotely or locally
   * @return a EntityConnection instance
   */
  T getConnection();

  /**
   * Returns a String specifying the type of connection provided by this connection provider
   * @return a String specifying the type of connection, e.g. "local" or "remote"
   */
  String getConnectionType();

  /**
   * @return a short description of the database provider
   */
  String getDescription();

  /**
   * @return the name of the host providing the connection
   */
  String getServerHostName();

  /**
   * @return true if a connection has been established, note that this does not check if the actual
   * connection is valid, only that one has been established.
   * @see #isConnectionValid()
   */
  boolean isConnected();

  /**
   * @return true if a connection has been establised and the connection is in a valid state
   */
  boolean isConnectionValid();

  /**
   * Adds a listener notified each time this connection provider establishes a connection to the database
   * @param listener a listener notified each time the underlying connection is connected
   */
  void addOnConnectListener(final EventListener listener);

  /**
   * Removes the given listener
   * @param listener the listener to remove
   */
  void removeOnConnectListener(final EventListener listener);

  /**
   * Logs out, disconnects and performs cleanup if required
   */
  void disconnect();

  /**
   * Disconnects the underlying connection if connected.
   * @param user the user
   * @return this EntityConnectionProvider instance
   */
  EntityConnectionProvider setUser(final User user);

  /**
   * @return the user used by this connection provider
   */
  User getUser();

  /**
   * Disconnects the underlying connection if connected.
   * @param domainClassName the name of the class specifying the domain model for this connection provider
   * @return this EntityConnectionProvider instance
   */
  EntityConnectionProvider setDomainClassName(final String domainClassName);

  /**
   * @return the domain model classname
   */
  String getDomainClassName();

  /**
   * Disconnects the underlying connection if connected.
   * @param clientId the UUID identifying this client connection
   * @return this EntityConnectionProvider instance
   */
  EntityConnectionProvider setClientId(final UUID clientId);

  /**
   * @return the UUID identifying this client connection
   */
  UUID getClientId();

  /**
   * Disconnects the underlying connection if connected.
   * @param clientTypeId a String identifying the client type for this connection provider
   * @return this EntityConnectionProvider instance
   */
  EntityConnectionProvider setClientTypeId(final String clientTypeId);

  /**
   * @return the String identifying the client type for this connection provider
   */
  String getClientTypeId();

  /**
   * @param clientVersion the client version
   * @return this EntityConnectionProvider instance
   */
  EntityConnectionProvider setClientVersion(final Version clientVersion);

  /**
   * @return the client version
   */
  Version getClientVersion();
}<|MERGE_RESOLUTION|>--- conflicted
+++ resolved
@@ -57,30 +57,6 @@
   PropertyValue<String> CLIENT_CONNECTION_TYPE = Configuration.stringValue("jminor.client.connectionType", CONNECTION_TYPE_LOCAL);
 
   /**
-<<<<<<< HEAD
-=======
-   * Specifies the class providing http db connections<br>
-   * Value type: String (the name of a class implementing org.jminor.framework.db.EntityConnectionProvider)<br>
-   * Default value: org.jminor.framework.plugins.db.http.HttpEntityConnectionProvider
-   */
-  PropertyValue<String> HTTP_CONNECTION_PROVIDER = Configuration.stringValue("jminor.client.httpConnectionProvider", "org.jminor.framework.db.http.HttpEntityConnectionProvider");
-
-  /**
-   * Specifies the class providing remote db connections<br>
-   * Value type: String (the name of a class implementing org.jminor.framework.db.EntityConnectionProvider)<br>
-   * Default value: org.jminor.framework.db.remote.RemoteEntityConnectionProvider
-   */
-  PropertyValue<String> REMOTE_CONNECTION_PROVIDER = Configuration.stringValue("jminor.client.remoteConnectionProvider", "org.jminor.framework.db.remote.RemoteEntityConnectionProvider");
-
-  /**
-   * Specifies the class providing local db connections<br>
-   * Value type: String (the name of a class implementing org.jminor.framework.db.EntityConnectionProvider)<br>
-   * Default value: org.jminor.framework.db.local.LocalEntityConnectionProvider
-   */
-  PropertyValue<String> LOCAL_CONNECTION_PROVIDER = Configuration.stringValue("jminor.client.localConnectionProvider", "org.jminor.framework.db.local.LocalEntityConnectionProvider");
-
-  /**
->>>>>>> 960a1f02
    * Returns the domain model this connection is based on
    * @return the underlying domain model
    */
