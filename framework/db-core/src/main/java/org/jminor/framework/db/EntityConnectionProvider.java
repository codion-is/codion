--- conflicted
+++ resolved
@@ -56,32 +56,7 @@
   Value<String> CLIENT_CONNECTION_TYPE = Configuration.stringValue("jminor.client.connectionType", CONNECTION_TYPE_LOCAL);
 
   /**
-<<<<<<< HEAD
-   * @return the underlying domain entities
-=======
-   * Specifies the class providing http db connections<br>
-   * Value type: String (the name of a class implementing org.jminor.framework.db.EntityConnectionProvider)<br>
-   * Default value: org.jminor.framework.plugins.db.http.HttpEntityConnectionProvider
-   */
-  Value<String> HTTP_CONNECTION_PROVIDER = Configuration.stringValue("jminor.client.httpConnectionProvider", "org.jminor.framework.db.http.HttpEntityConnectionProvider");
-
-  /**
-   * Specifies the class providing remote db connections<br>
-   * Value type: String (the name of a class implementing org.jminor.framework.db.EntityConnectionProvider)<br>
-   * Default value: org.jminor.framework.db.remote.RemoteEntityConnectionProvider
-   */
-  Value<String> REMOTE_CONNECTION_PROVIDER = Configuration.stringValue("jminor.client.remoteConnectionProvider", "org.jminor.framework.db.remote.RemoteEntityConnectionProvider");
-
-  /**
-   * Specifies the class providing local db connections<br>
-   * Value type: String (the name of a class implementing org.jminor.framework.db.EntityConnectionProvider)<br>
-   * Default value: org.jminor.framework.db.local.LocalEntityConnectionProvider
-   */
-  Value<String> LOCAL_CONNECTION_PROVIDER = Configuration.stringValue("jminor.client.localConnectionProvider", "org.jminor.framework.db.local.LocalEntityConnectionProvider");
-
-  /**
    * @return the underlying domain model
->>>>>>> 4c453f1d
    */
   Domain getDomain();
 
