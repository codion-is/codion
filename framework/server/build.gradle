<<<<<<< HEAD
plugins {
    id 'org.gradlex.extra-java-module-info'
}

apply plugin: 'application'

=======
>>>>>>> f883815e
configurations {
    serverRuntime {
        extendsFrom runtimeClasspath
    }
}

dependencies {
    api project(':codion-common-core')
    api project(':codion-common-db')
    api project(':codion-common-rmi')

    api project(':codion-framework-domain')
    api project(':codion-framework-db-core')
    api project(':codion-framework-db-local')
    api project(':codion-framework-db-rmi')

    implementation(libs.slf4j.api)

    testRuntimeOnly project(':codion-plugin-hikari-pool')
    testRuntimeOnly project(':codion-dbms-h2database')
    testRuntimeOnly(libs.h2)

    serverRuntime project(':codion-framework-server')
    serverRuntime project(':codion-framework-servlet')
    serverRuntime project(':codion-plugin-jasperreports')
    serverRuntime project(':codion-plugin-hikari-pool')
    serverRuntime project(':codion-plugin-logback-proxy')

    serverRuntime project(path: ':codion-demos-empdept', configuration: 'domain')
    serverRuntime project(path: ':codion-demos-chinook', configuration: 'domain')
    serverRuntime project(path: ':codion-demos-petclinic', configuration: 'domain')
    serverRuntime project(path: ':codion-demos-petstore', configuration: 'domain')
    serverRuntime project(path: ':codion-demos-schemabrowser', configuration: 'domain')
    serverRuntime project(path: ':codion-demos-world', configuration: 'domain')

    serverRuntime project(':codion-dbms-h2database')
    serverRuntime(libs.h2)
}

<<<<<<< HEAD
apply from: "../../plugins/jasperreports/extra-module-info-jasperreports.gradle"

mainClassName = "is.codion.framework.server.EntityServer"

distTar {
    dependsOn(':codion-demos-empdept:domainJar')
    dependsOn(':codion-demos-chinook:domainJar')
    dependsOn(':codion-demos-petstore:domainJar')
    dependsOn(':codion-demos-schemabrowser:domainJar')
    dependsOn(':codion-demos-world:domainJar')
}

distZip {
    dependsOn(':codion-demos-empdept:domainJar')
    dependsOn(':codion-demos-chinook:domainJar')
    dependsOn(':codion-demos-petstore:domainJar')
    dependsOn(':codion-demos-schemabrowser:domainJar')
    dependsOn(':codion-demos-world:domainJar')
}

startScripts {
    classpath = configurations.serverRuntime
}
distributions {
    main {
        contents {
            from(configurations.serverRuntime) {
                duplicatesStrategy = DuplicatesStrategy.EXCLUDE
                into("lib")
            }
            from(fileTree(dir: 'src/main/config', include: '**/*')) {
                into("config")
            }
            from(files('../../demos/empdept/src/main/sql/create_schema.sql')) {
                into("config/empdept")
            }
            from(files('../../demos/chinook/src/main/sql/create_schema.sql')) {
                into("config/chinook")
            }
            from(files('../../demos/petstore/src/main/sql/create_schema.sql')) {
                into("config/petstore")
            }
            from(files('../../demos/world/src/main/sql/create_schema.sql')) {
                into("config/world")
            }
        }
    }
}
applicationDefaultJvmArgs = [
        '-Xmx256m',
        '-Dcodion.configurationFile=../config/h2_embedded.config',
        '-Dlogback.configurationFile=../config/logback.xml'
]

=======
>>>>>>> f883815e
tasks.register('runServer', JavaExec) {
    dependsOn createServerKeystore
    group 'application'
    classpath = configurations.serverRuntime
    mainClass.set('is.codion.framework.server.EntityServer')
    maxHeapSize = '256m'
    systemProperties = [
            'codion.db.url'                                 : 'jdbc:h2:mem:h2db',
            'codion.db.initScripts'                         : '../../demos/empdept/src/main/sql/create_schema.sql,../../demos/chinook/src/main/sql/create_schema.sql,../../demos/petclinic/src/main/sql/create_schema.sql,../../demos/petstore/src/main/sql/create_schema.sql,../../demos/world/src/main/sql/create_schema.sql',
            'codion.server.connectionPoolUsers'             : 'scott:tiger',
            'codion.server.port'                            : '2222',
            'codion.server.admin.port'                      : '2223',
            'codion.server.admin.user'                      : 'scott:tiger',
            'codion.server.http.secure'                     : 'false',
            'codion.server.pooling.poolFactoryClass'        : 'is.codion.plugin.hikari.pool.HikariConnectionPoolProvider',
            'codion.server.auxiliaryServerFactoryClassNames': 'is.codion.framework.servlet.EntityServiceFactory',
            'codion.server.serializationFilterWhitelist'    : 'src/main/config/serialization-whitelist.txt',
            'codion.server.serializationFilterDryRun'       : 'false',
            'javax.net.ssl.keyStore'                        : 'src/main/config/keystore.jks',
            'javax.net.ssl.keyStorePassword'                : 'crappypass',
            'java.rmi.server.hostname'                      : "${serverHostName}",
            'logback.configurationFile'                     : 'src/main/config/logback.xml'
    ]
}<|MERGE_RESOLUTION|>--- conflicted
+++ resolved
@@ -1,12 +1,7 @@
-<<<<<<< HEAD
 plugins {
     id 'org.gradlex.extra-java-module-info'
 }
 
-apply plugin: 'application'
-
-=======
->>>>>>> f883815e
 configurations {
     serverRuntime {
         extendsFrom runtimeClasspath
@@ -46,63 +41,8 @@
     serverRuntime(libs.h2)
 }
 
-<<<<<<< HEAD
 apply from: "../../plugins/jasperreports/extra-module-info-jasperreports.gradle"
 
-mainClassName = "is.codion.framework.server.EntityServer"
-
-distTar {
-    dependsOn(':codion-demos-empdept:domainJar')
-    dependsOn(':codion-demos-chinook:domainJar')
-    dependsOn(':codion-demos-petstore:domainJar')
-    dependsOn(':codion-demos-schemabrowser:domainJar')
-    dependsOn(':codion-demos-world:domainJar')
-}
-
-distZip {
-    dependsOn(':codion-demos-empdept:domainJar')
-    dependsOn(':codion-demos-chinook:domainJar')
-    dependsOn(':codion-demos-petstore:domainJar')
-    dependsOn(':codion-demos-schemabrowser:domainJar')
-    dependsOn(':codion-demos-world:domainJar')
-}
-
-startScripts {
-    classpath = configurations.serverRuntime
-}
-distributions {
-    main {
-        contents {
-            from(configurations.serverRuntime) {
-                duplicatesStrategy = DuplicatesStrategy.EXCLUDE
-                into("lib")
-            }
-            from(fileTree(dir: 'src/main/config', include: '**/*')) {
-                into("config")
-            }
-            from(files('../../demos/empdept/src/main/sql/create_schema.sql')) {
-                into("config/empdept")
-            }
-            from(files('../../demos/chinook/src/main/sql/create_schema.sql')) {
-                into("config/chinook")
-            }
-            from(files('../../demos/petstore/src/main/sql/create_schema.sql')) {
-                into("config/petstore")
-            }
-            from(files('../../demos/world/src/main/sql/create_schema.sql')) {
-                into("config/world")
-            }
-        }
-    }
-}
-applicationDefaultJvmArgs = [
-        '-Xmx256m',
-        '-Dcodion.configurationFile=../config/h2_embedded.config',
-        '-Dlogback.configurationFile=../config/logback.xml'
-]
-
-=======
->>>>>>> f883815e
 tasks.register('runServer', JavaExec) {
     dependsOn createServerKeystore
     group 'application'
