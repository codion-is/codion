--- conflicted
+++ resolved
@@ -102,13 +102,10 @@
 task runServer(type: ModularJavaExec, dependsOn: createServerKeystore) {
     group = 'run'
     classpath = configurations.serverRuntime
-<<<<<<< HEAD
+    main = 'org.jminor.framework.server.DefaultEntityConnectionServer'
     main = mainClassName
-    jvmArgs = ['-Xmx256m', '--add-modules', 'org.jminor.framework.servlet,org.jminor.plugin.jasperreports,java.xml.bind']
-=======
-    main = 'org.jminor.framework.server.DefaultEntityConnectionServer'
     maxHeapSize = '256m'
->>>>>>> c4e8b4c8
+    jvmArgs = ['--add-modules', 'org.jminor.framework.servlet,org.jminor.plugin.jasperreports,java.xml.bind']
     systemProperties = [
             'jminor.db.type'                            : 'h2',
             'jminor.db.host'                            : 'h2db',
