--- conflicted
+++ resolved
@@ -122,13 +122,7 @@
     jvmArgs = ['--add-modules', 'org.jminor.plugin.jasperreports']
     systemProperties = [
             'jminor.db.type'                            : 'h2',
-<<<<<<< HEAD
-            'jminor.db.host'                            : 'h2db',
-            'jminor.db.embedded'                        : 'true',
-            'jminor.db.embeddedInMemory'                : 'true',
-=======
             'jminor.db.url'                             : 'jdbc:h2:mem:h2db',
->>>>>>> 13c3391f
             'jminor.db.initScript'                      : '../../demos/empdept/src/main/sql/create_schema.sql,../../demos/chinook/src/main/sql/create_schema.sql,../../demos/petclinic/src/main/sql/create_schema.sql,../../demos/petstore/src/main/sql/create_schema.sql,../../demos/world/src/main/sql/create_schema.sql',
             'jminor.server.pooling.startupPoolUsers'    : 'scott:tiger',
             'jminor.server.port'                        : '2222',
