import org.javamodularity.moduleplugin.tasks.ModularJavaExec

apply plugin: 'application'

configurations {
    serverRuntime {
        extendsFrom compile
    }
}

dependencies {
    api project(':codion-common-core')
    api project(':codion-common-db')
    api project(':codion-common-rmi')

    api project(':codion-framework-domain')
    api project(':codion-framework-db-core')
    api project(':codion-framework-db-local')
    api project(':codion-framework-db-rmi')

    implementation "org.slf4j:slf4j-api:${slf4jApiVersion}"

    testRuntimeOnly project(':codion-plugin-hikari-pool')
    testRuntimeOnly project(':codion-dbms-h2database')
    testRuntimeOnly "com.h2database:h2:${h2Version}"

    serverRuntime project(':codion-framework-server')
    serverRuntime project(':codion-framework-servlet')
    serverRuntime project(':codion-plugin-jasperreports')
    serverRuntime project(':codion-plugin-hikari-pool')
    serverRuntime project(':codion-plugin-logback-proxy')

//    runtimeOnly 'net.sourceforge.pro-grade:pro-grade:1.1.2-SNAPSHOT'

    serverRuntime project(path: ':codion-demos-empdept', configuration: 'domain')
    serverRuntime project(path: ':codion-demos-chinook', configuration: 'domain')
    serverRuntime project(path: ':codion-demos-petclinic', configuration: 'domain')
    serverRuntime project(path: ':codion-demos-petstore', configuration: 'domain')
    serverRuntime project(path: ':codion-demos-schemabrowser', configuration: 'domain')
    serverRuntime project(path: ':codion-demos-world', configuration: 'domain')

    serverRuntime project(':codion-dbms-h2database')
    serverRuntime "com.h2database:h2:${h2Version}"
}

<<<<<<< HEAD
mainClassName = "$moduleName/org.jminor.framework.server.EntityServer"
=======
mainClassName = 'dev.codion.framework.server.EntityServer'
>>>>>>> a8af63d7

distTar {
    dependsOn(':codion-demos-empdept:domainJar')
    dependsOn(':codion-demos-chinook:domainJar')
    dependsOn(':codion-demos-petstore:domainJar')
    dependsOn(':codion-demos-schemabrowser:domainJar')
    dependsOn(':codion-demos-world:domainJar')
}

distZip {
    dependsOn(':codion-demos-empdept:domainJar')
    dependsOn(':codion-demos-chinook:domainJar')
    dependsOn(':codion-demos-petstore:domainJar')
    dependsOn(':codion-demos-schemabrowser:domainJar')
    dependsOn(':codion-demos-world:domainJar')
}

startScripts {
    classpath = configurations.serverRuntime
}
distributions {
    main {
        contents {
            from(configurations.serverRuntime) {
                duplicatesStrategy = DuplicatesStrategy.EXCLUDE
                into("lib")
            }
            from(files(
                    'src/main/security/jminor_keystore.jks',
                    'src/main/security/jminor_truststore.jks',
                    'src/main/security/jminor_server.policy',
                    'src/main/security/all_permissions.policy',
                    'src/main/security/default.policy',
                    'src/main/security/serialization-whitelist.txt')) {
                into("config")
            }
            from(fileTree(dir: 'src/main/config', include: '**/*')) {
                into("config")
            }
            from(files('../../demos/empdept/src/main/sql/create_schema.sql')) {
                into("config/empdept")
            }
            from(files('../../demos/chinook/src/main/sql/create_schema.sql')) {
                into("config/chinook")
            }
            from(files('../../demos/petstore/src/main/sql/create_schema.sql')) {
                into("config/petstore")
            }
            from(files('../../demos/world/src/main/sql/create_schema.sql')) {
                into("config/world")
            }
        }
    }
}
applicationDefaultJvmArgs = [
        '-Xmx256m', '--add-modules', 'org.jminor.plugin.jasperreports',
        '-Djminor.configurationFile=../config/h2_embedded.config',
        '-Dlogback.configurationFile=../config/logback.xml',
        '-Djava.security.policy=../config/jminor_server.policy'
]

def applicationGenerateSecurityPolicyJvmArgs = [
        '-Xmx256m', '--add-modules', 'org.jminor.plugin.jasperreports',
        '-Djminor.configurationFile=../config/h2_embedded.config',
        '-Dlogback.configurationFile=../config/logback.xml',
        '-Djava.security.manager=net.sourceforge.prograde.sm.PolicyFileGeneratorJSM',
        '-Djava.security.policy=../config/default.policy',
        '-Dprograde.generated.policy=../config/generated.policy'
]

task runServer(type: ModularJavaExec, dependsOn: createServerKeystore) {
    group = 'run'
    classpath = configurations.serverRuntime
    main = mainClassName
    maxHeapSize = '256m'
    jvmArgs = ['--add-modules', 'org.jminor.plugin.jasperreports']
    systemProperties = [
            'jminor.db.url'                             : 'jdbc:h2:mem:h2db',
            'jminor.db.initScript'                      : '../../demos/empdept/src/main/sql/create_schema.sql,../../demos/chinook/src/main/sql/create_schema.sql,../../demos/petclinic/src/main/sql/create_schema.sql,../../demos/petstore/src/main/sql/create_schema.sql,../../demos/world/src/main/sql/create_schema.sql',
            'jminor.server.pooling.startupPoolUsers'    : 'scott:tiger',
            'jminor.server.port'                        : '2222',
            'jminor.server.admin.port'                  : '2223',
            'jminor.server.admin.user'                  : 'scott:tiger',
            'jminor.server.http.secure'                 : 'false',
            'jminor.server.pooling.poolProviderClass'   : 'dev.codion.plugin.hikari.pool.HikariConnectionPoolProvider',
            'jminor.server.auxiliaryServerProviderClassNames'   : 'dev.codion.framework.servlet.EntityServletServerProvider',
<<<<<<< HEAD
            'jminor.server.domain.classes'              : 'dev.codion.framework.demos.empdept.domain.EmpDept,org.jminor.framework.demos.chinook.domain.impl.ChinookImpl,org.jminor.framework.demos.petclinic.domain.impl.ClinicImpl,org.jminor.framework.demos.petstore.domain.Petstore,org.jminor.framework.demos.schemabrowser.domain.SchemaBrowser,org.jminor.framework.demos.world.domain.World',
=======
            'jminor.server.domain.classes'              : 'dev.codion.framework.demos.empdept.domain.EmpDept,dev.codion.framework.demos.chinook.domain.impl.ChinookImpl,dev.codion.framework.demos.petclinic.domain.impl.ClinicImpl,dev.codion.framework.demos.petstore.domain.Petstore,dev.codion.framework.demos.schemabrowser.domain.SchemaBrowser,dev.codion.framework.demos.world.domain.World',
>>>>>>> a8af63d7
            'jminor.server.serializationFilterWhitelist': 'src/main/security/serialization-whitelist.txt',
            'jminor.server.serializationFilterDryRun'   : 'false',
            'jminor.server.loginProxyClasses'           : 'dev.codion.framework.demos.chinook.server.ChinookLoginProxy',
            'javax.net.ssl.keyStore'                    : 'src/main/security/jminor_keystore.jks',
            'javax.net.ssl.keyStorePassword'            : 'crappypass',
            'java.rmi.server.hostname'                  : 'localhost',
            'logback.configurationFile'                 : 'src/main/config/logback.xml',
            'java.security.policy'                      : 'src/main/security/jminor_server.policy'
    ]
}<|MERGE_RESOLUTION|>--- conflicted
+++ resolved
@@ -43,11 +43,7 @@
     serverRuntime "com.h2database:h2:${h2Version}"
 }
 
-<<<<<<< HEAD
-mainClassName = "$moduleName/org.jminor.framework.server.EntityServer"
-=======
-mainClassName = 'dev.codion.framework.server.EntityServer'
->>>>>>> a8af63d7
+mainClassName = "$moduleName/dev.codion.framework.server.EntityServer"
 
 distTar {
     dependsOn(':codion-demos-empdept:domainJar')
@@ -134,11 +130,7 @@
             'jminor.server.http.secure'                 : 'false',
             'jminor.server.pooling.poolProviderClass'   : 'dev.codion.plugin.hikari.pool.HikariConnectionPoolProvider',
             'jminor.server.auxiliaryServerProviderClassNames'   : 'dev.codion.framework.servlet.EntityServletServerProvider',
-<<<<<<< HEAD
-            'jminor.server.domain.classes'              : 'dev.codion.framework.demos.empdept.domain.EmpDept,org.jminor.framework.demos.chinook.domain.impl.ChinookImpl,org.jminor.framework.demos.petclinic.domain.impl.ClinicImpl,org.jminor.framework.demos.petstore.domain.Petstore,org.jminor.framework.demos.schemabrowser.domain.SchemaBrowser,org.jminor.framework.demos.world.domain.World',
-=======
             'jminor.server.domain.classes'              : 'dev.codion.framework.demos.empdept.domain.EmpDept,dev.codion.framework.demos.chinook.domain.impl.ChinookImpl,dev.codion.framework.demos.petclinic.domain.impl.ClinicImpl,dev.codion.framework.demos.petstore.domain.Petstore,dev.codion.framework.demos.schemabrowser.domain.SchemaBrowser,dev.codion.framework.demos.world.domain.World',
->>>>>>> a8af63d7
             'jminor.server.serializationFilterWhitelist': 'src/main/security/serialization-whitelist.txt',
             'jminor.server.serializationFilterDryRun'   : 'false',
             'jminor.server.loginProxyClasses'           : 'dev.codion.framework.demos.chinook.server.ChinookLoginProxy',
