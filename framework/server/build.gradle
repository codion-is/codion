import org.javamodularity.moduleplugin.tasks.ModularJavaExec

apply plugin: 'application'

configurations {
    serverRuntime {
        extendsFrom compile
    }
}

dependencies {
    api project(':codion-common-core')
    api project(':codion-common-db')
    api project(':codion-common-rmi')

    api project(':codion-framework-domain')
    api project(':codion-framework-db-core')
    api project(':codion-framework-db-local')
    api project(':codion-framework-db-rmi')

    implementation "org.slf4j:slf4j-api:${slf4jApiVersion}"

    testRuntimeOnly project(':codion-plugin-hikari-pool')
    testRuntimeOnly project(':codion-dbms-h2database')
    testRuntimeOnly "com.h2database:h2:${h2Version}"

    serverRuntime project(':codion-framework-server')
    serverRuntime project(':codion-framework-servlet')
    serverRuntime project(':codion-plugin-jasperreports')
    serverRuntime project(':codion-plugin-hikari-pool')
    serverRuntime project(':codion-plugin-logback-proxy')

//    runtimeOnly 'net.sourceforge.pro-grade:pro-grade:1.1.2-SNAPSHOT'

    serverRuntime project(path: ':codion-demos-empdept', configuration: 'domain')
    serverRuntime project(path: ':codion-demos-chinook', configuration: 'domain')
    serverRuntime project(path: ':codion-demos-petclinic', configuration: 'domain')
    serverRuntime project(path: ':codion-demos-petstore', configuration: 'domain')
    serverRuntime project(path: ':codion-demos-schemabrowser', configuration: 'domain')
    serverRuntime project(path: ':codion-demos-world', configuration: 'domain')

    serverRuntime project(':codion-dbms-h2database')
    serverRuntime "com.h2database:h2:${h2Version}"
}

mainClassName = "$moduleName/dev.codion.framework.server.EntityServer"

distTar {
    dependsOn(':codion-demos-empdept:domainJar')
    dependsOn(':codion-demos-chinook:domainJar')
    dependsOn(':codion-demos-petstore:domainJar')
    dependsOn(':codion-demos-schemabrowser:domainJar')
    dependsOn(':codion-demos-world:domainJar')
}

distZip {
    dependsOn(':codion-demos-empdept:domainJar')
    dependsOn(':codion-demos-chinook:domainJar')
    dependsOn(':codion-demos-petstore:domainJar')
    dependsOn(':codion-demos-schemabrowser:domainJar')
    dependsOn(':codion-demos-world:domainJar')
}

startScripts {
    classpath = configurations.serverRuntime
}
distributions {
    main {
        contents {
            from(configurations.serverRuntime) {
                duplicatesStrategy = DuplicatesStrategy.EXCLUDE
                into("lib")
            }
            from(files(
                    'src/main/security/codion_keystore.jks',
                    'src/main/security/codion_truststore.jks',
                    'src/main/security/codion_server.policy',
                    'src/main/security/all_permissions.policy',
                    'src/main/security/default.policy',
                    'src/main/security/serialization-whitelist.txt')) {
                into("config")
            }
            from(fileTree(dir: 'src/main/config', include: '**/*')) {
                into("config")
            }
            from(files('../../demos/empdept/src/main/sql/create_schema.sql')) {
                into("config/empdept")
            }
            from(files('../../demos/chinook/src/main/sql/create_schema.sql')) {
                into("config/chinook")
            }
            from(files('../../demos/petstore/src/main/sql/create_schema.sql')) {
                into("config/petstore")
            }
            from(files('../../demos/world/src/main/sql/create_schema.sql')) {
                into("config/world")
            }
        }
    }
}
applicationDefaultJvmArgs = [
<<<<<<< HEAD
        '-Xmx256m', '--add-modules', 'org.jminor.plugin.jasperreports',
        '-Djminor.configurationFile=../config/h2_embedded.config',
=======
        '-Xmx256m',
        '-Dcodion.configurationFile=../config/h2_embedded.config',
>>>>>>> 72c3bf0e
        '-Dlogback.configurationFile=../config/logback.xml',
        '-Djava.security.policy=../config/codion_server.policy'
]

def applicationGenerateSecurityPolicyJvmArgs = [
<<<<<<< HEAD
        '-Xmx256m', '--add-modules', 'org.jminor.plugin.jasperreports',
        '-Djminor.configurationFile=../config/h2_embedded.config',
=======
        '-Xmx256m',
        '-Dcodion.configurationFile=../config/h2_embedded.config',
>>>>>>> 72c3bf0e
        '-Dlogback.configurationFile=../config/logback.xml',
        '-Djava.security.manager=net.sourceforge.prograde.sm.PolicyFileGeneratorJSM',
        '-Djava.security.policy=../config/default.policy',
        '-Dprograde.generated.policy=../config/generated.policy'
]

task runServer(type: ModularJavaExec, dependsOn: createServerKeystore) {
    group = 'run'
    classpath = configurations.serverRuntime
    main = mainClassName
    maxHeapSize = '256m'
    jvmArgs = ['--add-modules', 'org.jminor.plugin.jasperreports']
    systemProperties = [
            'codion.db.url'                             : 'jdbc:h2:mem:h2db',
            'codion.db.initScript'                      : '../../demos/empdept/src/main/sql/create_schema.sql,../../demos/chinook/src/main/sql/create_schema.sql,../../demos/petclinic/src/main/sql/create_schema.sql,../../demos/petstore/src/main/sql/create_schema.sql,../../demos/world/src/main/sql/create_schema.sql',
            'codion.server.pooling.startupPoolUsers'    : 'scott:tiger',
            'codion.server.port'                        : '2222',
            'codion.server.admin.port'                  : '2223',
            'codion.server.admin.user'                  : 'scott:tiger',
            'codion.server.http.secure'                 : 'false',
            'codion.server.pooling.poolProviderClass'   : 'dev.codion.plugin.hikari.pool.HikariConnectionPoolProvider',
            'codion.server.auxiliaryServerProviderClassNames'   : 'dev.codion.framework.servlet.EntityServletServerProvider',
            'codion.server.domain.classes'              : 'dev.codion.framework.demos.empdept.domain.EmpDept,dev.codion.framework.demos.chinook.domain.impl.ChinookImpl,dev.codion.framework.demos.petclinic.domain.impl.ClinicImpl,dev.codion.framework.demos.petstore.domain.Petstore,dev.codion.framework.demos.schemabrowser.domain.SchemaBrowser,dev.codion.framework.demos.world.domain.World',
            'codion.server.serializationFilterWhitelist': 'src/main/security/serialization-whitelist.txt',
            'codion.server.serializationFilterDryRun'   : 'false',
            'codion.server.loginProxyClasses'           : 'dev.codion.framework.demos.chinook.server.ChinookLoginProxy',
            'javax.net.ssl.keyStore'                    : 'src/main/security/codion_keystore.jks',
            'javax.net.ssl.keyStorePassword'            : 'crappypass',
            'java.rmi.server.hostname'                  : 'localhost',
            'logback.configurationFile'                 : 'src/main/config/logback.xml',
            'java.security.policy'                      : 'src/main/security/codion_server.policy'
    ]
}<|MERGE_RESOLUTION|>--- conflicted
+++ resolved
@@ -99,25 +99,17 @@
     }
 }
 applicationDefaultJvmArgs = [
-<<<<<<< HEAD
-        '-Xmx256m', '--add-modules', 'org.jminor.plugin.jasperreports',
-        '-Djminor.configurationFile=../config/h2_embedded.config',
-=======
+        '-Xmx256m', '--add-modules', 'dev.codion.plugin.jasperreports',
+        '-Dcodion.configurationFile=../config/h2_embedded.config',
         '-Xmx256m',
         '-Dcodion.configurationFile=../config/h2_embedded.config',
->>>>>>> 72c3bf0e
         '-Dlogback.configurationFile=../config/logback.xml',
         '-Djava.security.policy=../config/codion_server.policy'
 ]
 
 def applicationGenerateSecurityPolicyJvmArgs = [
-<<<<<<< HEAD
-        '-Xmx256m', '--add-modules', 'org.jminor.plugin.jasperreports',
-        '-Djminor.configurationFile=../config/h2_embedded.config',
-=======
-        '-Xmx256m',
+        '-Xmx256m', '--add-modules', 'dev.codion.plugin.jasperreports',
         '-Dcodion.configurationFile=../config/h2_embedded.config',
->>>>>>> 72c3bf0e
         '-Dlogback.configurationFile=../config/logback.xml',
         '-Djava.security.manager=net.sourceforge.prograde.sm.PolicyFileGeneratorJSM',
         '-Djava.security.policy=../config/default.policy',
@@ -129,7 +121,7 @@
     classpath = configurations.serverRuntime
     main = mainClassName
     maxHeapSize = '256m'
-    jvmArgs = ['--add-modules', 'org.jminor.plugin.jasperreports']
+    jvmArgs = ['--add-modules', 'dev.codion.plugin.jasperreports']
     systemProperties = [
             'codion.db.url'                             : 'jdbc:h2:mem:h2db',
             'codion.db.initScript'                      : '../../demos/empdept/src/main/sql/create_schema.sql,../../demos/chinook/src/main/sql/create_schema.sql,../../demos/petclinic/src/main/sql/create_schema.sql,../../demos/petstore/src/main/sql/create_schema.sql,../../demos/world/src/main/sql/create_schema.sql',
