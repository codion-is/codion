--- conflicted
+++ resolved
@@ -43,11 +43,7 @@
     serverRuntime "com.h2database:h2:${h2Version}"
 }
 
-<<<<<<< HEAD
-mainClassName = "$moduleName/org.jminor.framework.server.DefaultEntityConnectionServer"
-=======
-mainClassName = 'org.jminor.framework.server.EntityConnectionServer'
->>>>>>> cfafdba0
+mainClassName = "$moduleName/org.jminor.framework.server.EntityConnectionServer"
 
 distTar {
     dependsOn(':jminor-demos-empdept:domainJar')
@@ -121,11 +117,7 @@
 task runServer(type: ModularJavaExec, dependsOn: createServerKeystore) {
     group = 'run'
     classpath = configurations.serverRuntime
-<<<<<<< HEAD
     main = mainClassName
-=======
-    main = 'org.jminor.framework.server.EntityConnectionServer'
->>>>>>> cfafdba0
     maxHeapSize = '256m'
     jvmArgs = ['--add-modules', 'org.jminor.plugin.jasperreports']
     systemProperties = [
@@ -151,22 +143,4 @@
             'logback.configurationFile'                 : 'src/main/config/logback.xml',
             'java.security.policy'                      : 'src/main/security/jminor_server.policy'
     ]
-<<<<<<< HEAD
-=======
-}
-
-task shutdownServer(type: JavaExec, dependsOn: createServerKeystore) {
-    group = 'run'
-    classpath = configurations.serverRuntime
-    main = 'org.jminor.framework.server.EntityConnectionServer'
-    maxHeapSize = '256m'
-    args 'shutdown'
-    systemProperties = [
-            'jminor.db.host'                            : 'h2db',
-            'jminor.server.admin.user'                  : 'scott:tiger',
-            'javax.net.ssl.trustStore'                  : 'src/main/security/jminor_truststore.jks',
-            'javax.net.ssl.trustStorePassword'          : 'crappypass',
-            'logback.configurationFile'                 : 'src/main/config/logback.xml'
-    ]
->>>>>>> cfafdba0
 }