--- conflicted
+++ resolved
@@ -22,10 +22,7 @@
     testRuntimeOnly project(':jminor-dbms-h2database')
     testRuntimeOnly "com.h2database:h2:${h2Version}"
 
-<<<<<<< HEAD
-=======
     serverRuntime project(':jminor-framework-server')
->>>>>>> c2e09869
     serverRuntime project(':jminor-framework-servlet')
     serverRuntime project(':jminor-plugin-jasperreports')
     serverRuntime project(':jminor-plugin-hikari-pool')
