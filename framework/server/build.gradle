--- conflicted
+++ resolved
@@ -121,13 +121,8 @@
         '-Dprograde.generated.policy=../config/generated.policy'
 ]
 
-<<<<<<< HEAD
 task runServer(type: ModularJavaExec, dependsOn: createServerKeystore) {
-    group = 'run'
-=======
-task runServer(type: JavaExec, dependsOn: createServerKeystore) {
     group 'application'
->>>>>>> dc6e5e5b
     classpath = configurations.serverRuntime
     main = mainClassName
     maxHeapSize = '256m'
