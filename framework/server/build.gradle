import org.javamodularity.moduleplugin.tasks.ModularJavaExec

apply plugin: 'application'

configurations {
    serverRuntime {
        extendsFrom compile
    }
}

dependencies {
    api project(':jminor-common-core')
    api project(':jminor-common-db')
    api project(':jminor-common-remote')

    api project(':jminor-framework-domain')
    api project(':jminor-framework-db-core')
    api project(':jminor-framework-db-remote')
    implementation project(':jminor-framework-db-local')

    testRuntimeOnly project(':jminor-plugin-hikari-pool')
    testRuntimeOnly project(':jminor-dbms-h2database')
    testRuntimeOnly "com.h2database:h2:${h2Version}"

    serverRuntime project(':jminor-framework-server')
    serverRuntime project(':jminor-framework-servlet')
    serverRuntime project(':jminor-plugin-jasperreports')
    serverRuntime project(':jminor-plugin-hikari-pool')
    serverRuntime project(':jminor-plugin-logback-proxy')

//    runtimeOnly 'net.sourceforge.pro-grade:pro-grade:1.1.2-SNAPSHOT'

    serverRuntime project(path: ':jminor-demos-empdept', configuration: 'domain')
    serverRuntime project(path: ':jminor-demos-chinook', configuration: 'domain')
    serverRuntime project(path: ':jminor-demos-petclinic', configuration: 'domain')
    serverRuntime project(path: ':jminor-demos-petstore', configuration: 'domain')
    serverRuntime project(path: ':jminor-demos-schemabrowser', configuration: 'domain')
    serverRuntime project(path: ':jminor-demos-world', configuration: 'domain')

    serverRuntime project(':jminor-dbms-h2database')
    serverRuntime "com.h2database:h2:${h2Version}"
}

mainClassName = "$moduleName/org.jminor.framework.server.DefaultEntityConnectionServer"

distTar {
    dependsOn(':jminor-demos-empdept:domainJar')
    dependsOn(':jminor-demos-chinook:domainJar')
    dependsOn(':jminor-demos-petstore:domainJar')
    dependsOn(':jminor-demos-schemabrowser:domainJar')
    dependsOn(':jminor-demos-world:domainJar')
}

distZip {
    dependsOn(':jminor-demos-empdept:domainJar')
    dependsOn(':jminor-demos-chinook:domainJar')
    dependsOn(':jminor-demos-petstore:domainJar')
    dependsOn(':jminor-demos-schemabrowser:domainJar')
    dependsOn(':jminor-demos-world:domainJar')
}

startScripts {
    classpath = configurations.serverRuntime
}

applicationDistribution.from(configurations.serverRuntime.files) {
    duplicatesStrategy = DuplicatesStrategy.EXCLUDE
    into("lib")
}
applicationDistribution.from(files(
        'src/main/security/jminor_keystore.jks',
        'src/main/security/jminor_truststore.jks',
        'src/main/security/jminor_server.policy',
        'src/main/security/all_permissions.policy',
        'src/main/security/default.policy',
        'src/main/security/serialization-whitelist.txt')) {
    into("config")
}
applicationDistribution.from(fileTree(dir: 'src/main/config', include: '**/*')) {
    into("config")
}
applicationDistribution.from(files('../../demos/empdept/src/main/sql/create_schema.sql')) {
    into("config/empdept")
}
applicationDistribution.from(files('../../demos/chinook/src/main/sql/create_schema.sql')) {
    into("config/chinook")
}
applicationDistribution.from(files('../../demos/petstore/src/main/sql/create_schema.sql')) {
    into("config/petstore")
}
applicationDistribution.from(files('../../demos/world/src/main/sql/create_schema.sql')) {
    into("config/world")
}
applicationDistribution.from(files('../../demos/empdept/build/classes/reports/empdept_employees.jasper')) {
    into("reports")
}
applicationDistribution.from(files('../../demos/chinook/build/classes/reports/customer_report.jasper')) {
    into("reports")
}
applicationDefaultJvmArgs = [
<<<<<<< HEAD
        '-Xmx256m', '--add-modules', 'org.jminor.framework.servlet,java.xml.bind',
        '-Djava.security.policy=../config/all_permissions.policy',
        '-Dlogback.configurationFile=../config/logback.xml',
        '-Djminor.configurationFile=../config/h2_embedded.config'
=======
        "-Djminor.configurationFile=../config/h2_embedded.config",
        "-Dlogback.configurationFile=../config/logback.xml",
        "-Djava.security.policy=../config/all_permissions.policy"
]

def applicationGenerateSecurityPolicyJvmArgs = [
        "-Djminor.configurationFile=../config/h2_embedded.config",
        "-Dlogback.configurationFile=../config/logback.xml",
        "-Djava.security.manager=net.sourceforge.prograde.sm.PolicyFileGeneratorJSM",
        "-Djava.security.policy=../config/default.policy",
        "-Dprograde.generated.policy=../config/generated.policy"
>>>>>>> d8feef5d
]

task runServer(type: ModularJavaExec, dependsOn: createServerKeystore) {
    group = 'run'
    classpath = configurations.serverRuntime
    main = mainClassName
    maxHeapSize = '256m'
    jvmArgs = ['--add-modules', 'org.jminor.framework.servlet,org.jminor.plugin.jasperreports,java.xml.bind']
    systemProperties = [
            'jminor.db.type'                            : 'h2',
            'jminor.db.host'                            : 'h2db',
            'jminor.db.embedded'                        : 'true',
            'jminor.db.embeddedInMemory'                : 'true',
            'jminor.db.initScript'                      : '../../demos/empdept/src/main/sql/create_schema.sql,../../demos/chinook/src/main/sql/create_schema.sql,../../demos/petclinic/src/main/sql/create_schema.sql,../../demos/petstore/src/main/sql/create_schema.sql,../../demos/world/src/main/sql/create_schema.sql',
            'jminor.server.pooling.startupPoolUsers'    : 'scott:tiger',
            'jminor.server.port'                        : '2222',
            'jminor.server.admin.port'                  : '2223',
            'jminor.server.admin.user'                  : 'scott:tiger',
            'jminor.server.http.secure'                 : 'false',
            'jminor.server.pooling.poolProviderClass'   : 'org.jminor.plugin.hikari.pool.HikariConnectionPoolProvider',
            'jminor.server.auxiliaryServerClassNames'   : 'org.jminor.framework.servlet.EntityServletServer',
            'jminor.server.domain.classes'              : 'org.jminor.framework.demos.empdept.domain.EmpDept,org.jminor.framework.demos.chinook.domain.impl.ChinookImpl,org.jminor.framework.demos.petclinic.domain.impl.ClinicImpl,org.jminor.framework.demos.petstore.domain.Petstore,org.jminor.framework.demos.schemabrowser.domain.SchemaBrowser,org.jminor.framework.demos.world.domain.World',
            'jminor.server.serializationFilterWhitelist': 'src/main/security/serialization-whitelist.txt',
            'jminor.server.serializationFilterDryRun'   : 'false',
            'jminor.server.loginProxyClasses'           : 'org.jminor.framework.demos.chinook.server.ChinookLoginProxy',
            'javax.net.ssl.keyStore'                    : 'src/main/security/jminor_keystore.jks',
            'javax.net.ssl.keyStorePassword'            : 'crappypass',
            'java.rmi.server.hostname'                  : 'localhost',
            'logback.configurationFile'                 : 'src/main/config/logback.xml',
            'java.security.policy'                      : 'src/main/security/all_permissions.policy'
    ]
}<|MERGE_RESOLUTION|>--- conflicted
+++ resolved
@@ -98,24 +98,19 @@
     into("reports")
 }
 applicationDefaultJvmArgs = [
-<<<<<<< HEAD
         '-Xmx256m', '--add-modules', 'org.jminor.framework.servlet,java.xml.bind',
-        '-Djava.security.policy=../config/all_permissions.policy',
-        '-Dlogback.configurationFile=../config/logback.xml',
-        '-Djminor.configurationFile=../config/h2_embedded.config'
-=======
         "-Djminor.configurationFile=../config/h2_embedded.config",
         "-Dlogback.configurationFile=../config/logback.xml",
         "-Djava.security.policy=../config/all_permissions.policy"
 ]
 
 def applicationGenerateSecurityPolicyJvmArgs = [
+        '-Xmx256m', '--add-modules', 'org.jminor.framework.servlet,java.xml.bind',
         "-Djminor.configurationFile=../config/h2_embedded.config",
         "-Dlogback.configurationFile=../config/logback.xml",
         "-Djava.security.manager=net.sourceforge.prograde.sm.PolicyFileGeneratorJSM",
         "-Djava.security.policy=../config/default.policy",
         "-Dprograde.generated.policy=../config/generated.policy"
->>>>>>> d8feef5d
 ]
 
 task runServer(type: ModularJavaExec, dependsOn: createServerKeystore) {
