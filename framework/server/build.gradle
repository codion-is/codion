import org.javamodularity.moduleplugin.tasks.ModularJavaExec

apply plugin: 'application'

configurations {
    serverRuntime {
        extendsFrom runtimeClasspath
    }
}

dependencies {
    api project(':codion-common-core')
    api project(':codion-common-db')
    api project(':codion-common-rmi')

    api project(':codion-framework-domain')
    api project(':codion-framework-db-core')
    api project(':codion-framework-db-local')
    api project(':codion-framework-db-rmi')

    implementation (libs.slf4j.api)

    testRuntimeOnly project(':codion-plugin-hikari-pool')
    testRuntimeOnly project(':codion-dbms-h2database')
    testRuntimeOnly (libs.h2)

    serverRuntime project(':codion-framework-server')
    serverRuntime project(':codion-framework-servlet')
    serverRuntime project(':codion-plugin-jasperreports')
    serverRuntime project(':codion-plugin-hikari-pool')
    serverRuntime project(':codion-plugin-logback-proxy')

    serverRuntime project(path: ':codion-demos-empdept', configuration: 'domain')
    serverRuntime project(path: ':codion-demos-chinook', configuration: 'domain')
    serverRuntime project(path: ':codion-demos-petclinic', configuration: 'domain')
    serverRuntime project(path: ':codion-demos-petstore', configuration: 'domain')
    serverRuntime project(path: ':codion-demos-schemabrowser', configuration: 'domain')
    serverRuntime project(path: ':codion-demos-world', configuration: 'domain')

    serverRuntime project(':codion-dbms-h2database')
    serverRuntime (libs.h2)
}

mainClassName = "is.codion.framework.server.EntityServer"

distTar {
    dependsOn(':codion-demos-empdept:domainJar')
    dependsOn(':codion-demos-chinook:domainJar')
    dependsOn(':codion-demos-petstore:domainJar')
    dependsOn(':codion-demos-schemabrowser:domainJar')
    dependsOn(':codion-demos-world:domainJar')
}

distZip {
    dependsOn(':codion-demos-empdept:domainJar')
    dependsOn(':codion-demos-chinook:domainJar')
    dependsOn(':codion-demos-petstore:domainJar')
    dependsOn(':codion-demos-schemabrowser:domainJar')
    dependsOn(':codion-demos-world:domainJar')
}

startScripts {
    classpath = configurations.serverRuntime
}
distributions {
    main {
        contents {
            from(configurations.serverRuntime) {
                duplicatesStrategy = DuplicatesStrategy.EXCLUDE
                into("lib")
            }
            from(fileTree(dir: 'src/main/config', include: '**/*')) {
                into("config")
            }
            from(files('../../demos/empdept/src/main/sql/create_schema.sql')) {
                into("config/empdept")
            }
            from(files('../../demos/chinook/src/main/sql/create_schema.sql')) {
                into("config/chinook")
            }
            from(files('../../demos/petstore/src/main/sql/create_schema.sql')) {
                into("config/petstore")
            }
            from(files('../../demos/world/src/main/sql/create_schema.sql')) {
                into("config/world")
            }
        }
    }
}
applicationDefaultJvmArgs = [
        '-Xmx256m',
        '--add-modules', 'is.codion.plugin.jasperreports,is.codion.demos.chinook.domain,is.codion.demos.world.domain',
        '--add-reads', 'is.codion.framework.domain=codion.demos.chinook.domain,codion.demos.world.domain',
        '-Dcodion.configurationFile=../config/h2_embedded.config',
        '-Dlogback.configurationFile=../config/logback.xml'
]

<<<<<<< HEAD
task runServer(type: ModularJavaExec, dependsOn: createServerKeystore) {
=======
tasks.register('runServer', JavaExec) {
    dependsOn createServerKeystore
>>>>>>> 6316eb83
    group 'application'
    classpath = configurations.serverRuntime
    mainClass.set(mainClassName)
    mainModule.set(moduleName)
    maxHeapSize = '256m'
    jvmArgs = [
            //using the automatic module name, since domain jars do not contain module-info
            '--add-modules', 'is.codion.plugin.jasperreports,is.codion.demos.chinook.domain,is.codion.demos.world.domain',
            '--add-reads', 'is.codion.framework.domain=is.codion.demos.chinook.domain,is.codion.demos.world.domain'
    ]
    systemProperties = [
            'codion.db.url'                             : 'jdbc:h2:mem:h2db',
            'codion.db.initScripts'                     : '../../demos/empdept/src/main/sql/create_schema.sql,../../demos/chinook/src/main/sql/create_schema.sql,../../demos/petclinic/src/main/sql/create_schema.sql,../../demos/petstore/src/main/sql/create_schema.sql,../../demos/world/src/main/sql/create_schema.sql',
            'codion.server.connectionPoolUsers'         : 'scott:tiger',
            'codion.server.port'                        : '2222',
            'codion.server.admin.port'                  : '2223',
            'codion.server.admin.user'                  : 'scott:tiger',
            'codion.server.http.secure'                 : 'false',
            'codion.server.pooling.poolFactoryClass'    : 'is.codion.plugin.hikari.pool.HikariConnectionPoolProvider',
            'codion.server.auxiliaryServerFactoryClassNames'   : 'is.codion.framework.servlet.EntityServletServerFactory',
            'codion.server.serializationFilterWhitelist': 'src/main/config/serialization-whitelist.txt',
            'codion.server.serializationFilterDryRun'   : 'false',
            'javax.net.ssl.keyStore'                    : 'src/main/config/keystore.jks',
            'javax.net.ssl.keyStorePassword'            : 'crappypass',
            'java.rmi.server.hostname'                  : "${serverHostName}",
            'logback.configurationFile'                 : 'src/main/config/logback.xml'
    ]
}<|MERGE_RESOLUTION|>--- conflicted
+++ resolved
@@ -95,12 +95,8 @@
         '-Dlogback.configurationFile=../config/logback.xml'
 ]
 
-<<<<<<< HEAD
-task runServer(type: ModularJavaExec, dependsOn: createServerKeystore) {
-=======
-tasks.register('runServer', JavaExec) {
+tasks.register('runServer', ModularJavaExec) {
     dependsOn createServerKeystore
->>>>>>> 6316eb83
     group 'application'
     classpath = configurations.serverRuntime
     mainClass.set(mainClassName)
