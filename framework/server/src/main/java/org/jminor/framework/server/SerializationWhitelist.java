--- conflicted
+++ resolved
@@ -11,6 +11,7 @@
 
 import java.io.File;
 import java.io.IOException;
+import java.io.ObjectInputFilter;
 import java.nio.file.Files;
 import java.nio.file.Paths;
 import java.util.ArrayList;
@@ -22,7 +23,7 @@
 import java.util.stream.Stream;
 
 /**
- * Implements a serialization whitelist for Java 8
+ * Implements a serialization whitelist
  */
 public final class SerializationWhitelist {
 
@@ -32,24 +33,19 @@
 
   static void configureSerializationWhitelist(final String whitelist, final Boolean dryRun) {
     if (!Util.nullOrEmpty(whitelist)) {
-<<<<<<< HEAD
-      java.io.ObjectInputFilter.Config.setSerialFilter(dryRun ? new SerializationFilterDryRun() : new SerializationFilter(whitelist));
-      LOG.debug("Serialization filter whitelist set: " + whitelist + " (dry run: " + dryRun + ")");
-=======
       try (final Stream<String> stream = Files.lines(Paths.get(whitelist))) {
-        sun.misc.ObjectInputFilter.Config.setSerialFilter(dryRun ? new SerializationFilterDryRun() : new SerializationFilter(stream.collect(Collectors.toSet())));
+        ObjectInputFilter.Config.setSerialFilter(dryRun ? new SerializationFilterDryRun() : new SerializationFilter(stream.collect(Collectors.toSet())));
         LOG.debug("Serialization filter whitelist set: " + whitelist + " (dry run: " + dryRun + ")");
       }
       catch (final IOException e) {
         LOG.error("Unable to read serialization whitelist: " + whitelist);
         throw new RuntimeException(e);
       }
->>>>>>> 51eb3f06
     }
   }
 
   static void writeSerializationWhitelist(final String whitelist) {
-    final java.io.ObjectInputFilter serialFilter = java.io.ObjectInputFilter.Config.getSerialFilter();
+    final ObjectInputFilter serialFilter = ObjectInputFilter.Config.getSerialFilter();
     if (serialFilter instanceof SerializationFilterDryRun) {
       writeDryRunWhitelist(whitelist, (SerializationFilterDryRun) serialFilter);
     }
@@ -70,7 +66,7 @@
     }
   }
 
-  private static final class SerializationFilterDryRun implements java.io.ObjectInputFilter {
+  private static final class SerializationFilterDryRun implements ObjectInputFilter {
 
     private final Set<Class> deserializedClasses = new HashSet<>();
 
@@ -85,11 +81,7 @@
     }
   }
 
-<<<<<<< HEAD
-  private static final class SerializationFilter implements java.io.ObjectInputFilter {
-=======
-  static final class SerializationFilter implements sun.misc.ObjectInputFilter {
->>>>>>> 51eb3f06
+  static final class SerializationFilter implements ObjectInputFilter {
 
     private static final String WILDCARD = "*";
 
