--- conflicted
+++ resolved
@@ -64,11 +64,8 @@
 import static java.util.stream.Collectors.toList;
 import static java.util.stream.Collectors.toSet;
 import static org.jminor.common.Util.nullOrEmpty;
-<<<<<<< HEAD
-=======
 import static org.jminor.common.remote.SerializationWhitelist.isSerializationDryRunActive;
 import static org.jminor.common.remote.SerializationWhitelist.writeDryRunWhitelist;
->>>>>>> ccb3728f
 
 /**
  * A remote server class, responsible for handling requests for AbstractRemoteEntityConnections.
@@ -525,13 +522,9 @@
     }
     catch (final NoSuchObjectException ignored) {/*ignored*/}
     UnicastRemoteObject.unexportObject(serverAdmin, true);
-<<<<<<< HEAD
-    SerializationWhitelist.writeSerializationWhitelist(SERIALIZATION_FILTER_WHITELIST.get());
-=======
-    if (OBJECT_INPUT_FILTER_ON_CLASSPATH && isSerializationDryRunActive()) {
+    if (isSerializationDryRunActive()) {
       writeDryRunWhitelist();
     }
->>>>>>> ccb3728f
   }
 
   private void disconnectQuietly(final AbstractRemoteEntityConnection connection) {
