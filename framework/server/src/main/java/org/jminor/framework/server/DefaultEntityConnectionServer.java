/*
 * Copyright (c) 2004 - 2020, Björn Darri Sigurðsson. All Rights Reserved.
 */
package org.jminor.framework.server;

import org.jminor.common.Configuration;
import org.jminor.common.TaskScheduler;
import org.jminor.common.Text;
import org.jminor.common.Util;
import org.jminor.common.db.Database;
import org.jminor.common.db.Databases;
import org.jminor.common.db.exception.AuthenticationException;
import org.jminor.common.db.exception.DatabaseException;
import org.jminor.common.db.pool.ConnectionPool;
import org.jminor.common.db.pool.ConnectionPoolProvider;
import org.jminor.common.db.pool.ConnectionPools;
import org.jminor.common.remote.AbstractServer;
import org.jminor.common.remote.ClientLog;
import org.jminor.common.remote.ConnectionRequest;
import org.jminor.common.remote.ConnectionValidator;
import org.jminor.common.remote.LoginProxy;
import org.jminor.common.remote.RemoteClient;
import org.jminor.common.remote.SerializationWhitelist;
import org.jminor.common.remote.Server;
import org.jminor.common.remote.Servers;
import org.jminor.common.remote.exception.ConnectionNotAvailableException;
import org.jminor.common.remote.exception.LoginException;
import org.jminor.common.remote.exception.ServerAuthenticationException;
import org.jminor.common.user.User;
import org.jminor.common.user.Users;
import org.jminor.common.value.PropertyValue;
import org.jminor.common.version.Versions;
import org.jminor.framework.db.remote.RemoteEntityConnectionProvider;
import org.jminor.framework.domain.Domain;
import org.jminor.framework.domain.entity.EntityDefinition;

import org.slf4j.Logger;
import org.slf4j.LoggerFactory;

import javax.rmi.ssl.SslRMIClientSocketFactory;
import javax.rmi.ssl.SslRMIServerSocketFactory;
import java.lang.reflect.InvocationTargetException;
import java.rmi.NoSuchObjectException;
import java.rmi.NotBoundException;
import java.rmi.RemoteException;
import java.rmi.registry.LocateRegistry;
import java.rmi.registry.Registry;
import java.rmi.server.RMIClientSocketFactory;
import java.rmi.server.RMIServerSocketFactory;
import java.rmi.server.UnicastRemoteObject;
import java.util.ArrayList;
import java.util.Arrays;
import java.util.Collection;
import java.util.HashMap;
import java.util.LinkedList;
import java.util.List;
import java.util.Map;
import java.util.UUID;
import java.util.concurrent.Callable;
import java.util.concurrent.ThreadFactory;
import java.util.concurrent.TimeUnit;

import static java.util.Objects.requireNonNull;
import static java.util.concurrent.Executors.newSingleThreadScheduledExecutor;
import static java.util.stream.Collectors.toList;
import static java.util.stream.Collectors.toSet;
import static org.jminor.common.Util.nullOrEmpty;
import static org.jminor.common.remote.SerializationWhitelist.isSerializationDryRunActive;
import static org.jminor.common.remote.SerializationWhitelist.writeDryRunWhitelist;

/**
 * A remote server class, responsible for handling requests for AbstractRemoteEntityConnections.
 */
public class DefaultEntityConnectionServer extends AbstractServer<AbstractRemoteEntityConnection, EntityConnectionServerAdmin> {

  private static final int DEFAULT_SERVER_CONNECTION_LIMIT = -1;

  /**
   * The serialization whitelist file to use if any
   */
  public static final PropertyValue<String> SERIALIZATION_FILTER_WHITELIST = Configuration.stringValue("jminor.server.serializationFilterWhitelist", null);

  /**
   * If true then the serialization whitelist specified by {@link #SERIALIZATION_FILTER_WHITELIST} is populated
   * with the names of all deserialized classes on server shutdown. Note this overwrites the file if it already exists.
   */
  public static final PropertyValue<Boolean> SERIALIZATION_FILTER_DRYRUN = Configuration.booleanValue("jminor.server.serializationFilterDryRun", false);

  /**
   * Specifies the class name of the connection pool provider to user, if none is specified
   * the internal connection pool is used if necessary<br>
   * Value type: String<br>
   * Default value: none
   * @see ConnectionPoolProvider
   */
  public static final PropertyValue<String> SERVER_CONNECTION_POOL_PROVIDER_CLASS = Configuration.stringValue("jminor.server.pooling.poolProviderClass", null);

  /**
   * Specifies maximum number of concurrent connections the server accepts<br>
   * -1 indicates no limit and 0 indicates a closed server.
   * Value type: Integer<br>
   * Default value: -1
   */
  public static final PropertyValue<Integer> SERVER_CONNECTION_LIMIT = Configuration.integerValue("jminor.server.connectionLimit", DEFAULT_SERVER_CONNECTION_LIMIT);

  /**
   * Specifies the default client connection timeout (ms) in a comma separated list.
   * Example: org.jminor.demos.empdept.client.ui.EmpDeptAppPanel:60000,org.jminor.demos.chinook.ui.ChinookAppPanel:120000
   * Value type: String<br>
   * Default value: none
   */
  public static final PropertyValue<String> SERVER_CLIENT_CONNECTION_TIMEOUT = Configuration.stringValue("jminor.server.clientConnectionTimeout", null);

  /**
   * The initial connection logging status on the server, either true (on) or false (off)<br>
   * Value type: Boolean<br>
   * Default value: false
   */
  public static final PropertyValue<Boolean> SERVER_CLIENT_LOGGING_ENABLED = Configuration.booleanValue("jminor.server.clientLoggingEnabled", false);

  /**
   * Specifies a comma separated list of username:password combinations for which to create connection pools on startup
   * Example: scott:tiger,john:foo,paul:bar
   */
  public static final PropertyValue<String> SERVER_CONNECTION_POOLING_STARTUP_POOL_USERS = Configuration.stringValue("jminor.server.pooling.startupPoolUsers", null);

  /**
   * Specifies a comma separated list of ConnectionValidator class names, which should be initialized on server startup,
   * these classes must be available on the server classpath and contain a parameterless constructor
   * @see ConnectionValidator
   */
  public static final PropertyValue<String> SERVER_CONNECTION_VALIDATOR_CLASSES = Configuration.stringValue("jminor.server.connectionValidatorClasses", null);

  /**
   * Specifies a comma separated list of LoginProxy class names, which should be initialized on server startup,
   * these classes must be available on the server classpath and contain a parameterless constructor
   * @see LoginProxy
   */
  public static final PropertyValue<String> SERVER_LOGIN_PROXY_CLASSES = Configuration.stringValue("jminor.server.loginProxyClasses", null);

  /**
   * Specifies a comma separated list of domain model class names, these classes must be
   * available on the server classpath
   */
  public static final PropertyValue<String> SERVER_DOMAIN_MODEL_CLASSES = Configuration.stringValue("jminor.server.domain.classes", null);

  private static final long serialVersionUID = 1;

  protected static final Logger LOG = LoggerFactory.getLogger(DefaultEntityConnectionServer.class);

  protected static final String START = "start";
  protected static final String STOP = "stop";
  protected static final String SHUTDOWN = "shutdown";
  protected static final String RESTART = "restart";

  private static final int DEFAULT_MAINTENANCE_INTERVAL_MS = 30000;
  private static final String FROM_CLASSPATH = "' from classpath";

  private final Database database;
  private final TaskScheduler connectionMaintenanceScheduler = new TaskScheduler(new MaintenanceTask(),
          DEFAULT_MAINTENANCE_INTERVAL_MS, DEFAULT_MAINTENANCE_INTERVAL_MS, TimeUnit.MILLISECONDS).start();
  private final Registry registry;
  private final boolean sslEnabled;
  private final boolean clientLoggingEnabled;
  private final Map<String, Integer> clientTimeouts = new HashMap<>();
  private final Thread shutdownHook;
  private final Collection<AuxiliaryServer> auxiliaryServers = new LinkedList<>();

  private final EntityConnectionServerAdmin serverAdmin;
  private final User adminUser;

  private int connectionTimeout;

  /**
   * Constructs a new DefaultEntityConnectionServer and binds it to a registry on the given port
   * @param serverName the serverName
   * @param serverPort the port on which to make the server accessible
   * @param serverAdminPort the port on which to make the server admin interface accessible
   * @param registryPort the registry port to use
   * @param database the Database implementation
   * @param sslEnabled if true then ssl is enabled
   * @param connectionLimit the maximum number of concurrent connections, -1 for no limit
   * @param domainModelClassNames the domain model classes to load on startup
   * @param loginProxyClassNames the login proxy classes to initialize on startup
   * @param connectionValidatorClassNames the connection validation classes to initialize on startup
   * @param startupPoolUsers the users for which to initialize connection pools on startup
   * @param auxiliaryServerClassNames the class names of auxiliary servers to run alongside this server
   * @param clientLoggingEnabled if true then client logging is enabled on startup
   * @param connectionTimeout the idle connection timeout
   * @param clientSpecificConnectionTimeouts client specific connection timeouts, mapped to clientTypeId
   * @param adminUser the admin user
   * @throws RemoteException in case of a remote exception
   * @throws RuntimeException in case the domain model classes are not found on the classpath or if the
   * jdbc driver class is not found or in case of an exception while constructing the initial pooled connections
   */
  public DefaultEntityConnectionServer(final String serverName, final int serverPort, final int serverAdminPort,
                                       final int registryPort, final Database database, final boolean sslEnabled,
                                       final int connectionLimit, final Collection<String> domainModelClassNames,
                                       final Collection<String> loginProxyClassNames,
                                       final Collection<String> connectionValidatorClassNames,
                                       final Collection<User> startupPoolUsers,
                                       final Collection<String> auxiliaryServerClassNames,
                                       final boolean clientLoggingEnabled, final int connectionTimeout,
                                       final Map<String, Integer> clientSpecificConnectionTimeouts,
                                       final User adminUser)
          throws RemoteException {
    super(serverPort, serverName, sslEnabled ? new SslRMIClientSocketFactory() : null,
            sslEnabled ? new SslRMIServerSocketFactory() : null);
    try {
<<<<<<< HEAD
      SerializationWhitelist.configureSerializationWhitelist(SERIALIZATION_FILTER_WHITELIST.get(), SERIALIZATION_FILTER_DRYRUN.get());
=======
      if (OBJECT_INPUT_FILTER_ON_CLASSPATH) {
        if (SERIALIZATION_FILTER_DRYRUN.get()) {
          SerializationWhitelist.configureDryRun(SERIALIZATION_FILTER_WHITELIST.get());
        }
        else {
          SerializationWhitelist.configure(SERIALIZATION_FILTER_WHITELIST.get());
        }
      }
>>>>>>> 37a8b93f
      this.shutdownHook = new Thread(getShutdownHook());
      Runtime.getRuntime().addShutdownHook(this.shutdownHook);
      this.database = requireNonNull(database, "database");
      this.registry = LocateRegistry.createRegistry(registryPort);
      this.sslEnabled = sslEnabled;
      this.clientLoggingEnabled = clientLoggingEnabled;
      this.adminUser = adminUser;
      setConnectionTimeout(connectionTimeout);
      setClientSpecificConnectionTimeout(clientSpecificConnectionTimeouts);
      loadDomainModels(domainModelClassNames);
      initializeConnectionPools(database, startupPoolUsers);
      loadLoginProxies(loginProxyClassNames);
      loadConnectionValidators(connectionValidatorClassNames);
      setConnectionLimit(connectionLimit);
      startAuxiliaryServers(auxiliaryServerClassNames);
      serverAdmin = new DefaultEntityConnectionServerAdmin(this, serverAdminPort);
      bindToRegistry(registryPort);
    }
    catch (final Throwable t) {
      throw logShutdownAndReturn(new RuntimeException(t), this);
    }
  }

  /**
   * @param user the server admin user
   * @return the administration interface for this server
   * @throws ServerAuthenticationException in case authentication fails
   */
  @Override
  public final EntityConnectionServerAdmin getServerAdmin(final User user) throws ServerAuthenticationException {
    validateUserCredentials(user, adminUser);

    return serverAdmin;
  }

  /** {@inheritDoc} */
  @Override
  public final int getServerLoad() {
    return AbstractRemoteEntityConnection.getRequestsPerSecond();
  }

  /**
   * @return true if client logging is enabled
   */
  public final boolean isClientLoggingEnabled() {
    return clientLoggingEnabled;
  }

  /** {@inheritDoc} */
  @Override
  protected final AbstractRemoteEntityConnection doConnect(final RemoteClient remoteClient)
          throws RemoteException, LoginException, ConnectionNotAvailableException {
    try {
      final ConnectionPool connectionPool = ConnectionPools.getConnectionPool(remoteClient.getDatabaseUser());
      if (connectionPool != null) {
        checkConnectionPoolCredentials(connectionPool.getUser(), remoteClient.getDatabaseUser());
      }

      final AbstractRemoteEntityConnection connection = createRemoteConnection(connectionPool, getDatabase(), remoteClient,
              getServerInfo().getServerPort(), isSslEnabled() ? new SslRMIClientSocketFactory() : null,
              isSslEnabled() ? new SslRMIServerSocketFactory() : null);
      connection.setLoggingEnabled(clientLoggingEnabled);

      connection.addDisconnectListener(this::disconnectQuietly);
      LOG.debug("{} connected", remoteClient);

      return connection;
    }
    catch (final AuthenticationException e) {
      throw new ServerAuthenticationException(e.getMessage());
    }
    catch (final RemoteException | ServerAuthenticationException e) {
      throw e;
    }
    catch (final Exception e) {
      LOG.debug(remoteClient + " unable to connect", e);
      throw new LoginException(e.getMessage());
    }
  }

  /** {@inheritDoc} */
  @Override
  protected final void doDisconnect(final AbstractRemoteEntityConnection connection) throws RemoteException {
    connection.disconnect();
  }

  /**
   * Creates the remote connection provided by this server
   * @param connectionPool the connection pool to use, if none is provided a local connection is established
   * @param database the underlying database
   * @param remoteClient the client requesting the connection
   * @param port the port to use when exporting this remote connection
   * @param clientSocketFactory the client socket factory, null for default
   * @param serverSocketFactory the server socket factory, null for default
   * @throws RemoteException in case of an exception
   * @throws DatabaseException in case a database connection can not be established, for example
   * if a wrong username or password is provided
   * @return a remote connection
   */
  protected AbstractRemoteEntityConnection createRemoteConnection(final ConnectionPool connectionPool, final Database database,
                                                                  final RemoteClient remoteClient, final int port,
                                                                  final RMIClientSocketFactory clientSocketFactory,
                                                                  final RMIServerSocketFactory serverSocketFactory)
          throws RemoteException, DatabaseException {
    final String domainId = (String) remoteClient.getParameters().get(RemoteEntityConnectionProvider.REMOTE_CLIENT_DOMAIN_ID);
    if (domainId == null) {
      throw new IllegalArgumentException("'" + RemoteEntityConnectionProvider.REMOTE_CLIENT_DOMAIN_ID + "' parameter not specified");
    }
    final Domain domainModel = Domain.getDomain(domainId);
    if (connectionPool != null) {
      return new DefaultRemoteEntityConnection(domainModel, connectionPool, remoteClient, port,
              clientSocketFactory, serverSocketFactory);
    }

    return new DefaultRemoteEntityConnection(domainModel, database, remoteClient, port,
            clientSocketFactory, serverSocketFactory);
  }

  /**
   * @return the underlying Database implementation class
   */
  final Database getDatabase() {
    return database;
  }

  /**
   * @return the connection timeout
   */
  final int getConnectionTimeout() {
    return connectionTimeout;
  }

  /**
   * @param timeout the new timeout value in milliseconds
   * @throws IllegalArgumentException in case timeout is less than zero
   */
  final void setConnectionTimeout(final int timeout) {
    if (timeout < 0) {
      throw new IllegalArgumentException("Connection timeout must be a positive integer");
    }
    this.connectionTimeout = timeout;
  }

  /**
   * @param clientSpecificTimeouts the timeout values mapped to each clientTypeId
   */
  final void setClientSpecificConnectionTimeout(final Map<String, Integer> clientSpecificTimeouts) {
    if (clientSpecificTimeouts != null) {
      this.clientTimeouts.putAll(clientSpecificTimeouts);
    }
  }

  /**
   * @return info on all connected users
   */
  final Collection<User> getUsers() {
    return getConnections().keySet().stream().map(ConnectionRequest::getUser).collect(toSet());
  }

  /**
   * @return info on all connected clients
   */
  final Collection<RemoteClient> getClients() {
    return new ArrayList<>(getConnections().keySet());
  }

  /**
   * @param user the user
   * @return all clients connected with the given user
   */
  final Collection<RemoteClient> getClients(final User user) {
    return getConnections().keySet().stream().filter(remoteClient ->
            user == null || remoteClient.getUser().equals(user)).collect(toList());
  }

  /**
   * @param clientTypeId the client type ID
   * @return all clients of the given type
   */
  final Collection<RemoteClient> getClients(final String clientTypeId) {
    //using the remoteClient from the connection since it contains the correct database user
    return getConnections().values().stream()
            .filter(connection -> connection.getRemoteClient().getClientTypeId().equals(clientTypeId))
            .map(AbstractRemoteEntityConnection::getRemoteClient).collect(toList());
  }

  /**
   * @return a map containing all defined entityIds, with their respective table names as an associated value
   */
  final Map<String, String> getEntityDefinitions() {
    final Map<String, String> definitions = new HashMap<>();
    for (final Domain domain : Domain.getRegisteredDomains()) {
      for (final EntityDefinition definition : domain.getEntityDefinitions()) {
        definitions.put(definition.getEntityId(), definition.getTableName());
      }
    }

    return definitions;
  }

  /**
   * @return the maintenance check interval in ms
   */
  final int getMaintenanceInterval() {
    return connectionMaintenanceScheduler.getInterval();
  }

  /**
   * @param maintenanceInterval the new maintenance interval in ms
   */
  final void setMaintenanceInterval(final int maintenanceInterval) {
    connectionMaintenanceScheduler.setInterval(maintenanceInterval);
  }

  /**
   * Returns the server log for the connection identified by the given key.
   * @param clientId the UUID identifying the client
   * @return the server log for the given connection
   */
  final ClientLog getClientLog(final UUID clientId) {
    final AbstractRemoteEntityConnection connection = getConnection(clientId);
    if (connection != null) {
      return connection.getClientLog();
    }

    throw new IllegalArgumentException("Client not connected: " + clientId);
  }

  /**
   * @param clientId the client ID
   * @return true if logging is enabled for the given client
   */
  final boolean isLoggingEnabled(final UUID clientId) {
    final AbstractRemoteEntityConnection connection = getConnection(clientId);
    if (connection != null) {
      return connection.isLoggingEnabled();
    }

    return false;
  }

  /**
   * @param clientId the client ID
   * @param loggingEnabled the new logging status
   */
  final void setLoggingEnabled(final UUID clientId, final boolean loggingEnabled) {
    final AbstractRemoteEntityConnection connection = getConnection(clientId);
    if (connection != null) {
      connection.setLoggingEnabled(loggingEnabled);
    }
  }

  /**
   * @return true if connections to this server are ssl enabled
   */
  final boolean isSslEnabled() {
    return sslEnabled;
  }

  /**
   * Validates and keeps alive local connections and disconnects clients that have exceeded the idle timeout
   * @throws RemoteException in case of an exception
   */
  final void maintainConnections() throws RemoteException {
    final List<RemoteClient> clients = new ArrayList<>(getConnections().keySet());
    for (final RemoteClient client : clients) {
      final AbstractRemoteEntityConnection connection = getConnection(client.getClientId());
      if (!connection.isActive()) {
        final boolean valid = connection.isConnected();
        final boolean timedOut = hasConnectionTimedOut(client.getClientTypeId(), connection);
        if (!valid || timedOut) {
          LOG.debug("Removing connection {}, valid: {}, timeout: {}", new Object[] {client, valid, timedOut});
          disconnect(client.getClientId());
        }
      }
    }
  }

  /**
   * @param timedOutOnly if true only connections that have timed out are culled
   * @throws RemoteException in case of an exception
   * @see #hasConnectionTimedOut(String, AbstractRemoteEntityConnection)
   */
  final void disconnectClients(final boolean timedOutOnly) throws RemoteException {
    final List<RemoteClient> clients = new ArrayList<>(getConnections().keySet());
    for (final RemoteClient client : clients) {
      final AbstractRemoteEntityConnection connection = getConnection(client.getClientId());
      if (timedOutOnly) {
        final boolean active = connection.isActive();
        if (!active && hasConnectionTimedOut(client.getClientTypeId(), connection)) {
          disconnect(client.getClientId());
        }
      }
      else {
        disconnect(client.getClientId());
      }
    }
  }

  /** {@inheritDoc} */
  @Override
  protected final void onShutdown() throws RemoteException {
    super.onShutdown();
    connectionMaintenanceScheduler.stop();
    ConnectionPools.closeConnectionPools();
    auxiliaryServers.forEach(DefaultEntityConnectionServer::stopAuxiliaryServer);
    if (database.isEmbedded()) {
      database.shutdownEmbedded(null);
    }
    try {
      UnicastRemoteObject.unexportObject(registry, true);
    }
    catch (final NoSuchObjectException ignored) {/*ignored*/}
    UnicastRemoteObject.unexportObject(serverAdmin, true);
    if (isSerializationDryRunActive()) {
      writeDryRunWhitelist();
    }
  }

  private void disconnectQuietly(final AbstractRemoteEntityConnection connection) {
    try {
      disconnect(connection.getRemoteClient().getClientId());
    }
    catch (final RemoteException ex) {
      LOG.error(ex.getMessage(), ex);
    }
  }

  /**
   * Binds this server instance to the registry
   * @throws RemoteException in case of an exception
   * @param registryPort the registry port
   */
  private void bindToRegistry(final int registryPort) throws RemoteException {
    registry.rebind(getServerInfo().getServerName(), this);
    final String connectInfo = getServerInfo().getServerName() + " bound to registry on port: " + registryPort;
    LOG.info(connectInfo);
    System.out.println(connectInfo);
  }

  private void startAuxiliaryServers(final Collection<String> auxiliaryServerClassNames) {
    if (auxiliaryServerClassNames != null) {
      try {
        for (final String className : auxiliaryServerClassNames) {
          final Class<AuxiliaryServer> serverClass = (Class<AuxiliaryServer>) Class.forName(className);
          final AuxiliaryServer server = serverClass.getDeclaredConstructor(Server.class).newInstance(this);
          auxiliaryServers.add(server);
          LOG.info("Server starting auxiliary server: " + serverClass);
          newSingleThreadScheduledExecutor(new DaemonThreadFactory()).submit((Callable) () ->
                  startAuxiliaryServer(server)).get();
        }
      }
      catch (final Exception e) {
        LOG.error("Instantiating auxiliary server", e);
        throw new RuntimeException(e);
      }
    }
  }

  private void loadLoginProxies(final Collection<String> loginProxyClassNames) throws ClassNotFoundException {
    if (loginProxyClassNames != null) {
      for (final String loginProxyClassName : loginProxyClassNames) {
        LOG.info("Server loading login proxy class '" + loginProxyClassName + FROM_CLASSPATH);
        final Class loginProxyClass = Class.forName(loginProxyClassName);
        try {
          final LoginProxy proxy = (LoginProxy) loginProxyClass.getConstructor().newInstance();
          setLoginProxy(proxy.getClientTypeId(), proxy);
        }
        catch (final Exception ex) {
          LOG.error("Exception while instantiating LoginProxy: " + loginProxyClassName, ex);
          throw new RuntimeException(ex);
        }
      }
    }
  }

  private void loadConnectionValidators(final Collection<String> connectionValidatorClassNames) throws ClassNotFoundException {
    if (connectionValidatorClassNames != null) {
      for (final String connectionValidatorClassName : connectionValidatorClassNames) {
        LOG.info("Server loading connection validation class '" + connectionValidatorClassName + FROM_CLASSPATH);
        final Class clientValidatorClass = Class.forName(connectionValidatorClassName);
        try {
          final ConnectionValidator validator = (ConnectionValidator) clientValidatorClass.getConstructor().newInstance();
          setConnectionValidator(validator.getClientTypeId(), validator);
        }
        catch (final Exception ex) {
          LOG.error("Exception while instantiating ConnectionValidator: " + connectionValidatorClassName, ex);
          throw new RuntimeException(ex);
        }
      }
    }
  }

  private Runnable getShutdownHook() {
    return () -> {
      try {
        shutdown();
      }
      catch (final RemoteException e) {
        LOG.error("Exception during shutdown", e);
      }
    };
  }

  protected static String initializeServerName(final String databaseHost, final String sid) {
    return Server.SERVER_NAME_PREFIX.get() + " " + Versions.getVersionString()
            + "@" + (sid != null ? sid.toUpperCase() : databaseHost.toUpperCase());
  }

  protected static Collection<User> getPoolUsers(final Collection<String> poolUsers) {
    return poolUsers.stream().map(Users::parseUser).collect(toList());
  }

  protected static Map<String, Integer> getClientTimeoutValues() {
    final Collection<String> values = Text.parseCommaSeparatedValues(SERVER_CLIENT_CONNECTION_TIMEOUT.get());

    return getClientTimeouts(values);
  }

  private static Map<String, Integer> getClientTimeouts(final Collection<String> values) {
    final Map<String, Integer> timeoutMap = new HashMap<>();
    for (final String clientTimeout : values) {
      final String[] split = clientTimeout.split(":");
      if (split.length < 2) {
        throw new IllegalArgumentException("Expecting a ':' delimiter");
      }
      timeoutMap.put(split[0], Integer.parseInt(split[1]));
    }

    return timeoutMap;
  }

  /**
   * Checks the credentials provided by {@code remoteClient} against the credentials
   * found in the connection pool user, assuming the user names match
   * @param connectionPoolUser the connection pool user credentials
   * @param user the user credentials to check
   * @throws ServerAuthenticationException in case the password does not match the one in the connection pool user
   */
  private static void checkConnectionPoolCredentials(final User connectionPoolUser, final User user) throws ServerAuthenticationException {
    if (!Arrays.equals(connectionPoolUser.getPassword(), user.getPassword())) {
      throw new ServerAuthenticationException("Wrong username or password");
    }
  }

  private boolean hasConnectionTimedOut(final String clientTypeId, final AbstractRemoteEntityConnection connection) {
    Integer timeout = clientTimeouts.get(clientTypeId);
    if (timeout == null) {
      timeout = connectionTimeout;
    }

    return connection.hasBeenInactive(timeout);
  }

  private static void loadDomainModels(final Collection<String> domainModelClassNames) throws Throwable {
    try {
      if (domainModelClassNames != null) {
        for (final String className : domainModelClassNames) {
          final String message = "Server loading and registering domain model class '" + className + FROM_CLASSPATH;
          LOG.info(message);
          final Domain domain = (Domain) Class.forName(className).getDeclaredConstructor().newInstance();
          domain.registerDomain();
        }
      }
    }
    catch (final InvocationTargetException ite) {
      LOG.error("Exception while loading and registering domain model", ite);
      throw ite.getCause();
    }
    catch (final Exception e) {
      LOG.error("Exception while loading and registering domain model", e);
      throw e;
    }
  }

  private static void initializeConnectionPools(final Database database, final Collection<User> startupPoolUsers)
          throws DatabaseException {
    if (!nullOrEmpty(startupPoolUsers)) {
      final String connectionPoolProviderClassName = SERVER_CONNECTION_POOL_PROVIDER_CLASS.get();
      final ConnectionPoolProvider poolProvider;
      if (Util.nullOrEmpty(connectionPoolProviderClassName)) {
        poolProvider = ConnectionPoolProvider.getConnectionPoolProvider();
      }
      else {
        poolProvider = ConnectionPoolProvider.getConnectionPoolProvider(connectionPoolProviderClassName);
      }
      ConnectionPools.initializeConnectionPools(poolProvider, database, startupPoolUsers);
    }
  }

  private static Object startAuxiliaryServer(final AuxiliaryServer server) throws Exception {
    try {
      server.startServer();

      return null;
    }
    catch (final Exception e) {
      LOG.error("Starting auxiliary server", e);
      throw e;
    }
  }

  private static void stopAuxiliaryServer(final AuxiliaryServer server) {
    try {
      server.stopServer();
    }
    catch (final Exception e) {
      LOG.error("Stopping auxiliary server", e);
    }
  }

  private static <T extends Throwable> T logShutdownAndReturn(final T exception, final DefaultEntityConnectionServer server) {
    LOG.error("Exception on server startup", exception);
    try {
      server.shutdown();
    }
    catch (final RemoteException ignored) {/*ignored*/}

    return exception;
  }

  private final class MaintenanceTask implements Runnable {
    @Override
    public void run() {
      try {
        if (getConnectionCount() > 0) {
          maintainConnections();
        }
      }
      catch (final Exception e) {
        LOG.error("Exception while maintaining connections", e);
      }
    }
  }

  private static final class DaemonThreadFactory implements ThreadFactory {

    @Override
    public Thread newThread(final Runnable runnable) {
      final Thread thread = new Thread(runnable);
      thread.setDaemon(true);

      return thread;
    }
  }

  /**
   * Starts the server
   * @return the server instance
   * @throws RemoteException in case of an exception
   */
  public static synchronized DefaultEntityConnectionServer startServer() throws RemoteException {
    final Integer serverPort = requireNonNull(Server.SERVER_PORT.get(), Server.SERVER_PORT.toString());
    final Integer registryPort = requireNonNull(Server.REGISTRY_PORT.get(), Server.REGISTRY_PORT.toString());
    final Integer serverAdminPort = requireNonNull(Server.SERVER_ADMIN_PORT.get(), Server.SERVER_ADMIN_PORT.toString());
    final boolean sslEnabled = Server.SERVER_CONNECTION_SSL_ENABLED.get();
    final Integer connectionLimit = SERVER_CONNECTION_LIMIT.get();
    final Database database = Databases.getInstance();
    final String serverName = initializeServerName(database.getHost(), database.getSid());

    final Collection<String> domainModelClassNames = Text.parseCommaSeparatedValues(SERVER_DOMAIN_MODEL_CLASSES.get());
    final Collection<String> loginProxyClassNames = Text.parseCommaSeparatedValues(SERVER_LOGIN_PROXY_CLASSES.get());
    final Collection<String> connectionValidationClassNames = Text.parseCommaSeparatedValues(SERVER_CONNECTION_VALIDATOR_CLASSES.get());
    final Collection<String> startupPoolUsers = Text.parseCommaSeparatedValues(SERVER_CONNECTION_POOLING_STARTUP_POOL_USERS.get());
    final Collection<String> auxiliaryServerClassNames = Text.parseCommaSeparatedValues(AUXILIARY_SERVER_CLASS_NAMES.get());
    final boolean clientLoggingEnabled = SERVER_CLIENT_LOGGING_ENABLED.get();
    final Integer connectionTimeout = Server.SERVER_CONNECTION_TIMEOUT.get();
    final Map<String, Integer> clientTimeouts = getClientTimeoutValues();
    final String adminUserString = Server.SERVER_ADMIN_USER.get();
    final User adminUser = nullOrEmpty(adminUserString) ? null : Users.parseUser(adminUserString);
    if (adminUser == null) {
      LOG.info("No admin user specified");
    }
    else {
      LOG.info("Admin user: " + adminUser);
    }
    final DefaultEntityConnectionServer server;
    try {
      server = new DefaultEntityConnectionServer(serverName, serverPort, serverAdminPort, registryPort, database,
              sslEnabled, connectionLimit, domainModelClassNames, loginProxyClassNames, connectionValidationClassNames,
              getPoolUsers(startupPoolUsers), auxiliaryServerClassNames, clientLoggingEnabled, connectionTimeout,
              clientTimeouts, adminUser);

      return server;
    }
    catch (final RuntimeException e) {
      throw e;
    }
    catch (final Exception e) {
      LOG.error("Exception when starting server", e);
      throw new RuntimeException(e);
    }
  }

  /**
   * Connects to the server and shuts it down
   */
  static synchronized void shutdownServer() throws ServerAuthenticationException {
    final int registryPort = Server.REGISTRY_PORT.get();
    final String sid = Database.DATABASE_SID.get();
    final String host = Database.DATABASE_HOST.get();
    final String serverName = initializeServerName(host, sid);
    final String adminUserString = Server.SERVER_ADMIN_USER.get();
    if (nullOrEmpty(adminUserString)) {
      throw new ServerAuthenticationException("No admin user specified");
    }
    final User adminUser = Users.parseUser(adminUserString);
    Servers.resolveTrustStoreFromClasspath(DefaultEntityConnectionServerAdmin.class.getSimpleName());
    try {
      final Registry registry = Servers.getRegistry(registryPort);
      final Server<?, EntityConnectionServerAdmin> server = (Server) registry.lookup(serverName);
      final EntityConnectionServerAdmin serverAdmin = server.getServerAdmin(adminUser);
      final String shutDownInfo = serverName + " found in registry on port: " + registryPort + ", shutting down";
      LOG.info(shutDownInfo);
      System.out.println(shutDownInfo);
      serverAdmin.shutdown();
    }
    catch (final RemoteException e) {
      System.out.println("Unable to shutdown server: " + e.getMessage());
      LOG.error("Error on shutdown", e);
    }
    catch (final NotBoundException e) {
      System.out.println(serverName + " not bound to registry on port: " + registryPort);
    }
    catch (final ServerAuthenticationException e) {
      LOG.error("Admin user info not provided or incorrect", e);
      throw e;
    }
  }

  /**
   * If no arguments are supplied a new DefaultEntityConnectionServer is started.
   * @param arguments 'start' (or no argument) starts the server, 'stop' or 'shutdown' causes a running server to be shut down and 'restart' restarts the server
   * @throws RemoteException in case of a remote exception during service export
   * @throws ServerAuthenticationException in case of missing or incorrect admin user information
   */
  public static void main(final String[] arguments) throws RemoteException, ServerAuthenticationException {
    final String argument = arguments.length == 0 ? START : arguments[0];
    switch (argument) {
      case START:
        startServer();
        break;
      case STOP:
      case SHUTDOWN:
        shutdownServer();
        break;
      case RESTART:
        shutdownServer();
        startServer();
        break;
      default:
        startServer();
    }
  }
}<|MERGE_RESOLUTION|>--- conflicted
+++ resolved
@@ -207,18 +207,12 @@
     super(serverPort, serverName, sslEnabled ? new SslRMIClientSocketFactory() : null,
             sslEnabled ? new SslRMIServerSocketFactory() : null);
     try {
-<<<<<<< HEAD
-      SerializationWhitelist.configureSerializationWhitelist(SERIALIZATION_FILTER_WHITELIST.get(), SERIALIZATION_FILTER_DRYRUN.get());
-=======
-      if (OBJECT_INPUT_FILTER_ON_CLASSPATH) {
-        if (SERIALIZATION_FILTER_DRYRUN.get()) {
-          SerializationWhitelist.configureDryRun(SERIALIZATION_FILTER_WHITELIST.get());
-        }
-        else {
-          SerializationWhitelist.configure(SERIALIZATION_FILTER_WHITELIST.get());
-        }
-      }
->>>>>>> 37a8b93f
+      if (SERIALIZATION_FILTER_DRYRUN.get()) {
+        SerializationWhitelist.configureDryRun(SERIALIZATION_FILTER_WHITELIST.get());
+      }
+      else {
+        SerializationWhitelist.configure(SERIALIZATION_FILTER_WHITELIST.get());
+      }
       this.shutdownHook = new Thread(getShutdownHook());
       Runtime.getRuntime().addShutdownHook(this.shutdownHook);
       this.database = requireNonNull(database, "database");
