/*
 * Copyright (c) 2004 - 2019, Björn Darri Sigurðsson. All Rights Reserved.
 */
package org.jminor.framework.server;

import org.jminor.common.Configuration;
import org.jminor.common.DaemonThreadFactory;
import org.jminor.common.PropertyValue;
import org.jminor.common.TaskScheduler;
import org.jminor.common.TextUtil;
import org.jminor.common.User;
import org.jminor.common.Util;
import org.jminor.common.Version;
import org.jminor.common.db.Database;
import org.jminor.common.db.Databases;
import org.jminor.common.db.exception.AuthenticationException;
import org.jminor.common.db.exception.DatabaseException;
import org.jminor.common.db.pool.ConnectionPool;
import org.jminor.common.db.pool.ConnectionPoolProvider;
import org.jminor.common.db.pool.ConnectionPools;
import org.jminor.common.db.pool.DefaultConnectionPoolProvider;
import org.jminor.common.remote.AbstractServer;
import org.jminor.common.remote.ClientLog;
import org.jminor.common.remote.ConnectionRequest;
import org.jminor.common.remote.ConnectionValidator;
import org.jminor.common.remote.LoginProxy;
import org.jminor.common.remote.RemoteClient;
import org.jminor.common.remote.SerializationWhitelist;
import org.jminor.common.remote.Server;
import org.jminor.common.remote.ServerException;
import org.jminor.common.remote.Servers;
import org.jminor.framework.db.remote.RemoteEntityConnectionProvider;
import org.jminor.framework.domain.Domain;

import org.slf4j.Logger;
import org.slf4j.LoggerFactory;

import javax.rmi.ssl.SslRMIClientSocketFactory;
import javax.rmi.ssl.SslRMIServerSocketFactory;
import java.lang.reflect.InvocationTargetException;
import java.rmi.NoSuchObjectException;
import java.rmi.NotBoundException;
import java.rmi.RemoteException;
import java.rmi.registry.LocateRegistry;
import java.rmi.registry.Registry;
import java.rmi.server.RMIClientSocketFactory;
import java.rmi.server.RMIServerSocketFactory;
import java.rmi.server.UnicastRemoteObject;
import java.util.ArrayList;
import java.util.Arrays;
import java.util.Collection;
import java.util.HashMap;
import java.util.LinkedList;
import java.util.List;
import java.util.Map;
import java.util.UUID;
import java.util.concurrent.Callable;
import java.util.concurrent.TimeUnit;

import static java.util.Objects.requireNonNull;
import static java.util.concurrent.Executors.newSingleThreadScheduledExecutor;
import static java.util.stream.Collectors.toList;
import static java.util.stream.Collectors.toSet;
import static org.jminor.common.Util.nullOrEmpty;
import static org.jminor.common.remote.SerializationWhitelist.writeSerializationWhitelist;

/**
 * A remote server class, responsible for handling requests for AbstractRemoteEntityConnections.
 */
public class DefaultEntityConnectionServer extends AbstractServer<AbstractRemoteEntityConnection, EntityConnectionServerAdmin> {

  private static final int DEFAULT_SERVER_CONNECTION_LIMIT = -1;

  /**
   * The serialization whitelist file to use if any
   */
  public static final PropertyValue<String> SERIALIZATION_FILTER_WHITELIST = Configuration.stringValue("jminor.server.serializationFilterWhitelist", null);

  /**
   * If true then the serialization whitelist specified by {@link #SERIALIZATION_FILTER_WHITELIST} is populated
   * with the names of all deserialized classes on server shutdown. Note this overwrites the file if it already exists.
   */
  public static final PropertyValue<Boolean> SERIALIZATION_FILTER_DRYRUN = Configuration.booleanValue("jminor.server.serializationFilterDryRun", false);

  /**
   * Specifies the class name of the connection pool provider to user, if none is specified
   * the internal connection pool is used if necessary<br>
   * Value type: String<br>
   * Default value: none
   * @see ConnectionPoolProvider
   */
  public static final PropertyValue<String> SERVER_CONNECTION_POOL_PROVIDER_CLASS = Configuration.stringValue("jminor.server.pooling.poolProviderClass", null);

  /**
   * Specifies maximum number of concurrent connections the server accepts<br>
   * -1 indicates no limit and 0 indicates a closed server.
   * Value type: Integer<br>
   * Default value: -1
   */
  public static final PropertyValue<Integer> SERVER_CONNECTION_LIMIT = Configuration.integerValue("jminor.server.connectionLimit", DEFAULT_SERVER_CONNECTION_LIMIT);

  /**
   * Specifies the default client connection timeout (ms) in a comma separated list.
   * Example: org.jminor.demos.empdept.client.ui.EmpDeptAppPanel:60000,org.jminor.demos.chinook.ui.ChinookAppPanel:120000
   * Value type: String<br>
   * Default value: none
   */
  public static final PropertyValue<String> SERVER_CLIENT_CONNECTION_TIMEOUT = Configuration.stringValue("jminor.server.clientConnectionTimeout", null);

  /**
   * The initial connection logging status on the server, either true (on) or false (off)<br>
   * Value type: Boolean<br>
   * Default value: false
   */
  public static final PropertyValue<Boolean> SERVER_CLIENT_LOGGING_ENABLED = Configuration.booleanValue("jminor.server.clientLoggingEnabled", false);

  /**
   * Specifies a comma separated list of username:password combinations for which to create connection pools on startup
   * Example: scott:tiger,john:foo,paul:bar
   */
  public static final PropertyValue<String> SERVER_CONNECTION_POOLING_STARTUP_POOL_USERS = Configuration.stringValue("jminor.server.pooling.startupPoolUsers", null);

  /**
   * Specifies a comma separated list of ConnectionValidator class names, which should be initialized on server startup,
   * these classes must be available on the server classpath and contain a parameterless constructor
   * @see ConnectionValidator
   */
  public static final PropertyValue<String> SERVER_CONNECTION_VALIDATOR_CLASSES = Configuration.stringValue("jminor.server.connectionValidatorClasses", null);

  /**
   * Specifies a comma separated list of LoginProxy class names, which should be initialized on server startup,
   * these classes must be available on the server classpath and contain a parameterless constructor
   * @see LoginProxy
   */
  public static final PropertyValue<String> SERVER_LOGIN_PROXY_CLASSES = Configuration.stringValue("jminor.server.loginProxyClasses", null);

  /**
   * Specifies a comma separated list of domain model class names, these classes must be
   * available on the server classpath
   */
  public static final PropertyValue<String> SERVER_DOMAIN_MODEL_CLASSES = Configuration.stringValue("jminor.server.domain.classes", null);

  private static final long serialVersionUID = 1;

  protected static final Logger LOG = LoggerFactory.getLogger(DefaultEntityConnectionServer.class);

  protected static final String START = "start";
  protected static final String STOP = "stop";
  protected static final String SHUTDOWN = "shutdown";
  protected static final String RESTART = "restart";

  private static final int DEFAULT_MAINTENANCE_INTERVAL_MS = 30000;
  private static final String FROM_CLASSPATH = "' from classpath";

  private final Database database;
  private final TaskScheduler connectionMaintenanceScheduler = new TaskScheduler(new DefaultEntityConnectionServer.MaintenanceTask(),
          DEFAULT_MAINTENANCE_INTERVAL_MS, DEFAULT_MAINTENANCE_INTERVAL_MS, TimeUnit.MILLISECONDS).start();
  private final int registryPort;
  private final Registry registry;
  private final boolean sslEnabled;
  private final boolean clientLoggingEnabled;
  private final Map<String, Integer> clientTimeouts = new HashMap<>();
  private final Thread shutdownHook;
  private final Collection<AuxiliaryServer> auxiliaryServers = new LinkedList<>();

  private final EntityConnectionServerAdmin serverAdmin;
  private final User adminUser;

  private int connectionTimeout;

  /**
   * Constructs a new DefaultEntityConnectionServer and binds it to a registry on the given port
   * @param serverName the serverName
   * @param serverPort the port on which to make the server accessible
   * @param serverAdminPort the port on which to make the server admin interface accessible
   * @param registryPort the registry port to use
   * @param database the Database implementation
   * @param sslEnabled if true then ssl is enabled
   * @param connectionLimit the maximum number of concurrent connections, -1 for no limit
   * @param domainModelClassNames the domain model classes to load on startup
   * @param loginProxyClassNames the login proxy classes to initialize on startup
   * @param connectionValidatorClassNames the connection validation classes to initialize on startup
   * @param startupPoolUsers the users for which to initialize connection pools on startup
   * @param auxiliaryServerClassNames the class names of auxiliary servers to run alongside this server
   * @param clientLoggingEnabled if true then client logging is enabled on startup
   * @param connectionTimeout the idle connection timeout
   * @param clientSpecificConnectionTimeouts client specific connection timeouts, mapped to clientTypeId
   * @param adminUser the admin user
   * @throws RemoteException in case of a remote exception
   * @throws RuntimeException in case the domain model classes are not found on the classpath or if the
   * jdbc driver class is not found or in case of an exception while constructing the initial pooled connections
   */
  public DefaultEntityConnectionServer(final String serverName, final int serverPort, final int serverAdminPort,
                                       final int registryPort, final Database database, final boolean sslEnabled,
                                       final int connectionLimit, final Collection<String> domainModelClassNames,
                                       final Collection<String> loginProxyClassNames,
                                       final Collection<String> connectionValidatorClassNames,
                                       final Collection<User> startupPoolUsers,
                                       final Collection<String> auxiliaryServerClassNames,
                                       final boolean clientLoggingEnabled, final int connectionTimeout,
                                       final Map<String, Integer> clientSpecificConnectionTimeouts,
                                       final User adminUser)
          throws RemoteException {
    super(serverPort, serverName, sslEnabled ? new SslRMIClientSocketFactory() : null,
            sslEnabled ? new SslRMIServerSocketFactory() : null);
    try {
      SerializationWhitelist.configureSerializationWhitelist(SERIALIZATION_FILTER_WHITELIST.get(), SERIALIZATION_FILTER_DRYRUN.get());
      this.shutdownHook = new Thread(getShutdownHook());
      Runtime.getRuntime().addShutdownHook(this.shutdownHook);
      this.database = requireNonNull(database, "database");
      this.registryPort = registryPort;
      this.registry = LocateRegistry.createRegistry(registryPort);
      this.sslEnabled = sslEnabled;
      this.clientLoggingEnabled = clientLoggingEnabled;
      this.adminUser = adminUser;
      setConnectionTimeout(connectionTimeout);
      setClientSpecificConnectionTimeout(clientSpecificConnectionTimeouts);
      loadDomainModels(domainModelClassNames);
      initializeConnectionPools(database, startupPoolUsers);
      loadLoginProxies(loginProxyClassNames);
      loadConnectionValidators(connectionValidatorClassNames);
      setConnectionLimit(connectionLimit);
      startAuxiliaryServers(auxiliaryServerClassNames);
      serverAdmin = new DefaultEntityConnectionServerAdmin(this, serverAdminPort);
      bindToRegistry();
    }
    catch (final Throwable t) {
      throw logShutdownAndReturn(new RuntimeException(t), this);
    }
  }

  /**
   * @param user the server admin user
   * @return the administration interface for this server
   * @throws ServerException.AuthenticationException in case authentication fails
   */
  @Override
  public final EntityConnectionServerAdmin getServerAdmin(final User user) throws ServerException.AuthenticationException {
    validateUserCredentials(user, adminUser);

    return serverAdmin;
  }

  /** {@inheritDoc} */
  @Override
  public final int getServerLoad() {
    return AbstractRemoteEntityConnection.getRequestsPerSecond();
  }

  /**
   * @return true if client logging is enabled
   */
  public final boolean isClientLoggingEnabled() {
    return clientLoggingEnabled;
  }

  /** {@inheritDoc} */
  @Override
  protected final AbstractRemoteEntityConnection doConnect(final RemoteClient remoteClient)
          throws RemoteException, ServerException.LoginException, ServerException.ServerFullException {
    try {
      final ConnectionPool connectionPool = ConnectionPools.getConnectionPool(remoteClient.getDatabaseUser());
      if (connectionPool != null) {
        checkConnectionPoolCredentials(connectionPool.getUser(), remoteClient.getDatabaseUser());
      }

      final AbstractRemoteEntityConnection connection = createRemoteConnection(connectionPool, getDatabase(), remoteClient,
              getServerInfo().getServerPort(), isClientLoggingEnabled(), isSslEnabled() ? new SslRMIClientSocketFactory() : null,
              isSslEnabled() ? new SslRMIServerSocketFactory() : null);

      connection.addDisconnectListener(this::disconnectQuietly);
      LOG.debug("{} connected", remoteClient);

      return connection;
    }
    catch (final RemoteException e) {
      throw e;
    }
    catch (final AuthenticationException ae) {
      throw ServerException.authenticationException(ae.getMessage());
    }
    catch (final Exception e) {
      LOG.debug(remoteClient + " unable to connect", e);
      throw ServerException.loginException(e.getMessage());
    }
  }

  /** {@inheritDoc} */
  @Override
  protected final void doDisconnect(final AbstractRemoteEntityConnection connection) throws RemoteException {
    connection.disconnect();
  }

  /**
   * Creates the remote connection provided by this server
   * @param connectionPool the connection pool to use, if none is provided a local connection is established
   * @param database the underlying database
   * @param remoteClient the client requesting the connection
   * @param port the port to use when exporting this remote connection
   * @param clientLoggingEnabled specifies whether or not method logging is enabled
   * @param clientSocketFactory the client socket factory, null for default
   * @param serverSocketFactory the server socket factory, null for default
   * @throws RemoteException in case of an exception
   * @throws DatabaseException in case a database connection can not be established, for example
   * if a wrong username or password is provided
   * @return a remote connection
   */
  protected AbstractRemoteEntityConnection createRemoteConnection(final ConnectionPool connectionPool, final Database database,
                                                                  final RemoteClient remoteClient, final int port,
                                                                  final boolean clientLoggingEnabled,
                                                                  final RMIClientSocketFactory clientSocketFactory,
                                                                  final RMIServerSocketFactory serverSocketFactory)
          throws RemoteException, DatabaseException {
    final String domainId = (String) remoteClient.getParameters().get(RemoteEntityConnectionProvider.REMOTE_CLIENT_DOMAIN_ID);
    if (domainId == null) {
      throw new IllegalArgumentException("'" + RemoteEntityConnectionProvider.REMOTE_CLIENT_DOMAIN_ID + "' parameter not specified");
    }
    final Domain domainModel = Domain.getDomain(domainId);
    if (connectionPool != null) {
      return new DefaultRemoteEntityConnection(domainModel, connectionPool, remoteClient, port, clientLoggingEnabled,
              clientSocketFactory, serverSocketFactory);
    }

    return new DefaultRemoteEntityConnection(domainModel, database, remoteClient, port, clientLoggingEnabled,
            clientSocketFactory, serverSocketFactory);
  }

  /**
   * @return the underlying Database implementation class
   */
  final Database getDatabase() {
    return database;
  }

  /**
   * @return the connection timeout
   */
  final int getConnectionTimeout() {
    return connectionTimeout;
  }

  /**
   * @param timeout the new timeout value in milliseconds
   * @throws IllegalArgumentException in case timeout is less than zero
   */
  final void setConnectionTimeout(final int timeout) {
    if (timeout < 0) {
      throw new IllegalArgumentException("Connection timeout must be a positive integer");
    }
    this.connectionTimeout = timeout;
  }

  /**
   * @param clientSpecificTimeouts the timeout values mapped to each clientTypeId
   */
  final void setClientSpecificConnectionTimeout(final Map<String, Integer> clientSpecificTimeouts) {
    if (clientSpecificTimeouts != null) {
      this.clientTimeouts.putAll(clientSpecificTimeouts);
    }
  }

  /**
   * @return info on all connected users
   */
  Collection<User> getUsers() {
    return getConnections().keySet().stream().map(ConnectionRequest::getUser).collect(toSet());
  }

  /**
   * @return info on all connected clients
   */
  Collection<RemoteClient> getClients() {
    return new ArrayList<>(getConnections().keySet());
  }

  /**
   * @param user the user
   * @return all clients connected with the given user
   */
  Collection<RemoteClient> getClients(final User user) {
    return getConnections().keySet().stream().filter(remoteClient ->
            user == null || remoteClient.getUser().equals(user)).collect(toList());
  }

  /**
   * @param clientTypeId the client type ID
   * @return all clients of the given type
   */
  Collection<RemoteClient> getClients(final String clientTypeId) {
    //using the remoteClient from the connection since it contains the correct database user
    return getConnections().values().stream()
            .filter(connection -> connection.getRemoteClient().getClientTypeId().equals(clientTypeId))
            .map(AbstractRemoteEntityConnection::getRemoteClient).collect(toList());
  }

  /**
   * @return a map containing all defined entityIds, with their respective table names as an associated value
   */
  Map<String, String> getEntityDefinitions() {
    final Map<String, String> definitions = new HashMap<>();
    for (final Domain domain : Domain.getRegisteredDomains()) {
      for (final String entityId : domain.getDefinedEntities()) {
        definitions.put(entityId, domain.getTableName(entityId));
      }
    }

    return definitions;
  }

  /**
   * @return the maintenance check interval in ms
   */
  final int getMaintenanceInterval() {
    return connectionMaintenanceScheduler.getInterval();
  }

  /**
   * @param maintenanceInterval the new maintenance interval in ms
   */
  final void setMaintenanceInterval(final int maintenanceInterval) {
    connectionMaintenanceScheduler.setInterval(maintenanceInterval);
  }

  /**
   * Returns the server log for the connection identified by the given key.
   * @param clientId the UUID identifying the client
   * @return the server log for the given connection
   */
  final ClientLog getClientLog(final UUID clientId) {
    final AbstractRemoteEntityConnection connection = getConnection(clientId);
    if (connection != null) {
      return connection.getClientLog();
    }

    throw new IllegalArgumentException("Client not connected: " + clientId);
  }

  /**
   * @param clientId the client ID
   * @return true if logging is enabled for the given client
   */
  final boolean isLoggingEnabled(final UUID clientId) {
    final AbstractRemoteEntityConnection connection = getConnection(clientId);
    if (connection != null) {
      return connection.isLoggingEnabled();
    }

    return false;
  }

  /**
   * @param clientId the client ID
   * @param status the new logging status
   */
  final void setLoggingEnabled(final UUID clientId, final boolean status) {
    final AbstractRemoteEntityConnection connection = getConnection(clientId);
    if (connection != null) {
      connection.setLoggingEnabled(status);
    }
  }

  /**
   * @return the port of the registry this server is using
   */
  final int getRegistryPort() {
    return registryPort;
  }

  /**
   * @return true if connections to this server are ssl enabled
   */
  final boolean isSslEnabled() {
    return sslEnabled;
  }

  /**
   * Validates and keeps alive local connections and disconnects clients that have exceeded the idle timeout
   * @throws RemoteException in case of an exception
   */
  final void maintainConnections() throws RemoteException {
    final List<RemoteClient> clients = new ArrayList<>(getConnections().keySet());
    for (final RemoteClient client : clients) {
      final AbstractRemoteEntityConnection connection = getConnection(client.getClientId());
      if (!connection.isActive()) {
        final boolean valid = connection.isConnected();
        final boolean timedOut = hasConnectionTimedOut(client.getClientTypeId(), connection);
        if (!valid || timedOut) {
          LOG.debug("Removing connection {}, valid: {}, timeout: {}", new Object[] {client, valid, timedOut});
          disconnect(client.getClientId());
        }
      }
    }
  }

  /**
   * @param timedOutOnly if true only connections that have timed out are culled
   * @throws RemoteException in case of an exception
   * @see #hasConnectionTimedOut(String, AbstractRemoteEntityConnection)
   */
  final void removeConnections(final boolean timedOutOnly) throws RemoteException {
    final List<RemoteClient> clients = new ArrayList<>(getConnections().keySet());
    for (final RemoteClient client : clients) {
      final AbstractRemoteEntityConnection connection = getConnection(client.getClientId());
      if (timedOutOnly) {
        final boolean active = connection.isActive();
        if (!active && hasConnectionTimedOut(client.getClientTypeId(), connection)) {
          disconnect(client.getClientId());
        }
      }
      else {
        disconnect(client.getClientId());
      }
    }
  }

  /** {@inheritDoc} */
  @Override
  protected final void handleShutdown() throws RemoteException {
    super.handleShutdown();
    connectionMaintenanceScheduler.stop();
    ConnectionPools.closeConnectionPools();
    auxiliaryServers.forEach(DefaultEntityConnectionServer::stopAuxiliaryServer);
    if (database.isEmbedded()) {
      database.shutdownEmbedded(null);
    }
    try {
      UnicastRemoteObject.unexportObject(registry, true);
    }
    catch (final NoSuchObjectException ignored) {/*ignored*/}
    UnicastRemoteObject.unexportObject(serverAdmin, true);
<<<<<<< HEAD
    SerializationWhitelist.writeSerializationWhitelist(SERIALIZATION_FILTER_WHITELIST.get());
=======
    if (OBJECT_INPUT_FILTER_ON_CLASSPATH) {
      writeSerializationWhitelist(SERIALIZATION_FILTER_WHITELIST.get());
    }
>>>>>>> 2911cccd
  }

  private void disconnectQuietly(final AbstractRemoteEntityConnection connection) {
    try {
      disconnect(connection.getRemoteClient().getClientId());
    }
    catch (final RemoteException ex) {
      LOG.error(ex.getMessage(), ex);
    }
  }

  /**
   * Binds this server instance to the registry
   * @throws RemoteException in case of an exception
   */
  private void bindToRegistry() throws RemoteException {
    registry.rebind(getServerInfo().getServerName(), this);
    final String connectInfo = getServerInfo().getServerName() + " bound to registry on port: " + registryPort;
    LOG.info(connectInfo);
    System.out.println(connectInfo);
  }

  private void startAuxiliaryServers(final Collection<String> auxiliaryServerClassNames) {
    if (auxiliaryServerClassNames != null) {
      try {
        for (final String className : auxiliaryServerClassNames) {
          final Class<AuxiliaryServer> serverClass = (Class<AuxiliaryServer>) Class.forName(className);
          final AuxiliaryServer server = serverClass.getDeclaredConstructor(Server.class).newInstance(this);
          auxiliaryServers.add(server);
          LOG.info("Server starting auxiliary server: " + serverClass);
          newSingleThreadScheduledExecutor(new DaemonThreadFactory()).submit((Callable) () ->
                  startAuxiliaryServer(server)).get();
        }
      }
      catch (final Exception e) {
        LOG.error("Instantiating auxiliary server", e);
        throw new RuntimeException(e);
      }
    }
  }

  private void loadLoginProxies(final Collection<String> loginProxyClassNames) throws ClassNotFoundException {
    if (loginProxyClassNames != null) {
      for (final String loginProxyClassName : loginProxyClassNames) {
        LOG.info("Server loading login proxy class '" + loginProxyClassName + FROM_CLASSPATH);
        final Class loginProxyClass = Class.forName(loginProxyClassName);
        try {
          final LoginProxy proxy = (LoginProxy) loginProxyClass.getConstructor().newInstance();
          setLoginProxy(proxy.getClientTypeId(), proxy);
        }
        catch (final Exception ex) {
          LOG.error("Exception while instantiating LoginProxy: " + loginProxyClassName, ex);
          throw new RuntimeException(ex);
        }
      }
    }
  }

  private void loadConnectionValidators(final Collection<String> connectionValidatorClassNames) throws ClassNotFoundException {
    if (connectionValidatorClassNames != null) {
      for (final String connectionValidatorClassName : connectionValidatorClassNames) {
        LOG.info("Server loading connection validation class '" + connectionValidatorClassName + FROM_CLASSPATH);
        final Class clientValidatorClass = Class.forName(connectionValidatorClassName);
        try {
          final ConnectionValidator validator = (ConnectionValidator) clientValidatorClass.getConstructor().newInstance();
          setConnectionValidator(validator.getClientTypeId(), validator);
        }
        catch (final Exception ex) {
          LOG.error("Exception while instantiating ConnectionValidator: " + connectionValidatorClassName, ex);
          throw new RuntimeException(ex);
        }
      }
    }
  }

  private Runnable getShutdownHook() {
    return () -> {
      try {
        shutdown();
      }
      catch (final RemoteException e) {
        LOG.error("Exception during shutdown", e);
      }
    };
  }

  protected static String initializeServerName(final String databaseHost, final String sid) {
    return Server.SERVER_NAME_PREFIX.get() + " " + Version.getVersionString()
            + "@" + (sid != null ? sid.toUpperCase() : databaseHost.toUpperCase());
  }

  protected static Collection<User> getPoolUsers(final Collection<String> poolUsers) {
    return poolUsers.stream().map(User::parseUser).collect(toList());
  }

  protected static Map<String, Integer> getClientTimeoutValues() {
    final Collection<String> values = TextUtil.parseCommaSeparatedValues(SERVER_CLIENT_CONNECTION_TIMEOUT.get());

    return getClientTimeouts(values);
  }

  private static Map<String, Integer> getClientTimeouts(final Collection<String> values) {
    final Map<String, Integer> timeoutMap = new HashMap<>();
    for (final String clientTimeout : values) {
      final String[] split = clientTimeout.split(":");
      if (split.length < 2) {
        throw new IllegalArgumentException("Expecting a ':' delimiter");
      }
      timeoutMap.put(split[0], Integer.parseInt(split[1]));
    }

    return timeoutMap;
  }

  /**
   * Checks the credentials provided by {@code remoteClient} against the credentials
   * found in the connection pool user, assuming the user names match
   * @param connectionPoolUser the connection pool user credentials
   * @param user the user credentials to check
   * @throws AuthenticationException in case the password does not match the one in the connection pool user
   */
  private static void checkConnectionPoolCredentials(final User connectionPoolUser, final User user) throws AuthenticationException {
    if (!Arrays.equals(connectionPoolUser.getPassword(), user.getPassword())) {
      throw new AuthenticationException("Wrong username or password");
    }
  }

  private boolean hasConnectionTimedOut(final String clientTypeId, final AbstractRemoteEntityConnection connection) {
    Integer timeout = clientTimeouts.get(clientTypeId);
    if (timeout == null) {
      timeout = connectionTimeout;
    }

    return connection.hasBeenInactive(timeout);
  }

  private void loadDomainModels(final Collection<String> domainModelClassNames) throws Throwable {
    try {
      if (domainModelClassNames != null) {
        for (final String className : domainModelClassNames) {
          final String message = "Server loading and registering domain model class '" + className + FROM_CLASSPATH;
          LOG.info(message);
          final Domain domain = (Domain) Class.forName(className).getDeclaredConstructor().newInstance();
          domain.registerDomain();
        }
      }
    }
    catch (final InvocationTargetException ite) {
      LOG.error("Exception while loading and registering domain model", ite);
      throw ite.getCause();
    }
    catch (final Exception e) {
      LOG.error("Exception while loading and registering domain model", e);
      throw e;
    }
  }

  private static void initializeConnectionPools(final Database database, final Collection<User> startupPoolUsers)
          throws ClassNotFoundException, DatabaseException {
    if (startupPoolUsers != null) {
<<<<<<< HEAD
      String connectionPoolProviderClassName = SERVER_CONNECTION_POOL_PROVIDER_CLASS.get();
      if (Util.nullOrEmpty(connectionPoolProviderClassName)) {
        connectionPoolProviderClassName = DefaultConnectionPoolProvider.class.getName();
=======
      final String connectionPoolProviderClassName = SERVER_CONNECTION_POOL_PROVIDER_CLASS.get();
      final Class<? extends ConnectionPoolProvider> providerClass;
      if (nullOrEmpty(connectionPoolProviderClassName)) {
        providerClass = null;
>>>>>>> 2911cccd
      }
      final ConnectionPoolProvider poolProvider = ConnectionPoolProvider.getConnectionPoolProvider(connectionPoolProviderClassName);
      ConnectionPools.initializeConnectionPools(poolProvider, database, startupPoolUsers);
    }
  }

  private static Object startAuxiliaryServer(final AuxiliaryServer server) throws Exception {
    try {
      server.startServer();

      return null;
    }
    catch (final Exception e) {
      LOG.error("Starting auxiliary server", e);
      throw e;
    }
  }

  private static void stopAuxiliaryServer(final AuxiliaryServer server) {
    try {
      server.stopServer();
    }
    catch (final Exception e) {
      LOG.error("Stopping auxiliary server", e);
    }
  }

  private static <T extends Throwable> T logShutdownAndReturn(final T exception, final DefaultEntityConnectionServer server) {
    LOG.error("Exception on server startup", exception);
    try {
      server.shutdown();
    }
    catch (final RemoteException ignored) {/*ignored*/}

    return exception;
  }

  private final class MaintenanceTask implements Runnable {
    @Override
    public void run() {
      try {
        if (getConnectionCount() > 0) {
          maintainConnections();
        }
      }
      catch (final RemoteException e) {
        throw new RuntimeException(e);
      }
    }
  }

  /**
   * Starts the server
   * @return the server instance
   * @throws RemoteException in case of an exception
   */
  public static synchronized DefaultEntityConnectionServer startServer() throws RemoteException {
    final Integer serverPort = requireNonNull(Server.SERVER_PORT.get(), Server.SERVER_PORT.toString());
    final Integer registryPort = requireNonNull(Server.REGISTRY_PORT.get(), Server.REGISTRY_PORT.toString());
    final Integer serverAdminPort = requireNonNull(Server.SERVER_ADMIN_PORT.get(), Server.SERVER_ADMIN_PORT.toString());
    final boolean sslEnabled = Server.SERVER_CONNECTION_SSL_ENABLED.get();
    final Integer connectionLimit = SERVER_CONNECTION_LIMIT.get();
    final Database database = Databases.getInstance();
    final String serverName = initializeServerName(database.getHost(), database.getSid());

    final Collection<String> domainModelClassNames = TextUtil.parseCommaSeparatedValues(SERVER_DOMAIN_MODEL_CLASSES.get());
    final Collection<String> loginProxyClassNames = TextUtil.parseCommaSeparatedValues(SERVER_LOGIN_PROXY_CLASSES.get());
    final Collection<String> connectionValidationClassNames = TextUtil.parseCommaSeparatedValues(SERVER_CONNECTION_VALIDATOR_CLASSES.get());
    final Collection<String> startupPoolUsers = TextUtil.parseCommaSeparatedValues(SERVER_CONNECTION_POOLING_STARTUP_POOL_USERS.get());
    final Collection<String> auxiliaryServerClassNames = TextUtil.parseCommaSeparatedValues(AUXILIARY_SERVER_CLASS_NAMES.get());
    final boolean clientLoggingEnabled = SERVER_CLIENT_LOGGING_ENABLED.get();
    final Integer connectionTimeout = Server.SERVER_CONNECTION_TIMEOUT.get();
    final Map<String, Integer> clientTimeouts = getClientTimeoutValues();
    final String adminUserString = Server.SERVER_ADMIN_USER.get();
    final User adminUser = nullOrEmpty(adminUserString) ? null : User.parseUser(adminUserString);
    if (adminUser == null) {
      LOG.info("No admin user specified");
    }
    else {
      LOG.info("Admin user: " + adminUser);
    }
    final DefaultEntityConnectionServer server;
    try {
      server = new DefaultEntityConnectionServer(serverName, serverPort, serverAdminPort, registryPort, database,
              sslEnabled, connectionLimit, domainModelClassNames, loginProxyClassNames, connectionValidationClassNames,
              getPoolUsers(startupPoolUsers), auxiliaryServerClassNames, clientLoggingEnabled, connectionTimeout,
              clientTimeouts, adminUser);

      return server;
    }
    catch (final RuntimeException e) {
      throw e;
    }
    catch (final Exception e) {
      LOG.error("Exception when starting server", e);
      throw new RuntimeException(e);
    }
  }

  /**
   * Connects to the server and shuts it down
   */
  static synchronized void shutdownServer() throws ServerException.AuthenticationException {
    final int registryPort = Server.REGISTRY_PORT.get();
    final String sid = Database.DATABASE_SID.get();
    final String host = Database.DATABASE_HOST.get();
    final String serverName = initializeServerName(host, sid);
    final String adminUserString = Server.SERVER_ADMIN_USER.get();
    if (nullOrEmpty(adminUserString)) {
      throw ServerException.authenticationException("No admin user specified");
    }
    final User adminUser = User.parseUser(adminUserString);
    Servers.resolveTrustStoreFromClasspath(DefaultEntityConnectionServerAdmin.class.getSimpleName());
    try {
      final Registry registry = Servers.getRegistry(registryPort);
      final Server<?, EntityConnectionServerAdmin> server = (Server) registry.lookup(serverName);
      final EntityConnectionServerAdmin serverAdmin = server.getServerAdmin(adminUser);
      final String shutDownInfo = serverName + " found in registry on port: " + registryPort + ", shutting down";
      LOG.info(shutDownInfo);
      System.out.println(shutDownInfo);
      serverAdmin.shutdown();
    }
    catch (final RemoteException e) {
      System.out.println("Unable to shutdown server: " + e.getMessage());
      LOG.error("Error on shutdown", e);
    }
    catch (final NotBoundException e) {
      System.out.println(serverName + " not bound to registry on port: " + registryPort);
    }
    catch (final ServerException.AuthenticationException e) {
      LOG.error("Admin user info not provided or incorrect", e);
      throw e;
    }
  }

  /**
   * If no arguments are supplied a new DefaultEntityConnectionServer is started.
   * @param arguments 'start' (or no argument) starts the server, 'stop' or 'shutdown' causes a running server to be shut down and 'restart' restarts the server
   * @throws RemoteException in case of a remote exception during service export
   * @throws ServerException.AuthenticationException in case of missing or incorrect admin user information
   */
  public static void main(final String[] arguments) throws RemoteException, ServerException.AuthenticationException {
    final String argument = arguments.length == 0 ? START : arguments[0];
    switch (argument) {
      case START:
        startServer();
        break;
      case STOP:
      case SHUTDOWN:
        shutdownServer();
        break;
      case RESTART:
        shutdownServer();
        startServer();
        break;
      default:
        startServer();
    }
  }
}<|MERGE_RESOLUTION|>--- conflicted
+++ resolved
@@ -62,7 +62,6 @@
 import static java.util.stream.Collectors.toList;
 import static java.util.stream.Collectors.toSet;
 import static org.jminor.common.Util.nullOrEmpty;
-import static org.jminor.common.remote.SerializationWhitelist.writeSerializationWhitelist;
 
 /**
  * A remote server class, responsible for handling requests for AbstractRemoteEntityConnections.
@@ -528,13 +527,7 @@
     }
     catch (final NoSuchObjectException ignored) {/*ignored*/}
     UnicastRemoteObject.unexportObject(serverAdmin, true);
-<<<<<<< HEAD
     SerializationWhitelist.writeSerializationWhitelist(SERIALIZATION_FILTER_WHITELIST.get());
-=======
-    if (OBJECT_INPUT_FILTER_ON_CLASSPATH) {
-      writeSerializationWhitelist(SERIALIZATION_FILTER_WHITELIST.get());
-    }
->>>>>>> 2911cccd
   }
 
   private void disconnectQuietly(final AbstractRemoteEntityConnection connection) {
@@ -695,16 +688,9 @@
   private static void initializeConnectionPools(final Database database, final Collection<User> startupPoolUsers)
           throws ClassNotFoundException, DatabaseException {
     if (startupPoolUsers != null) {
-<<<<<<< HEAD
       String connectionPoolProviderClassName = SERVER_CONNECTION_POOL_PROVIDER_CLASS.get();
       if (Util.nullOrEmpty(connectionPoolProviderClassName)) {
         connectionPoolProviderClassName = DefaultConnectionPoolProvider.class.getName();
-=======
-      final String connectionPoolProviderClassName = SERVER_CONNECTION_POOL_PROVIDER_CLASS.get();
-      final Class<? extends ConnectionPoolProvider> providerClass;
-      if (nullOrEmpty(connectionPoolProviderClassName)) {
-        providerClass = null;
->>>>>>> 2911cccd
       }
       final ConnectionPoolProvider poolProvider = ConnectionPoolProvider.getConnectionPoolProvider(connectionPoolProviderClassName);
       ConnectionPools.initializeConnectionPools(poolProvider, database, startupPoolUsers);
