/*
 * Copyright (c) 2004 - 2019, Björn Darri Sigurðsson. All Rights Reserved.
 */
package org.jminor.framework.server;

import org.jminor.common.LoggerProxy;
import org.jminor.common.User;
import org.jminor.common.Util;
import org.jminor.common.db.Database;
import org.jminor.common.db.Databases;
import org.jminor.common.db.pool.ConnectionPool;
import org.jminor.common.db.pool.ConnectionPoolStatistics;
import org.jminor.common.db.pool.ConnectionPools;
import org.jminor.common.remote.ClientLog;
import org.jminor.common.remote.ConnectionRequest;
import org.jminor.common.remote.RemoteClient;
import org.jminor.common.remote.Server;

import com.sun.management.GarbageCollectionNotificationInfo;
import org.slf4j.Logger;
import org.slf4j.LoggerFactory;

import javax.management.Notification;
import javax.management.NotificationEmitter;
import javax.management.NotificationFilter;
import javax.management.NotificationListener;
import javax.management.openmbean.CompositeData;
import javax.rmi.ssl.SslRMIClientSocketFactory;
import javax.rmi.ssl.SslRMIServerSocketFactory;
import java.io.Serializable;
import java.lang.management.GarbageCollectorMXBean;
import java.lang.management.ManagementFactory;
import java.lang.management.ThreadMXBean;
import java.rmi.RemoteException;
import java.rmi.server.RMISocketFactory;
import java.rmi.server.UnicastRemoteObject;
import java.util.Collection;
import java.util.EnumMap;
import java.util.LinkedList;
import java.util.List;
import java.util.Map;
import java.util.UUID;

import static java.util.Objects.requireNonNull;
import static java.util.stream.Collectors.toList;
import static java.util.stream.Collectors.toSet;
import static org.jminor.common.db.pool.ConnectionPools.getConnectionPool;

/**
 * Implements the EntityConnectionServerAdmin interface, providing admin access to a EntityConnectionServer instance.
 */
public final class DefaultEntityConnectionServerAdmin extends UnicastRemoteObject implements EntityConnectionServerAdmin {

  private static final Logger LOG = LoggerFactory.getLogger(DefaultEntityConnectionServerAdmin.class);

  private static final long serialVersionUID = 1;

  private static final int GC_INFO_MAX_LENGTH = 100;

  /**
   * The server being administrated
   */
  private final DefaultEntityConnectionServer server;
  private final LinkedList<GcEvent> gcEventList = new LinkedList();
  private final Util.PropertyWriter propertyWriter = new SystemPropertyWriter();

  private final LoggerProxy loggerProxy = LoggerProxy.createLoggerProxy();

  /**
   * Instantiates a new DefaultEntityConnectionServerAdmin
   * @param server the server to administer
   * @param serverAdminPort the port on which to make the server admin available
   * @throws RemoteException in case of an exception
   * @throws NullPointerException in case {@code serverAdminPort} or {@code server} are not specified
   */
  public DefaultEntityConnectionServerAdmin(final DefaultEntityConnectionServer server, final Integer serverAdminPort) throws RemoteException {
    super(requireNonNull(serverAdminPort),
            requireNonNull(server).isSslEnabled() ? new SslRMIClientSocketFactory() : RMISocketFactory.getSocketFactory(),
            server.isSslEnabled() ? new SslRMIServerSocketFactory() : RMISocketFactory.getSocketFactory());
    this.server = server;
    initializeGarbageCollectionListener();
  }

  /** {@inheritDoc} */
  @Override
  public Server.ServerInfo getServerInfo() {
    return server.getServerInfo();
  }

  /** {@inheritDoc} */
  @Override
  public String getSystemProperties() {
    return Util.getSystemProperties(propertyWriter);
  }

  /** {@inheritDoc} */
  @Override
  public List<GcEvent> getGcEvents(final long since) {
    final List<GcEvent> gcEvents;
    synchronized (gcEventList) {
      gcEvents = new LinkedList<>(gcEventList);
    }
    gcEvents.removeIf(gcEvent -> gcEvent.getTimeStamp() < since);

    return gcEvents;
  }

  /** {@inheritDoc} */
  @Override
  public ThreadStatistics getThreadStatistics() throws RemoteException {
    final ThreadMXBean bean = ManagementFactory.getThreadMXBean();
    final Map<Thread.State, Integer> threadStateMap = new EnumMap<>(Thread.State.class);
    for (final Long threadId : bean.getAllThreadIds()) {
      threadStateMap.compute(bean.getThreadInfo(threadId).getThreadState(), (threadState, value) -> value == null ? 1 : value + 1);
    }

    return new DefaultThreadStatistics(bean.getThreadCount(), bean.getDaemonThreadCount(), threadStateMap);
  }

  /** {@inheritDoc} */
  @Override
  public String getDatabaseURL() {
    return server.getDatabase().getURL(null);
  }

  /** {@inheritDoc} */
  @Override
  public Object getLoggingLevel() {
    if (loggerProxy != null) {
      return loggerProxy.getLogLevel();
    }

    return null;
  }

  /** {@inheritDoc} */
  @Override
  public void setLoggingLevel(final Object level) {
    LOG.info("setLoggingLevel({})", level);
    if (loggerProxy != null) {
      loggerProxy.setLogLevel(level);
    }
  }

  /** {@inheritDoc} */
  @Override
  public Collection<User> getUsers() throws RemoteException {
    return server.getUsers();
  }

  /** {@inheritDoc} */
  @Override
  public Collection<RemoteClient> getClients(final User user) throws RemoteException {
    return server.getClients(user);
  }

  /** {@inheritDoc} */
  @Override
  public Collection<RemoteClient> getClients(final String clientTypeId) {
    return server.getClients(clientTypeId);
  }

  /** {@inheritDoc} */
  @Override
  public Collection<RemoteClient> getClients() {
    return server.getClients();
  }

  /** {@inheritDoc} */
  @Override
  public Collection<String> getClientTypes() {
    return getClients().stream().map(ConnectionRequest::getClientTypeId).collect(toSet());
  }

  /** {@inheritDoc} */
  @Override
  public void disconnect(final UUID clientId) throws RemoteException {
    LOG.info("disconnect({})", clientId);
    server.disconnect(clientId);
  }

  /** {@inheritDoc} */
  @Override
  public void shutdown() throws RemoteException {
    server.shutdown();
  }

  /** {@inheritDoc} */
  @Override
  public int getActiveConnectionCount() {
    return AbstractRemoteEntityConnection.getActiveCount();
  }

  /** {@inheritDoc} */
  @Override
  public int getMaintenanceInterval() {
    return server.getMaintenanceInterval();
  }

  /** {@inheritDoc} */
  @Override
  public void setMaintenanceInterval(final int interval) {
    LOG.info("setMaintenanceInterval({})", interval);
    server.setMaintenanceInterval(interval);
  }

  /** {@inheritDoc} */
  @Override
  public void removeConnections(final boolean timedOutOnly) throws RemoteException {
    LOG.info("removeConnections({})", timedOutOnly);
    server.removeConnections(timedOutOnly);
  }

  /** {@inheritDoc} */
  @Override
  public void resetConnectionPoolStatistics(final User user) {
    LOG.info("resetConnectionPoolStatistics({})", user);
    getConnectionPool(user).resetStatistics();
  }

  /** {@inheritDoc} */
  @Override
  public boolean isCollectFineGrainedPoolStatistics(final User user) {
    return getConnectionPool(user).isCollectFineGrainedStatistics();
  }

  /** {@inheritDoc} */
  @Override
  public void setCollectFineGrainedPoolStatistics(final User user, final boolean value) {
    LOG.info("setCollectFineGrainedPoolStatistics({}, {})", user, value);
    getConnectionPool(user).setCollectFineGrainedStatistics(value);
  }

  /** {@inheritDoc} */
  @Override
  public int getRequestsPerSecond() {
    return AbstractRemoteEntityConnection.getRequestsPerSecond();
  }

  /** {@inheritDoc} */
  @Override
  public ConnectionPoolStatistics getConnectionPoolStatistics(final User user, final long since) {
    return getConnectionPool(user).getStatistics(since);
  }

  /** {@inheritDoc} */
  @Override
  public Database.Statistics getDatabaseStatistics() {
    return Databases.getDatabaseStatistics();
  }

  /** {@inheritDoc} */
  @Override
  public List<User> getConnectionPools() {
    return ConnectionPools.getConnectionPools().stream().map(ConnectionPool::getUser).collect(toList());
  }

  /** {@inheritDoc} */
  @Override
  public int getConnectionPoolCleanupInterval(final User user) {
    return getConnectionPool(user).getCleanupInterval();
  }

  /** {@inheritDoc} */
  @Override
  public void setConnectionPoolCleanupInterval(final User user, final int poolCleanupInterval) {
    LOG.info("setConnectionPoolCleanupInterval({}, {})", user, poolCleanupInterval);
    getConnectionPool(user).setCleanupInterval(poolCleanupInterval);
  }

  /** {@inheritDoc} */
  @Override
  public int getMaximumConnectionPoolSize(final User user) {
    return getConnectionPool(user).getMaximumPoolSize();
  }

  /** {@inheritDoc} */
  @Override
  public void setMaximumConnectionPoolSize(final User user, final int value) {
    LOG.info("setMaximumConnectionPoolSize({}, {})", user, value);
    getConnectionPool(user).setMaximumPoolSize(value);
  }

  /** {@inheritDoc} */
  @Override
  public int getMinimumConnectionPoolSize(final User user) {
    return getConnectionPool(user).getMinimumPoolSize();
  }

  /** {@inheritDoc} */
  @Override
  public void setMinimumConnectionPoolSize(final User user, final int value) {
    LOG.info("setMinimumConnectionPoolSize({}, {})", user, value);
    getConnectionPool(user).setMinimumPoolSize(value);
  }

  /** {@inheritDoc} */
  @Override
  public int getPoolConnectionThreshold(final User user) {
    return getConnectionPool(user).getNewConnectionThreshold();
  }

  /** {@inheritDoc} */
  @Override
  public void setPoolConnectionThreshold(final User user, final int value) {
    LOG.info("setPoolConnectionThreshold({}, {})", user, value);
    getConnectionPool(user).setNewConnectionThreshold(value);
  }

  /** {@inheritDoc} */
  @Override
  public int getPooledConnectionTimeout(final User user) {
    return getConnectionPool(user).getConnectionTimeout();
  }

  /** {@inheritDoc} */
  @Override
  public void setPooledConnectionTimeout(final User user, final int timeout) {
    LOG.info("setPooledConnectionTimeout({}, {})", user, timeout);
    getConnectionPool(user).setConnectionTimeout(timeout);
  }

  /** {@inheritDoc} */
  @Override
  public int getMaximumPoolRetryWaitPeriod(final User user) {
    return getConnectionPool(user).getMaximumRetryWaitPeriod();
  }

  /** {@inheritDoc} */
  @Override
  public void setMaximumPoolRetryWaitPeriod(final User user, final int value) {
    LOG.info("setMaximumPoolRetryWaitPeriod({}, {})", user, value);
    getConnectionPool(user).setMaximumRetryWaitPeriod(value);
  }

  /** {@inheritDoc} */
  @Override
  public int getMaximumPoolCheckOutTime(final User user) {
    return getConnectionPool(user).getMaximumCheckOutTime();
  }

  /** {@inheritDoc} */
  @Override
  public void setMaximumPoolCheckOutTime(final User user, final int value) {
    LOG.info("setMaximumPoolCheckOutTime({}, {})", user, value);
    getConnectionPool(user).setMaximumCheckOutTime(value);
  }

  /** {@inheritDoc} */
  @Override
  public long getAllocatedMemory() {
    return Util.getAllocatedMemory();
  }

  /** {@inheritDoc} */
  @Override
  public long getUsedMemory() {
    return Util.getUsedMemory();
  }

  /** {@inheritDoc} */
  @Override
  public long getMaxMemory() {
    return Util.getMaxMemory();
  }

  /** {@inheritDoc} */
  @Override
  public double getSystemCpuLoad() throws RemoteException {
    return ((com.sun.management.OperatingSystemMXBean) ManagementFactory.getOperatingSystemMXBean()).getSystemCpuLoad();
  }

  /** {@inheritDoc} */
  @Override
  public double getProcessCpuLoad() throws RemoteException {
    return ((com.sun.management.OperatingSystemMXBean) ManagementFactory.getOperatingSystemMXBean()).getProcessCpuLoad();
  }

  /** {@inheritDoc} */
  @Override
  public int getConnectionCount() {
    return server.getConnectionCount();
  }

  /** {@inheritDoc} */
  @Override
  public int getConnectionLimit() {
    return server.getConnectionLimit();
  }

  /** {@inheritDoc} */
  @Override
  public void setConnectionLimit(final int value) {
    LOG.info("setConnectionLimit({})", value);
    server.setConnectionLimit(value);
  }

  /** {@inheritDoc} */
  @Override
  public ClientLog getClientLog(final UUID clientId) {
    return server.getClientLog(clientId);
  }

  /** {@inheritDoc} */
  @Override
  public boolean isLoggingEnabled(final UUID clientId) {
    return server.isLoggingEnabled(clientId);
  }

  /** {@inheritDoc} */
  @Override
  public void setLoggingEnabled(final UUID clientId, final boolean status) {
    LOG.info("setLoggingEnabled({}, {})", clientId, status);
    server.setLoggingEnabled(clientId, status);
  }

  /** {@inheritDoc} */
  @Override
  public int getConnectionTimeout() {
    return server.getConnectionTimeout();
  }

  /** {@inheritDoc} */
  @Override
  public void setConnectionTimeout(final int timeout) {
    LOG.info("setConnectionTimeout({})", timeout);
    server.setConnectionTimeout(timeout);
  }

  /** {@inheritDoc} */
  @Override
  public Map<String, String> getEntityDefinitions() {
    return server.getEntityDefinitions();
  }

  private void initializeGarbageCollectionListener() {
    for (final GarbageCollectorMXBean collectorMXBean : ManagementFactory.getGarbageCollectorMXBeans()) {
      ((NotificationEmitter) collectorMXBean).addNotificationListener(new GCNotifactionListener(), (NotificationFilter) notification ->
              notification.getType().equals(GarbageCollectionNotificationInfo.GARBAGE_COLLECTION_NOTIFICATION), null);
    }
  }

  private final class GCNotifactionListener implements NotificationListener {
    @Override
    public void handleNotification(final Notification notification, final Object handback) {
      synchronized (gcEventList) {
        final GarbageCollectionNotificationInfo notificationInfo =
                GarbageCollectionNotificationInfo.from((CompositeData) notification.getUserData());
        gcEventList.addLast(new DefaultGcEvent(notification.getTimeStamp(), notificationInfo.getGcName(),
                notificationInfo.getGcInfo().getDuration()));
        if (gcEventList.size() > GC_INFO_MAX_LENGTH) {
          gcEventList.removeFirst();
        }
      }
    }
  }

  private static final class SystemPropertyWriter implements Util.PropertyWriter {

    @Override
    public String writeValue(final String property, final String value) {
<<<<<<< HEAD
      if ("java.class.path".equals(property) || "jdk.module.path".equals(property)) {
        if (!value.isEmpty()) {
          return "\n" + String.join("\n", value.split(Util.PATH_SEPARATOR));
        }
=======
      if ("java.class.path".equals(property) && !value.isEmpty()) {
        return "\n" + String.join("\n", value.split(Util.PATH_SEPARATOR));
>>>>>>> 6732711b
      }

      return value;
    }
  }

  private static final class DefaultThreadStatistics implements ThreadStatistics, Serializable {

    private static final long serialVersionUID = 1;

    private final int threadCount;
    private final int daemonThreadCount;
    private final Map<Thread.State, Integer> threadStateCount;

    private DefaultThreadStatistics(final int threadCount, final int daemonThreadCount,
                                    final Map<Thread.State, Integer> threadStateCount) {
      this.threadCount = threadCount;
      this.daemonThreadCount = daemonThreadCount;
      this.threadStateCount = threadStateCount;
    }

    @Override
    public int getThreadCount() {
      return threadCount;
    }

    @Override
    public int getDaemonThreadCount() {
      return daemonThreadCount;
    }

    @Override
    public Map<Thread.State, Integer> getThreadStateCount() {
      return threadStateCount;
    }
  }

  private static class DefaultGcEvent implements GcEvent, Serializable {

    private static final long serialVersionUID = 1;

    private final long timeStamp;
    private final String gcName;
    private final long duration;

    public DefaultGcEvent(final long timeStamp, final String gcName, final long duration) {
      this.timeStamp = timeStamp;
      this.gcName = gcName;
      this.duration = duration;
    }

    @Override
    public long getTimeStamp() {
      return timeStamp;
    }

    @Override
    public String getGcName() {
      return gcName;
    }

    @Override
    public long getDuration() {
      return duration;
    }
  }
}<|MERGE_RESOLUTION|>--- conflicted
+++ resolved
@@ -459,15 +459,8 @@
 
     @Override
     public String writeValue(final String property, final String value) {
-<<<<<<< HEAD
-      if ("java.class.path".equals(property) || "jdk.module.path".equals(property)) {
-        if (!value.isEmpty()) {
-          return "\n" + String.join("\n", value.split(Util.PATH_SEPARATOR));
-        }
-=======
-      if ("java.class.path".equals(property) && !value.isEmpty()) {
+      if (!value.isEmpty() && ("java.class.path".equals(property) || "jdk.module.path".equals(property))) {
         return "\n" + String.join("\n", value.split(Util.PATH_SEPARATOR));
->>>>>>> 6732711b
       }
 
       return value;
