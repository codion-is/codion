/*
 * Copyright (c) 2004 - 2020, Björn Darri Sigurðsson. All Rights Reserved.
 */
package org.jminor.framework.server;

import org.jminor.common.TaskScheduler;
import org.jminor.common.Util;
import org.jminor.common.db.database.Database;
import org.jminor.common.db.exception.AuthenticationException;
import org.jminor.common.db.exception.DatabaseException;
import org.jminor.common.db.pool.ConnectionPool;
import org.jminor.common.db.pool.ConnectionPoolProvider;
import org.jminor.common.db.pool.ConnectionPools;
import org.jminor.common.remote.client.Clients;
import org.jminor.common.remote.client.ConnectionRequest;
import org.jminor.common.remote.server.AbstractServer;
import org.jminor.common.remote.server.ClientLog;
import org.jminor.common.remote.server.RemoteClient;
import org.jminor.common.remote.server.Server;
import org.jminor.common.remote.server.ServerConfiguration;
import org.jminor.common.remote.server.Servers;
import org.jminor.common.remote.server.exception.ConnectionNotAvailableException;
import org.jminor.common.remote.server.exception.LoginException;
import org.jminor.common.remote.server.exception.ServerAuthenticationException;
import org.jminor.common.user.User;
import org.jminor.framework.db.remote.RemoteEntityConnectionProvider;
import org.jminor.framework.domain.Domain;
import org.jminor.framework.domain.entity.EntityDefinition;

import org.slf4j.Logger;
import org.slf4j.LoggerFactory;

import java.lang.reflect.InvocationTargetException;
import java.rmi.NoSuchObjectException;
import java.rmi.NotBoundException;
import java.rmi.RemoteException;
import java.rmi.registry.LocateRegistry;
import java.rmi.registry.Registry;
import java.rmi.server.RMIClientSocketFactory;
import java.rmi.server.RMIServerSocketFactory;
import java.rmi.server.UnicastRemoteObject;
import java.util.ArrayList;
import java.util.Arrays;
import java.util.Collection;
import java.util.HashMap;
import java.util.List;
import java.util.Map;
import java.util.UUID;
import java.util.concurrent.TimeUnit;

import static java.util.Objects.requireNonNull;
import static java.util.stream.Collectors.toList;
import static java.util.stream.Collectors.toSet;
import static org.jminor.common.Util.nullOrEmpty;

/**
 * A remote server class, responsible for handling requests for AbstractRemoteEntityConnections.
 */
public class EntityConnectionServer extends AbstractServer<AbstractRemoteEntityConnection, EntityConnectionServerAdmin> {

  private static final long serialVersionUID = 1;

  private static final Logger LOG = LoggerFactory.getLogger(EntityConnectionServer.class);

  protected static final String START = "start";
  protected static final String STOP = "stop";
  protected static final String SHUTDOWN = "shutdown";
  protected static final String RESTART = "restart";

  private static final int DEFAULT_MAINTENANCE_INTERVAL_MS = 30000;

  private final EntityConnectionServerConfiguration configuration;
  private final Database database;
  private final TaskScheduler connectionMaintenanceScheduler = new TaskScheduler(new MaintenanceTask(),
          DEFAULT_MAINTENANCE_INTERVAL_MS, DEFAULT_MAINTENANCE_INTERVAL_MS, TimeUnit.MILLISECONDS).start();
  private final Registry registry;
  private final boolean clientLoggingEnabled;
  private final Map<String, Integer> clientTypeConnectionTimeouts = new HashMap<>();

  private final EntityConnectionServerAdmin serverAdmin;
  private final User adminUser;

  private int connectionTimeout;

  /**
   * Constructs a new DefaultEntityConnectionServer and binds it to a registry on the given port
   * @param configuration the server configuration
   * @throws RemoteException in case of a remote exception
   * @throws RuntimeException in case the domain model classes are not found on the classpath or if the
   * jdbc driver class is not found or in case of an exception while constructing the initial pooled connections
   */
  public EntityConnectionServer(final EntityConnectionServerConfiguration configuration) throws RemoteException {
    super(configuration.getServerConfiguration());
    this.configuration = configuration;
    try {
<<<<<<< HEAD
      if (configuration.getSerializationFilterDryRun()) {
        SerializationWhitelist.configureDryRun(configuration.getSerializationFilterWhitelist());
      }
      else {
        SerializationWhitelist.configure(configuration.getSerializationFilterWhitelist());
      }
      this.shutdownHook = new Thread(getShutdownHook());
      Runtime.getRuntime().addShutdownHook(this.shutdownHook);
=======
>>>>>>> e1824777
      this.database = requireNonNull(configuration.getDatabase(), "database");
      this.registry = LocateRegistry.createRegistry(configuration.getRegistryPort());
      this.clientLoggingEnabled = configuration.getClientLoggingEnabled();
      this.adminUser = configuration.getAdminUser();
      setConnectionTimeout(configuration.getConnectionTimeout());
      setClientTypeConnectionTimeouts(configuration.getClientSpecificConnectionTimeouts());
      loadDomainModels(configuration.getDomainModelClassNames());
      initializeConnectionPools(configuration.getDatabase(), configuration.getConnectionPoolProvider(), configuration.getStartupPoolUsers());
      setConnectionLimit(configuration.getConnectionLimit());
      serverAdmin = new DefaultEntityConnectionServerAdmin(this, configuration);
      bindToRegistry(configuration.getRegistryPort());
    }
    catch (final Throwable t) {
      throw logShutdownAndReturn(new RuntimeException(t), this);
    }
  }

  /**
   * @param user the server admin user
   * @return the administration interface for this server
   * @throws ServerAuthenticationException in case authentication fails
   */
  @Override
  public final EntityConnectionServerAdmin getServerAdmin(final User user) throws ServerAuthenticationException {
    validateUserCredentials(user, adminUser);

    return serverAdmin;
  }

  @Override
  public final int getServerLoad() {
    return AbstractRemoteEntityConnection.getRequestsPerSecond();
  }

  /**
   * @return true if client logging is enabled
   */
  public final boolean isClientLoggingEnabled() {
    return clientLoggingEnabled;
  }

  @Override
  protected final AbstractRemoteEntityConnection doConnect(final RemoteClient remoteClient)
          throws RemoteException, LoginException, ConnectionNotAvailableException {
    try {
      final ConnectionPool connectionPool = ConnectionPools.getConnectionPool(remoteClient.getDatabaseUser().getUsername());
      if (connectionPool != null) {
        checkConnectionPoolCredentials(connectionPool.getUser(), remoteClient.getDatabaseUser());
      }

      final ServerConfiguration serverConfiguration = configuration.getServerConfiguration();
      final AbstractRemoteEntityConnection connection = createRemoteConnection(connectionPool, getDatabase(), remoteClient,
              serverConfiguration.getServerPort(), serverConfiguration.getRmiClientSocketFactory(),
              serverConfiguration.getRmiServerSocketFactory());
      connection.setLoggingEnabled(clientLoggingEnabled);

      connection.addDisconnectListener(this::disconnectQuietly);
      LOG.debug("{} connected", remoteClient);

      return connection;
    }
    catch (final AuthenticationException e) {
      throw new ServerAuthenticationException(e.getMessage());
    }
    catch (final RemoteException | ServerAuthenticationException e) {
      throw e;
    }
    catch (final Exception e) {
      LOG.debug(remoteClient + " unable to connect", e);
      throw new LoginException(e.getMessage());
    }
  }

  @Override
  protected final void doDisconnect(final AbstractRemoteEntityConnection connection) throws RemoteException {
    connection.disconnect();
  }

  /**
   * Creates the remote connection provided by this server
   * @param connectionPool the connection pool to use, if none is provided a local connection is established
   * @param database the underlying database
   * @param remoteClient the client requesting the connection
   * @param port the port to use when exporting this remote connection
   * @param clientSocketFactory the client socket factory, null for default
   * @param serverSocketFactory the server socket factory, null for default
   * @throws RemoteException in case of an exception
   * @throws DatabaseException in case a database connection can not be established, for example
   * if a wrong username or password is provided
   * @return a remote connection
   */
  protected AbstractRemoteEntityConnection createRemoteConnection(final ConnectionPool connectionPool, final Database database,
                                                                  final RemoteClient remoteClient, final int port,
                                                                  final RMIClientSocketFactory clientSocketFactory,
                                                                  final RMIServerSocketFactory serverSocketFactory)
          throws RemoteException, DatabaseException {
    final Domain domainModel = getClientDomainModel(remoteClient);
    if (connectionPool != null) {
      return new DefaultRemoteEntityConnection(domainModel, connectionPool, remoteClient, port,
              clientSocketFactory, serverSocketFactory);
    }

    return new DefaultRemoteEntityConnection(domainModel, database, remoteClient, port,
            clientSocketFactory, serverSocketFactory);
  }

  /**
   * @return the underlying Database implementation class
   */
  final Database getDatabase() {
    return database;
  }

  /**
   * @return the connection timeout
   */
  final int getConnectionTimeout() {
    return connectionTimeout;
  }

  /**
   * @param timeout the new timeout value in milliseconds
   * @throws IllegalArgumentException in case timeout is less than zero
   */
  final void setConnectionTimeout(final int timeout) {
    if (timeout < 0) {
      throw new IllegalArgumentException("Connection timeout must be a positive integer");
    }
    this.connectionTimeout = timeout;
  }

  /**
   * @param clientTypeConnectionTimeouts the timeout values mapped to each clientTypeId
   */
  final void setClientTypeConnectionTimeouts(final Map<String, Integer> clientTypeConnectionTimeouts) {
    if (clientTypeConnectionTimeouts != null) {
      this.clientTypeConnectionTimeouts.putAll(clientTypeConnectionTimeouts);
    }
  }

  /**
   * Returns the statistics gathered via {@link Database#countQuery(String)}.
   * @return a {@link Database.Statistics} object containing query statistics collected since
   * the last time this function was called.
   */
  final Database.Statistics getDatabaseStatistics() {
    return database.getStatistics();
  }

  /**
   * @return info on all connected users
   */
  final Collection<User> getUsers() {
    return getConnections().keySet().stream().map(ConnectionRequest::getUser).collect(toSet());
  }

  /**
   * @return info on all connected clients
   */
  final Collection<RemoteClient> getClients() {
    return new ArrayList<>(getConnections().keySet());
  }

  /**
   * @param user the user
   * @return all clients connected with the given user
   */
  final Collection<RemoteClient> getClients(final User user) {
    return getConnections().keySet().stream().filter(remoteClient ->
            user == null || remoteClient.getUser().equals(user)).collect(toList());
  }

  /**
   * @param clientTypeId the client type ID
   * @return all clients of the given type
   */
  final Collection<RemoteClient> getClients(final String clientTypeId) {
    //using the remoteClient from the connection since it contains the correct database user
    return getConnections().values().stream()
            .filter(connection -> connection.getRemoteClient().getClientTypeId().equals(clientTypeId))
            .map(AbstractRemoteEntityConnection::getRemoteClient).collect(toList());
  }

  /**
   * @return a map containing all defined entityIds, with their respective table names as an associated value
   */
  final Map<String, String> getEntityDefinitions() {
    final Map<String, String> definitions = new HashMap<>();
    for (final Domain domain : Domain.getRegisteredDomains()) {
      for (final EntityDefinition definition : domain.getDefinitions()) {
        definitions.put(definition.getEntityId(), definition.getTableName());
      }
    }

    return definitions;
  }

  /**
   * @return the maintenance check interval in ms
   */
  final int getMaintenanceInterval() {
    return connectionMaintenanceScheduler.getInterval();
  }

  /**
   * @param maintenanceInterval the new maintenance interval in ms
   */
  final void setMaintenanceInterval(final int maintenanceInterval) {
    connectionMaintenanceScheduler.setInterval(maintenanceInterval);
  }

  /**
   * Returns the client log for the connection identified by the given key.
   * @param clientId the UUID identifying the client
   * @return the client log for the given connection
   */
  final ClientLog getClientLog(final UUID clientId) {
    final AbstractRemoteEntityConnection connection = getConnection(clientId);
    if (connection != null) {
      return connection.getClientLog();
    }

    throw new IllegalArgumentException("Client not connected: " + clientId);
  }

  /**
   * @param clientId the client ID
   * @return true if logging is enabled for the given client
   */
  final boolean isLoggingEnabled(final UUID clientId) {
    final AbstractRemoteEntityConnection connection = getConnection(clientId);
    if (connection != null) {
      return connection.isLoggingEnabled();
    }

    return false;
  }

  /**
   * @param clientId the client ID
   * @param loggingEnabled the new logging status
   */
  final void setLoggingEnabled(final UUID clientId, final boolean loggingEnabled) {
    final AbstractRemoteEntityConnection connection = getConnection(clientId);
    if (connection != null) {
      connection.setLoggingEnabled(loggingEnabled);
    }
  }

  /**
   * Disconnects clients that have exceeded the idle timeout.
   * @throws RemoteException in case of an exception
   */
  final void maintainConnections() throws RemoteException {
    final List<RemoteClient> clients = new ArrayList<>(getConnections().keySet());
    for (final RemoteClient client : clients) {
      final AbstractRemoteEntityConnection connection = getConnection(client.getClientId());
      if (!connection.isActive()) {
        final boolean connected = connection.isConnected();
        final boolean timedOut = hasConnectionTimedOut(client.getClientTypeId(), connection);
        if (!connected || timedOut) {
          LOG.debug("Removing connection {}, connected: {}, timeout: {}", new Object[] {client, connected, timedOut});
          disconnect(client.getClientId());
        }
      }
    }
  }

  /**
   * @param timedOutOnly if true only connections that have timed out are culled
   * @throws RemoteException in case of an exception
   * @see #hasConnectionTimedOut(String, AbstractRemoteEntityConnection)
   */
  final void disconnectClients(final boolean timedOutOnly) throws RemoteException {
    final List<RemoteClient> clients = new ArrayList<>(getConnections().keySet());
    for (final RemoteClient client : clients) {
      final AbstractRemoteEntityConnection connection = getConnection(client.getClientId());
      if (timedOutOnly) {
        final boolean active = connection.isActive();
        if (!active && hasConnectionTimedOut(client.getClientTypeId(), connection)) {
          disconnect(client.getClientId());
        }
      }
      else {
        disconnect(client.getClientId());
      }
    }
  }

  @Override
  protected final void onShutdown() {
    super.onShutdown();
    try {
      UnicastRemoteObject.unexportObject(registry, true);
    }
    catch (final NoSuchObjectException ignored) {/*ignored*/}
<<<<<<< HEAD
    UnicastRemoteObject.unexportObject(serverAdmin, true);
    if (isSerializationDryRunActive()) {
      writeDryRunWhitelist();
=======
    try {
      UnicastRemoteObject.unexportObject(serverAdmin, true);
    }
    catch (final NoSuchObjectException ignored) {/*ignored*/}
    connectionMaintenanceScheduler.stop();
    ConnectionPools.closeConnectionPools();
    if (database.isEmbedded()) {
      database.shutdownEmbedded(null);
>>>>>>> e1824777
    }
  }

  private void disconnectQuietly(final AbstractRemoteEntityConnection connection) {
    try {
      disconnect(connection.getRemoteClient().getClientId());
    }
    catch (final RemoteException ex) {
      LOG.error(ex.getMessage(), ex);
    }
  }

  /**
   * Binds this server instance to the registry
   * @throws RemoteException in case of an exception
   * @param registryPort the registry port
   */
  private void bindToRegistry(final int registryPort) throws RemoteException {
    registry.rebind(getServerInformation().getServerName(), this);
    final String connectInfo = getServerInformation().getServerName() + " bound to registry on port: " + registryPort;
    LOG.info(connectInfo);
    System.out.println(connectInfo);
  }

  /**
   * Checks the credentials provided by {@code remoteClient} against the credentials
   * found in the connection pool user, assuming the user names match
   * @param connectionPoolUser the connection pool user credentials
   * @param user the user credentials to check
   * @throws ServerAuthenticationException in case the password does not match the one in the connection pool user
   */
  private static void checkConnectionPoolCredentials(final User connectionPoolUser, final User user) throws ServerAuthenticationException {
    if (!Arrays.equals(connectionPoolUser.getPassword(), user.getPassword())) {
      throw new ServerAuthenticationException("Wrong username or password");
    }
  }

  private boolean hasConnectionTimedOut(final String clientTypeId, final AbstractRemoteEntityConnection connection) {
    Integer timeout = clientTypeConnectionTimeouts.get(clientTypeId);
    if (timeout == null) {
      timeout = connectionTimeout;
    }

    return connection.hasBeenInactive(timeout);
  }

  private static Domain getClientDomainModel(final RemoteClient remoteClient) {
    final String domainId = (String) remoteClient.getParameters().get(RemoteEntityConnectionProvider.REMOTE_CLIENT_DOMAIN_ID);
    if (domainId == null) {
      throw new IllegalArgumentException("'" + RemoteEntityConnectionProvider.REMOTE_CLIENT_DOMAIN_ID + "' parameter not specified");
    }

    return Domain.getDomain(domainId);
  }

  private static void loadDomainModels(final Collection<String> domainModelClassNames) throws Throwable {
    try {
      if (domainModelClassNames != null) {
        for (final String className : domainModelClassNames) {
          final String message = "Server loading and registering domain model class '" + className + " from classpath";
          LOG.info(message);
          final Domain domain = (Domain) Class.forName(className).getDeclaredConstructor().newInstance();
          domain.registerDomain();
        }
      }
    }
    catch (final InvocationTargetException ite) {
      LOG.error("Exception while loading and registering domain model", ite);
      throw ite.getCause();
    }
    catch (final Exception e) {
      LOG.error("Exception while loading and registering domain model", e);
      throw e;
    }
  }

  private static void initializeConnectionPools(final Database database, final String connectionPoolProviderClassName,
                                                final Collection<User> startupPoolUsers) throws DatabaseException {
    if (!nullOrEmpty(startupPoolUsers)) {
      final ConnectionPoolProvider poolProvider;
      if (Util.nullOrEmpty(connectionPoolProviderClassName)) {
        poolProvider = ConnectionPoolProvider.getConnectionPoolProvider();
      }
      else {
        poolProvider = ConnectionPoolProvider.getConnectionPoolProvider(connectionPoolProviderClassName);
      }
      ConnectionPools.initializeConnectionPools(poolProvider, database, startupPoolUsers);
    }
  }

  private static <T extends Throwable> T logShutdownAndReturn(final T exception, final EntityConnectionServer server) {
    LOG.error("Exception on server startup", exception);
    server.shutdown();

    return exception;
  }

  private final class MaintenanceTask implements Runnable {
    @Override
    public void run() {
      try {
        if (getConnectionCount() > 0) {
          maintainConnections();
        }
      }
      catch (final Exception e) {
        LOG.error("Exception while maintaining connections", e);
      }
    }
  }

  /**
   * Starts the server, using the configuration from system properties.
   * @return the server instance
   * @throws RemoteException in case of an exception
   */
  public static synchronized EntityConnectionServer startServer() throws RemoteException {
    return startServer(EntityConnectionServerConfiguration.fromSystemProperties());
  }

  /**
   * Starts the server.
   * @param configuration the configuration
   * @return the server instance
   * @throws RemoteException in case of an exception
   */
  public static synchronized EntityConnectionServer startServer(final EntityConnectionServerConfiguration configuration) throws RemoteException {
    requireNonNull(configuration, "configuration");
    try {
      return new EntityConnectionServer(configuration);
    }
    catch (final RuntimeException e) {
      throw e;
    }
    catch (final Exception e) {
      LOG.error("Exception when starting server", e);
      throw new RuntimeException(e);
    }
  }

  /**
   * Connects to the server and shuts it down
   */
  static synchronized void shutdownServer() throws ServerAuthenticationException {
    final EntityConnectionServerConfiguration configuration = EntityConnectionServerConfiguration.fromSystemProperties();
    final String serverName = configuration.getServerConfiguration().getServerName();
    final int registryPort = configuration.getRegistryPort();
    final User adminUser = configuration.getAdminUser();
    if (adminUser == null) {
      throw new ServerAuthenticationException("No admin user specified");
    }
    Clients.resolveTrustStoreFromClasspath(DefaultEntityConnectionServerAdmin.class.getSimpleName());
    try {
      final Registry registry = Servers.getRegistry(registryPort);
      final Server<?, EntityConnectionServerAdmin> server = (Server) registry.lookup(serverName);
      final EntityConnectionServerAdmin serverAdmin = server.getServerAdmin(adminUser);
      final String shutDownInfo = serverName + " found in registry on port: " + registryPort + ", shutting down";
      LOG.info(shutDownInfo);
      System.out.println(shutDownInfo);
      serverAdmin.shutdown();
    }
    catch (final RemoteException e) {
      System.out.println("Unable to shutdown server: " + e.getMessage());
      LOG.error("Error on shutdown", e);
    }
    catch (final NotBoundException e) {
      System.out.println(serverName + " not bound to registry on port: " + registryPort);
    }
    catch (final ServerAuthenticationException e) {
      LOG.error("Admin user info not provided or incorrect", e);
      throw e;
    }
  }

  /**
   * If no arguments are supplied a new DefaultEntityConnectionServer is started.
   * @param arguments 'start' (or no argument) starts the server, 'stop' or 'shutdown' causes a running server to be shut down and 'restart' restarts the server
   * @throws RemoteException in case of a remote exception during service export
   * @throws ServerAuthenticationException in case of missing or incorrect admin user information
   */
  public static void main(final String[] arguments) throws RemoteException, ServerAuthenticationException {
    final String argument = arguments.length == 0 ? START : arguments[0];
    switch (argument) {
      case START:
        startServer();
        break;
      case STOP:
      case SHUTDOWN:
        shutdownServer();
        break;
      case RESTART:
        shutdownServer();
        startServer();
        break;
      default:
        startServer();
    }
  }
}<|MERGE_RESOLUTION|>--- conflicted
+++ resolved
@@ -93,17 +93,6 @@
     super(configuration.getServerConfiguration());
     this.configuration = configuration;
     try {
-<<<<<<< HEAD
-      if (configuration.getSerializationFilterDryRun()) {
-        SerializationWhitelist.configureDryRun(configuration.getSerializationFilterWhitelist());
-      }
-      else {
-        SerializationWhitelist.configure(configuration.getSerializationFilterWhitelist());
-      }
-      this.shutdownHook = new Thread(getShutdownHook());
-      Runtime.getRuntime().addShutdownHook(this.shutdownHook);
-=======
->>>>>>> e1824777
       this.database = requireNonNull(configuration.getDatabase(), "database");
       this.registry = LocateRegistry.createRegistry(configuration.getRegistryPort());
       this.clientLoggingEnabled = configuration.getClientLoggingEnabled();
@@ -400,11 +389,6 @@
       UnicastRemoteObject.unexportObject(registry, true);
     }
     catch (final NoSuchObjectException ignored) {/*ignored*/}
-<<<<<<< HEAD
-    UnicastRemoteObject.unexportObject(serverAdmin, true);
-    if (isSerializationDryRunActive()) {
-      writeDryRunWhitelist();
-=======
     try {
       UnicastRemoteObject.unexportObject(serverAdmin, true);
     }
@@ -413,7 +397,6 @@
     ConnectionPools.closeConnectionPools();
     if (database.isEmbedded()) {
       database.shutdownEmbedded(null);
->>>>>>> e1824777
     }
   }
 
