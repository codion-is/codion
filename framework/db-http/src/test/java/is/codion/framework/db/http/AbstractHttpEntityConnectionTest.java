--- conflicted
+++ resolved
@@ -279,12 +279,7 @@
     HttpEntityConnection.SECURE.set(true);
     EntityService.HTTP_SERVER_KEYSTORE_PATH.set("../../framework/server/src/main/config/keystore.jks");
     EntityService.HTTP_SERVER_KEYSTORE_PASSWORD.set("crappypass");
-<<<<<<< HEAD
     HttpEntityConnection.SECURE.set(true);
-    System.setProperty("java.security.policy", "../../framework/server/src/main/config/all_permissions.policy");
-=======
-    HttpEntityConnection.SECURE.set(false);
->>>>>>> 6673feff
 
     return EntityServerConfiguration.builder(3223, 3221)
             .adminPort(3223)
