--- conflicted
+++ resolved
@@ -110,15 +110,6 @@
 
   /** {@inheritDoc} */
   @Override
-<<<<<<< HEAD
-  public Type getType() {
-    return Type.HTTP;
-  }
-
-  /** {@inheritDoc} */
-  @Override
-=======
->>>>>>> ff80e27b
   public User getUser() {
     return user;
   }
