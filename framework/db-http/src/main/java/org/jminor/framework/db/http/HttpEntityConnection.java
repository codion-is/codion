/*
 * Copyright (c) 2004 - 2019, Björn Darri Sigurðsson. All Rights Reserved.
 */
package org.jminor.framework.db.http;

import org.jminor.common.DaemonThreadFactory;
import org.jminor.common.User;
import org.jminor.common.Util;
import org.jminor.common.db.condition.Condition;
import org.jminor.common.db.exception.DatabaseException;
import org.jminor.common.db.exception.RecordNotFoundException;
import org.jminor.common.db.reports.ReportException;
import org.jminor.common.db.reports.ReportResult;
import org.jminor.common.db.reports.ReportWrapper;
import org.jminor.framework.db.EntityConnection;
import org.jminor.framework.db.condition.EntityCondition;
import org.jminor.framework.db.condition.EntityConditions;
import org.jminor.framework.db.condition.EntitySelectCondition;
import org.jminor.framework.domain.Domain;
import org.jminor.framework.domain.Entity;

import org.slf4j.Logger;
import org.slf4j.LoggerFactory;

import java.io.IOException;
<<<<<<< HEAD
import java.net.CookieManager;
import java.net.URI;
import java.net.http.HttpClient;
import java.net.http.HttpRequest;
import java.net.http.HttpResponse;
import java.time.Duration;
import java.util.Arrays;
import java.util.Base64;
=======
import java.net.URISyntaxException;
>>>>>>> e5ce56b8
import java.util.Collection;
import java.util.List;
import java.util.Locale;
import java.util.Map;
import java.util.Objects;
import java.util.ResourceBundle;
import java.util.UUID;
import java.util.concurrent.Executor;
import java.util.concurrent.Executors;

import static java.util.Arrays.asList;
import static java.util.Collections.emptyList;

/**
 * A Http based {@link EntityConnection} implementation based on EntityService
 */
final class HttpEntityConnection implements EntityConnection {

  private static final ResourceBundle MESSAGES = ResourceBundle.getBundle(HttpEntityConnection.class.getName(), Locale.getDefault());

  private static final Logger LOG = LoggerFactory.getLogger(HttpEntityConnection.class);

  private static final Executor EXECUTOR = Executors.newFixedThreadPool(Runtime.getRuntime().availableProcessors() + 1, new DaemonThreadFactory());

  private static final String AUTHORIZATION = "Authorization";
  private static final String BASIC = "Basic ";
  private static final String PROPERTY_ID_PARAM = "propertyId";
  private static final String FUNCTION_ID_PARAM = "functionId";
  private static final String PROCEDURE_ID_PARAM = "procedureId";
  private static final String DOMAIN_ID = "domainId";
  private static final String CLIENT_TYPE_ID = "clientTypeId";
  private static final String CLIENT_ID = "clientId";
  private static final String CONTENT_TYPE = "Content-Type";
  private static final String APPLICATION_OCTET_STREAM = "application/octet-stream";
  private static final String HTTP = "http://";
  private static final String HTTPS = "https://";
  private static final int HTTP_STATUS_OK = 200;

  private final User user;
  private final String baseurl;
  private final HttpClient httpClient;
  private final Domain domain;
  private final EntityConditions conditions;
  private final String[] headers;

  private boolean closed;

  /**
   * Instantiates a new {@link HttpEntityConnection} instance
   * @param domain the entities entities
   * @param serverHostName the http server host name
   * @param serverPort the http server port
   * @param httpsEnabled if true then https is used
   * @param user the user
   * @param clientTypeId the client type id
   * @param clientId the client id
   */
  HttpEntityConnection(final String domainId, final String serverHostName, final int serverPort,
                       final boolean httpsEnabled, final User user, final String clientTypeId, final UUID clientId) {
    this.user = Objects.requireNonNull(user, "user");
    this.baseurl = (httpsEnabled ? HTTPS : HTTP) + Objects.requireNonNull(serverHostName, "serverHostName") + ":" + serverPort + "/entities/";
    this.httpClient = createHttpClient();
    this.headers = new String[] {
            DOMAIN_ID, Objects.requireNonNull(domainId, DOMAIN_ID),
            CLIENT_TYPE_ID, Objects.requireNonNull(clientTypeId, CLIENT_TYPE_ID),
            CLIENT_ID, Objects.requireNonNull(clientId, CLIENT_ID).toString(),
            CONTENT_TYPE, APPLICATION_OCTET_STREAM,
            AUTHORIZATION, BASIC + Base64.getEncoder().encodeToString((user.getUsername() + ":" + String.valueOf(user.getPassword())).getBytes())
    };
    this.domain = initializeDomain();
    this.conditions = new EntityConditions(this.domain);
  }

  /** {@inheritDoc} */
  @Override
  public Domain getDomain() {
    return domain;
  }

  /** {@inheritDoc} */
  @Override
  public User getUser() {
    return user;
  }

  /** {@inheritDoc} */
  @Override
  public boolean isConnected() {
    return !closed;
  }

  /** {@inheritDoc} */
  @Override
  public void disconnect() {
    try {
      handleResponse(execute(createRequest("disconnect")));
      closed = true;
    }
    catch (final Exception e) {
      LOG.error(e.getMessage(), e);
      throw new RuntimeException(e);
    }
  }

  /** {@inheritDoc} */
  @Override
  public boolean isTransactionOpen() {
    try {
      return handleResponse(execute(createRequest("isTransactionOpen")));
    }
    catch (final Exception e) {
      LOG.error(e.getMessage(), e);
      throw new RuntimeException(e);
    }
  }

  /** {@inheritDoc} */
  @Override
  public void beginTransaction() {
    try {
      handleResponse(execute(createRequest("beginTransaction")));
    }
    catch (final RuntimeException e) {
      throw e;
    }
    catch (final Exception e) {
      LOG.error(e.getMessage(), e);
      throw new RuntimeException(e);
    }
  }

  /** {@inheritDoc} */
  @Override
  public void rollbackTransaction() {
    try {
      handleResponse(execute(createRequest("rollbackTransaction")));
    }
    catch (final RuntimeException e) {
      throw e;
    }
    catch (final Exception e) {
      LOG.error(e.getMessage(), e);
      throw new RuntimeException(e);
    }
  }

  /** {@inheritDoc} */
  @Override
  public void commitTransaction() {
    try {
      handleResponse(execute(createRequest("commitTransaction")));
    }
    catch (final RuntimeException e) {
      throw e;
    }
    catch (final Exception e) {
      LOG.error(e.getMessage(), e);
      throw new RuntimeException(e);
    }
  }

  /** {@inheritDoc} */
  @Override
  public List executeFunction(final String functionId, final Object... arguments) throws DatabaseException {
    Objects.requireNonNull(functionId);
    try {
      return executeOperation("function", FUNCTION_ID_PARAM, functionId, arguments);
    }
    catch (final DatabaseException e) {
      throw e;
    }
    catch (final Exception e) {
      LOG.error(e.getMessage(), e);
      throw new RuntimeException(e);
    }
  }

  /** {@inheritDoc} */
  @Override
  public void executeProcedure(final String procedureId, final Object... arguments) throws DatabaseException {
    Objects.requireNonNull(procedureId);
    try {
      executeOperation("procedure", PROCEDURE_ID_PARAM, procedureId, arguments);
    }
    catch (final DatabaseException e) {
      throw e;
    }
    catch (final Exception e) {
      LOG.error(e.getMessage(), e);
      throw new RuntimeException(e);
    }
  }

  /** {@inheritDoc} */
  @Override
  public List<Entity.Key> insert(final List<Entity> entities) throws DatabaseException {
    Objects.requireNonNull(entities);
    try {
      return handleResponse(execute(createRequest("insert", entities)));
    }
    catch (final DatabaseException e) {
      throw e;
    }
    catch (final Exception e) {
      LOG.error(e.getMessage(), e);
      throw new RuntimeException(e);
    }
  }

  /** {@inheritDoc} */
  @Override
  public List<Entity> update(final List<Entity> entities) throws DatabaseException {
    Objects.requireNonNull(entities);
    try {
      return handleResponse(execute(createRequest("update", entities)));
    }
    catch (final DatabaseException e) {
      throw e;
    }
    catch (final Exception e) {
      LOG.error(e.getMessage(), e);
      throw new RuntimeException(e);
    }
  }

  /** {@inheritDoc} */
  @Override
  public void delete(final List<Entity.Key> keys) throws DatabaseException {
    Objects.requireNonNull(keys);
    try {
      handleResponse(execute(createRequest("deleteByKey", keys)));
    }
    catch (final DatabaseException e) {
      throw e;
    }
    catch (final Exception e) {
      LOG.error(e.getMessage(), e);
      throw new RuntimeException(e);
    }
  }

  /** {@inheritDoc} */
  @Override
  public void delete(final EntityCondition condition) throws DatabaseException {
    Objects.requireNonNull(condition);
    try {
      handleResponse(execute(createRequest("delete", condition)));
    }
    catch (final DatabaseException e) {
      throw e;
    }
    catch (final Exception e) {
      LOG.error(e.getMessage(), e);
      throw new RuntimeException(e);
    }
  }

  /** {@inheritDoc} */
  @Override
  public List<Object> selectValues(final String propertyId, final EntityCondition condition) throws DatabaseException {
    Objects.requireNonNull(propertyId);
    Objects.requireNonNull(condition);
    try {
      return handleResponse(execute(createRequest("values?" + PROPERTY_ID_PARAM + "=" + propertyId, condition)));
    }
    catch (final DatabaseException e) {
      throw e;
    }
    catch (final Exception e) {
      LOG.error(e.getMessage(), e);
      throw new RuntimeException(e);
    }
  }

  /** {@inheritDoc} */
  @Override
  public Entity selectSingle(final String entityId, final String propertyId, final Object value) throws DatabaseException {
    return selectSingle(conditions.selectCondition(entityId, propertyId, Condition.Type.LIKE, value));
  }

  /** {@inheritDoc} */
  @Override
  public Entity selectSingle(final Entity.Key key) throws DatabaseException {
    return selectSingle(conditions.selectCondition(key));
  }

  /** {@inheritDoc} */
  @Override
  public Entity selectSingle(final EntitySelectCondition condition) throws DatabaseException {
    final List<Entity> selected = selectMany(condition);
    if (Util.nullOrEmpty(selected)) {
      throw new RecordNotFoundException(MESSAGES.getString("record_not_found"));
    }
    if (selected.size() > 1) {
      throw new DatabaseException(MESSAGES.getString("many_records_found"));
    }

    return selected.get(0);
  }

  /** {@inheritDoc} */
  @Override
  public List<Entity> selectMany(final List<Entity.Key> keys) throws DatabaseException {
    Objects.requireNonNull(keys, "keys");
    try {
      return handleResponse(execute(createRequest("selectByKey", keys)));
    }
    catch (final DatabaseException e) {
      throw e;
    }
    catch (final Exception e) {
      LOG.error(e.getMessage(), e);
      throw new RuntimeException(e);
    }
  }

  /** {@inheritDoc} */
  @Override
  public List<Entity> selectMany(final EntitySelectCondition condition) throws DatabaseException {
    Objects.requireNonNull(condition, "condition");
    try {
      return handleResponse(execute(createRequest("select", condition)));
    }
    catch (final DatabaseException e) {
      throw e;
    }
    catch (final Exception e) {
      LOG.error(e.getMessage(), e);
      throw new RuntimeException(e);
    }
  }

  /** {@inheritDoc} */
  @Override
  public List<Entity> selectMany(final String entityId, final String propertyId, final Object... values)
          throws DatabaseException {
    return selectMany(conditions.selectCondition(entityId, propertyId, Condition.Type.LIKE, asList(values)));
  }

  /** {@inheritDoc} */
  @Override
  public Map<String, Collection<Entity>> selectDependentEntities(final Collection<Entity> entities) throws DatabaseException {
    Objects.requireNonNull(entities, "entities");
    try {
      return handleResponse(execute(createRequest("dependencies", entities)));
    }
    catch (final DatabaseException e) {
      throw e;
    }
    catch (final Exception e) {
      LOG.error(e.getMessage(), e);
      throw new RuntimeException(e);
    }
  }

  /** {@inheritDoc} */
  @Override
  public int selectRowCount(final EntityCondition condition) throws DatabaseException {
    Objects.requireNonNull(condition);
    try {
      return handleResponse(execute(createRequest("count", condition)));
    }
    catch (final DatabaseException e) {
      throw e;
    }
    catch (final Exception e) {
      LOG.error(e.getMessage(), e);
      throw new RuntimeException(e);
    }
  }

  /** {@inheritDoc} */
  @Override
  public ReportResult fillReport(final ReportWrapper reportWrapper) throws DatabaseException, ReportException {
    Objects.requireNonNull(reportWrapper, "reportWrapper");
    try {
      return handleResponse(execute(createRequest("report", reportWrapper)));
    }
    catch (final ReportException | DatabaseException e) {
      throw e;
    }
    catch (final Exception e) {
      LOG.error(e.getMessage(), e);
      throw new RuntimeException(e);
    }
  }

  /** {@inheritDoc} */
  @Override
  public void writeBlob(final Entity.Key primaryKey, final String blobPropertyId, final byte[] blobData)
          throws DatabaseException {
    Objects.requireNonNull(primaryKey, "primaryKey");
    Objects.requireNonNull(blobPropertyId, "blobPropertyId");
    Objects.requireNonNull(blobData, "blobData");
    try {
<<<<<<< HEAD
      handleResponse(execute(createRequest("writeBlob", Arrays.asList(primaryKey, blobPropertyId, blobData))));
=======
      handleResponse(execute(createHttpPost("writeBlob", asList(primaryKey, blobPropertyId, blobData))));
>>>>>>> e5ce56b8
    }
    catch (final DatabaseException e) {
      throw e;
    }
    catch (final Exception e) {
      LOG.error(e.getMessage(), e);
      throw new RuntimeException(e);
    }
  }

  /** {@inheritDoc} */
  @Override
  public byte[] readBlob(final Entity.Key primaryKey, final String blobPropertyId) throws DatabaseException {
    Objects.requireNonNull(primaryKey, "primaryKey");
    Objects.requireNonNull(blobPropertyId, "blobPropertyId");
    try {
<<<<<<< HEAD
      return handleResponse(execute(createRequest("readBlob", Arrays.asList(primaryKey, blobPropertyId))));
=======
      return handleResponse(execute(createHttpPost("readBlob", asList(primaryKey, blobPropertyId))));
>>>>>>> e5ce56b8
    }
    catch (final DatabaseException e) {
      throw e;
    }
    catch (final Exception e) {
      LOG.error(e.getMessage(), e);
      throw new RuntimeException(e);
    }
  }

  private Domain initializeDomain() {
    try {
      return handleResponse(execute(createRequest("getDomain")));
    }
    catch (final RuntimeException e) {
      throw e;
    }
    catch (final Exception e) {
      LOG.error(e.getMessage(), e);
      throw new RuntimeException(e);
    }
  }

  private List executeOperation(final String path, final String operationIdParam, final String operationId,
                                final Object... arguments) throws Exception {
<<<<<<< HEAD
    return handleResponse(execute(createRequest(path + "?" + operationIdParam + "=" + operationId,
            Util.notNull(arguments) ? Arrays.asList(arguments) : Collections.emptyList())));
=======
    return handleResponse(execute(createHttpPost(createURIBuilder(path)
                    .addParameter(operationIdParam, operationId),
            Util.notNull(arguments) ? asList(arguments) : emptyList())));
>>>>>>> e5ce56b8
  }

  private HttpResponse execute(final HttpRequest operation) throws Exception {
    synchronized (httpClient) {
      return httpClient.send(operation, HttpResponse.BodyHandlers.ofByteArray());
    }
  }

  private HttpClient createHttpClient() {
    return HttpClient.newBuilder().executor(EXECUTOR)
            .cookieHandler(new CookieManager())
            .connectTimeout(Duration.ofSeconds(2)).build();
  }

  private HttpRequest createRequest(final String path) throws IOException {
    return createRequest(path, null);
  }

  private HttpRequest createRequest(final String path, final Object data) throws IOException {
    return HttpRequest.newBuilder()
            .uri(URI.create(baseurl + path))
            .POST(data == null ? HttpRequest.BodyPublishers.noBody() : HttpRequest.BodyPublishers.ofByteArray(Util.serialize(data)))
            .headers(headers).build();
  }

  private static <T> T handleResponse(final HttpResponse response) throws Exception {
    if (response.statusCode() != HTTP_STATUS_OK) {
      throw (Exception) Util.deserialize((byte[]) response.body());
    }

    return Util.deserialize((byte[]) response.body());
  }
}<|MERGE_RESOLUTION|>--- conflicted
+++ resolved
@@ -23,7 +23,6 @@
 import org.slf4j.LoggerFactory;
 
 import java.io.IOException;
-<<<<<<< HEAD
 import java.net.CookieManager;
 import java.net.URI;
 import java.net.http.HttpClient;
@@ -32,9 +31,6 @@
 import java.time.Duration;
 import java.util.Arrays;
 import java.util.Base64;
-=======
-import java.net.URISyntaxException;
->>>>>>> e5ce56b8
 import java.util.Collection;
 import java.util.List;
 import java.util.Locale;
@@ -430,11 +426,7 @@
     Objects.requireNonNull(blobPropertyId, "blobPropertyId");
     Objects.requireNonNull(blobData, "blobData");
     try {
-<<<<<<< HEAD
       handleResponse(execute(createRequest("writeBlob", Arrays.asList(primaryKey, blobPropertyId, blobData))));
-=======
-      handleResponse(execute(createHttpPost("writeBlob", asList(primaryKey, blobPropertyId, blobData))));
->>>>>>> e5ce56b8
     }
     catch (final DatabaseException e) {
       throw e;
@@ -451,11 +443,7 @@
     Objects.requireNonNull(primaryKey, "primaryKey");
     Objects.requireNonNull(blobPropertyId, "blobPropertyId");
     try {
-<<<<<<< HEAD
       return handleResponse(execute(createRequest("readBlob", Arrays.asList(primaryKey, blobPropertyId))));
-=======
-      return handleResponse(execute(createHttpPost("readBlob", asList(primaryKey, blobPropertyId))));
->>>>>>> e5ce56b8
     }
     catch (final DatabaseException e) {
       throw e;
@@ -481,14 +469,8 @@
 
   private List executeOperation(final String path, final String operationIdParam, final String operationId,
                                 final Object... arguments) throws Exception {
-<<<<<<< HEAD
     return handleResponse(execute(createRequest(path + "?" + operationIdParam + "=" + operationId,
-            Util.notNull(arguments) ? Arrays.asList(arguments) : Collections.emptyList())));
-=======
-    return handleResponse(execute(createHttpPost(createURIBuilder(path)
-                    .addParameter(operationIdParam, operationId),
-            Util.notNull(arguments) ? asList(arguments) : emptyList())));
->>>>>>> e5ce56b8
+            Util.notNull(arguments) ? Arrays.asList(arguments) : emptyList())));
   }
 
   private HttpResponse execute(final HttpRequest operation) throws Exception {
