/*
 * This file is part of Codion.
 *
 * Codion is free software: you can redistribute it and/or modify
 * it under the terms of the GNU General Public License as published by
 * the Free Software Foundation, either version 3 of the License, or
 * (at your option) any later version.
 *
 * Codion is distributed in the hope that it will be useful,
 * but WITHOUT ANY WARRANTY; without even the implied warranty of
 * MERCHANTABILITY or FITNESS FOR A PARTICULAR PURPOSE.  See the
 * GNU General Public License for more details.
 *
 * You should have received a copy of the GNU General Public License
 * along with Codion.  If not, see <https://www.gnu.org/licenses/>.
 *
 * Copyright (c) 2017 - 2024, Björn Darri Sigurðsson.
 */
package is.codion.framework.db.http;

import is.codion.common.db.exception.DatabaseException;
import is.codion.framework.db.EntityConnection;
import is.codion.framework.domain.entity.Entity;
import is.codion.framework.domain.entity.EntityType;
import is.codion.framework.domain.entity.attribute.Column;
import is.codion.framework.domain.entity.condition.Condition;

import java.util.Collection;
import java.util.List;
import java.util.Map;

import static is.codion.common.Serializer.serialize;
import static java.util.Arrays.asList;
import static java.util.Objects.requireNonNull;

/**
 * A Http based {@link EntityConnection} implementation based on EntityService
 */
final class DefaultHttpEntityConnection extends AbstractHttpEntityConnection {

  DefaultHttpEntityConnection(DefaultBuilder builder) {
    super(builder, "/entities/ser/");
  }

  @Override
  public boolean transactionOpen() {
    try {
      synchronized (httpClient) {
        return handleResponse(execute(createRequest("isTransactionOpen")));
      }
    }
    catch (InterruptedException e) {
      Thread.currentThread().interrupt();
      throw logAndWrap(e);
    }
    catch (Exception e) {
      throw logAndWrap(e);
    }
  }

  @Override
  public void setQueryCacheEnabled(boolean queryCacheEnabled) {
    try {
      synchronized (httpClient) {
        handleResponse(execute(createRequest("setQueryCacheEnabled", serialize(queryCacheEnabled))));
      }
    }
    catch (InterruptedException e) {
      Thread.currentThread().interrupt();
      throw logAndWrap(e);
    }
    catch (Exception e) {
      throw logAndWrap(e);
    }
  }

  @Override
  public boolean isQueryCacheEnabled() {
    try {
      synchronized (httpClient) {
        return handleResponse(execute(createRequest("isQueryCacheEnabled")));
      }
    }
    catch (InterruptedException e) {
      Thread.currentThread().interrupt();
      throw logAndWrap(e);
    }
    catch (Exception e) {
      throw logAndWrap(e);
    }
  }

  @Override
  public Collection<Entity.Key> insert(Collection<? extends Entity> entities) throws DatabaseException {
    requireNonNull(entities);
    try {
      synchronized (httpClient) {
        return handleResponse(execute(createRequest("insert", serialize(entities))));
      }
    }
    catch (DatabaseException e) {
      throw e;
    }
    catch (InterruptedException e) {
      Thread.currentThread().interrupt();
      throw logAndWrap(e);
    }
<<<<<<< HEAD
=======
  }

  @Override
  public Entity.Key insert(Entity entity) throws DatabaseException {
    return insert(singletonList(entity)).iterator().next();
  }

  @Override
  public Entity insertSelect(Entity entity) throws DatabaseException {
    return insertSelect(singletonList(entity)).iterator().next();
  }

  @Override
  public Collection<Entity.Key> insert(Collection<Entity> entities) throws DatabaseException {
    Objects.requireNonNull(entities);
    try {
      synchronized (this.entities) {
        return onResponse(execute(createHttpPost("insert", byteArrayEntity(entities))));
      }
    }
    catch (DatabaseException e) {
      throw e;
    }
>>>>>>> 6ccf81ed
    catch (Exception e) {
      throw logAndWrap(e);
    }
  }

  @Override
<<<<<<< HEAD
  public Collection<Entity> insertSelect(Collection<? extends Entity> entities) throws DatabaseException {
    requireNonNull(entities);
=======
  public Collection<Entity> insertSelect(Collection<Entity> entities) throws DatabaseException {
    Objects.requireNonNull(entities);
>>>>>>> 6ccf81ed
    try {
      synchronized (httpClient) {
        return handleResponse(execute(createRequest("insertSelect", serialize(entities))));
      }
    }
    catch (DatabaseException e) {
      throw e;
    }
    catch (InterruptedException e) {
      Thread.currentThread().interrupt();
      throw logAndWrap(e);
    }
    catch (Exception e) {
      throw logAndWrap(e);
    }
  }

  @Override
<<<<<<< HEAD
  public void update(Collection<? extends Entity> entities) throws DatabaseException {
    requireNonNull(entities);
=======
  public void update(Entity entity) throws DatabaseException {
    update(singletonList(requireNonNull(entity, "entity")));
  }

  @Override
  public Entity updateSelect(Entity entity) throws DatabaseException {
    return updateSelect(singletonList(requireNonNull(entity, "entity"))).iterator().next();
  }

  @Override
  public void update(Collection<Entity> entities) throws DatabaseException {
    Objects.requireNonNull(entities);
>>>>>>> 6ccf81ed
    try {
      synchronized (httpClient) {
        handleResponse(execute(createRequest("update", serialize(entities))));
      }
    }
    catch (DatabaseException e) {
      throw e;
    }
    catch (InterruptedException e) {
      Thread.currentThread().interrupt();
      throw logAndWrap(e);
    }
    catch (Exception e) {
      throw logAndWrap(e);
    }
  }

  @Override
<<<<<<< HEAD
  public Collection<Entity> updateSelect(Collection<? extends Entity> entities) throws DatabaseException {
    requireNonNull(entities);
=======
  public Collection<Entity> updateSelect(Collection<Entity> entities) throws DatabaseException {
    Objects.requireNonNull(entities);
>>>>>>> 6ccf81ed
    try {
      synchronized (httpClient) {
        return handleResponse(execute(createRequest("updateSelect", serialize(entities))));
      }
    }
    catch (DatabaseException e) {
      throw e;
    }
    catch (InterruptedException e) {
      Thread.currentThread().interrupt();
      throw logAndWrap(e);
    }
    catch (Exception e) {
      throw logAndWrap(e);
    }
  }

  @Override
  public int update(Update update) throws DatabaseException {
    requireNonNull(update);
    try {
      synchronized (httpClient) {
        return handleResponse(execute(createRequest("updateByCondition", serialize(update))));
      }
    }
    catch (DatabaseException e) {
      throw e;
    }
    catch (InterruptedException e) {
      Thread.currentThread().interrupt();
      throw logAndWrap(e);
    }
    catch (Exception e) {
      throw logAndWrap(e);
    }
  }

  @Override
  public void delete(Collection<Entity.Key> keys) throws DatabaseException {
    requireNonNull(keys);
    try {
      synchronized (httpClient) {
        throwIfError(execute(createRequest("deleteByKey", serialize(keys))));
      }
    }
    catch (DatabaseException e) {
      throw e;
    }
    catch (InterruptedException e) {
      Thread.currentThread().interrupt();
      throw logAndWrap(e);
    }
    catch (Exception e) {
      throw logAndWrap(e);
    }
  }

  @Override
  public int delete(Condition condition) throws DatabaseException {
    requireNonNull(condition);
    try {
      synchronized (httpClient) {
        return handleResponse(execute(createRequest("delete", serialize(condition))));
      }
    }
    catch (DatabaseException e) {
      throw e;
    }
    catch (InterruptedException e) {
      Thread.currentThread().interrupt();
      throw logAndWrap(e);
    }
    catch (Exception e) {
      throw logAndWrap(e);
    }
  }

  @Override
  public <T> List<T> select(Column<T> column, Select select) throws DatabaseException {
    requireNonNull(column);
    requireNonNull(select);
    try {
      synchronized (httpClient) {
        return handleResponse(execute(createRequest("values", serialize(asList(column, select)))));
      }
    }
    catch (DatabaseException e) {
      throw e;
    }
    catch (InterruptedException e) {
      Thread.currentThread().interrupt();
      throw logAndWrap(e);
    }
    catch (Exception e) {
      throw logAndWrap(e);
    }
  }

  @Override
  public List<Entity> select(Collection<Entity.Key> keys) throws DatabaseException {
    requireNonNull(keys, "keys");
    try {
      synchronized (httpClient) {
        return handleResponse(execute(createRequest("selectByKey", serialize(keys))));
      }
    }
    catch (DatabaseException e) {
      throw e;
    }
    catch (InterruptedException e) {
      Thread.currentThread().interrupt();
      throw logAndWrap(e);
    }
    catch (Exception e) {
      throw logAndWrap(e);
    }
  }

  @Override
  public List<Entity> select(Select select) throws DatabaseException {
    requireNonNull(select, "select");
    try {
      synchronized (httpClient) {
        return handleResponse(execute(createRequest("select", serialize(select))));
      }
    }
    catch (DatabaseException e) {
      throw e;
    }
    catch (InterruptedException e) {
      Thread.currentThread().interrupt();
      throw logAndWrap(e);
    }
    catch (Exception e) {
      throw logAndWrap(e);
    }
  }

  @Override
<<<<<<< HEAD
  public Map<EntityType, Collection<Entity>> dependencies(Collection<? extends Entity> entities) throws DatabaseException {
    requireNonNull(entities, "entities");
=======
  public Map<EntityType, Collection<Entity>> dependencies(Collection<Entity> entities) throws DatabaseException {
    Objects.requireNonNull(entities, "entities");
>>>>>>> 6ccf81ed
    try {
      synchronized (httpClient) {
        return handleResponse(execute(createRequest("dependencies", serialize(entities))));
      }
    }
    catch (DatabaseException e) {
      throw e;
    }
    catch (InterruptedException e) {
      Thread.currentThread().interrupt();
      throw logAndWrap(e);
    }
    catch (Exception e) {
      throw logAndWrap(e);
    }
  }

  @Override
  public int count(Count count) throws DatabaseException {
    requireNonNull(count);
    try {
      synchronized (httpClient) {
        return handleResponse(execute(createRequest("count", serialize(count))));
      }
    }
    catch (DatabaseException e) {
      throw e;
    }
    catch (InterruptedException e) {
      Thread.currentThread().interrupt();
      throw logAndWrap(e);
    }
    catch (Exception e) {
      throw logAndWrap(e);
    }
  }
}<|MERGE_RESOLUTION|>--- conflicted
+++ resolved
@@ -91,7 +91,7 @@
   }
 
   @Override
-  public Collection<Entity.Key> insert(Collection<? extends Entity> entities) throws DatabaseException {
+  public Collection<Entity.Key> insert(Collection<Entity> entities) throws DatabaseException {
     requireNonNull(entities);
     try {
       synchronized (httpClient) {
@@ -105,45 +105,14 @@
       Thread.currentThread().interrupt();
       throw logAndWrap(e);
     }
-<<<<<<< HEAD
-=======
-  }
-
-  @Override
-  public Entity.Key insert(Entity entity) throws DatabaseException {
-    return insert(singletonList(entity)).iterator().next();
-  }
-
-  @Override
-  public Entity insertSelect(Entity entity) throws DatabaseException {
-    return insertSelect(singletonList(entity)).iterator().next();
-  }
-
-  @Override
-  public Collection<Entity.Key> insert(Collection<Entity> entities) throws DatabaseException {
-    Objects.requireNonNull(entities);
-    try {
-      synchronized (this.entities) {
-        return onResponse(execute(createHttpPost("insert", byteArrayEntity(entities))));
-      }
-    }
-    catch (DatabaseException e) {
-      throw e;
-    }
->>>>>>> 6ccf81ed
-    catch (Exception e) {
-      throw logAndWrap(e);
-    }
-  }
-
-  @Override
-<<<<<<< HEAD
-  public Collection<Entity> insertSelect(Collection<? extends Entity> entities) throws DatabaseException {
+    catch (Exception e) {
+      throw logAndWrap(e);
+    }
+  }
+
+  @Override
+  public Collection<Entity> insertSelect(Collection<Entity> entities) throws DatabaseException {
     requireNonNull(entities);
-=======
-  public Collection<Entity> insertSelect(Collection<Entity> entities) throws DatabaseException {
-    Objects.requireNonNull(entities);
->>>>>>> 6ccf81ed
     try {
       synchronized (httpClient) {
         return handleResponse(execute(createRequest("insertSelect", serialize(entities))));
@@ -162,23 +131,8 @@
   }
 
   @Override
-<<<<<<< HEAD
-  public void update(Collection<? extends Entity> entities) throws DatabaseException {
+  public void update(Collection<Entity> entities) throws DatabaseException {
     requireNonNull(entities);
-=======
-  public void update(Entity entity) throws DatabaseException {
-    update(singletonList(requireNonNull(entity, "entity")));
-  }
-
-  @Override
-  public Entity updateSelect(Entity entity) throws DatabaseException {
-    return updateSelect(singletonList(requireNonNull(entity, "entity"))).iterator().next();
-  }
-
-  @Override
-  public void update(Collection<Entity> entities) throws DatabaseException {
-    Objects.requireNonNull(entities);
->>>>>>> 6ccf81ed
     try {
       synchronized (httpClient) {
         handleResponse(execute(createRequest("update", serialize(entities))));
@@ -197,13 +151,8 @@
   }
 
   @Override
-<<<<<<< HEAD
-  public Collection<Entity> updateSelect(Collection<? extends Entity> entities) throws DatabaseException {
+  public Collection<Entity> updateSelect(Collection<Entity> entities) throws DatabaseException {
     requireNonNull(entities);
-=======
-  public Collection<Entity> updateSelect(Collection<Entity> entities) throws DatabaseException {
-    Objects.requireNonNull(entities);
->>>>>>> 6ccf81ed
     try {
       synchronized (httpClient) {
         return handleResponse(execute(createRequest("updateSelect", serialize(entities))));
@@ -343,13 +292,8 @@
   }
 
   @Override
-<<<<<<< HEAD
-  public Map<EntityType, Collection<Entity>> dependencies(Collection<? extends Entity> entities) throws DatabaseException {
+  public Map<EntityType, Collection<Entity>> dependencies(Collection<Entity> entities) throws DatabaseException {
     requireNonNull(entities, "entities");
-=======
-  public Map<EntityType, Collection<Entity>> dependencies(Collection<Entity> entities) throws DatabaseException {
-    Objects.requireNonNull(entities, "entities");
->>>>>>> 6ccf81ed
     try {
       synchronized (httpClient) {
         return handleResponse(execute(createRequest("dependencies", serialize(entities))));
