--- conflicted
+++ resolved
@@ -728,16 +728,9 @@
    */
   private static MethodHandle createDefaultMethodHandle(final Method method) {
     try {
-<<<<<<< HEAD
-      final Method privateLookupIn = MethodHandles.class.getMethod("privateLookupIn", Class.class, MethodHandles.Lookup.class);
-=======
-      Class<?> declaringClass = method.getDeclaringClass();
-      Constructor<MethodHandles.Lookup> constructor =
-              MethodHandles.Lookup.class.getDeclaredConstructor(Class.class, int.class);
-      constructor.setAccessible(true);
->>>>>>> 3d99fd01
-
-      final MethodHandles.Lookup lookup = (MethodHandles.Lookup) privateLookupIn.invoke(MethodHandles.class,
+      Method privateLookupIn = MethodHandles.class.getMethod("privateLookupIn", Class.class, MethodHandles.Lookup.class);
+
+      MethodHandles.Lookup lookup = (MethodHandles.Lookup) privateLookupIn.invoke(MethodHandles.class,
               method.getDeclaringClass(), MethodHandles.lookup());
 
 			return lookup.findSpecial(method.getDeclaringClass(), method.getName(),
