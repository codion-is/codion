--- conflicted
+++ resolved
@@ -122,10 +122,6 @@
 
   /**
    * Instantiates a new {@link Entity} instance with the given values and original values.
-<<<<<<< HEAD
-   * Note that no validation is performed on the properties or map values, use with care.
-=======
->>>>>>> 5dcfde70
    * @param entityId the entity id
    * @param values the values
    * @param originalValues the original values
