--- conflicted
+++ resolved
@@ -1,733 +1,726 @@
-/*
- * Copyright (c) 2004 - 2019, Björn Darri Sigurðsson. All Rights Reserved.
- */
-package org.jminor.framework.db.local;
-
-import org.jminor.common.DateFormats;
-import org.jminor.common.User;
-import org.jminor.common.db.AbstractFunction;
-import org.jminor.common.db.AbstractProcedure;
-import org.jminor.common.db.Database;
-import org.jminor.common.db.DatabaseConnection;
-import org.jminor.common.db.Databases;
-import org.jminor.common.db.ResultIterator;
-import org.jminor.common.db.condition.Condition;
-import org.jminor.common.db.exception.DatabaseException;
-import org.jminor.common.db.exception.RecordModifiedException;
-import org.jminor.common.db.exception.RecordNotFoundException;
-import org.jminor.common.db.exception.ReferentialIntegrityException;
-import org.jminor.common.db.exception.UniqueConstraintException;
-import org.jminor.common.db.exception.UpdateException;
-import org.jminor.common.db.reports.ReportDataWrapper;
-import org.jminor.common.db.reports.ReportException;
-import org.jminor.common.db.reports.ReportResult;
-import org.jminor.common.db.reports.ReportWrapper;
-import org.jminor.framework.db.EntityConnection;
-import org.jminor.framework.db.condition.EntityConditions;
-import org.jminor.framework.db.condition.EntitySelectCondition;
-import org.jminor.framework.domain.Domain;
-import org.jminor.framework.domain.Entities;
-import org.jminor.framework.domain.Entity;
-import org.jminor.framework.domain.Properties;
-import org.jminor.framework.domain.Property;
-
-import org.junit.jupiter.api.AfterEach;
-import org.junit.jupiter.api.BeforeAll;
-import org.junit.jupiter.api.BeforeEach;
-import org.junit.jupiter.api.Test;
-
-import java.sql.Connection;
-import java.sql.Types;
-import java.time.LocalDate;
-import java.time.LocalDateTime;
-import java.time.format.DateTimeFormatter;
-import java.util.ArrayList;
-import java.util.Collection;
-<<<<<<< HEAD
-import java.util.Collections;
-=======
-import java.util.HashMap;
->>>>>>> e5ce56b8
-import java.util.List;
-import java.util.Map;
-import java.util.Random;
-
-import static java.util.Arrays.asList;
-import static java.util.Collections.singletonList;
-import static org.junit.jupiter.api.Assertions.*;
-
-public class DefaultLocalEntityConnectionTest {
-
-  private static final User UNIT_TEST_USER = new User(
-          System.getProperty("jminor.unittest.username", "scott"),
-          System.getProperty("jminor.unittest.password", "tiger").toCharArray());
-
-  private static final String JOINED_QUERY_ENTITY_ID = "joinedQueryEntityID";
-  private static final String GROUP_BY_QUERY_ENTITY_ID = "groupByQueryEntityID";
-
-  private DefaultLocalEntityConnection connection;
-
-  private static final TestDomain DOMAIN = new TestDomain();
-  private static final EntityConditions ENTITY_CONDITIONS = new EntityConditions(DOMAIN);
-
-  @BeforeAll
-  public static void beforeClass() {
-    DOMAIN.define(JOINED_QUERY_ENTITY_ID,
-            Properties.primaryKeyProperty("e.empno"),
-            Properties.columnProperty("d.deptno", Types.INTEGER))
-            .setSelectQuery("select e.empno, d.deptno from scott.emp e, scott.dept d where e.deptno = d.deptno", true);
-
-    DOMAIN.define(GROUP_BY_QUERY_ENTITY_ID,
-            Properties.columnProperty("job", Types.VARCHAR)
-                    .setPrimaryKeyIndex(0)
-                    .setGroupingColumn(true))
-            .setTableName("scott.emp")
-            .setHavingClause("job <> 'PRESIDENT'");
-  }
-
-  @BeforeEach
-  public void setup() throws ClassNotFoundException, DatabaseException {
-    connection = initializeConnection();
-  }
-
-  @AfterEach
-  public void tearDown() {
-    connection.disconnect();
-  }
-
-  @Test
-  public void delete() throws Exception {
-    try {
-      connection.beginTransaction();
-      final Entity.Key key = DOMAIN.key(TestDomain.T_DEPARTMENT);
-      key.put(TestDomain.DEPARTMENT_ID, 40);
-      connection.delete(new ArrayList<>());
-      connection.delete(singletonList(key));
-      try {
-        connection.selectSingle(key);
-        fail();
-      }
-      catch (final DatabaseException ignored) {/*ignored*/}
-    }
-    finally {
-      connection.rollbackTransaction();
-    }
-    try {
-      connection.beginTransaction();
-      final Entity.Key key = DOMAIN.key(TestDomain.T_DEPARTMENT);
-      key.put(TestDomain.DEPARTMENT_ID, 40);
-      connection.delete(ENTITY_CONDITIONS.condition(key));
-      try {
-        connection.selectSingle(key);
-        fail();
-      }
-      catch (final DatabaseException ignored) {/*ignored*/}
-    }
-    finally {
-      connection.rollbackTransaction();
-    }
-  }
-
-  @Test
-  public void deleteReferentialIntegrity() {
-    final Entity.Key key = DOMAIN.key(TestDomain.T_DEPARTMENT);
-    key.put(TestDomain.DEPARTMENT_ID, 10);
-    assertThrows(ReferentialIntegrityException.class, () -> connection.delete(singletonList(key)));
-  }
-
-  @Test
-  public void insertUniqueConstraint() {
-    final Entity department = DOMAIN.entity(TestDomain.T_DEPARTMENT);
-    department.put(TestDomain.DEPARTMENT_ID, 1000);
-    department.put(TestDomain.DEPARTMENT_NAME, "SALES");
-    assertThrows(UniqueConstraintException.class, () -> connection.insert(singletonList(department)));
-  }
-
-  @Test
-  public void updateUniqueConstraint() throws DatabaseException {
-    final Entity department = connection.selectSingle(TestDomain.T_DEPARTMENT, TestDomain.DEPARTMENT_ID, 20);
-    department.put(TestDomain.DEPARTMENT_NAME, "SALES");
-    assertThrows(UniqueConstraintException.class, () -> connection.update(singletonList(department)));
-  }
-
-  @Test
-  public void insertNoParentKey() {
-    final Entity emp = DOMAIN.entity(TestDomain.T_EMP);
-    emp.put(TestDomain.EMP_ID, -100);
-    emp.put(TestDomain.EMP_NAME, "Testing");
-    emp.put(TestDomain.EMP_DEPARTMENT, -1010);//not available
-    emp.put(TestDomain.EMP_SALARY, 2000d);
-    assertThrows(ReferentialIntegrityException.class, () -> connection.insert(singletonList(emp)));
-  }
-
-  @Test
-  public void updateNoParentKey() throws DatabaseException {
-    final Entity emp = connection.selectSingle(TestDomain.T_EMP, TestDomain.EMP_ID, 3);
-    emp.put(TestDomain.EMP_DEPARTMENT, -1010);//not available
-    assertThrows(ReferentialIntegrityException.class, () -> connection.update(singletonList(emp)));
-  }
-
-  @Test
-  public void deleteByKeyWithForeignKeys() throws DatabaseException {
-    final Entity accounting = connection.selectSingle(TestDomain.T_DEPARTMENT, TestDomain.DEPARTMENT_NAME, "ACCOUNTING");
-    assertThrows(DatabaseException.class, () -> connection.delete(singletonList(accounting.getKey())));
-  }
-
-  @Test
-  public void deleteByConditionWithForeignKeys() throws DatabaseException {
-    assertThrows(DatabaseException.class, () -> connection.delete(ENTITY_CONDITIONS.condition(TestDomain.T_DEPARTMENT, TestDomain.DEPARTMENT_NAME, Condition.Type.LIKE, "ACCOUNTING")));
-  }
-
-  @Test
-  public void fillReport() throws Exception {
-<<<<<<< HEAD
-=======
-    final Map<String, Object> reportParameters = new HashMap<>();
-    reportParameters.put("DEPTNO", asList(10, 20));
->>>>>>> e5ce56b8
-    final ReportResult reportResult = () -> "result";
-    connection.fillReport(new ReportWrapper() {
-      @Override
-      public String getReportName() {
-        return "TestName";
-      }
-
-      @Override
-      public ReportResult fillReport(final Connection connection) throws ReportException {
-        return reportResult;
-      }
-
-      @Override
-      public ReportResult fillReport(final ReportDataWrapper dataWrapper) throws ReportException {
-        return reportResult;
-      }
-    });
-  }
-
-  @Test
-  public void selectDependentEntities() throws Exception {
-    final Map<String, Collection<Entity>> empty = connection.selectDependentEntities(new ArrayList<>());
-    assertTrue(empty.isEmpty());
-    final List<Entity> accounting = connection.selectMany(TestDomain.T_DEPARTMENT, TestDomain.DEPARTMENT_NAME, "ACCOUNTING");
-    final Map<String, Collection<Entity>> emps = connection.selectDependentEntities(accounting);
-    assertEquals(1, emps.size());
-    assertTrue(emps.containsKey(TestDomain.T_EMP));
-    assertEquals(7, emps.get(TestDomain.T_EMP).size());
-
-    final Entity emp = connection.selectSingle(TestDomain.T_EMP, TestDomain.EMP_NAME, "KING");
-    final Map<String, Collection<Entity>> deps = connection.selectDependentEntities(singletonList(emp));
-    assertTrue(deps.isEmpty());//soft foreign key reference
-  }
-
-  @Test
-  public void selectManyLimitOffset() throws Exception {
-    final EntitySelectCondition condition = ENTITY_CONDITIONS.selectCondition(TestDomain.T_EMP)
-            .setOrderBy(Domain.orderBy().ascending(TestDomain.EMP_NAME)).setLimit(2);
-    List<Entity> result = connection.selectMany(condition);
-    assertEquals(2, result.size());
-    condition.setLimit(3);
-    condition.setOffset(3);
-    result = connection.selectMany(condition);
-    assertEquals(3, result.size());
-    assertEquals("BLAKE", result.get(0).get(TestDomain.EMP_NAME));
-    assertEquals("CLARK", result.get(1).get(TestDomain.EMP_NAME));
-    assertEquals("FORD", result.get(2).get(TestDomain.EMP_NAME));
-  }
-
-  @Test
-  public void selectManyWhereNull() throws Exception {
-    connection.selectMany(TestDomain.T_EMP, TestDomain.EMP_MGR_FK, (Object[]) null);
-    connection.selectMany(TestDomain.T_EMP, TestDomain.EMP_DATA, (Object) null);
-  }
-
-  @Test
-  public void selectMany() throws Exception {
-    List<Entity> result = connection.selectMany(new ArrayList<>());
-    assertTrue(result.isEmpty());
-    result = connection.selectMany(TestDomain.T_DEPARTMENT, TestDomain.DEPARTMENT_ID, 10, 20);
-    assertEquals(2, result.size());
-    result = connection.selectMany(Entities.getKeys(result));
-    assertEquals(2, result.size());
-    result = connection.selectMany(ENTITY_CONDITIONS.selectCondition(TestDomain.T_DEPARTMENT, ENTITY_CONDITIONS.stringCondition("deptno in (10, 20)")));
-    assertEquals(2, result.size());
-    result = connection.selectMany(ENTITY_CONDITIONS.selectCondition(JOINED_QUERY_ENTITY_ID, ENTITY_CONDITIONS.stringCondition("d.deptno = 10")));
-    assertEquals(7, result.size());
-
-    final EntitySelectCondition condition = ENTITY_CONDITIONS.selectCondition(TestDomain.T_EMP, ENTITY_CONDITIONS.stringCondition("ename = 'BLAKE'"));
-    result = connection.selectMany(condition);
-    Entity emp = result.get(0);
-    assertTrue(emp.isLoaded(TestDomain.EMP_DEPARTMENT_FK));
-    assertTrue(emp.isLoaded(TestDomain.EMP_MGR_FK));
-    emp = emp.getForeignKey(TestDomain.EMP_MGR_FK);
-    assertFalse(emp.isLoaded(TestDomain.EMP_MGR_FK));
-
-    result = connection.selectMany(condition.setForeignKeyFetchDepthLimit(TestDomain.EMP_DEPARTMENT_FK, 0));
-    assertEquals(1, result.size());
-    emp = result.get(0);
-    assertFalse(emp.isLoaded(TestDomain.EMP_DEPARTMENT_FK));
-    assertTrue(emp.isLoaded(TestDomain.EMP_MGR_FK));
-
-    result = connection.selectMany(condition.setForeignKeyFetchDepthLimit(TestDomain.EMP_MGR_FK, 0));
-    assertEquals(1, result.size());
-    emp = result.get(0);
-    assertFalse(emp.isLoaded(TestDomain.EMP_DEPARTMENT_FK));
-    assertFalse(emp.isLoaded(TestDomain.EMP_MGR_FK));
-
-    result = connection.selectMany(condition.setForeignKeyFetchDepthLimit(TestDomain.EMP_MGR_FK, 2));
-    assertEquals(1, result.size());
-    emp = result.get(0);
-    assertFalse(emp.isLoaded(TestDomain.EMP_DEPARTMENT_FK));
-    assertTrue(emp.isLoaded(TestDomain.EMP_MGR_FK));
-    emp = emp.getForeignKey(TestDomain.EMP_MGR_FK);
-    assertTrue(emp.isLoaded(TestDomain.EMP_MGR_FK));
-
-    result = connection.selectMany(condition.setForeignKeyFetchDepthLimit(TestDomain.EMP_MGR_FK, -1));
-    assertEquals(1, result.size());
-    emp = result.get(0);
-    assertFalse(emp.isLoaded(TestDomain.EMP_DEPARTMENT_FK));
-    assertTrue(emp.isLoaded(TestDomain.EMP_MGR_FK));
-    emp = emp.getForeignKey(TestDomain.EMP_MGR_FK);
-    assertTrue(emp.isLoaded(TestDomain.EMP_MGR_FK));
-  }
-
-  @Test
-  public void selectManyByKey() throws DatabaseException {
-    final Entity.Key deptKey = DOMAIN.key(TestDomain.T_DEPARTMENT);
-    deptKey.put(TestDomain.DEPARTMENT_ID, 10);
-    final Entity.Key empKey = DOMAIN.key(TestDomain.T_EMP);
-    empKey.put(TestDomain.EMP_ID, 8);
-
-    final List<Entity> selected = connection.selectMany(asList(deptKey, empKey));
-    assertEquals(2, selected.size());
-  }
-
-  @Test
-  public void selectManyInvalidColumn() throws Exception {
-    assertThrows(DatabaseException.class, () -> connection.selectMany(ENTITY_CONDITIONS.selectCondition(TestDomain.T_DEPARTMENT,
-            ENTITY_CONDITIONS.stringCondition("no_column is null"))));
-  }
-
-  @Test
-  public void selectRowCount() throws Exception {
-    int rowCount = connection.selectRowCount(ENTITY_CONDITIONS.condition(TestDomain.T_DEPARTMENT));
-    assertEquals(4, rowCount);
-    Condition<Property.ColumnProperty> deptNoCondition = ENTITY_CONDITIONS.propertyCondition(TestDomain.T_DEPARTMENT,
-            TestDomain.DEPARTMENT_ID, Condition.Type.GREATER_THAN, 30);
-    rowCount = connection.selectRowCount(ENTITY_CONDITIONS.condition(TestDomain.T_DEPARTMENT, deptNoCondition));
-    assertEquals(2, rowCount);
-
-    rowCount = connection.selectRowCount(ENTITY_CONDITIONS.condition(JOINED_QUERY_ENTITY_ID));
-    assertEquals(16, rowCount);
-    deptNoCondition = ENTITY_CONDITIONS.propertyCondition(JOINED_QUERY_ENTITY_ID, "d.deptno", Condition.Type.GREATER_THAN, 30);
-    rowCount = connection.selectRowCount(ENTITY_CONDITIONS.condition(JOINED_QUERY_ENTITY_ID, deptNoCondition));
-    assertEquals(4, rowCount);
-
-    rowCount = connection.selectRowCount(ENTITY_CONDITIONS.condition(GROUP_BY_QUERY_ENTITY_ID));
-    assertEquals(4, rowCount);
-  }
-
-  @Test
-  public void selectSingle() throws Exception {
-    Entity sales = connection.selectSingle(TestDomain.T_DEPARTMENT, TestDomain.DEPARTMENT_NAME, "SALES");
-    assertEquals(sales.getString(TestDomain.DEPARTMENT_NAME), "SALES");
-    sales = connection.selectSingle(sales.getKey());
-    assertEquals(sales.getString(TestDomain.DEPARTMENT_NAME), "SALES");
-    sales = connection.selectSingle(ENTITY_CONDITIONS.selectCondition(TestDomain.T_DEPARTMENT, ENTITY_CONDITIONS.stringCondition("dname = 'SALES'")));
-    assertEquals(sales.getString(TestDomain.DEPARTMENT_NAME), "SALES");
-
-    final Entity king = connection.selectSingle(TestDomain.T_EMP, TestDomain.EMP_NAME, "KING");
-    assertTrue(king.containsKey(TestDomain.EMP_MGR_FK));
-    assertNull(king.get(TestDomain.EMP_MGR_FK));
-  }
-
-  @Test
-  public void executeFunction() throws DatabaseException {
-    final DatabaseConnection.Function func = new AbstractFunction<EntityConnection>("executeFunction", "executeFunction") {
-      @Override
-      public List execute(final EntityConnection connection, final Object... arguments) {
-        return null;
-      }
-    };
-    DOMAIN.addOperation(func);
-    connection.executeFunction(func.getId());
-  }
-
-  @Test
-  public void executeProcedure() throws DatabaseException {
-    final DatabaseConnection.Procedure proc = new AbstractProcedure<EntityConnection>("executeProcedure", "executeProcedure") {
-      @Override
-      public void execute(final EntityConnection connection, final Object... arguments) {}
-    };
-    DOMAIN.addOperation(proc);
-    connection.executeProcedure(proc.getId());
-  }
-
-  @Test
-  public void selectSingleNotFound() throws Exception {
-    assertThrows(RecordNotFoundException.class, () -> connection.selectSingle(TestDomain.T_DEPARTMENT, TestDomain.DEPARTMENT_NAME, "NO_NAME"));
-  }
-
-  @Test
-  public void selectSingleManyFound() throws Exception {
-    assertThrows(DatabaseException.class, () -> connection.selectSingle(TestDomain.T_EMP, TestDomain.EMP_JOB, "MANAGER"));
-  }
-
-  @Test
-  public void insertOnlyNullValues() throws DatabaseException {
-    try {
-      connection.beginTransaction();
-      final Entity department = DOMAIN.entity(TestDomain.T_DEPARTMENT);
-      assertThrows(DatabaseException.class, () -> connection.insert(singletonList(department)));
-    }
-    finally {
-      connection.rollbackTransaction();
-    }
-  }
-
-  @Test
-  public void updateNoModifiedValues() throws DatabaseException {
-    try {
-      connection.beginTransaction();
-      final Entity department = connection.selectSingle(TestDomain.T_DEPARTMENT, TestDomain.DEPARTMENT_ID, 10);
-      assertThrows(DatabaseException.class, () -> connection.update(singletonList(department)));
-    }
-    finally {
-      connection.rollbackTransaction();
-    }
-  }
-
-  @Test
-  public void dateTime() throws DatabaseException {
-    final Entity sales = connection.selectSingle(TestDomain.T_DEPARTMENT, TestDomain.DEPARTMENT_NAME, "SALES");
-    final double salary = 1500;
-
-    Entity emp = DOMAIN.entity(TestDomain.T_EMP);
-    emp.put(TestDomain.EMP_DEPARTMENT_FK, sales);
-    emp.put(TestDomain.EMP_NAME, "Nobody");
-    emp.put(TestDomain.EMP_SALARY, salary);
-    final LocalDate hiredate = LocalDate.parse("03-10-1975", DateTimeFormatter.ofPattern(DateFormats.SHORT_DASH));
-    emp.put(TestDomain.EMP_HIREDATE, hiredate);
-    final LocalDateTime hiretime = LocalDateTime.parse("03-10-1975 08:30:22", DateTimeFormatter.ofPattern(DateFormats.FULL_TIMESTAMP));
-    emp.put(TestDomain.EMP_HIRETIME, hiretime);
-
-    emp = connection.selectSingle(connection.insert(singletonList(emp)).get(0));
-
-    assertEquals(hiredate, emp.getDate(TestDomain.EMP_HIREDATE));
-    assertEquals(hiretime, emp.getTimestamp(TestDomain.EMP_HIRETIME));
-  }
-
-  @Test
-  public void insertWithNullValues() throws DatabaseException {
-    final Entity sales = connection.selectSingle(TestDomain.T_DEPARTMENT, TestDomain.DEPARTMENT_NAME, "SALES");
-    final String name = "Nobody";
-    final double salary = 1500;
-    final double defaultCommission = 200;
-
-    Entity emp = DOMAIN.entity(TestDomain.T_EMP);
-    emp.put(TestDomain.EMP_DEPARTMENT_FK, sales);
-    emp.put(TestDomain.EMP_NAME, name);
-    emp.put(TestDomain.EMP_SALARY, salary);
-
-    emp = connection.selectSingle(connection.insert(singletonList(emp)).get(0));
-    assertEquals(sales, emp.get(TestDomain.EMP_DEPARTMENT_FK));
-    assertEquals(name, emp.get(TestDomain.EMP_NAME));
-    assertEquals(salary, emp.get(TestDomain.EMP_SALARY));
-    assertEquals(defaultCommission, emp.get(TestDomain.EMP_COMMISSION));
-    connection.delete(singletonList(emp.getKey()));
-
-    emp.put(TestDomain.EMP_COMMISSION, null);//default value should not kick in
-    emp = connection.selectSingle(connection.insert(singletonList(emp)).get(0));
-    assertEquals(sales, emp.get(TestDomain.EMP_DEPARTMENT_FK));
-    assertEquals(name, emp.get(TestDomain.EMP_NAME));
-    assertEquals(salary, emp.get(TestDomain.EMP_SALARY));
-    assertNull(emp.get(TestDomain.EMP_COMMISSION));
-    connection.delete(singletonList(emp.getKey()));
-
-    emp.remove(TestDomain.EMP_COMMISSION);//default value should kick in
-    emp = connection.selectSingle(connection.insert(singletonList(emp)).get(0));
-    assertEquals(sales, emp.get(TestDomain.EMP_DEPARTMENT_FK));
-    assertEquals(name, emp.get(TestDomain.EMP_NAME));
-    assertEquals(salary, emp.get(TestDomain.EMP_SALARY));
-    assertEquals(defaultCommission, emp.get(TestDomain.EMP_COMMISSION));
-    connection.delete(singletonList(emp.getKey()));
-  }
-
-  @Test
-  public void insertEmptyList() throws DatabaseException {
-    final List<Entity.Key> pks = connection.insert(new ArrayList<>());
-    assertTrue(pks.isEmpty());
-  }
-
-  @Test
-  public void updateDifferentEntities() throws DatabaseException {
-    try {
-      connection.beginTransaction();
-      final Entity sales = connection.selectSingle(TestDomain.T_DEPARTMENT, TestDomain.DEPARTMENT_NAME, "SALES");
-      final Entity king = connection.selectSingle(TestDomain.T_EMP, TestDomain.EMP_NAME, "KING");
-      final String newName = "New name";
-      sales.put(TestDomain.DEPARTMENT_NAME, newName);
-      king.put(TestDomain.EMP_NAME, newName);
-      final List<Entity> updated = connection.update(asList(sales, king));
-      assertTrue(updated.containsAll(asList(sales, king)));
-      assertEquals(newName, updated.get(updated.indexOf(sales)).getString(TestDomain.DEPARTMENT_NAME));
-      assertEquals(newName, updated.get(updated.indexOf(king)).getString(TestDomain.EMP_NAME));
-    }
-    finally {
-      connection.rollbackTransaction();
-    }
-  }
-
-  @Test
-  public void updateNonExisting() throws DatabaseException {
-    //otherwise the optimistic locking triggers an error
-    connection.setOptimisticLocking(false);
-    final Entity employee = connection.selectSingle(TestDomain.T_EMP, TestDomain.EMP_ID, 4);
-    employee.put(TestDomain.EMP_ID, -888);//non existing
-    employee.saveAll();
-    employee.put(TestDomain.EMP_NAME, "New name");
-    assertThrows(UpdateException.class, () -> connection.update(singletonList(employee)));
-  }
-
-  @Test
-  public void update() throws DatabaseException {
-    final List<Entity> updated = connection.update(new ArrayList<>());
-    assertTrue(updated.isEmpty());
-  }
-
-  @Test
-  public void selectValuesNonColumnProperty() throws Exception {
-    assertThrows(IllegalArgumentException.class, () -> connection.selectValues(TestDomain.EMP_DEPARTMENT_LOCATION, ENTITY_CONDITIONS.condition(TestDomain.T_EMP)));
-  }
-
-  @Test
-  public void selectValues() throws Exception {
-    List<Object> result = connection.selectValues(TestDomain.DEPARTMENT_NAME, ENTITY_CONDITIONS.condition(TestDomain.T_DEPARTMENT));
-    assertEquals("ACCOUNTING", result.get(0));
-    assertEquals("OPERATIONS", result.get(1));
-    assertEquals("RESEARCH", result.get(2));
-    assertEquals("SALES", result.get(3));
-
-    result = connection.selectValues(TestDomain.DEPARTMENT_NAME, ENTITY_CONDITIONS.condition(TestDomain.T_DEPARTMENT,
-            TestDomain.DEPARTMENT_ID, Condition.Type.LIKE, 10));
-    assertTrue(result.contains("ACCOUNTING"));
-    assertFalse(result.contains("SALES"));
-  }
-
-  @Test
-  public void selectForUpdateModified() throws Exception {
-    final DefaultLocalEntityConnection connection = initializeConnection();
-    final DefaultLocalEntityConnection connection2 = initializeConnection();
-    final String originalLocation;
-    try {
-      final EntitySelectCondition condition = ENTITY_CONDITIONS.selectCondition(TestDomain.T_DEPARTMENT, TestDomain.DEPARTMENT_NAME, Condition.Type.LIKE, "SALES");
-      condition.setForUpdate(true);
-
-      Entity sales = connection.selectSingle(condition);
-      originalLocation = sales.getString(TestDomain.DEPARTMENT_LOCATION);
-
-      sales.put(TestDomain.DEPARTMENT_LOCATION, "Syracuse");
-      try {
-        connection2.update(singletonList(sales));
-        fail("Should not be able to update record selected for update by another connection");
-      }
-      catch (final DatabaseException ignored) {
-        connection2.getDatabaseConnection().rollback();
-      }
-
-      connection.selectMany(ENTITY_CONDITIONS.selectCondition(TestDomain.T_DEPARTMENT));//any query will do
-
-      try {
-        sales = connection2.update(singletonList(sales)).get(0);
-        sales.put(TestDomain.DEPARTMENT_LOCATION, originalLocation);
-        connection2.update(singletonList(sales));//revert changes to data
-      }
-      catch (final DatabaseException ignored) {
-        fail("Should be able to update record after other connection released the select for update lock");
-      }
-    }
-    finally {
-      connection.disconnect();
-      connection2.disconnect();
-    }
-  }
-
-  @Test
-  public void optimisticLockingDeleted() throws Exception {
-    final DefaultLocalEntityConnection connection = initializeConnection();
-    final EntityConnection connection2 = initializeConnection();
-    connection.setOptimisticLocking(true);
-    final Entity allen;
-    try {
-      final EntitySelectCondition condition = ENTITY_CONDITIONS.selectCondition(TestDomain.T_EMP, TestDomain.EMP_NAME, Condition.Type.LIKE, "ALLEN");
-
-      allen = connection.selectSingle(condition);
-
-      connection2.delete(singletonList(allen.getKey()));
-
-      allen.put(TestDomain.EMP_JOB, "CLERK");
-      try {
-        connection.update(singletonList(allen));
-        fail("Should not be able to update record deleted by another connection");
-      }
-      catch (final RecordModifiedException e) {
-        assertNotNull(e.getRow());
-        assertNull(e.getModifiedRow());
-      }
-
-      try {
-        connection2.insert(singletonList(allen));//revert changes to data
-      }
-      catch (final DatabaseException ignored) {
-        fail("Should be able to update record after other connection released the select for update lock");
-      }
-    }
-    finally {
-      connection.disconnect();
-      connection2.disconnect();
-    }
-  }
-
-  @Test
-  public void optimisticLockingModified() throws Exception {
-    final DefaultLocalEntityConnection baseConnection = initializeConnection();
-    final DefaultLocalEntityConnection optimisticConnection = initializeConnection();
-    optimisticConnection.setOptimisticLocking(true);
-    assertTrue(optimisticConnection.isOptimisticLocking());
-    String oldLocation = null;
-    Entity updatedDepartment = null;
-    try {
-      final Entity department = baseConnection.selectSingle(TestDomain.T_DEPARTMENT, TestDomain.DEPARTMENT_NAME, "SALES");
-      oldLocation = (String) department.put(TestDomain.DEPARTMENT_LOCATION, "NEWLOC");
-      updatedDepartment = baseConnection.update(singletonList(department)).get(0);
-      try {
-        optimisticConnection.update(singletonList(department));
-        fail("RecordModifiedException should have been thrown");
-      }
-      catch (final RecordModifiedException e) {
-        assertTrue(((Entity) e.getModifiedRow()).valuesEqual(updatedDepartment));
-        assertTrue(((Entity) e.getRow()).valuesEqual(department));
-      }
-    }
-    finally {
-      try {
-        if (updatedDepartment != null && oldLocation != null) {
-          updatedDepartment.put(TestDomain.DEPARTMENT_LOCATION, oldLocation);
-          baseConnection.update(singletonList(updatedDepartment));
-        }
-      }
-      catch (final DatabaseException e) {
-        e.printStackTrace();
-      }
-      baseConnection.disconnect();
-      optimisticConnection.disconnect();
-    }
-  }
-
-  @Test
-  public void dualIterator() throws Exception {
-    final DefaultLocalEntityConnection connection = initializeConnection();
-    final ResultIterator<Entity> deptIterator = connection.iterator(ENTITY_CONDITIONS.selectCondition(TestDomain.T_DEPARTMENT));
-    while (deptIterator.hasNext()) {
-      final ResultIterator<Entity> empIterator = connection.iterator(ENTITY_CONDITIONS.selectCondition(TestDomain.T_EMP,
-              TestDomain.EMP_DEPARTMENT_FK, Condition.Type.LIKE, deptIterator.next()));
-      while (empIterator.hasNext()) {
-        empIterator.next();
-      }
-    }
-  }
-
-  @Test
-  public void testConstructor() throws Exception {
-    Connection connection = null;
-    try {
-      final Database db = Databases.getInstance();
-      connection = db.createConnection(UNIT_TEST_USER);
-      final EntityConnection conn = new DefaultLocalEntityConnection(DOMAIN, db, connection, true, true, 1);
-      assertTrue(conn.isConnected());
-    }
-    finally {
-      if (connection != null) {
-        try {
-          connection.close();
-        }
-        catch (final Exception ignored) {/*ignored*/}
-      }
-    }
-  }
-
-  @Test
-  public void testConstructorInvalidConnection() throws Exception {
-    assertThrows(DatabaseException.class, () -> {
-      Connection connection = null;
-      try {
-        final Database db = Databases.getInstance();
-        connection = db.createConnection(UNIT_TEST_USER);
-        connection.close();
-        new DefaultLocalEntityConnection(DOMAIN, db, connection, true, true, 1);
-      }
-      finally {
-        if (connection != null) {
-          try {
-            connection.close();
-          }
-          catch (final Exception ignored) {/*ignored*/}
-        }
-      }
-    });
-  }
-
-  @Test
-  public void writeBlobIncorrectType() throws DatabaseException {
-    assertThrows(IllegalArgumentException.class, () -> connection.writeBlob(DOMAIN.key(TestDomain.T_DEPARTMENT), TestDomain.DEPARTMENT_NAME, new byte[0]));
-  }
-
-  @Test
-  public void readBlobIncorrectType() throws DatabaseException {
-    assertThrows(IllegalArgumentException.class, () -> connection.readBlob(DOMAIN.key(TestDomain.T_DEPARTMENT), TestDomain.DEPARTMENT_NAME));
-  }
-
-  @Test
-  public void readWriteBlob() throws DatabaseException {
-    final byte[] bytes = new byte[1024];
-    new Random().nextBytes(bytes);
-
-    final Entity scott = connection.selectSingle(TestDomain.T_EMP, TestDomain.EMP_ID, 7);
-    connection.writeBlob(scott.getKey(), TestDomain.EMP_DATA, bytes);
-    assertArrayEquals(bytes, connection.readBlob(scott.getKey(), TestDomain.EMP_DATA));
-
-    final Entity blobRecordFromDb = connection.selectSingle(scott.getKey());
-    assertNotNull(blobRecordFromDb);
-    assertNull(blobRecordFromDb.get(TestDomain.EMP_DATA));
-  }
-
-  @Test
-  public void readWriteBlobViaEntity() throws DatabaseException {
-    final byte[] bytes = new byte[1024];
-    new Random().nextBytes(bytes);
-
-    final Entity scott = connection.selectSingle(TestDomain.T_EMP, TestDomain.EMP_ID, 7);
-    scott.put(TestDomain.EMP_DATA, bytes);
-    connection.update(singletonList(scott));
-
-    byte[] fromDb = connection.readBlob(scott.getKey(), TestDomain.EMP_DATA);
-    assertArrayEquals(bytes, fromDb);
-
-    final Entity blobRecordFromDb = connection.selectSingle(scott.getKey());
-    assertNotNull(blobRecordFromDb);
-    assertNull(blobRecordFromDb.get(TestDomain.EMP_DATA));
-
-    final byte[] newBytes = new byte[2048];
-    new Random().nextBytes(newBytes);
-
-    scott.put(TestDomain.EMP_DATA, newBytes);
-
-    connection.update(singletonList(scott)).get(0);
-
-    fromDb = connection.readBlob(scott.getKey(), TestDomain.EMP_DATA);
-    assertArrayEquals(newBytes, fromDb);
-  }
-
-  private static DefaultLocalEntityConnection initializeConnection() throws DatabaseException {
-    return new DefaultLocalEntityConnection(DOMAIN, Databases.getInstance(), UNIT_TEST_USER, true, true, 1);
-  }
+/*
+ * Copyright (c) 2004 - 2019, Björn Darri Sigurðsson. All Rights Reserved.
+ */
+package org.jminor.framework.db.local;
+
+import org.jminor.common.DateFormats;
+import org.jminor.common.User;
+import org.jminor.common.db.AbstractFunction;
+import org.jminor.common.db.AbstractProcedure;
+import org.jminor.common.db.Database;
+import org.jminor.common.db.DatabaseConnection;
+import org.jminor.common.db.Databases;
+import org.jminor.common.db.ResultIterator;
+import org.jminor.common.db.condition.Condition;
+import org.jminor.common.db.exception.DatabaseException;
+import org.jminor.common.db.exception.RecordModifiedException;
+import org.jminor.common.db.exception.RecordNotFoundException;
+import org.jminor.common.db.exception.ReferentialIntegrityException;
+import org.jminor.common.db.exception.UniqueConstraintException;
+import org.jminor.common.db.exception.UpdateException;
+import org.jminor.common.db.reports.ReportDataWrapper;
+import org.jminor.common.db.reports.ReportException;
+import org.jminor.common.db.reports.ReportResult;
+import org.jminor.common.db.reports.ReportWrapper;
+import org.jminor.framework.db.EntityConnection;
+import org.jminor.framework.db.condition.EntityConditions;
+import org.jminor.framework.db.condition.EntitySelectCondition;
+import org.jminor.framework.domain.Domain;
+import org.jminor.framework.domain.Entities;
+import org.jminor.framework.domain.Entity;
+import org.jminor.framework.domain.Properties;
+import org.jminor.framework.domain.Property;
+
+import org.junit.jupiter.api.AfterEach;
+import org.junit.jupiter.api.BeforeAll;
+import org.junit.jupiter.api.BeforeEach;
+import org.junit.jupiter.api.Test;
+
+import java.sql.Connection;
+import java.sql.Types;
+import java.time.LocalDate;
+import java.time.LocalDateTime;
+import java.time.format.DateTimeFormatter;
+import java.util.ArrayList;
+import java.util.Collection;
+import java.util.HashMap;
+import java.util.List;
+import java.util.Map;
+import java.util.Random;
+
+import static java.util.Arrays.asList;
+import static java.util.Collections.singletonList;
+import static org.junit.jupiter.api.Assertions.*;
+
+public class DefaultLocalEntityConnectionTest {
+
+  private static final User UNIT_TEST_USER = new User(
+          System.getProperty("jminor.unittest.username", "scott"),
+          System.getProperty("jminor.unittest.password", "tiger").toCharArray());
+
+  private static final String JOINED_QUERY_ENTITY_ID = "joinedQueryEntityID";
+  private static final String GROUP_BY_QUERY_ENTITY_ID = "groupByQueryEntityID";
+
+  private DefaultLocalEntityConnection connection;
+
+  private static final TestDomain DOMAIN = new TestDomain();
+  private static final EntityConditions ENTITY_CONDITIONS = new EntityConditions(DOMAIN);
+
+  @BeforeAll
+  public static void beforeClass() {
+    DOMAIN.define(JOINED_QUERY_ENTITY_ID,
+            Properties.primaryKeyProperty("e.empno"),
+            Properties.columnProperty("d.deptno", Types.INTEGER))
+            .setSelectQuery("select e.empno, d.deptno from scott.emp e, scott.dept d where e.deptno = d.deptno", true);
+
+    DOMAIN.define(GROUP_BY_QUERY_ENTITY_ID,
+            Properties.columnProperty("job", Types.VARCHAR)
+                    .setPrimaryKeyIndex(0)
+                    .setGroupingColumn(true))
+            .setTableName("scott.emp")
+            .setHavingClause("job <> 'PRESIDENT'");
+  }
+
+  @BeforeEach
+  public void setup() throws ClassNotFoundException, DatabaseException {
+    connection = initializeConnection();
+  }
+
+  @AfterEach
+  public void tearDown() {
+    connection.disconnect();
+  }
+
+  @Test
+  public void delete() throws Exception {
+    try {
+      connection.beginTransaction();
+      final Entity.Key key = DOMAIN.key(TestDomain.T_DEPARTMENT);
+      key.put(TestDomain.DEPARTMENT_ID, 40);
+      connection.delete(new ArrayList<>());
+      connection.delete(singletonList(key));
+      try {
+        connection.selectSingle(key);
+        fail();
+      }
+      catch (final DatabaseException ignored) {/*ignored*/}
+    }
+    finally {
+      connection.rollbackTransaction();
+    }
+    try {
+      connection.beginTransaction();
+      final Entity.Key key = DOMAIN.key(TestDomain.T_DEPARTMENT);
+      key.put(TestDomain.DEPARTMENT_ID, 40);
+      connection.delete(ENTITY_CONDITIONS.condition(key));
+      try {
+        connection.selectSingle(key);
+        fail();
+      }
+      catch (final DatabaseException ignored) {/*ignored*/}
+    }
+    finally {
+      connection.rollbackTransaction();
+    }
+  }
+
+  @Test
+  public void deleteReferentialIntegrity() {
+    final Entity.Key key = DOMAIN.key(TestDomain.T_DEPARTMENT);
+    key.put(TestDomain.DEPARTMENT_ID, 10);
+    assertThrows(ReferentialIntegrityException.class, () -> connection.delete(singletonList(key)));
+  }
+
+  @Test
+  public void insertUniqueConstraint() {
+    final Entity department = DOMAIN.entity(TestDomain.T_DEPARTMENT);
+    department.put(TestDomain.DEPARTMENT_ID, 1000);
+    department.put(TestDomain.DEPARTMENT_NAME, "SALES");
+    assertThrows(UniqueConstraintException.class, () -> connection.insert(singletonList(department)));
+  }
+
+  @Test
+  public void updateUniqueConstraint() throws DatabaseException {
+    final Entity department = connection.selectSingle(TestDomain.T_DEPARTMENT, TestDomain.DEPARTMENT_ID, 20);
+    department.put(TestDomain.DEPARTMENT_NAME, "SALES");
+    assertThrows(UniqueConstraintException.class, () -> connection.update(singletonList(department)));
+  }
+
+  @Test
+  public void insertNoParentKey() {
+    final Entity emp = DOMAIN.entity(TestDomain.T_EMP);
+    emp.put(TestDomain.EMP_ID, -100);
+    emp.put(TestDomain.EMP_NAME, "Testing");
+    emp.put(TestDomain.EMP_DEPARTMENT, -1010);//not available
+    emp.put(TestDomain.EMP_SALARY, 2000d);
+    assertThrows(ReferentialIntegrityException.class, () -> connection.insert(singletonList(emp)));
+  }
+
+  @Test
+  public void updateNoParentKey() throws DatabaseException {
+    final Entity emp = connection.selectSingle(TestDomain.T_EMP, TestDomain.EMP_ID, 3);
+    emp.put(TestDomain.EMP_DEPARTMENT, -1010);//not available
+    assertThrows(ReferentialIntegrityException.class, () -> connection.update(singletonList(emp)));
+  }
+
+  @Test
+  public void deleteByKeyWithForeignKeys() throws DatabaseException {
+    final Entity accounting = connection.selectSingle(TestDomain.T_DEPARTMENT, TestDomain.DEPARTMENT_NAME, "ACCOUNTING");
+    assertThrows(DatabaseException.class, () -> connection.delete(singletonList(accounting.getKey())));
+  }
+
+  @Test
+  public void deleteByConditionWithForeignKeys() throws DatabaseException {
+    assertThrows(DatabaseException.class, () -> connection.delete(ENTITY_CONDITIONS.condition(TestDomain.T_DEPARTMENT, TestDomain.DEPARTMENT_NAME, Condition.Type.LIKE, "ACCOUNTING")));
+  }
+
+  @Test
+  public void fillReport() throws Exception {
+    final Map<String, Object> reportParameters = new HashMap<>();
+    reportParameters.put("DEPTNO", asList(10, 20));
+    final ReportResult reportResult = () -> "result";
+    connection.fillReport(new ReportWrapper() {
+      @Override
+      public String getReportName() {
+        return "TestName";
+      }
+
+      @Override
+      public ReportResult fillReport(final Connection connection) throws ReportException {
+        return reportResult;
+      }
+
+      @Override
+      public ReportResult fillReport(final ReportDataWrapper dataWrapper) throws ReportException {
+        return reportResult;
+      }
+    });
+  }
+
+  @Test
+  public void selectDependentEntities() throws Exception {
+    final Map<String, Collection<Entity>> empty = connection.selectDependentEntities(new ArrayList<>());
+    assertTrue(empty.isEmpty());
+    final List<Entity> accounting = connection.selectMany(TestDomain.T_DEPARTMENT, TestDomain.DEPARTMENT_NAME, "ACCOUNTING");
+    final Map<String, Collection<Entity>> emps = connection.selectDependentEntities(accounting);
+    assertEquals(1, emps.size());
+    assertTrue(emps.containsKey(TestDomain.T_EMP));
+    assertEquals(7, emps.get(TestDomain.T_EMP).size());
+
+    final Entity emp = connection.selectSingle(TestDomain.T_EMP, TestDomain.EMP_NAME, "KING");
+    final Map<String, Collection<Entity>> deps = connection.selectDependentEntities(singletonList(emp));
+    assertTrue(deps.isEmpty());//soft foreign key reference
+  }
+
+  @Test
+  public void selectManyLimitOffset() throws Exception {
+    final EntitySelectCondition condition = ENTITY_CONDITIONS.selectCondition(TestDomain.T_EMP)
+            .setOrderBy(Domain.orderBy().ascending(TestDomain.EMP_NAME)).setLimit(2);
+    List<Entity> result = connection.selectMany(condition);
+    assertEquals(2, result.size());
+    condition.setLimit(3);
+    condition.setOffset(3);
+    result = connection.selectMany(condition);
+    assertEquals(3, result.size());
+    assertEquals("BLAKE", result.get(0).get(TestDomain.EMP_NAME));
+    assertEquals("CLARK", result.get(1).get(TestDomain.EMP_NAME));
+    assertEquals("FORD", result.get(2).get(TestDomain.EMP_NAME));
+  }
+
+  @Test
+  public void selectManyWhereNull() throws Exception {
+    connection.selectMany(TestDomain.T_EMP, TestDomain.EMP_MGR_FK, (Object[]) null);
+    connection.selectMany(TestDomain.T_EMP, TestDomain.EMP_DATA, (Object) null);
+  }
+
+  @Test
+  public void selectMany() throws Exception {
+    List<Entity> result = connection.selectMany(new ArrayList<>());
+    assertTrue(result.isEmpty());
+    result = connection.selectMany(TestDomain.T_DEPARTMENT, TestDomain.DEPARTMENT_ID, 10, 20);
+    assertEquals(2, result.size());
+    result = connection.selectMany(Entities.getKeys(result));
+    assertEquals(2, result.size());
+    result = connection.selectMany(ENTITY_CONDITIONS.selectCondition(TestDomain.T_DEPARTMENT, ENTITY_CONDITIONS.stringCondition("deptno in (10, 20)")));
+    assertEquals(2, result.size());
+    result = connection.selectMany(ENTITY_CONDITIONS.selectCondition(JOINED_QUERY_ENTITY_ID, ENTITY_CONDITIONS.stringCondition("d.deptno = 10")));
+    assertEquals(7, result.size());
+
+    final EntitySelectCondition condition = ENTITY_CONDITIONS.selectCondition(TestDomain.T_EMP, ENTITY_CONDITIONS.stringCondition("ename = 'BLAKE'"));
+    result = connection.selectMany(condition);
+    Entity emp = result.get(0);
+    assertTrue(emp.isLoaded(TestDomain.EMP_DEPARTMENT_FK));
+    assertTrue(emp.isLoaded(TestDomain.EMP_MGR_FK));
+    emp = emp.getForeignKey(TestDomain.EMP_MGR_FK);
+    assertFalse(emp.isLoaded(TestDomain.EMP_MGR_FK));
+
+    result = connection.selectMany(condition.setForeignKeyFetchDepthLimit(TestDomain.EMP_DEPARTMENT_FK, 0));
+    assertEquals(1, result.size());
+    emp = result.get(0);
+    assertFalse(emp.isLoaded(TestDomain.EMP_DEPARTMENT_FK));
+    assertTrue(emp.isLoaded(TestDomain.EMP_MGR_FK));
+
+    result = connection.selectMany(condition.setForeignKeyFetchDepthLimit(TestDomain.EMP_MGR_FK, 0));
+    assertEquals(1, result.size());
+    emp = result.get(0);
+    assertFalse(emp.isLoaded(TestDomain.EMP_DEPARTMENT_FK));
+    assertFalse(emp.isLoaded(TestDomain.EMP_MGR_FK));
+
+    result = connection.selectMany(condition.setForeignKeyFetchDepthLimit(TestDomain.EMP_MGR_FK, 2));
+    assertEquals(1, result.size());
+    emp = result.get(0);
+    assertFalse(emp.isLoaded(TestDomain.EMP_DEPARTMENT_FK));
+    assertTrue(emp.isLoaded(TestDomain.EMP_MGR_FK));
+    emp = emp.getForeignKey(TestDomain.EMP_MGR_FK);
+    assertTrue(emp.isLoaded(TestDomain.EMP_MGR_FK));
+
+    result = connection.selectMany(condition.setForeignKeyFetchDepthLimit(TestDomain.EMP_MGR_FK, -1));
+    assertEquals(1, result.size());
+    emp = result.get(0);
+    assertFalse(emp.isLoaded(TestDomain.EMP_DEPARTMENT_FK));
+    assertTrue(emp.isLoaded(TestDomain.EMP_MGR_FK));
+    emp = emp.getForeignKey(TestDomain.EMP_MGR_FK);
+    assertTrue(emp.isLoaded(TestDomain.EMP_MGR_FK));
+  }
+
+  @Test
+  public void selectManyByKey() throws DatabaseException {
+    final Entity.Key deptKey = DOMAIN.key(TestDomain.T_DEPARTMENT);
+    deptKey.put(TestDomain.DEPARTMENT_ID, 10);
+    final Entity.Key empKey = DOMAIN.key(TestDomain.T_EMP);
+    empKey.put(TestDomain.EMP_ID, 8);
+
+    final List<Entity> selected = connection.selectMany(asList(deptKey, empKey));
+    assertEquals(2, selected.size());
+  }
+
+  @Test
+  public void selectManyInvalidColumn() throws Exception {
+    assertThrows(DatabaseException.class, () -> connection.selectMany(ENTITY_CONDITIONS.selectCondition(TestDomain.T_DEPARTMENT,
+            ENTITY_CONDITIONS.stringCondition("no_column is null"))));
+  }
+
+  @Test
+  public void selectRowCount() throws Exception {
+    int rowCount = connection.selectRowCount(ENTITY_CONDITIONS.condition(TestDomain.T_DEPARTMENT));
+    assertEquals(4, rowCount);
+    Condition<Property.ColumnProperty> deptNoCondition = ENTITY_CONDITIONS.propertyCondition(TestDomain.T_DEPARTMENT,
+            TestDomain.DEPARTMENT_ID, Condition.Type.GREATER_THAN, 30);
+    rowCount = connection.selectRowCount(ENTITY_CONDITIONS.condition(TestDomain.T_DEPARTMENT, deptNoCondition));
+    assertEquals(2, rowCount);
+
+    rowCount = connection.selectRowCount(ENTITY_CONDITIONS.condition(JOINED_QUERY_ENTITY_ID));
+    assertEquals(16, rowCount);
+    deptNoCondition = ENTITY_CONDITIONS.propertyCondition(JOINED_QUERY_ENTITY_ID, "d.deptno", Condition.Type.GREATER_THAN, 30);
+    rowCount = connection.selectRowCount(ENTITY_CONDITIONS.condition(JOINED_QUERY_ENTITY_ID, deptNoCondition));
+    assertEquals(4, rowCount);
+
+    rowCount = connection.selectRowCount(ENTITY_CONDITIONS.condition(GROUP_BY_QUERY_ENTITY_ID));
+    assertEquals(4, rowCount);
+  }
+
+  @Test
+  public void selectSingle() throws Exception {
+    Entity sales = connection.selectSingle(TestDomain.T_DEPARTMENT, TestDomain.DEPARTMENT_NAME, "SALES");
+    assertEquals(sales.getString(TestDomain.DEPARTMENT_NAME), "SALES");
+    sales = connection.selectSingle(sales.getKey());
+    assertEquals(sales.getString(TestDomain.DEPARTMENT_NAME), "SALES");
+    sales = connection.selectSingle(ENTITY_CONDITIONS.selectCondition(TestDomain.T_DEPARTMENT, ENTITY_CONDITIONS.stringCondition("dname = 'SALES'")));
+    assertEquals(sales.getString(TestDomain.DEPARTMENT_NAME), "SALES");
+
+    final Entity king = connection.selectSingle(TestDomain.T_EMP, TestDomain.EMP_NAME, "KING");
+    assertTrue(king.containsKey(TestDomain.EMP_MGR_FK));
+    assertNull(king.get(TestDomain.EMP_MGR_FK));
+  }
+
+  @Test
+  public void executeFunction() throws DatabaseException {
+    final DatabaseConnection.Function func = new AbstractFunction<EntityConnection>("executeFunction", "executeFunction") {
+      @Override
+      public List execute(final EntityConnection connection, final Object... arguments) {
+        return null;
+      }
+    };
+    DOMAIN.addOperation(func);
+    connection.executeFunction(func.getId());
+  }
+
+  @Test
+  public void executeProcedure() throws DatabaseException {
+    final DatabaseConnection.Procedure proc = new AbstractProcedure<EntityConnection>("executeProcedure", "executeProcedure") {
+      @Override
+      public void execute(final EntityConnection connection, final Object... arguments) {}
+    };
+    DOMAIN.addOperation(proc);
+    connection.executeProcedure(proc.getId());
+  }
+
+  @Test
+  public void selectSingleNotFound() throws Exception {
+    assertThrows(RecordNotFoundException.class, () -> connection.selectSingle(TestDomain.T_DEPARTMENT, TestDomain.DEPARTMENT_NAME, "NO_NAME"));
+  }
+
+  @Test
+  public void selectSingleManyFound() throws Exception {
+    assertThrows(DatabaseException.class, () -> connection.selectSingle(TestDomain.T_EMP, TestDomain.EMP_JOB, "MANAGER"));
+  }
+
+  @Test
+  public void insertOnlyNullValues() throws DatabaseException {
+    try {
+      connection.beginTransaction();
+      final Entity department = DOMAIN.entity(TestDomain.T_DEPARTMENT);
+      assertThrows(DatabaseException.class, () -> connection.insert(singletonList(department)));
+    }
+    finally {
+      connection.rollbackTransaction();
+    }
+  }
+
+  @Test
+  public void updateNoModifiedValues() throws DatabaseException {
+    try {
+      connection.beginTransaction();
+      final Entity department = connection.selectSingle(TestDomain.T_DEPARTMENT, TestDomain.DEPARTMENT_ID, 10);
+      assertThrows(DatabaseException.class, () -> connection.update(singletonList(department)));
+    }
+    finally {
+      connection.rollbackTransaction();
+    }
+  }
+
+  @Test
+  public void dateTime() throws DatabaseException {
+    final Entity sales = connection.selectSingle(TestDomain.T_DEPARTMENT, TestDomain.DEPARTMENT_NAME, "SALES");
+    final double salary = 1500;
+
+    Entity emp = DOMAIN.entity(TestDomain.T_EMP);
+    emp.put(TestDomain.EMP_DEPARTMENT_FK, sales);
+    emp.put(TestDomain.EMP_NAME, "Nobody");
+    emp.put(TestDomain.EMP_SALARY, salary);
+    final LocalDate hiredate = LocalDate.parse("03-10-1975", DateTimeFormatter.ofPattern(DateFormats.SHORT_DASH));
+    emp.put(TestDomain.EMP_HIREDATE, hiredate);
+    final LocalDateTime hiretime = LocalDateTime.parse("03-10-1975 08:30:22", DateTimeFormatter.ofPattern(DateFormats.FULL_TIMESTAMP));
+    emp.put(TestDomain.EMP_HIRETIME, hiretime);
+
+    emp = connection.selectSingle(connection.insert(singletonList(emp)).get(0));
+
+    assertEquals(hiredate, emp.getDate(TestDomain.EMP_HIREDATE));
+    assertEquals(hiretime, emp.getTimestamp(TestDomain.EMP_HIRETIME));
+  }
+
+  @Test
+  public void insertWithNullValues() throws DatabaseException {
+    final Entity sales = connection.selectSingle(TestDomain.T_DEPARTMENT, TestDomain.DEPARTMENT_NAME, "SALES");
+    final String name = "Nobody";
+    final double salary = 1500;
+    final double defaultCommission = 200;
+
+    Entity emp = DOMAIN.entity(TestDomain.T_EMP);
+    emp.put(TestDomain.EMP_DEPARTMENT_FK, sales);
+    emp.put(TestDomain.EMP_NAME, name);
+    emp.put(TestDomain.EMP_SALARY, salary);
+
+    emp = connection.selectSingle(connection.insert(singletonList(emp)).get(0));
+    assertEquals(sales, emp.get(TestDomain.EMP_DEPARTMENT_FK));
+    assertEquals(name, emp.get(TestDomain.EMP_NAME));
+    assertEquals(salary, emp.get(TestDomain.EMP_SALARY));
+    assertEquals(defaultCommission, emp.get(TestDomain.EMP_COMMISSION));
+    connection.delete(singletonList(emp.getKey()));
+
+    emp.put(TestDomain.EMP_COMMISSION, null);//default value should not kick in
+    emp = connection.selectSingle(connection.insert(singletonList(emp)).get(0));
+    assertEquals(sales, emp.get(TestDomain.EMP_DEPARTMENT_FK));
+    assertEquals(name, emp.get(TestDomain.EMP_NAME));
+    assertEquals(salary, emp.get(TestDomain.EMP_SALARY));
+    assertNull(emp.get(TestDomain.EMP_COMMISSION));
+    connection.delete(singletonList(emp.getKey()));
+
+    emp.remove(TestDomain.EMP_COMMISSION);//default value should kick in
+    emp = connection.selectSingle(connection.insert(singletonList(emp)).get(0));
+    assertEquals(sales, emp.get(TestDomain.EMP_DEPARTMENT_FK));
+    assertEquals(name, emp.get(TestDomain.EMP_NAME));
+    assertEquals(salary, emp.get(TestDomain.EMP_SALARY));
+    assertEquals(defaultCommission, emp.get(TestDomain.EMP_COMMISSION));
+    connection.delete(singletonList(emp.getKey()));
+  }
+
+  @Test
+  public void insertEmptyList() throws DatabaseException {
+    final List<Entity.Key> pks = connection.insert(new ArrayList<>());
+    assertTrue(pks.isEmpty());
+  }
+
+  @Test
+  public void updateDifferentEntities() throws DatabaseException {
+    try {
+      connection.beginTransaction();
+      final Entity sales = connection.selectSingle(TestDomain.T_DEPARTMENT, TestDomain.DEPARTMENT_NAME, "SALES");
+      final Entity king = connection.selectSingle(TestDomain.T_EMP, TestDomain.EMP_NAME, "KING");
+      final String newName = "New name";
+      sales.put(TestDomain.DEPARTMENT_NAME, newName);
+      king.put(TestDomain.EMP_NAME, newName);
+      final List<Entity> updated = connection.update(asList(sales, king));
+      assertTrue(updated.containsAll(asList(sales, king)));
+      assertEquals(newName, updated.get(updated.indexOf(sales)).getString(TestDomain.DEPARTMENT_NAME));
+      assertEquals(newName, updated.get(updated.indexOf(king)).getString(TestDomain.EMP_NAME));
+    }
+    finally {
+      connection.rollbackTransaction();
+    }
+  }
+
+  @Test
+  public void updateNonExisting() throws DatabaseException {
+    //otherwise the optimistic locking triggers an error
+    connection.setOptimisticLocking(false);
+    final Entity employee = connection.selectSingle(TestDomain.T_EMP, TestDomain.EMP_ID, 4);
+    employee.put(TestDomain.EMP_ID, -888);//non existing
+    employee.saveAll();
+    employee.put(TestDomain.EMP_NAME, "New name");
+    assertThrows(UpdateException.class, () -> connection.update(singletonList(employee)));
+  }
+
+  @Test
+  public void update() throws DatabaseException {
+    final List<Entity> updated = connection.update(new ArrayList<>());
+    assertTrue(updated.isEmpty());
+  }
+
+  @Test
+  public void selectValuesNonColumnProperty() throws Exception {
+    assertThrows(IllegalArgumentException.class, () -> connection.selectValues(TestDomain.EMP_DEPARTMENT_LOCATION, ENTITY_CONDITIONS.condition(TestDomain.T_EMP)));
+  }
+
+  @Test
+  public void selectValues() throws Exception {
+    List<Object> result = connection.selectValues(TestDomain.DEPARTMENT_NAME, ENTITY_CONDITIONS.condition(TestDomain.T_DEPARTMENT));
+    assertEquals("ACCOUNTING", result.get(0));
+    assertEquals("OPERATIONS", result.get(1));
+    assertEquals("RESEARCH", result.get(2));
+    assertEquals("SALES", result.get(3));
+
+    result = connection.selectValues(TestDomain.DEPARTMENT_NAME, ENTITY_CONDITIONS.condition(TestDomain.T_DEPARTMENT,
+            TestDomain.DEPARTMENT_ID, Condition.Type.LIKE, 10));
+    assertTrue(result.contains("ACCOUNTING"));
+    assertFalse(result.contains("SALES"));
+  }
+
+  @Test
+  public void selectForUpdateModified() throws Exception {
+    final DefaultLocalEntityConnection connection = initializeConnection();
+    final DefaultLocalEntityConnection connection2 = initializeConnection();
+    final String originalLocation;
+    try {
+      final EntitySelectCondition condition = ENTITY_CONDITIONS.selectCondition(TestDomain.T_DEPARTMENT, TestDomain.DEPARTMENT_NAME, Condition.Type.LIKE, "SALES");
+      condition.setForUpdate(true);
+
+      Entity sales = connection.selectSingle(condition);
+      originalLocation = sales.getString(TestDomain.DEPARTMENT_LOCATION);
+
+      sales.put(TestDomain.DEPARTMENT_LOCATION, "Syracuse");
+      try {
+        connection2.update(singletonList(sales));
+        fail("Should not be able to update record selected for update by another connection");
+      }
+      catch (final DatabaseException ignored) {
+        connection2.getDatabaseConnection().rollback();
+      }
+
+      connection.selectMany(ENTITY_CONDITIONS.selectCondition(TestDomain.T_DEPARTMENT));//any query will do
+
+      try {
+        sales = connection2.update(singletonList(sales)).get(0);
+        sales.put(TestDomain.DEPARTMENT_LOCATION, originalLocation);
+        connection2.update(singletonList(sales));//revert changes to data
+      }
+      catch (final DatabaseException ignored) {
+        fail("Should be able to update record after other connection released the select for update lock");
+      }
+    }
+    finally {
+      connection.disconnect();
+      connection2.disconnect();
+    }
+  }
+
+  @Test
+  public void optimisticLockingDeleted() throws Exception {
+    final DefaultLocalEntityConnection connection = initializeConnection();
+    final EntityConnection connection2 = initializeConnection();
+    connection.setOptimisticLocking(true);
+    final Entity allen;
+    try {
+      final EntitySelectCondition condition = ENTITY_CONDITIONS.selectCondition(TestDomain.T_EMP, TestDomain.EMP_NAME, Condition.Type.LIKE, "ALLEN");
+
+      allen = connection.selectSingle(condition);
+
+      connection2.delete(singletonList(allen.getKey()));
+
+      allen.put(TestDomain.EMP_JOB, "CLERK");
+      try {
+        connection.update(singletonList(allen));
+        fail("Should not be able to update record deleted by another connection");
+      }
+      catch (final RecordModifiedException e) {
+        assertNotNull(e.getRow());
+        assertNull(e.getModifiedRow());
+      }
+
+      try {
+        connection2.insert(singletonList(allen));//revert changes to data
+      }
+      catch (final DatabaseException ignored) {
+        fail("Should be able to update record after other connection released the select for update lock");
+      }
+    }
+    finally {
+      connection.disconnect();
+      connection2.disconnect();
+    }
+  }
+
+  @Test
+  public void optimisticLockingModified() throws Exception {
+    final DefaultLocalEntityConnection baseConnection = initializeConnection();
+    final DefaultLocalEntityConnection optimisticConnection = initializeConnection();
+    optimisticConnection.setOptimisticLocking(true);
+    assertTrue(optimisticConnection.isOptimisticLocking());
+    String oldLocation = null;
+    Entity updatedDepartment = null;
+    try {
+      final Entity department = baseConnection.selectSingle(TestDomain.T_DEPARTMENT, TestDomain.DEPARTMENT_NAME, "SALES");
+      oldLocation = (String) department.put(TestDomain.DEPARTMENT_LOCATION, "NEWLOC");
+      updatedDepartment = baseConnection.update(singletonList(department)).get(0);
+      try {
+        optimisticConnection.update(singletonList(department));
+        fail("RecordModifiedException should have been thrown");
+      }
+      catch (final RecordModifiedException e) {
+        assertTrue(((Entity) e.getModifiedRow()).valuesEqual(updatedDepartment));
+        assertTrue(((Entity) e.getRow()).valuesEqual(department));
+      }
+    }
+    finally {
+      try {
+        if (updatedDepartment != null && oldLocation != null) {
+          updatedDepartment.put(TestDomain.DEPARTMENT_LOCATION, oldLocation);
+          baseConnection.update(singletonList(updatedDepartment));
+        }
+      }
+      catch (final DatabaseException e) {
+        e.printStackTrace();
+      }
+      baseConnection.disconnect();
+      optimisticConnection.disconnect();
+    }
+  }
+
+  @Test
+  public void dualIterator() throws Exception {
+    final DefaultLocalEntityConnection connection = initializeConnection();
+    final ResultIterator<Entity> deptIterator = connection.iterator(ENTITY_CONDITIONS.selectCondition(TestDomain.T_DEPARTMENT));
+    while (deptIterator.hasNext()) {
+      final ResultIterator<Entity> empIterator = connection.iterator(ENTITY_CONDITIONS.selectCondition(TestDomain.T_EMP,
+              TestDomain.EMP_DEPARTMENT_FK, Condition.Type.LIKE, deptIterator.next()));
+      while (empIterator.hasNext()) {
+        empIterator.next();
+      }
+    }
+  }
+
+  @Test
+  public void testConstructor() throws Exception {
+    Connection connection = null;
+    try {
+      final Database db = Databases.getInstance();
+      connection = db.createConnection(UNIT_TEST_USER);
+      final EntityConnection conn = new DefaultLocalEntityConnection(DOMAIN, db, connection, true, true, 1);
+      assertTrue(conn.isConnected());
+    }
+    finally {
+      if (connection != null) {
+        try {
+          connection.close();
+        }
+        catch (final Exception ignored) {/*ignored*/}
+      }
+    }
+  }
+
+  @Test
+  public void testConstructorInvalidConnection() throws Exception {
+    assertThrows(DatabaseException.class, () -> {
+      Connection connection = null;
+      try {
+        final Database db = Databases.getInstance();
+        connection = db.createConnection(UNIT_TEST_USER);
+        connection.close();
+        new DefaultLocalEntityConnection(DOMAIN, db, connection, true, true, 1);
+      }
+      finally {
+        if (connection != null) {
+          try {
+            connection.close();
+          }
+          catch (final Exception ignored) {/*ignored*/}
+        }
+      }
+    });
+  }
+
+  @Test
+  public void writeBlobIncorrectType() throws DatabaseException {
+    assertThrows(IllegalArgumentException.class, () -> connection.writeBlob(DOMAIN.key(TestDomain.T_DEPARTMENT), TestDomain.DEPARTMENT_NAME, new byte[0]));
+  }
+
+  @Test
+  public void readBlobIncorrectType() throws DatabaseException {
+    assertThrows(IllegalArgumentException.class, () -> connection.readBlob(DOMAIN.key(TestDomain.T_DEPARTMENT), TestDomain.DEPARTMENT_NAME));
+  }
+
+  @Test
+  public void readWriteBlob() throws DatabaseException {
+    final byte[] bytes = new byte[1024];
+    new Random().nextBytes(bytes);
+
+    final Entity scott = connection.selectSingle(TestDomain.T_EMP, TestDomain.EMP_ID, 7);
+    connection.writeBlob(scott.getKey(), TestDomain.EMP_DATA, bytes);
+    assertArrayEquals(bytes, connection.readBlob(scott.getKey(), TestDomain.EMP_DATA));
+
+    final Entity blobRecordFromDb = connection.selectSingle(scott.getKey());
+    assertNotNull(blobRecordFromDb);
+    assertNull(blobRecordFromDb.get(TestDomain.EMP_DATA));
+  }
+
+  @Test
+  public void readWriteBlobViaEntity() throws DatabaseException {
+    final byte[] bytes = new byte[1024];
+    new Random().nextBytes(bytes);
+
+    final Entity scott = connection.selectSingle(TestDomain.T_EMP, TestDomain.EMP_ID, 7);
+    scott.put(TestDomain.EMP_DATA, bytes);
+    connection.update(singletonList(scott));
+
+    byte[] fromDb = connection.readBlob(scott.getKey(), TestDomain.EMP_DATA);
+    assertArrayEquals(bytes, fromDb);
+
+    final Entity blobRecordFromDb = connection.selectSingle(scott.getKey());
+    assertNotNull(blobRecordFromDb);
+    assertNull(blobRecordFromDb.get(TestDomain.EMP_DATA));
+
+    final byte[] newBytes = new byte[2048];
+    new Random().nextBytes(newBytes);
+
+    scott.put(TestDomain.EMP_DATA, newBytes);
+
+    connection.update(singletonList(scott)).get(0);
+
+    fromDb = connection.readBlob(scott.getKey(), TestDomain.EMP_DATA);
+    assertArrayEquals(newBytes, fromDb);
+  }
+
+  private static DefaultLocalEntityConnection initializeConnection() throws DatabaseException {
+    return new DefaultLocalEntityConnection(DOMAIN, Databases.getInstance(), UNIT_TEST_USER, true, true, 1);
+  }
 }