--- conflicted
+++ resolved
@@ -6,12 +6,11 @@
     api project(':codion-framework-domain')
     api project(':codion-framework-db-core')
 
-    implementation (libs.slf4j.api)
+    implementation "org.slf4j:slf4j-api:${slf4jApiVersion}"
 
     testImplementation project(':codion-framework-server')
     testRuntimeOnly project(':codion-dbms-h2database')
-<<<<<<< HEAD
-    testRuntimeOnly "com.h2database:h2:${h2Version}"
+    testRuntimeOnly (libs.h2)
 }
 
 ext {
@@ -31,7 +30,4 @@
         addModules = testAddModules
         addReads = testAddReads
     }
-=======
-    testRuntimeOnly (libs.h2)
->>>>>>> 30840b6f
 }