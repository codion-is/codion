0.4.8 (following section imported from old changelog)
  EntityTableModel.getRowBackgroundColor() added, used in EntityTableCellRenderer
  Property.SubQueryProperty added
  EntityDefinition.getSelectColumnString() handles Property.SubQueryProperty;
    entitySelectColumnNames cache removed from EntityDefinition
  EntityDbConnection and FrameworkDbUtil changed accordingly
  Version info added to ant build files
  Confirm on exit option added, set FrameworkSettings.confirmExit to true
  Some rather crude i18n work in EntityPanel (Update/Insert), EntityTablePanel, EntityApplicationPanel and FrameworkUiUtil
  MessageFactory.getMessage() renamed to MessageFactory.get()
  Unused caption constants removed from EntityPanel
  *EntityModel property change notification was problematic when Property.DenormalizedProperty was
    processed, skipped it, since denormalized properties are functionally immutable
  Some code reordering in EntityDbConnection
  EntityDbConnection.getDependentEntities() now works for multi column references
  Embedded search panel now resizes appropriately when the first property search panel is a null panel
  Restructured FrameworkConstants
  Added information on filtering via query configuration to TipsAndTricks
  Improved db profiling code
  Removed unused events from EntityApplicationModel
  Refactored EntityApplicationPanel.startApplication()
  Removed unused local variable from ClientWrapper
  Added a separate port for the rmi db connection, runtime pr framework.server.db.port
  Updated rmi server launch files to reflect changes in property names
  Added typical jnlp file code to the framework walkthrough file
  Added a dialog asking the user whether to retry if login fails
  Some i18n in EntityCriteriaPanel and EntityTablePanel
  EntityTableModel.getQuerySearchProperties() can be overridden to remove query configuration filters for certain properties
  EntityTableModel.clearQueryCriterias() added
  EntityTableModel.getQuerySearchCriteria() parameter changed from Property to String (propertyName)
  Fixed PropertyCriteria so that is provides "is not null" when appropriate
  Fixed DateTextProperty so that it returns a Timestamp object instead of Date, in accordance with the db layer which uses Timestamp exclusively, due to lack of an exact time element in Date
  EntityPanel.createLabel() added
  TextProperty.immediateUpdate can be activated even if the field is a JFormattedTextField
  EntityTablePanel.doubleClickAction property added
  EntityTableSearchPanel now shows correct indicator colors when initialized
  Prevented a NullPointerException in cases when login fails in EntityApplicationPanel.startApplication
  EntityPanel.initCommandPanels() added, override to initialize panels that depend on the commands being initialized
  A minor change in EntityTablePanel.configureQuery(), dialog not disposed of between showings
  FrameworkUiUtil.showInDialog() now takes boolean parameter includeButtonPanel and returns the dialog
  EntityCriteria.getWhereClause() now available with boolean parameter includeWhere, if false "where" is replaced with "and"
  EntityDbConnection.selectMany() handles the above change
  EntityPanel.getDefaultCommands() renamed to EntityPanel.getPanelCommandSet()
  Entity.setValue() now translates null entities into actual null values
  FrameworkUtil.createNullEntity() does not initialize null entities for all reference properties anymore
  Reordered functions according to access rights in PropertyChangePanel
  Improved EntityModel.getPropertyChangeDebugString()
  Added PropertyChangeEvent.isInitialization boolean property
  java.util.Date changed to java.sql.Timestamp where possible
  FrameworkUtil.hashByPropertyValue() added
  FrameworkUtil.getPropertyValues() added
  Date panel text fields have immediateUpdate set as true as default
  TextProperty.getTextField() added, protected
  DateTextProperty.fieldMaskString property added
  DateTextProperty now regards an empty text field as valid
  FilteredComboBoxModel; setting and filtering the contents does not interfere with the selected item
  FilteredComboBoxModel/Test moved to package ...framework.common.model
  FrameworkUiUtil.createDateFieldPanel() fixed, now it handles null Timestamp values correctly
  FrameworkUiUtil.showEntityPanelDialog() now takes a JPanel parameter as owner instead of Container
  Clear button now uses mnemonic charAt(1) instead of charAt(0) due to conflict with the Help menu item (in icelandic)
  Wait cursor is shown while waiting for a support panel initialization
  FrameworkUiUtil.getParentWindow() used instead of getParentFrame where applicable
  ExceptionDialog added to package client.ui, copied from general, used throughout
  EntityModel notifies property value changes in an order which does not interfere with combo box bindings
  Prevented a potential null pointer exception in EntityDefinition.getEntityReferenceProperties()
  EntityModel.setValue() protected, added public EntityModel.uiSetValue()
  Property links updated according to the change above
  Changed maximum log file size from 20 megabytes to a more reasonable 2 megabytes
  TextProperty.getFormattedValue() added, called when format is not null
  DateTextProperty overrides TextProperty.getFormattedValue() and returns a Timestamp object instead of Date
  EntityDefinition.get... methods now throw rational exceptions instead of NullPointerExceptions
  EntityPanel.getPropertyToUpdate() improved, sorts combo box contents
  PropertyListener added to package ...client.property, replaces ActionListener for property change events
  Moved EntityModel.PropertyChangeEvent to package ...client.property
  Replaced EntityApplicationPanel.getTabPlacement() with FrameworkSettings.tabPlacement property
  EntityPropertyEditor does not try to set current value if it is null
  EntityTablePanel, removed vertical scrollbar when not needed
  ItemComboBoxModel moved from ...client.model to ...common.model
  FrameworkUiUtil.chooseFileToSave() added, copied and improved from UiUtil
  Some i18n work in FrameworkUiUtil
  EntityTablePanel.allowQueryConfiguration property added
  FilteredComboBoxModel.setSelectedItem() fixed, now selects nullValueItem when initialized
  TextProperty now handles both JTextField and JTextArea, uses JTextComponent
  FrameworkUiUtil.createTextArea() added
  EntityPanel.createTextArea() added
  EntityModel.getEntityValue() added
  EntityModel.getPropertyInitializedEvent() added
  EntityModel.setValue() now updates stEntityActive accordingly
  FrameworkSettings.resetComboBoxModelsOnClear property added, defaults to false
  EntityModel.resetComboBoxModelOnClear() added, enabling EntityComboBoxModels to be reset when the model is cleared, returns the above property by default
  EntityModel.getEntitiesForInsert() and getEntitiesForUpdate() now return copies of the the active entity, instead of a reference, which was problematic
  Entity.Key.setValue() now copies null value keys as well
  DateTextProperty now returns Constants.TIMESTAMP_NULL_VALUE instead of null when the date string is unparsable
  EntityModel.updateEntityModifiedState() added, can be overridden
  Constructor added to ComboBoxPropertyLink
  EntityDbConnection.selectMany() fixed so that it can handle data sources containing the WHERE keyword
  Entity.Key.hashCode() returns Constants.INT_NULL_VALUE when all key values are null
  EntityDbConnection.selectMany() implementation bug causing f.ex. getDependentEntities() not to work, fixed, IN_LIST instead of EXACT
  EntityPanel returned by FrameworkUiUtil.createStaticEntityPanel() has query configuration disabled, as per panel definition (static data)
  FrameworkUiUtil.createStaticEntityPanel() changed to createStaticEntityTablePanel()
  PropertyCriteria.getConditionString() fixed so that filtering on Property.SubQueryProperty is possible
  EntityModel.getPropertyNotificationOrder() added, override to provide the model with a specific property change notification order
  Unused IEntityDb.selectSingle() and IEntityDb.selectMany() implementations removed
  EntityApplicationPanel.showApplicationPanel() added
  EntityTableModel.includeCriteriaComboBoxModel() added, override to disable a the column criteria combobox for a given property
  EntitySearchPanel.initEntityComboBox() changed to initEntityField(), creates a JTextField for the column criteria if no combo box model is available
  FilteredComboBoxModel.setSelectedItem() returns if the item is already selected since MaximumMatch results in two setSelectedItem() calls each time a change is made
  FilteredComboBoxModel now selects the nullValueItem on init if one is specified
  EntityModel.notifyPropertiesInitialized() bug introduced earlier (propertyNotificationOrder) fixed, didn't exclude Property.DenormalizedProperty as it should
  EntityPanel repaints its JTable on EntityModel.evtEntitiesChanged
  KeyCriteria added to ...framework.db
  EntityDbConnection.selectMany(entityClass, primaryKeys) implementation changed so that it uses EntityDbConnection.selectMany(entityCriteria)
  EntityModel.lastUpdatedEntityPrimaryKeys changed to lastUpdatedEntities
  EntityModel.doUpdate() now returns the updated entities
  EntityModel.update() now uses the entities returned by IEntityDb.update(), see above
  Removed redundant refresh of last updated entities when replacing them in the EntityTableModel, see above
  New overloaded version of EntityTableModel.replaceEntities() added
  FrameworkUtil.createColumnComboBoxModel() now takes a Property object as parameter instead of a columnName string
  EntityModel.entityComboBoxModels changed to EntityModel.propertyComboBoxModels since it now alos contains column combobox models
  EntityModel.getColumnComboBoxModel() added
  FrameworkUtil.createColumnComboBoxModel() fixed so that it selects the correct item on reset
  FrameworkUiUtil.createColumnComboBox() now takes a refresh trigger Event parameter
  FrameworkUtil.createColumnComboBoxModel() now takes a refresh trigger Event parameter, if null it defaults to EntityModel.evtEntitiesChanged
  Access to EntityModel.activeEntity and originalActiveEntity removed
  EntityModel.getActiveEntity() changed to getActiveEntityCopy()
  EntityModel.isActiveEntityNull() added
  EntityModel.isActiveEntityModified() added
  EntityModel.refreshDetailModelsAfterInsertOrUpdate() now throws UserException, DbException and RemoteException instead of RuntimeException
  Events evtEntitiesUpdated and evtEntitiesDeleted fired before refreshDetailModelsAfterInsertOrUpdate() is called, since an exception during that method would prevent those from firing
  FrameworkUtil.cloneMap() removed, unused
  Entity.copy() renamed to getCopy() and improved, now it truly makes a deep copy by calling Entity.getCopy() for all entity reference property values
  Entity.Key.setValue() now makes a deep copy
  Entity.rsEntity() overloaded with a Type parameter, implemented for Type.INT and Type.STRING
  Replaced RuntimeException with IllegalArgumentException where appropriate and removed a few redundant try/catch clauses
  EntityModel.initTableModel() renamed to initializeTableModel for consistency
  PropertySearchModel constructor now takes a EntityComboBoxModel as parameter instead of EntityTableModel, removing a cyclical package dependency
  EntityDefinition.getPropertyByColumnName/ByIndex renamed to getProperty
  EntityDefinition.getColumnIndex() removed
  EntityModel.updateDetailModelsByActiveEntity() now sends a null value as a parameter if the active entity is null
  EntityComboBoxModel.setSelectedItem() now sends a null value forward to super.setSelectedItem() if the value to be selected is a null entity
  FrameworkUiUtil.viewSelectionDependencies() removed, inlined in EntityPanel.viewSelectionDependencies()
  EntityPanel.initUI, initAssociatedPanels, initEntityTablePanel, initCommandPanels renamed to initialize... for consistency
  EntityPanel.getSetQueryRangeCommand() removed
  Removed redundant i18n constants regarding query range
  FrameworkUiUtil.chooseFileToSave() now caches the JFileChooser for quicker subsequent execution time
  FrameworkUiUtil.createStaticEntityTablePanel() changed back to createStaticEntityPanel(), since EntityTablePanel has no popup commands by default
  WaitCursor added to EntityPanel.viewSelectionDependencies(), .handleInsert(), .handleUpdate(), .handleDelete(), .updateSelectedEntities(), FrameworkUiUtil.showDependenciesDialog() and FrameworkUiUtil.chooseFileToSave()
  FrameworkUiUtil.createDateChooserPanel() added
  Util.DateMaskFormat subclasses including time element format changed from ..H:mm.. to ..HH:mm.. to force double digit 24 hour time
  FrameworkUiUtil.DateInputPanel now keeps a reference to the DateMaskFormat
  EntityPropertyEditor now uses the aforementioned FrameworkUiUtil.createDateChooserPanel()
  FilteredComboBoxModel does not set its contents on initialization
  EntityComboBoxModel.setSelectedItem() returns if the combobox model is empty
  EntityPanel restructured
  EntityTablePanel.init... renamed to initialize... for consistency
  FrameworkUiUtil.initFilterPanels() renamed to initializeFilterPanels
  FrameworkUiUtil.initFilterPanel() renamed to initializeFilterPanel
  FrameworkUiUtil.selectEntities() now throws UserCancelException when the user presses the cancel button
  Popup menus are now triggered correctly with a MouseListener.mouseReleased() MouseEvent.isPopupTrigger() combo, instead of a MouseListener.mouseClicked() MouseEvent.getButton() == MouseEvent.BUTTON3 combo
  EntityApplicationPanel.getApplicationInfo() renamed to getRootEntityPanelInfo(), getSupportApplicationPanelInfo() to getSupportEntityPanelInfo(), showApplicationPanel() to showEntityPanel()
  Added a popup menu with a refresh action to EntityComboBox
  EntityTableModel.getQuerySearchProperties() now returns primary key properties as well by default
  Static inner class EntityApplicationPanel.ApplicationPanelInfo moved to own file and renamed to EntityPanelInfo
  ComboBoxPropertyLink now makes an editable combobox post its edits on each keystroke without hiding the popup
  FrameworkUiUtil.createColumnComboBox() overloaded to add a editable boolean parameter
  EntityPanel.createColumnComboBox() overloaded to add a editable boolean parameter
  TextProperty, IntTextProperty, DoubleTextProperty and DateTextProperty renamed to ...TextPropertyLink
  ColumnComboBoxModel added to package ...client.model
  Removed a bunch of unused methods from FrameworkUtil
  Access to EntityPropertyLink.entityModel and .property restricted to private, protected get methods added
  EntityModel.evtActiveEntityChanged renamed to evtActiveEntityModified
  EntityTableModel.evtQueryRangeChanged removed
  PropertyCriteria.get/setValues() added
  EntityTableModel.queryRange Point removed and queryRangeCriteria added
  Added a few verbose logging messages
  Version info added, accessible via Help->About
  PropertySearchPanel now only initializes the lower bound field if it applies, as in, not for boolean or entity properties
  PropertySearchPanel does not refresh EntityComboBoxModels on initialization
  Added a couple of test cases to TestEntity
  Fixed a bug in FrameworkUiUtil.showAndPreparePanel which prevented the keyboard navigation feature from working unless each panel had set the default focus component
  Added valueContainsLiteralCharacters parameter to EntityPanel/FrameworkUiUtil.createTextField, used for formatted text fields
  Refactored detail panel handling in EntityPanel and added the option (dialogDetailPanels via constructor) to have them open in a non-modal dialog instead of embedding them in the parent panel
  Ctr-click on table header to show column filters disabled since it conflicted with sorting multiple columns, now this is only available via the table popup menu
  PropertySearchPanel fixed so that is shows initial value for date fields
  EntityModel.evtBeforeInsert, evtBeforeUpdate and evtBeforeDelete added
  Mnemonics added to i18n for the most common actions
  EntityPanel.allowQueryConfiguration added, is propagated to the EntityTablePanel and controls if Query Configuration appears in the table popup menu
  PropertySearchPanel does not reset SearchType anymore when going from advanced to simple search
  EntityTableModel.setSortingStatus(columnName, status) added
  EntityTableModel.whereLikeValue renamed to simpleSearchString
  EntityPanel floatingFilters property removed from constructor
  EntityPanel.getDetailPanel() removed
  EntityModel.getSelectionDependencies() moved to EntityTableModel
  EntityPanel.detailViewStatus added
  EntityTablePanel now trigger query configuration on status label double click
  Added action buttons to EntityPanel south
  EntityTableCellRenderer does not change the font of the topmost selected record
  PropertySearchPanel checkBox instead of togglebutton
  EntityCriteriaPanel refactored, added toggle command for the underlying EntityTableModel.showAllWhenNotFiltered property
  EntityTablePanel.configureQuery now sets the wait cursor while constructing the EntityCriteriaPanel
  EntityComboBoxModel and ColumnComboBoxModel now implement a new interface IRefreshable
  EntityPanel calls EntityModel.refreshComboBoxModels() on initialization if refreshOnInit is set to false
  PropertyCriteria removed redundant parenthesis
  EntityTableModel.queryCriteriaComboBoxModels not cleared when the search panel is hidden
  {EntityModel.setValue() now updates stEntityActive accordingly} from earlier reverted
  EntityTablePanel table summary panel added
  PropertySummaryPanel added
  EntityPanel.getDetailSplitPaneResizeWeight() added
  EntityTableModel.getColumnValues() added
  EntityTableModel.searchStateOnRefresh added
  EntityTableCellRenderer now uses the system default NumberFormat for all numbers
  EntityPanel SwingWorker used for the CRUD actions
  EntityTablePanel summary panel added
  PropertySummaryPanel added
  Fixed a few icons
  EntityTablePanel refresh button is now aware of the search state, enabled when the search state is different from the one when last refreshed
  PropertySearchModel.hashCode() added
  Replaced Framework*Util.toList() with Arrays.asList() throughout and removed the unused methods
  PropertySearchModel now selects the current value in the EntityComboBoxModel after it's refreshed
  PropertySearchPanel turned from butt ugly to absolutely stunning
  EntityTablePanel refresh button is now activated by pressing F5
  EntityTableModel simpleSearchString changes trigger stDataDirty to be activated
  EntityTablePanel.initializeSimpleSearchPanel made even simpler
0.4.9
  Improved default about dialog text and layout
  Some javadoc improvements
  Added tests to org.jminor.common.ui.control, TestBeanPropertyLink and TestMethodControl
  Added test to org.jminor.framework.client.ui.property, TestEntityPropertyLink
  Refactored and lessened package dependencies
  Moved getValueClass() from Type to Property (smaller dep. cycle in org.jminor.framework.model)
  Fixed and renamed checkout target in build.xml, minor code cleanup
  Added a couple logos, used in demos f.x.
  Profiling.selectRandomRows() added
  EntityDbConnection does not add EntityRepository info if it's already initialized
  Property.BooleanProperty.toBoolean() improved
  Navigation now selects correct detail model
  Removed CTR from resizing key combination
  Improved FrameworkUiUtil.showInDialog()
  Re-enabled EntityTestUnit.testUpdate(), added abstract modifyEntity() to accommodate
  Removed redundant entityID parameter from IEntityDb.selectMany(String entityID, List<EntityKey>)
  Completed the unit tests for EmpDept demo
  ControlIterator renamed to IControlIterator for consistency
  Fixed EmpDept test so they run on Oracle (oh the irony) (2 digit deptno values)
  Updated TipsAndTricks.txt
  Added FrameworkSettings.transferTextFieldFocusOnEnter
  Added UiUtil.transferFocusOnEnter(JTextField)
  TextFieldPlus, IntField, and FrameworkUiUtil changed according to the above
  South toolbar is now focusable
  Search sensitive refresh button now only visible when the search panel is visible
  Tentative fix of ToggleBeanPropertyLink
  Navigation is now CTR based with resizing enabled by adding SHIFT
  Added action listener to toolbar update button, showing the update popup menu (wrong position though)
  EntityPanel.prepareUI() now transfers focus to the table (not 100%, header seems to get focus) if the edit panel is hidden
  Added jminor-srctest.jar to dist
  We now throw intelligible exceptions on initialization if required system properties are not found
  EntityComboBoxModels are now provided automatically by the EntityModel if none has already been provided, changed demos to reflect this
  Moved all db connection type/host/sid/port property constants from FrameworkConstants to Constants
  Cleaned up DbUtil.getDatabaseUrl()
  Renamed a few constants in DbUtil
  Added boolean parameter propagateReferenceValues to Entity.doSetValue, selectMany->initializeValue from 7.1% to 0.4%
  FilteredComboBoxModel no longer sets the selected value to null if it does not exist after filtering
  Refactored and cleaned up Entity.doSetValue/setValue and EntityKey.setValue
  EntityDbConnection now initializes all reference property values, instead of leaving out the null references, which messes up originalValue
  propertyName replaced with propertyID throughout
  Removed unused methods from IEntityDb, restructured it and IEntityDbRemote a bit
  Privatized DbConnection.revalidate()
  Added EntityModel.allowInsert/Update/Delete, for overriding. Fx. used when initializing the EntityPanel, also prevents actual insert/update/delete
  IEntityDb.getDependentEntities now returns a Map instead of a HashMap
  Fixed Entity.propertyValuesEqual(), it now uses the entity received as parameter as base for the comparison
  EntityRepository.initialize now throws an exception if two properties have the same propertyID
  EntityPanel.handleSave uses tableModel.getSelectionModel().isSelectionEmpty() instead of EntityModel.isActiveEntityNull, which does not really work for non-trivial primary keys
  EntitModel.setValue does not update stEntityActive anymore, problematic when editing primary key values and thereby activating the state
  TextBeanPropertyLink now correctly disables the textComponent if LinkType is LinkType.READ_ONLY
  Removed entity history functionality, not mature enough and not really required
  Added EntityModel.containsDetailModel()
  Refactored EntityRepository
  Moved getEntityDependencies from EntityDbConnection to EntityRepository
  Fixed getEntityDependencies, by adding somewhat of a hack to EntityCriteria.isKeyCriteria()
  Removed AbstractEntityTestUnit and refactored EntityTestUnit
  Removed EntityDbConnection.getEntityCacheSize(), unused
  Removed DbConnection.getAutoIncrementValue()
  Fixed EntityTestFixture and EntityTestUnit, now initializing referenced entities is simpler and problem free
  Constants removed along with all its evil machinations (INT_NULL_VALUE...), changes throughout to accommodate
  Wait cursor now active during EntityPanel.initialize()
  Navigating through uninitialized panels now works as expected, that is, the panels are initialized and shown on demand (events were not bound until the panel was initialized)
  Some javadoc added in EntityPanel
  EntityComboBoxModel contents are now sorted by default
  Moved validateValue() and getValueClass() from Property to EntityUtil, lessening dependencies
  Refactored classes in org.jminor.framework.model and ...client.ui, lessening cyclical dependencies
  Table column header is now bold when search is enabled
  Fixed a couple bugs introduced during the refactoring, see above
  Renamed a couple events and methods in EntityTableModel
  Removed EntityPanel.usePreferredSize property
  Some restructuring/reordering/refactoring in EntityPanel, EntityTablePanel and EntityApplicationPanel
  Some more refactoring/restructuring/renaming
  Replaced the old EntityTestUnit and EntityTestFixture with org.jminor.framework.testing.EntityTestUnit
  ToggleBeanPropertyLink fixed at last
  Profiling renamed to ProfilingModel
  Fixed bug in UiUtil.makeUpperCase, null values were not handled correctly
  Fixed bug in EntityTableSearchPanel, it did not resize correctly on advanced toggle when the leftmost panel was not a search panel
  Added a condition in EntityPanel.handleSave, which prevents a save/update confirmation if updating is not allowed
  Simplified the strict editing functionality a bit, State -> boolean
  Removed a redundant variable, useDividers, from FrameworkSettings
  PostgreSQL table status query disabled since the function greatest is missing
  FrameworkSettings now Map based, useQueryRange now defaults to false
  Fixed a serious bug in Entity.getReferencedKey, where key values were cached on entityID instead of Property, fu**ing up the case where a table referenced the same table more than once
  Fixed a bug in Entity.doSetValue, it did not propagate the reference values when the new value was null, since it simply checked if the new value was an instance of Entity
  Some test case cleanup
  OPS$ removed from EntityApplicationPanel.getUserName(), now it uses the DEFAULT_USERNAME_PREFIX settings parameter
  EntityApplicationPanel.getFrameTitle() added
  Restructured EntityApplicationPanel along with minor access modifier modifications
  EntityApplicationPanel.loginRequired() added
  EntityTableCellRenderer boolean renderer now indicates row selected status
  EntityRepository.getEntityProperty() changed to getEntityProperties() since an entity can reference another via more than one property
  Property.DenormalizedViewProperty, ownerEntityID changed to a more logical referencePropertyID
  Entity.getDenormalizedValue changed according to the above
  EntityTablePanel.initializeTableCellRenderer() added
  EntityTablePanel.allowQueryConfiguration renamed to queryConfigurationAllowed, added getter
  Moved code from EntityPanel.initializeEntityTablePanel to EntityPanel.initialize, since it prevented simple overriding of said method
  A parameter to limit the number of records retrieved, recordCount, added to EntityCriteria, DbConnection and relevant EntityDbConnection code
  Removed whereClause caching in EntityCriteria, it was the source of a subtle bug, where the criteria got cached with the where keyword during server logging but used without it
  EntityPanel.setDetailPanelState() now hides all child detail panels if the state is changing from DIALOG
  Entity.isValueNull() fixed, it returned a false positive for Property.NonDbProperty values, since it only relied on Entity.getRawValue() which circumvents the EntityProxy, which handles NonDbProperties
  EntityPanel.initialize(), moved model refresh to top, otherwise the combo box models would be empty, thus preventing correct initial selection
  AbstractEntityPropertyLink, caption removed from constructor, sent property.propertyID forward as action name, removed from subclass constructors also
  EntityModel.modelCaption shortened to caption
  EntityCriteria.orderByClause added, EntityDbConnection.selectMany() changed accordingly
  IEntityDb.selectMany(EntityCriteria criteria, boolean order) removed
  Added getEntityDb() as a shorthand for getDbConnectionProvider().getEntityDb() to EntityModel and EntityTableModel
  EntityPanel.initialize(), moved model refresh back to bottom since most EntityComboBoxModels are created during UI initialization
  SmartRefresh/forceRefresh functionality removed
  TableStatus deprecated
  IEntityDb.getTableStatus() removed
  EntityCriteria.isRangeCriteria and tableHasAuditColumns properties removed
  EntityTableModel.recordCount added in place of TableStatus
  EntityRepository.createDateColumns added
  EntityTablePanel.toggleSearchPanel added, moving code from EntityPanel
  EntityComboBoxModel.setEntityCriteria() added, getEntitiesFromDb() changed accordingly
  Fixed bug preventing correct double click behavior if edit panel was null, detail panel was not shown
  FrameworkSettings.FILTER_QUERY_BY_MASTER property added, default false
  Fixed bug, resulting in a automatically created entity combobox while refreshing detail models after update and delete
  Added space bar as a selection trigger in a comboboxless PropertySearchPanel
  Property.EntityProperty is now hidden if caption is null
  EntityTablePanel, redundant private field tableControls removed
  EntityPanel, removed redundant getDefaultFocusComponent, isActive methods
  EntityPanel, getSelectedDetailPanel() now throws IllegalArgumentException if no detail panels are available
  Update selected entities popup menu now contains the propertyID as caption for properties without captions
  Some minor changes, error handling/messages and javadoc
  EntityComboBoxMOdel.setEntityCriteria() no longer initiates a refresh, must be done separately
  DbConnection.endTransaction() now calls DbConnection.commit/rollback, instead of connection.commit/rollback, results in correct logging
  DbConnection.setTransactionOpen() removed
  EntityPanel.prepareUI(), bindModelEvents(), default focus fixed, now the focus is only put on the defaultFocusComponent on panel activation if the focus owner is not a child component
  SteppedComboBox now uses dynamic popup sizing if the popupWidth property is <= 0, using the getDisplayWidth property from the UI
  PropertySearchModel, EntityComboBox now selects correct item on initialization
  EntityModel.getEntityComboBoxModel no longer creates a model if none exists
  EntityModel.createEntityComboBoxModel added
  FrameworkUiUtil.createEntityComboBox() changed accordingly
  EntityModel.getDefaultValue() renamed to getDefaultEntity
  Some javadocking
  EntityModel.createPropertyComboBox() added and createEntityComboBox protected
  EntityPanel.getInputManager, added List<Entity> toUpdate parameter
  EntityTableModel.searchStateOnRefresh changed from a hash based long to a String due to brokenness
  Property.hashCode removed
  AbstractSearchModel.toString() removed
  PropertySearchModel.hashCode() removed
  EntitySearchField added
  SearchFieldPropertyLink added
  EntityPropertyEditor changed, IEntityDbProvider instance variable removed, takes EntityModel as parameter and uses EntityModel.createEntityComboBoxModel when instantiating a combo box
  EntityModel.createEntityComboBoxModel made public, added nullValueItem and sortContents parameters
  EntityPanel.updateSelectedEntities changed to accommodate the above
  EntityRepository.propertyDescriptions map added, along with set/getPropertyDescription
  FrameworkUiUtil now adds EntityRepository.getPropertyDescription() as a tooltip on generated property components
  ControlSet added some null checks during additions to prevent adding null controls/actions
  EntityTablePanel.isPropertyColumnVisible() and setPropertyColumnVisible() added
  EntityPanel.selectTableColumns() added
  EntityPanel added "Select columns" action to table popup menu, added to FrameworkMessages
  EntityTableModel.clear() added
  EntityTablePanel added Clear action to popup menu
  PropertySearchModel.toString() added missing SearchType to result
  EntityTablePanel.setPropertyColumnVisible() now automatically disables searching on hidden columns
  EntitySearchField added double click as an OK trigger
  EntitySearchField.additionalSearchCriteria added
  EntityBindingFactory.createEntitySearchFieldPanel added
  FrameworkUiUtil.createEntitySearchFieldPanel added
  AbstractSearchModel.stLocked added, introducing the ability to lock search models in a certain state
  AbstractSearchPanel changed according to the above, linking components to the locked state
  PropertySearchModel.initialize fixed to prevent a property setting roundtrip back to the ui
  AbstractPropertySearchModel.stSearchEnabled privatized due to locking mechanism
  EntityModel.stAllowInsert/Delete/Update, .isAllowInsert/Delete/Update, .setAllowInsert/Delete/Update added
  EntityKey improved setValue error handling and reporting
  IntTextPropertyLink fixed valueFromText(), parsing the - sign to -1
  FilteredComboBoxModel.removeItem(), fireContentsChanged() called instead of resetContents(), thus preventing full refresh after removing an item
  UiUtil.selectDirectory() now uses user.home property in case no start directory is specified (instead of C://)
  UiUtil.selectDirectory() added dialogTitle parameter
  EntityTablePanel renamed a few fields
  EntityTablePanel added Copy cell action to JTable popup menu
  EntityUtil.getUpdateSQL() now throws an exception if no updatable properties have been modified, instead of returning a malformed SQL query
  EntitySearchField constructor now takes a String propertyID instead of Property as parameter
  PropertyCriteria now handles LIKE and NOT LIKE as IN and NOT IN when more than one value is specified
  EntityTableModel some refactoring, javadoc improvements and additions
  EntityModel javadoc improvements and additions
  AbstractSearchModel.caseInsensitive added
  PropertyFilterModel changed according to the above
  PropertySearchModel changed according to the above
  EntityRepository.initialize now correctly identifies multiple properties with same id
  EntitySearchField developed further, case sensitivity and wildcards
  EntityTableModel.simpleSearchString removed
  EntityTableModel.stSimpleSearch added
  EntityTablePanel.initializeSimpleSearchPanel improved
  FrameworkUiUtil changes to accomodate the above
  EntityTableSearchModel created, EntityTableModel, EntityTablePanel, EntityCriteriaPanel and EntityTableSearchPanel changed accordingly
  Property.EntityProperty.isLookup property added
  EntityTableModel.includeSearchComboBoxModel() removed, see above item
  EntityTableModel.propertyFilterModels moved to EntityTableSearchModel
  NotEquals60x16.gif changed
  EntitySearchModel.setExactSearchValue() now returns a boolean indicating whether the search state changed
  EntityTableModel.filterByReference() now only triggers a refresh if the search state changed
  EntityPanel.setupControls() now uses the setControl() method
  Control improved error reporting
  Util.formatLat/Lon improved
  Removed > 40 instances of generic Exception catch clauses
  EntityTableCellRenderer date renderers now accept String values as input
  EntityTablePanel.setTableCellRenderer() added
  Util.putUserPreference() and getUserPreference() added
  EntityApplicationPanel sets the last successful login name as the default username for the currently logged on OS user
  FrameworkSettings.getDefaultUser() now returns the username found in the OS users preferences, if any
  Added preferences editing permission to jminor_client.policy
  EntityUtil.getModifiedEntities() added
  EntityDbConnection.update() does not throw an exception any more if it receives an empty list
  DbConnection.queryObjects() added
  TestDbConnection added
  IEntityDb/EntityDbConnection.selectRows() added
  Fixed a bug in Entity, where the toString cache was not cleared on property change
  Moved EntityProxy handling from EntityRepository to static EntityProxy methods, to remove a circular class dependecy
  Added some javadocs
  Fixed a bug in EntityPanel.createStaticEntityPanel() where getAllEntitiesFromDb() was not being overridden due to changes in signature
  EntityApplicationModel.loadDbModel renamed to loadDomainModel
  FrameworkSettings.PERSIST_ENTITY_PANELS added
  EntityApplicationPanel changed according to the above
  EntitySearchField modified to be able to handle multiple entities
  SearchFieldPropertyLink modified to accommodate the above
  PropertySearchPanel now uses a EntitySearchField when a ComboBoxModel is not available in the PropertySearchModel, the field searches by every string property found in the entity
  EntityCriteriaPanel fixed so that text fields in PropertySearchPanels are no longer tiny
  EntityRepository.setPropertyDescription() fixed, it now maps the description to entityID and propertyID instead of only propertyID, which isn't unique
  EntityRepository.setEntitySearchProperties/getEntitySearchProperties added, to hold default search by properties for entities
  EntitySearchField now sets its selected entity value as null on enter when it contains no text, instead of returning a search result containing all underlying records
  TestState and TestAggregateState added
  Property.NonDbProperty renamed to TransientProperty
  Some javadoc additions and changes
  TestDbConnection improved
  EntityModel.getDefaultEntity() fixed, now it doesn't set the value of Property.DenormalizedProperty, since that is set via its parent property
  EntityPanel.getUpdateProperties() no longer includes Property.DenormalizedProperty
  EntityModel.evtActiveEntityChanging added, fired before the active entity changes
  PropertySearchModel.toString(Object obj) fixed, now it uses entity.getPrimaryKey().toString() instead of entity.toString(), which resulted in a non-unique EntityTableSearchModel.searchState values
  EntityModel.lastDeleted/updated... fields removed
  InsertEvent, UpdateEvent and DeleteEvent added to accommodate the above change
  EntityModel.isEntityModified renamed to isActiveEntityModified and changed so that is returns the isActive result of the state returned by getActiveEntityModifiedState
  UiUtil.selectFile() added
  Some javadoc additions and changes
  PropertySearchModel.toString() fixed, now adds the current search type to the result
  EntityModel.masterSelectionChanged changed, now when no entity is selected the master reference property value is set to null in linked detail models
  PropertySearchModel.toString() fixed again, now adds the current search type to the result only when the search is enabled
  Entity.setAs() fixed, now copies the toString cache as well
  EntityApplicationPanel.getRootEntityPanelInfo renamed to getMainEntityPanelInfo
  EntityApplicationModel.getRootEntityModelClasses renamed to getMainEntityModelClasses
  Entity.getValueAsUserString() removed
  EntityProxy.getValueAsUserString() removed
  EntityModel, if the selected record is being updated via the table model refresh the one in the model
  DbConnection, EntityDbConnection, Property and remote interfaces updated for rudimentary BLOB handling
  EntityPropertyEditor now uses Timestamp for date properties
  FrameworkUiUtil, lookup dialog added to all text fields by default
  UiUtil.selectDirectory/File now shows the last visited directory when used
  Transfer focus on enter now works for all editable comboboxes
  EntityModel.getDefaultValue(Property property) now returns null if the the combobox associated with the property has an empty string selected
  EntityComboBoxModel.setSelectedItem now translates an empty string to null
  EntitySearchField added transferFocusOnEnter property
  EntitySearchField, EntityComboBox and UiUtil.setTablePopup now show popup menus via JComponent.setComponentPopupMenu
  PropertySummaryPanel.evtStateChanged renamed to evtSummaryTypeChanged
  EntityApplicationPanel added mnemonics to main menu
  ControlSet removed mnemonic field, now it simply uses the inherited functionality of Action
  EntityPanel.showDependenciesDialog simplified
  EntityPropertyEditor mnemonics added to buttons
  UiUtil.showInDialog added mnemonic to OK button
  ExceptionDialog mnemonics added to buttons
  EntityPanel.getDefaultFocusComponent() added, for overriding
  EmpDept application i18n'ized
  EntityTablePanel.copyTableAsDelimitedString() added along with control method
  EntityPanel.selectTableColumns() moved to EntityTablePanel
  EntityModel.getAllEntities(final boolean includeFiltered) added
  FrameworkSettings.INITIAL_SEARCH_PANEL_STATE added and used in EntityPanel
  Entity.getDenormalizedViewValueAsString() added
  Util.getDelimitedString() refactored out of writeDelimitedFile
  Entity.is(final String entityID) added
  Property.getCaption() returns the caption of the parent property in case the caption is null
  EntityTableModel.initSearchModel() renamed to initializeSearchModel
  EntityRepository.getVisiblePropertyList() added
  EntityModel.resetComboBoxModelOnClear(final Property property) removed, replaced by useLastValueAsDefault()
  FrameworkSettings.RESET_COMBOBOXMODELS_ON_CLEAR replaced with PERSIST_ENTITY_REFERENCE_VALUES, with default value 'true'
  EntityModel.useLastValueAsDefault() renamed to persistValueOnClear()
  DoubleField.setDecimalSymbol() added
  DoubleTextPropertyLink and IntTextPropertyLink changed so that valueFromText now uses Util.getDouble()/getInt()
  EntityPropertyEditor text fields now include lookup functionality (CTR-space)
  IntBeanPropertyLink/DoubleBeanPropertyLink fixed, now use Util.getInt/Double
  EntityUtil.getPropertyValues() added
  EntityPropertyEditor simplified and improved
  EntityUtil.copyPropertyValue() added to lessen cyclical dependencies within the framework.model package
  Entity.isValueNull() method moved to EntityUtil to lessen cyclical dependencies within the framework.model package
  EntityPanel.EntityPanelInfo moved up to it's own class and renamed to EntityPanelProvider... and related changes
  EntityApplicationPanel.getMain/SupportEntityPanelInfo renamed to getMain/SupportEntityPanelProviders
  EntityPanel.getDetailPanelInfo renamed to getDetailPanelProviders
  AggregateState.AND/OR changed to enum
  EntityCriteria, PropertyCriteria and EntityKeyCriteria moved from framework.model to framework.db.criteria
  PropertyChangeEvent and PropertyListener moved from framework.model to common.model
  EntityDependencies deleted (and from EntityRepository), EntityDbConnection.Dependencies and .resolveEntityDependencies() added
  EntityModel strictEditing changed, hopefully improved but needs more thought/work
  AbstractPropertyLink and subclass hierarchy improved and simplified with the above in mind
  IEntityDb.selectForUpdate() now works for multiple entities
  AbstractPropertyLink.refreshUI/Model renamed to updateUI/Model
  TextPropertyLink.isDigitString() unused, removed
  AbstractPropertyLink enabledState removed from constructor, didn't have any effect whatsoever
  PropertyLink class hierarchy changed according to the above, that is, removed a lot of 'null' parameters
  JavaDoc changes and additions
  TextPropertyLink.getFormattedValue() renamed to getParsedValue()
  More JavaDoc additions and changes as well as some minor code improvements, variable names and such
  CheckBoxPropertyLink renamed to BooleanPropertyLink
  UiUtil.DateInputPanel improved and moved to its own class
  TextInputPanel created
  EntityPropertyEditor now uses TextInputPanel for text input
  FrameworkUiUtil.createDateInputField renamed to createDateInputPanel
  EntityBindingFactory.createDateInputField renamed to createDateInputPanel
  EntityBindingFactory renamed to EntityBindingPanel
  UiUtil.showInDialog button caption and mnemonic is now consistent
  TextInputPanel.getTextComponent() added
  EntityDbUtil created, moved some db related stuff from EntityUtil to this class as well as to EntityDbConnection
  TestEntityDbConnection created to accommodate the above (moved dml test case from TestEntity)
  Fixed and added copyright messages
  EntityUtil.isPrimaryKeyModified() added
  EntityModel.update() fixed so that if primary keys were involved in the update the table model is refreshed afterwards
  CompactDotDateFormat mask fixed
  EntityModel.evtLinkedDetailModelChanged now only updates the selected detail model with the active entity if it is non-null
  TestEntityDbConnection fixed, it did not initialize the required domain model
  Entity.setReferenceKeyValues() subtle bug fixed, when a EntityProperty was part of the primary key it didn't update the modified state when changed since it asked the primary key if it had a value using the EntityProperty propertyID (_ref) so it was always an initialization
  EntitySearchField renamed to EntityLookupField
  FrameworkUiUtil.createEntitySearchField() renamed to createEntityLookupField
  EntityBindingPanel.createEntitySearchField() renamed to createEntityLookupField
  ControlProvider moved from ui to ui.control, where it belongs
  ControlSet.iterate() made static and moved to ControlProvider
  UiUtil.handleException() moved to ExceptionDialog to remove a cyclical dependency
  UiUtil.getUser() moved to LoginPanel to remove a cyclical dependency
  EntityUtil.getValueString/printPropertyValues/copyPropertyValue/isValueNull/equal/validateValue/getPropertyChangeDebugString moved to Entity to remove a cyclical dependency
  EntityLookupField renamed some variables and methods from search... to lookup...
  EntityTestUnit.getReferencedEntities() removed
  EntityTestUnit.initializeDbConnection() added
  Split demo sources from test source tree to srcdemos
  ManagerComboBoxModel removed from EmpDept demo
  EntityModel.createEntityComboBoxModel(Property.EntityProperty property) added, uses "-" as the default nullValueItem and sorts the contents
  EmployeeModel override createEntityComboBoxModel() instead of initializeEntityComboBoxModels()
  EntityPropertyEditor now calls the new EntityModel.createEntityComboBoxModel() version
  FrameworkConstants.WILDCARD removed
  FrameworkSettings.WILDCARD_CHARACTER property added
  AbstractSearchModel, EntityLookupField, PropertyCriteria added wildcard property
  FrameworkConstants.JMINOR_SERVER_NAME_PREFIX removed
  FrameworkSettings.SERVER_NAME_PREFIX added
  FrameworkConstants.REMOTE_CONNECTION_PROVIDER and LOCAL_CONNECTION_PROVIDER removed
  FrameworkSettings.REMOTE_CONNECTION_PROVIDER and LOCAL_CONNECTION_PROVIDER properties added
  UiUtil.bindColumnSizesAndPanelSizes() renamed to bindColumnAndPanelSizes and simplified considerably
  UiUtil.DIMENSION_TEXT_FIELD_SQUARE added
  UiUtil.DIMENSION18x18 deprecated
  EntityTablePanel.initializeTableMouseListener() added, for overriding
  EntityPanel.initializeTableDoubleClickAction() added, for overriding
  EntityPanel.confirmUpdate() now uses the edit panel for dialog parent if one is available
  UiUtil.transferFocusOnEnter() now transfers focus backwards is shift is down
  EntityTableModel.getAllEntitiesFromDb() renamed to performQuery
  EntityTableModel.getSearchCriteria() renamed to getQueryCriteria
  State.StateGroup now uses WeakReference to prevent memory leaks
  Event.scheduleForRemoval/scheduleForAddition replaced by synchronizing calls
  Event.debug removed along with the relevant code
  org.jminor.common.model.WeakPropertyChangeListener added
  EntityPanel.initialize() now uses WeakPropertyChangeListener for focusActivation -> no memory leak
  EntityPanel.focusPropertyListener field added for the above
  EntityPanel.resizePanel(), added pixelAmount parameter
  EntityLookupField.setSelectedEntity() added
  EntityPanel.getUpdateProperties() now returns primary key properties as long as they are not auto-incremented
  EntityPropertyEditor now uses isLookup to determine if a combobox or a EntityLookupField should be used
  PropertySummaryPanel constructor now takes a maximumFractionDigits parameter
  PropertySummaryPanel now shows a decimal number average for integer properties
  Renamed a few e1 Exceptions to ex
  EntityTableSearchModel.setStringSearchValue() removed
  EntityTableSearchModel.setSearchState() renamed to setSearchModelState
  EntityTableSearchModel.getSearchModelState() privatized
  EntityTableSearchModel.dbProvider field removed
  UiUtil.DIMENSION18x18 removed
  EntityLookupModel added
  EntityLookupField refactored according to the above
  LookupFieldPropertyLink renamed to LookupModelPropertyLink
  EntityModel.createEntityLookupModel() added
  TestEntityLookupModel added
  PropertySearchModel.entityLookupModel field added, along with overloaded constructors, a getter and bindLookupModelEvents()
  PropertySearchPanel.dbProvider field removed (whohooo) due to the above, along with all the crap involved
  EntityCriteriaPanel, removed all traces of IEntityDbProvider
  EntityTableSearchModel now handles creating the EntityLookupModel
  EntityTableSearchPanel, removed all traces of IEntityDbProvider
  ControlProvider, inlined UiUtil.linkToEnabledState to remove a cyclical dependency
  IEntityDb.executeCallable renamed to executeStatement
  EntityDbConnection reorganized
  RemoteClient renamed to ClientInfo and moved to common.model, common.remote removed
  Added backup ant targets to project template build.xml file and backup.path property to build.properties
  Added deploy_project ant task to build.xml
  Changed default ant task to deploy_all
  readme.txt added
  EntityDbRemoteServer, EntityRepository.get().add(repository.initializeAll()) is now done in the connect() method instead of deep down inside EntityDbConnection
  EntityDbConnection, EntityRepository parameter removed from constructor
  EntityDbConnectionPool, remove EntityRepository parameter from checkOutConnection()
  EntityDbRemoteAdapter, EntityRepository parameter removed from constructor
  PropertySearchPanel now instantiates a JComboBox instead of EntityComboBox to reduce cyclic dependencies
  EntityComboBoxModel/EntityListModel.getEntitiesFromDb() renamed to performQuery
  EntityListModel.entityCriteria field + setter/getter added, used in performQuery()
  EntityLookupField constructor overloaded with an Action parameter, which is performed on enter if the text field represents the selected entities
  PropertySearchPanel uses the aforementioned EntityLookupField constructor action parameter to enable/disable the search on enter
  Event.fire() now copies the listeners list, synchronizing the fire/add/remove methods wasn't enough apparently, so it was removed
  EntityModel.masterModel field added
  EntityPanel.masterPanel field added
  EntityApplicationModel.applicationTreeModel removed
  EntityPanel.initializeResizing/Navigation moved to EntityApplicationPanel
  EntityPanel.getDetailPanels() and getLinkedDetailPanel() added
  EntityApplicationPanel shows the root tab pane regardless of the number of main application panels
  EntityApplicationPanel, some refactoring and restructuring
  Reorganized the resources structure
  Added run_demo_***, run_server_*** tasks to ant build file, restructured it a bit and renamed junit_db_*** properties to run_db_*** in build.properties
  DbConnection query logging now includes query execution time
  EntityApplicationPanel, removed setLookAndFeel command from menu
  UiUtil.setLookAndFeel() removed
  Ant build file cleanup and restructuring, merged deploy_profiling into deploy_demos
  Added create/delete db targets for empdept to ant build file as well as relevant scripts to resources/demos/empdept/scripts
  EntityDbUtil.getQueryString() now uses "is" for null values
  Added resources for creating a derby db for the unit tests
  EntityTestUnit now uses setUp() and tearDown() to connect and disconnect from the database
  PropertySearchModel.bindComboBoxEvents() reverted back to previous version since my "fix" introduced a bug resulting in only single item selection
  Fixed copyright message name for UTF-8, yet again
  TestPetstore now extends EntityTestUnit
  Unit tests now run with an embedded derby database
  Added run_derby_server and shutdown_derby_server to ant build file
  Created lib/derby for the derby jars
  Removed mysql and oracle jdbc drivers due to licensing
  EntityModel.stActive and activeStateGroup moved to EntityPanel, where they belong
  Added IntelliJ project file
  Excluded *Stub.class files from jminor-server.jar
  Added user authentication (scott/tiger) to demo db
  Database.get().getURL() and onDisconnect() now takes a connectionProperties parameter for derby user authentication
  FrameworkSettings.AUTHENTICATION_REQUIRED property added and used in EntityApplicationPanel.loginRequired()
  IdSource constant ID_ prefix removed
  Entity.equal() renamed to isEqual
  FrameworkSettings.FILTER_QUERY_BY_MASTER property value is now true by default
  Default usernames are now saved in preferences per application
  UiUtil.selectAllOnFocusGained(JTextComponent) added
  FrameworkSettings.USE_NUMBER_FORMAT_GROUPING property added, default true
  Refactored EntityTableModel.EntityJRDataSource out of EntityTableModel which no longer implements JRDataSource hence no more reportPrintIterator and currentReportRecord fields
  EntityTableModel.initReportIterator() renamed to initializeReportIterator and made protected
  Removed a few probably ill-placed synchronized keywords, they simply gave the false illusion of thread-secure stuff
  EntityPanel constructor now takes an EntityModel parameter
  EntityPanel.setModel() removed
  UiUtil.showInDialog() improved button caption and mnemonic
  EntityTableModel constructor parameters reordered
  EntityLookupModel, EntityComboBoxModel, EntityListModel and EntityModel constructor parameters reordered for consistency
  EntityPanel.compactPanel field renamed to compactLayout
  EntityPanel.initialize(), moved some code to initializeUI() and bindEvents()
  EntityTablePanel.initializeSummaryPanel() now uses the underlying JTable column model when initializing summary panels
  Database.get().DERBY_LONG_DATE_FORMAT added
  FrameworkUiUtil.IEntityExceptionHandler and DefaultEntityExceptionHandler added
  FrameworkUiUtil.exceptionHandler static field added plus getter/setter
  EntityApplicationModel.instantiateMainApplicationModel() added, for overriding
  EntityApplicationPanel.startApplication() refactored along with prepareFrame()
  EntityPanel now accepts DIALOG as the initial detail panel state
  EntityPanel focus grabbing on activation improved
  EntityApplicationPanel.loginRequired() renamed to isLoginRequired()
  EntityApplicationPanel.startApplication() refactored further
  EntityApplicationPanel.model field renamed to applicationModel
  ProfilingModel.selectRandomRow() now takes a EntityTableModel as parameter
  ProfilingPanel/ProfilingModel refactored
  SchemaBrowser domain model now uses resource bundle
  DbConnection.endTransaction(boolean rollback) is now endTransaction(boolean commit)
  IEntityDb.endTransaction(boolean rollback) is now endTransaction(boolean commit)
  No /bin folder in demos/server deployment, run files fixed
  ServerMonitor, added option to shutdown the selected server, leaves the server monitor in a bad state
  EntityPanel focus grabbing on activation reverted somewhat, so that it does not try to grab default focus when a child component already has the focus, the table for example
  EntityApplicationPanel, navigation modifier key changed from CTR to ALT, resizing from SHIFT-CTR to SHIFT_ALT
  Removed the query range explanation from the TipsAndTricks.txt file, since it is rarely used
  EntityPanel, pressing ALT-CTRL-T toggles the focus between the table and input panels.
  Petstore client, some getDetailSplitPaneResizeWeight() adjustments
  FrameworkMessages, Support tables mnemonic changed from S to P, S conflicted with the edit panel save action
  EntityPanel, direct references to model replaced by getModel() throughout
  EntityTablePanel, direct references to tableModel replace by getTableModel() throughout, as well as for entityTable/getJTable()
  @override annotation added where applicable
  EntityTableModel, some reordering of fields
  QueryRange removed with all its ugly effects
  FrameworkSettings.USE_SMART_REFRESH removed, unused
  EntityPanel, keyboard actions added, ALT-CTRL-T focuses the table, ALT-CTRL-W the edit panel and ALT-CTRL-S the search panel
  EntityTablePanel, ALT-CTRL-T shows the popup menu instead of SHIFT-SPACE
  EntityTablePanel.addJTablePopupMenu() added (removed from UiUtil)
  PropertyCriteria.getMultiReferenceCriteriaString(), bug fixed, searchType NOT_LIKE did not trigger "not in" condition
  EntityTablePanel, a tentative searchPanel/summaryPanel scrollbar fix, added 15 pixel label buffer to each panel, somewhat hacky but seems to work
  UiUtil.getDateFromUser() simplified and refactored
  PropertyFilterPanel, removed unused/inactive key listener from date input field for getting date from use via dialog
  FrameworkUiUtil.getDateChooserPanel() doesn't use today's date as default value if initialValue is not provided
  FrameworkSettings.DEFAULT_SHORT/LONG_DATE_FORMAT properties added
  EntityTableCellRenderer uses the above
  EntityLookupField now transfers focus on enter correctly
  TestEntityDbConnection, TestEntity, EntityDbUtil, null value properties not included in insert statements
  UiUtil.moveCaretToStartOnFocusGained added
  UiUtil, createFormattedField, text field moves cursor to start on focus gained
  Database.get().DATABASE_HOST_PROPERTY used for Derby embedded instead of SID
  DbConnection.execute() uses executeUpdate()
  EntityPanel.confirmUpdate() now uses the EntityPanel for dialogOwner instead of the editPanel
  EntityModel.updateDetailModelsAfterInsertOrUpdate split in two
  EntityModel now sets the appropriate property value in detail models as the newly inserted record
  Util.getFirst/LastDayOfYear/Quarter added
  H2 database support added
  Database.get().isEmbedded() added
  Fixed some server side issues with sid being a required property
  Added jcalendar library to server monitor
  Added server security policy entries for embedded databases
  Added run_server_localhost_derby_embedded.bat
  UiUtil.moveCaretToEndOnFocusGained() added
  Util.addAcceptSingleFileDragAndDrop(JTextComponent) added
  ItemComboBoxModel.getIndexOfItem() added
  BooleanComboBoxModel.setSelectedItem(boolean) added
  Util.DEFAULT_SHORT/LONG_DATE_FORMAT private fields added
  Util.isDateOk() renamed to isDateValid()
  TestCriteriaSet, TestDbUtil, TestItemComboBoxModel, TestEvent, TestUtil and TestBooleanComboBoxModel added
  EntityLookupModel.dbProvider field finalized
  EntityLookupModel.allowMultipleSelection field renamed to multipleSelectionAllowed
  EntityProperty.isLookup field removed
  EntityRepository largeDataset property added for entities, replacing the above
  Property.isUpdatable field renamed to updatable
  Database is now inheritance based
  IDatabase created in org.jminor.common.db.dbms as well as implementations for supported databases
  H2 database creation task added to build.xml
  Updated and added some run scripts according to the above
  EntityApplicationPanel.getUser() now accepts empty passwords
  Added h2 lib to run targets in ant build file
  Added H2 support to SchemaBrowser (not quite working, key_column_usage table not available)
  Removed run_schema_browser targets from ant build file
  Server monitor now handles server shutdown a bit more gracefully
  IEntityDbRemoteServerAdmin.getSystemProperties() added and to implementation as well
  Server monitor code base changed radically, no more messing about with trees
  IEntityDbRemoteServerAdmin.getDatabase.getConnectionPoolStats() renamed to getConnectionPoolStatistics
  IEntityDbRemoteServerAdmin.getDatabase.getDatabaseStats() renamed to getDatabaseStatistics
  DbConnection does not call IDatabase.onDisconnect() on logout since it obviously wreaks havoc when an embedded database is running in the server
  IDatabase.onDisconnect() renamed to shutdownEmbedded(), which is called in the server on exit and in EntityDbLocalProvider on logout
  Util.addAcceptSingleFileDragAndDrop() moved to UiUtil
  FrameworkUIUtil.createComboBox() now calls UiUtil.transferFocusOnEnter for both the combobox and the editor component, it now works for uneditable boxes as well
  All unit test classes renamed ...Test from Test...
  AbstractDateMaskFormat.getDateMask() is no longer abstract
  AbstractDateMaskFormat renamed to DateMaskFormat
  EntityBindingPanel.createDateInputPanel(propertyID) added, uses the default short date format
  EntityDbRemoteServerAdmin refactored out of EntityDbRemoteServer, exported on separate port, changes in dist ant target and run files
  FrameworkConstants.SERVER_ADMIN_PORT_PROPERTY added
  EntityDbRemoteServer.shutdown() now exits properly by simply unexporting the remote object, no call to System.exit() necessary
  EntityDbRemoteAdapter now unexports itself on logout
  Updated source copyright notice where needed, removed it from 3d party files
  deploy targets in ant build file use chmod to make .sh files executable
  initialize_h2_db.sql fixed and renamed create_h2_db.sql, create_h2_db ant target changed accordingly
  run_rmi_registry.bat/sh files added to resources/server as well as resources/security/all_permissions.policy for running the registry
  build.xml cleaned up, removed dist/version and current directories, removed deploy target
  EntityDbRemoteProvider moved to server.provider
  Ant build file cleanup
  DateTextPropertyLink improved somewhat
  Event, removed name field
  Added run_rmi_registry target to build.xml, removed run/shutdown_derby_server
  Cleaned up project_template build file
  IDatabase.DATABASE_TYPE_DERBY_EMBEDDED and DATABASE_TYPE_H2_EMBEDDED removed
  IDatabase.DATABASE_EMBEDDED property added
  DerbyEmbeddedDatabase and H2EmbeddedDatabase removed
  Build and run files changed according to the above
  PropertyFilterPanel and PropertySearchPanel now use default date formats
  PropertyFilterModel.get/setUpper/LowerBound(Comparable) removed
  FrameworkUiUtil.createDateChooserPanel/Field rename to createDateInput...
  EntityBindingPanel.createControlPanel are now protected final
  EntityPanel.handleSave/Insert/Update/Delete renamed to save/insert/update/delete
  serialVersionUID added to Serializable and Externalizable classes
  State, Event and FrameworkSettings no longer implement Serializable
  manifest target added to build file
  EntityDbResultPacker.loadEntity() now catches Exception instead of SQLException
  SQLServerDatabase.getAutoIncrementValueSQL() now uses SELECT SCOPE_IDENTITY() instead of select @@IDENTITY
  EntityTestUnit.testUpdate() does not check properties which are selectOnly or not updatable
  FrameworkUiUtil/EntityBindingPanel createEntityLookupFieldPanel removed
  EntityLookupField.createPanel() added
  EntityBindingPanel javadoc'ed
  Oracle specific code removed from DbException and DbUtil
  IDatabase.getErrorMessage() added
  FrameworkMessages.VALUE_MISSING moved to Messages
  FrameworkUiUtil.IEntityExceptionHandler simplified
  EntityDbUtil.getDbException() added
  StrictEditModelTest now sets the lock timeout if the underlying database is H2 to speed up the test
  EntityApplicationModel/EntityModel/EntityTableModel.getDbConnectionProvider() renamed to getDbProvider()
  IDatabase.getUserInfoString() renamed to getAuthenticationInfo()
  Misc code cleanup
  specialRendering renamed to rowColoring everywhere
  H2/Derby jars included in demo remote run file classpath for db specific exception classes
  EntityDbUtil.getDbException() removed again
  DbException refactored
  EntityDbConnection exception handling changed according to the above
  IEntityDbProvider.getConnectEvent() removed
  Entity and EntityKey are now Serializable instead of Externalizable, the latter resulted in more bytes :|
  EntityKey.keyValues field renamed to values
  Entity.propertyValues field renamed to values
  Entity.originalPropertyValues field renamed to originalValues
  EntityDbConnection entityCache functionality removed
  EntityDbRemoteAdapter loggedIn field removed, not really used
  EntityKey no longer returns the default value for a property if no value is set
  EntityModelTest, removed the default value test according to the above
  EntityKey, all fields privatized
  Entity, changes related to the above
  EntityDbConnection, selectMany() removed redundant return ArrayList, now simply returns the query result list
  build.xml, doc -> javadoc, removed init target
  Some javadoc additions in Entity
  Property.SubQueryProperty renamed to SubqueryProperty
  Entity.validateValue renamed to validateType
  EntityRepository.setIsLargeDataset() added
  EntityModelTest refactored a bit
  EntityTablePanel.getSummaryProvider() renamed to getSummaryPanel
  EntityTablePanel.doubleClickAction renamed to tableDoubleClickAction
  EntityDbRemoteServer.getConnectionLog() renamed to getEntityDbLog
  EntityModel.update() now returns silently if it receives only unmodified entities
  EntityDbRemoteAdapter loggedIn field added again, renamed to connected, it was really used
  AbstractSearchPanel.upper/lowerBooleanComboBoxModel removed
  ModelTestDomain renamed to EntityTestDomain
  EntityPanel, renamed detailTabPane to detailPanelTabbedPanel, editDialog to editPanelDialog, detailDialog to detailPanelDialog
  EntityModel.setActive() renamed to setActiveEntity
  StringBuffer replaced with StringBuilder globally
  EntityLookupFieldTest, added more test cases
  EntityModelTest.testDetailModel() added
  EntityTestUnit refactored, initializeReferenceEntities now void, setReferenceEntity() added
  StrictEditModeTest code moved to EntityModelTest
  PropertySearchModelTest added
  Improved JasperReports integration, added client.model.reporting.EntityReportUtil, moved EntityJRDataSource from EntityTableModel to there
  Added rowColoring to EmpDept demo
  FrameworkSettings renamed to Configuration, removed get(), renamed get/setProperty to get/setValue
  All constants from FrameworkConstants move to configuration
  FrameworkConstants removed
  DateUtil created, moved date related stuff from Util, DateUtilTest created
  ClientInfo moved from common.model to common.db
  Added runtime permission to server policy file to handle some evaluation expression thing in jasper reports
  Added missing jasper collections/logging libs to server run files
  Property.EntityProperty renamed to ForeignKeyProperty
  Added compile_reports target to ant build file, along with the required libraries
  EntityModel.caption moved to EntityPanel
  EntityPanel.initialize() now calls the protected postInitialization() method, which should be overridden instead of initialize()
  Wait cursor now used while preparing reports for viewing via the EntityPanel
  EntityReportUtil.fillReport() added, called from EntityModel.fillReport()
  EntityPanel.initialize() renamed to initializePanel, initialized renamed to panelInitialized, postInitialization() renamed to initialize
  Property.is() added
  Property.DenormalizedViewProperty.referencePropertyID renamed to foreignKeyPropertyID
  Property.DenormalizedProperty.ownerEntityID renamed to foreignKeyPropertyID, changed relevant code in EntityRepository and Entity
  EntityUtil.isPrimaryKeyModified() moved to Entity
  EntityRepository.EntityInfo created
  EntityRepository refactored, transient fields removed, temporarily?
  Package framework.model renamed to framework.domain
  EntityRepository.get() removed, no longer singleton, all methods static
  IEntityDbRemoteServer.connect() now takes a map instead of a EntityRepository parameter
  EntityRepository.EntityInfo renamed to EntityDefinition, refactored
  EntityRepository.getOrderByColumnNames renamed to getOrderByClause
  EntityKey.propertyCount, singleIntegerKey fields removed
  Util.notNull() added along with test method in UtilTest
  Util.sqlEscapeString() moved to EntityDbUtil
  IEntityDb.set/isCheckDependencies() removed
  EntityTableModel.filterQueryByMaster field, setter and getter renamed to queryFilteredByMaster
  IEntityDb.startTransaction() renamed to beginTransaction
  EntityModel.initializeEntityComboBoxModels return value changed from Map<Property, ComboBoxModel> to Map<Property.ForeignKeyProperty, EntityComboBoxModel>
  EntityModel.containsTableModel() added
  EntityModel.useStrictEditing renamed to useSelectForUpdate
  EntityModel.stSelectionFiltersDetail State field changed to boolean selectionFiltersDetail
  EntityModel.refreshEntityComboBoxModels() removed
  Configuration.USE_STRICT_EDIT_MODE renamed to USE_SELECT_FOR_UPDATE
  Demo package model renamed to domain
  private List<Entity> selectMany(final List<Property> properties, final List<EntityKey> primaryKeys) removed from EntityDbConnection
  EntityCriteria.isKeyCriteria() removed
  EntityRepository.EntityDefinition.entitySelectString renamed to selectColumnsString
  EntityRepository.entityInfo renamed to entityDefinitions
  EntityDbUtil.* moved to EntityUtil, EntityDbUtil removed, it introduced a dependency cycle between db.criteria and db
  EntityDbConnection, StringBuilder used throughout
  EntityDbConnection.set/getPoolTime() made package protected
  FrameworkUiUtil.createDateInputField() removed, unused
  TableSorter.evtTableHeaderShiftClick removed
  EntityTablePanel changed according to the above, using a MouseAdapter
  EntityTablePanel.toggleColumnFilterPanel() simplified according to the above
  IDatebase.DATABASE_TYPE_* renamed to *
  IEntityDb.selectAll(String entityID, boolean order) removed
  IEntityDb.getDependentEntities() renamed to selectDependentEntities
  EntityDbRemoteProvider, moved dbProxy initialization from getEntityDb() to initializeEntityDb()
  Type.SHORT_DATE renamed to DATE and LONG_DATE to TIMESTAMP
  EntityDbRemoteProvider, removed proxy since it wasn't used at all
  package framework.tools created, DomainGenerator moved there along with the profiling package
  testing package moved to tools
  DomainGenerator improved, uses arguments and actually writes a file
  Entity.isValueEqualTo() removed, unused
  Entity, removed property debug code, moved relevant stuff to EntityModel
  EntityModel, property change debug code refactored and improved
  PropertyChangeEvent renamed to PropertyEvent and moved to framework.domain
  PropertyListener moved to framework.domain
  Excluded demos from jminor.jar
  EntityModel.getPropertyUIChangeEvent/getPropertyModelChangeEvent renamed to getPropertyUIEvent/getPropertyModelEvent
  Configuration.ALL_PANELS_ENABLED renamed to ALL_PANELS_ACTIVE
  EntityModel constructor refactored, addDetailModels() added
  EntityTablePanel.initializeSimpleSearchPanel() now uses Conjunction.OR and excludes hidden properties
  EntityTableSearchModel javadoc improvements
  Configuration.DEFAULT_SHORT_DATE_FORMAT and DEFAULT_LONG_DATE_FORMAT renamed to DEFAULT_DATE_FORMAT and DEFAULT_TIMESTAMP_FORMAT respectively
  EntityApplicationPanel.initializeSettings() renamed to configureApplication
  Renamed classes in common.model.formats to include Timestamp in classname where applicable
  DateUtil.floorLongDate() renamed to floorTimestamp
  EntityModel.getPropertyUIEvent/getPropertyModelEvent renamed back to getPropertyUIChangeEvent/getPropertyModelChangeEvent
  EntityTestUnit.initializeDbConnection changed to initializeDbConnectionProvider
  Property.ForeignKeyProperty.isWeakReference renamed to lazyLoading
  DbConnection, removed a couple of synchronized instances, these simply gave the illusion of some kind of thread safety
  IEntityDb.selectPropertyValues(), removed distinct parameter
  EntityModel.uiSetValue/setValue, removed unused notify parameter
  DbLog renamed to ServerLog
  LogEntry renamed to ServerLogEntry
  Renamed a few methods according to the change above
  ServerLog, ServerLogEntry and ClientInfo from common.db to new package common.server
  FrameworkUiUtil renamed to EntityUiUtil
  Entity.getTimestampValue() added, some changes concerning Timestamp/Date in related classes
  EntityDbRemoteAdapter refactored and cleaned up a bit, inner classes MethodLogger and RequestCounter created
  EntityApplicationModel.getMainEntityModelClasses() removed
  EntityApplicationModel.initializeMainApplicationModels() return type changed from List<Class<? extends EntityModel>> to List<? extends EntityModel> and made abstract
  EntityApplicationModel.instantiateMainApplicationModel() removed
  EntityApplicationPanel refactored a little
  EntityApplicationPanel.getAboutPanel() added memory usage
  Entity.validateType() does not accept EntityKey values for type ENTITY anymore
  ThreadLocal functionality removed from date formats
  DateUtil.getDateMask(SimpleDateFormat) added
  DateMaskFormat removed, replaced by SimpleDateFormat throughout
  EntityComboBoxModel now uses setSelectedItemByPrimaryKey when setSelectedItem is called, for better lazyLoading support
  EntityKeyCriteria, changed parameter type from varargs to list
  EntityDbConnection refactored (40 loc poof! gone)
  IEntityDbRemoteServerAdmin.get/setConnectionTimeout() added
  ServerMonitor/ServerMonitorPanel, added the above configuration setting
  PropertySummaryModel refactored out of PropertySummaryPanel
  PropertySummaryModelTest added
  EntityTableModel.getPropertySummaryModel(propertyID/Property) created
  EntityTableModel.propertySummaryModels map field introduced
  EntityTableSearchModel.stSimpleSearch converted to a simple boolean, with a getter, added to constructor as well
  EntityPanel.detailEntityPanelProviders Map renamed to detailEntityPanels and turned into a List
  EntityPanel constructor now initializes the EntityTablePanel and calls setupControls()
  EntityPanel.rowColoring field removed due to the above
  EntityPanel.queryConfigurationAllowed moved to EntityTableModel
  EntityPanel.initializePanel() now returns the EntityPanel instance
  EntityTablePanel.propertySummaryPanels map field removed, unused
  common.ui.printing.* deleted
  EntityTableModel.removeAll() removed, code moved to clear()
  IEntityDbRemote, all methods removed, apparently they were unnecessary
  EntityDbConnection, minor changes in throws clauses
  EntityDbRemoteAdapter, minor changes in throws clauses
  IEntityDb.delete() argument is now List<EntityKey> instead of List<Entity>
  EntityUtil.getWhereCondition() overloaded, ValueProvider interface introduced
  I prefix removed from interface names
  PropertyCriteria now adds parenthesis around in conditions, fixes bug due to 1000 item in list limit
  ComboBoxPropertyLink now handles PropertyComboBoxModel.isNullValueSelected()
  EntityLookupField refactored a bit
  EntityLookupModel.getEntityID() added and used
  EntityDbProvider, EntityDbLocalProvider and EntityDbProviderFactory moved to framework.db.provider
  EntityModel.uiSetValue() renamed to setValue()
  EntityModel.setValue() renamed to setPropertyValue()
  EntityModel.addDetailModels() now checks if the detail models are based on valid foreign keys
  Property.maxLength field added
  EntityUiUtil.createTextField() now uses the above field to restrict the allowed number of characters in text fields
  UiUtil.makeUpperCase() overloaded for TextFieldPlus
  Property, replaced constructor arguments with chained method calls
  EntityProxy.addEntityProxy() renamed to setEntityProxy()
  EntityRepository.getDatabaseProperties() implemented with ListIterator instead of HashSet
  LoginPanel, initial focus bug in linux finally fixed
  EntityModel.addDetailModels() doesn't check if the detail models are based on valid foreign keys anymore
  EntityLookupModel.searchStringRepresentsSelected() now returns true for zero selected entities and an empty search string
  EntityPropertyEditor.getValue(), didn't take into consideration that the input field could be a EntityLookupField
  Property.propertyID, propertyType and caption fields privatized
  EntityRepository.initialize() renamed to define()
  DoubleFieldDocument and IntFieldDocument now handle null string values like their superclass
  TextBeanPropertyLink.textComponent field replaced by document
  ToggleBeanPropertyLink.button field replaced by buttonModel field
  ToggleBeanPropertyLink.getButtonModel() added
  ControlProvider toggle control methods changed according to the above
  SelectedItemBeanPropertyLink no longer implements ItemListener, uses an anonymous instance instead
  ui.property.*PropertyLink constructor argument order changed, moved UI component up front
  BooleanPropertyLink, buttonModel argument removed from constructor, buttonModel field plus getter added
  EntityUiUtil.createCheckBox() changed according to the above
  EntityPropertyLinkTest.testDatePropertyLink() improved
  EntityTableModel.filteredEntities renamed to hiddenEntities
  Configuration.DEFAULT_COMBO_BOX_NULL_VALUE_ITEM added
  FilteredComboBoxModel.nullValueItem type changed from Object to String
  EntityModel, EntityUiUtil, EntityBindingPanel and PropertyComboBoxModel changed according to the above
  FilteredComboBoxModel.nullValueItem unfinalized, setter added
  EntityPropertyEditor.InputManager.getInputManager() now throws UserException, useful when refreshing combo box models
  EntityModel.getPropertyComboBoxModel(), moved code into PropertyComboBoxModel constructor
  EntityEditModel refactored from EntityModel
  Entity.getPropertyChangeEvent() removed
  Entity.setFirePropertyChangeEvent() removed
  Entity.add/removePropertyListener() added
  State.evtSetActive/evtSetInactive removed
  State.LinkeState and getLinkedState() added
  EntityEditModel.getPropertyChangeEvent() and getPropertyValueSetEvent() refactored
  Entity.getModifiedState() now returns a linked state
  State.name field removed along with a couple constructors
  EntityEditPanel refactored out of EntityPanel
  ResultPacker is no longer serializable
  EntityPanel.editPanel field renamed to editControlPanel
  EntityPanel.editPanel field added (EntityEditPanel)
  EntityBindingPanel deleted, functionality merged into EntityEditPanel
  framework.client.ui refactoring, removed dependency cycles
  framework.client.ui.reporting.EntityReportUiUtil added
  EntityUiUtil.createEntityComboBoxPanel() and createEntityLookupFieldPanel() added
  SearchTypes renamed
  EntityDb.selectForUpdate() removed, replaced with optimistic locking
  EntityDbProvider.logout() renamed to disconnect
  EntityDb.logout() renamed to disconnect
  DbConnection.getConnectionUser() renamed to getUser()
  EntityDbRemoteServer and EntityDbRemoteServerAdmin refactored, removing cyclical dependency
  IdSource.isQueried() and isAutoIncrement() added
  EntityDbConnection uses the above in insert()
  EntityProxy nested into Entity, renamed to Proxy
  EntityKey nested into Entity, renamed to Key
  PropertyEvent nested into Property, renamed to Event
  PropertyListener nested into Property, renamed to Listener
  EntityPropertyEditor renamed to PropertyEditorPanel and refactored
  EntityPanel.initializeEditPanel(), added EntityEditModel as parameter
  EntityPanel.initializeEntityTablePanel() renamed to initializeTablePanel(), added EntityTableModel and ControlSet as parameters
  UserException removed, RuntimeException used throughout instead
  ValidationException added, thrown by EntityModel.validateData() and EntityPanel.validateData()
  UiUtil.DefaultExceptionHandler.handleException() now unwraps RuntimeExceptions
  PropertyFilterPanel refactored
  Configuration.getDefaultDateFormat() and getDefaultTimestampFormat() added
  EntityTableModel now performs the query on refresh before clearing the model
  FormattedTextPropertyLink refactored out of TextPropertyLink
  DatePropertyLink now extends FormattedTextPropertyLink
  EntityUiUtil.createTextField() refactored
  Property.isNullable field added
  EntityEditModel.isValid() default implementation uses the above
  TextPropertyLink.addValidator() added
  FormattedTextPropertyLink overrides the above and does its thing
  Configuration.INVALID_VALUE_BACKGROUND_COLOR added
  Property.description field added
  EntityRepository.set/getPropertyDescription() removed
  FormattedTextBeanPropertyLink refactored out of TextBeanPropertyLink
  AbstractPropertyLink, removed name parameter
  PropertySearchPanel refactored
  AbstractSearchPanel.getInputFormat() added
  Type.Boolean enum removed, good riddance
  BooleanComboBoxModel refactored and moved to common.model.combobox
  EntityModel.getDetailModel(String entityID) added
  EntityTestUnit.getDbConnectionProvider() renamed to getDbProvider()
  EntityKeyCriteria, removed the unused getKeys() and getProperties() methods
  Methods returning Collection fields now return a new Collection, preventing modification to the field contents
  EntityRepository.EntityDefinition moved up to framework.domain
  EntityDefinition refactored, added chained setters
  EntityRepository.define(EntityDefinition) added, rest deprecated
  EntityRepository.define(EntityDefinition) renamed to add
  EntityRepository.define() removed, wohooo
  Entity.isValueNull() needs to handle Entity.Key values as well for Type.ENTITY
  Property fields privatized, getters added
  Property.selectOnly field renamed to readOnly
  ForeignKeyProperty now uses an unmodifiable list for reference properties
  EntityDbConnection.getResultPacker(Type) is now non static and caches the packers
  EntityComboBoxModelTest and PropertyComboBoxModelTest added, rather rudimentary, to say the least
  Unit tests relying on a database connection now use a centrally initialized EntityDbProvider in EntityDbConnectionTest
  EntityDbRemoteServer.connectionTimeout field now represents seconds instead of milliseconds
  EntityTestUnit EntityDbProvider field replaced with a EntityDb field
  EntityDefinition, fixed bug preventing DenormalizedProperty from working
  Entity.hasDenormalizedProperties field removed
  State.StateGroup, now all other states are deactivated if an active state is added to the group, added a synchronized block in the add method
  Configuration.PERFORM_NULL_VALIDATION added
  EntityModel.validateData() renamed to validateEntities
  EntityModel.validateEntities() performs null validation if Configuration.PERFORM_NULL_VALIDATION is true
  EntityDefinition refactored, all Collection fields made unmodifiable
  Cryptic ret return parameter name replaced throughout
  EntityEditModel validation refactored, isValid() is now final, validate(property,value) throws ValidationException added
  EntityModel.validateEntities() now calls EntityEditModel.validate
  TextPropertyLink now uses the improved validation mechanism in EntityEditModel and adds the validation message to the component tooltip
  TextPropertyLink and FormattedTextPropertyLink refactored a bit, added toolTip functionality to the formatted one
  AbstractEntityPropertyLink.getValidationMessage() added
  EntityEditModel.getEntityComboBoxModel() and getPropertyComboBoxModel() now throw RuntimeException when no comboboxmodels have been initialized
  EntityComboBoxModel and PropertyComboBoxModel moved from model.combobox to model
  Configuration.getDefaultDateFormat() and getDefaultTimestampFormat() removed
  DefaultDateFormat and DefaultTimestampFormat added to common.model.formats
  UiUtil.ExceptionHandler moved up into common.ui package, replaced the old ExceptionHandler interface
  UiUtil.DefaultExceptionHandler moved up into common.ui.package
  DefaultDateFormat and DefaultTimestampFormat removed from common.model.formats, illegal dependency introduced
  DateUtil.getDefaultDateFormat() and getDefaultTimestampFormat() added
  DateUtil moved from framework to framework.client.model.util
  Property.mnemonic field added
  EntityUiUtil.createLabel() add, moved from EntityEditPanel, now uses the above mnemonic field
  Configuration.DEFAULT_LABEL_TEXT_ALIGNMENT added
  DomainClassGenerator improved quite a lot
  Configuration constants changed
  H2Database now uses "sa" for username in embedded mode if none is specified
  ExceptionDialog now truncates the shown message to 100 characters
  Criteria toString renamed to asString
  Database.get() removed and createInstance() added
  Dbms instance is propogated all the way down to DbConnection instead of relying on the static Database.get() method
  Dbms.getSqlDateString() implementations made thread safe using ThreadLocal DateFormats
  EntityApplicationPanel.constructApplicationModel() made non-static and protected
  EntityDbLocalProvider.disconnect() does not revalidate an invalid connection before trying to disconnect it
  EntityApplicationPanel.constructApplicationModel() made abstract and renamed to initializeApplicationModel
  EntityApplicationPanel.startApplication() signature changed accordingly
  EntityApplicationPanel.getUser() made non-static and protected
  EntityComboBoxModel now selectes item whether or not it exists in the model
  EntityApplicationPanel.saveUser() added
  EntityDbConnection.insert() now disregards id generation if primary key values are already set
  SearchType.IN removed
  EntityCriteria.propertyCriteria() added
  AuthenticationException removed, replaced with SQLException
  PropertyCriteria refactored
  common.model.formats SimpleDateFormat classes deleted
  common.model.formats.DateFormats added
  UiUtil.getSize() renamed to getScreenSizeRatio()
  common.db.Criteria.asString(), added Dbms parameter
  DbConnection.endTransaction(boolean commit) replaced with rollbackTransaction() and commitTransaction()
  EntityDb.endTransaction(boolean commit) replaced with rollbackTransaction() and commitTransaction()
  EntityDb.writeBlob() readBlob() signatures changed
  EntityCriteria removed ambiguous method
  EntityCriteria.setOrderByClause() added
  EntityModel refactored, insert/update/delete mechanism moved to EntityEditModel
  EntityEditModelTest added
  bindEventsInternal() added where applicable, so that you don't have to remember to call super.bindEvents() when overriding bindEvents()
  EntityEditModel.getEntityCopy() overloaded with includePrimaryKeyValues parameter
  EntityEditModel.insert() now uses the above method
  EntityEditModel.stEntityNotNull changed to stEntityNull
  EntityEditModel.getEntityNotNullState() renamed to getEntityNullState()
  EntityEditModel.initializeEntityComboBoxModels() removed
  EntityEditModel.isPropertyNullable() added
  EntityEditPanel.getDefaultFocusComponent() added, protected
  EntityApplicationPanel now statically initializes the Messages class
  Property.preferredWidth renamed to preferredColumnWidth
  EntityRepository.getTransientProperties() added
  EntityDefinition.transientProperties field added plus getter
  EntityResultPacker now initializes Property.TransientProperty values as null, does not apply to Property.DenomormalizedViewProperty
  EntityDefinition, added tableName to constructor, used in demos, supports multiple entities based on the same table
  EntityRepository.setEntitySearchProperties() removed
  EntityTestUnit.createEntity() added
  Property.columnHasDefaultValue field added
  UiUtil.selectAllOnFocusGained() now clears the selection on focus lost
  FilteredComboBoxModel.nullValueItem renamed to nullValueString
  FilteredComboBoxModel.emptyStringIsNull boolean field added
  PropertyComboBoxModel sets emptyStringIsNull as true
  EntityEditModel.validate() now takes an action parameter
  EntityEditModel.validate() now takes into account if a column has a default value during null value validation
  EntityUiUtil.createEntityLookupField() now calls UiUtil.selectAllOnFocusGained() for the field
  Entity.validateType() added entity type validation for foreign keys
  EntityDb.delete(EntityCriteria) added
  SelectCriteria refactored out of EntityCriteria
  CriteriaUtil added, moved static helper methods there from EntityCriteria
  EntityTableSearchModel.setExactSearchValue renamed to setSearchValues and generalized, now takes a propertyID and a Collection of values
  Configuration.COMPACT_ENTITY_PANEL_LAYOUT added
  common.db.Database renamed to DatabaseProvider
  common.db.dbms.AbstractDatabase added
  common.db.dbms.Dbms renamed to Database
  EntityDbLocalProvider, EntityDbRemoteProvider set entityDb instance to null on disconnect
  SERVER_LOGGING_ON and SERVER_SECURE_CONNECTION properties changed from 1/0 to true/false
  EntityApplicationPanel.getHelpText() added
  EntityPanel.createStaticEntityPanel refactored and simplified
  Property.BooleanProperty.toSQLString() bug fixed, return null value on false
  Entity.doSetValue()/setValue() now returns the old value
  EntityUtil.copyEntities() added
  EntityPanel.updateSelectedEntities() now copies the selected entities before setting the value, hence no resetting the value on exception
  EntityUtil.getPropertyValues() renamed to getDistinctPropertyValues()
  DatabaseProvider moved from common.db to common.db.dbms
  Util.getContents() renamed to getTextFileContents() and refactored
  Util.getTextFileContents() added Charset parameter
  EntityLookupField now calls the enterAction if the search string is empty
  Entity.getDateStringValue() renamed to getFormattedDate() and it now returns an empty string in case of a null value
  EntityApplicationPanel restructured and refactored, startApplication() and prepareFrame() no longer static
  Entity.Proxy.compareTo() by default uses Collator for i18n sorting
  TableSorter now uses a Collator for String columns for i18n sorting
  EntityTablePanel, some refactoring/restructuring/renaming
  EntityPanel, moved a few getButton() methods to EntityTablePanel
  EntityPanel, removed a couple getButton() methods, renamed others to getControl()
  EntityEditModel.validate() bug fixed, it allowed null values in non-nullable columns during update, since L921
  EntityApplicationPanel.savePreferences() added, called during exit()
  EntityTablePanel.addSouthPanelButtons() removed, initializeSouthPanelToolbar() added
  EntityPanel.getSouthPanelButtons() renamed to getSouthPanelControls(), result no longer includes update button
  EntityPanel.getUpdateButton() removed
  TextInputPanel.maxLength field added
  EntityEditPanel.createTextInputPanel() now uses the above
  TextFieldPlus, fixed bug, getMaxLength() did not prevent insert in case the content was pasted into the field
  EntityApplicationPanel.getSupportModelControlSet() renamed to getSupportTableControlSet()
  EntityApplicationPanel.showInitializationDialog() renamed to showStartupDialog()
  EntityApplicationPanel.evtApplicationStarted event field added
  StateGroup, fixed ConcurrentModification error by iterating array in updateAccordingToState()
  DbConnection.toString() added, for logging
  EntityLookupField now uses wait cursor while performing the query
  EntityEditModel.isPropertyNullable() added entity parameter
  EntityEditModel.validate() overloaded with entity parameter
  EntityPropertyLinkTest separated into multiple test classes
  DoubleTextPropertyLinkTest, added a simple validation test
  Spelling corrected throughout
  EntityLookupField now uses Entity.compareTo() for lexical ordering of selection list
  Entity.setDefaultProxy() not used in demos, problematic during tests for example, when one proxy overrides another
  EntityEditPanel.setDefaultFocus() now requests focus for the base panel in case no default focus component is set
  MethodLogger.getLogEntries() does not fail when logging is not enabled
  EntityEditModel.validate() removed value parameter
  DefaultExceptionHandler.unwrapRuntimeException() now works properly
  DefaultExceptionHandler.unwrapRuntimeException() bug fixed
  EntityTableModel.getFetchCount() added
  EntityTableCellRenderer.DateRenderer(DateFormat) added
  EntityTableCellRenderer.TimestampRenderer(DateFormat) added
  EntityTableCellRenderer.createRenderer(Property) added
  EntityTableModel.tableColumnProperties replaced by TableColumnModel
  EntityTableSearchModel.tableColumnProperties replaced by TableColumnModel
  EntityTableSearchPanel.tableColumnProperties removed
  Property.searchable added
  EntityTableModel.convertColumnIndexToView() added, basically copied from JTable
  EntityTableModel now handles dynamic column positioning
  EntityTableCellRenderer.getRenderer() now takes Property as parameter instead of column index
  EntityTablePanel show/hide table column functionality improved
  EntityTableSummaryPanel added
  EntityTablePanel.summaryPanel added
  EntityTablePanel table popup menu now added to the JTable parent as well, works for empty tables with no columns showing
  EntityTablePanel column reordering allowed
  UiUtil.bindColumnAndPanelSizes() now takes column reordering in account
  EntityTableModel.getTableColumn(Property) added
  EntityTableModel.getColumnClass() and getValueAt() both use convertColumnIndexToView
  EntityTableSearchPanel now handles column reordering
  Configuration.ALLOW_COLUMN_REORDERING added
  EntityTablePanel.allowColumnReordering() added, returns the above value by default, used in initializeJTable()
  EntityTableSearchModel refactored
  EntityTableCellRenderer, EntityTablePanel changed according to the above
  PropertyFilterModel.columnIndex field removed
  EntityTablePanel, fixed column filter panel bugs introduced by allowing column reordering
  EntityDbConnection.optimisticLockingEnabled renamed to optimisticLocking, getter/setter added
  EntityDbConnectionTest, testOptimisticLocking() added
  EntityModifiedException improved
  EntityUiUtil.createEntityComboBoxFilterPanel() added
  Property.maximumFractionDigits field added
  Property.useNumberFormatGrouping field added
  EntityUiUtil.createEntityComboBoxFilterPanel(), remembers the filter criteria
  EntityTableCellRenderer.NumberRenderer.formatValue field removed
  PropertySummaryModel refactored, now uses number formatting based on the underlying property
  EntityTablePanel.setTableCellRenderer() removed
  EntityDbConnection, bug fixed, update was not performed if optimistic locking was enabled
  EntityDbRemoteAdapter now rethrows EntityModifiedException when caught during update()
  ComboBoxPropertyLinkTest added
  LookupModelPropertyLinkTest added
  BooleanPropertyLinkTest added
  BooleanPropertyLink bug fixed, doClick() was required on the actual JButton, setSelected() on the model did not suffice
  BooleanPropertyLink, ButtonModel constructor parameter added
  BooleanPropertyLink.getButtonModel() removed
  BeanPropertyLinkTest separated into multiple tests
  ToggleBeanPropertyLink, ButtonModel constructor parameter added
  ControlFactory.toggleControl() uses a ToggleButtonControl when constructing a ToggleBeanPropertyLink
  EntityUiUtil refactored
  EntityTableColumnPanel refactored from EntityTableSearchPanel and EntityTableSummaryPanel
  EntityUiUtil.createEastButtonPanel() added
  EntityUtil.activeDependencies() removed
  EntityEditPanel.createControlPanel() renamed to createPropertyPanel()
  EntityComboBoxModel.include(Entity) renamed to includeEntity
  FilteredComboBoxModel refactored, filterContents() added, different handling of nullValueString, uses Collator when sorting
  EntityComboBoxModel.foreignKeyFilterEntities and foreignKeyFilterCriteria fields added
  EntityComboBoxModel.get/setForeignKeyFilterEntities() and createForeignKeyFilterComboBoxModel() added
  EntityComboBox.createForeignKeyFilterComboBox() added
  EntityTableColumnPanel.setVerticalFillerWidth() added
  Property.columnName field added
  framework/db package classes changed according to the above
  Configuration now reads most settings from system properties
  Configuration.FILTER_QUERY_BY_MASTER removed
  Configuration.INITIAL_SEARCH_PANEL_STATE renamed to DEFAULT_SEARCH_PANEL_STATE
  common.db.SimpleCriteria added
  EntityTablePanel.getAutoResizeMode() added for overriding
  common.model.ValueMap added
  Entity now implements ValueMap
  common.model.ValueMap.StringProvider added
  domain.Entity.StringProvider added
  EntityDefinition.stringProvider field+setter+getter added
  EntityRepository.getStringProvider() added
  Entity.Proxy.toString() changed according to the above
  Entity.hasValue() renamed to containsValue()
  EntityDbConnectionPool.collectStatistics field added
  Configuration.getBooleanValue() added, used throughout
  Property.format field added
  EntityTableCellRenderer changed according to the above
  EntityDefinition.selectQuery field added
  EntityRepository.getSelectQuery() added
  EntityDbConnection.selectMany(), selectPropertyValues() and selectRowCount() changed to take the above into account
  EntityDbConnectionTest improved
  ProfilingModel/Panel improvements
  ServerMonitor improvements
  TextBeanPropertyLink now synchronizes document during setUIPropertyValue()
  EntityTableModel.getSelectedView/ModelIndexes() now return Collection<Integer> instead of int[]
  EntityTableModel.add/setSelectedItemIndexes() now takes List<Integer> as parameter
  EntityDbRemoteServer no longer keeps a reference to the Registry
  ServerMonitor improved
  Configuration.getIntValue() added
  PetstoreTest and EmpDeptTest now use createEntity() exclusively
  ClientInfo.clientHost field added
  Configuration.SERVER_LOGGING_STATUS renamed to SERVER_CLIENT_LOGGING_ENABLED, property name changed to jminor.server.clientLoggingEnabled
  Configuration.SERVER_CONNECTION_SECURE renamed to SERVER_CONNECTION_SSL_ENABLED, property name changed to jminor.server.connection.sslEnabled
  Configuration.SERVER_POOLING_INITIAL renamed to SERVER_CONNECTION_POOLING_INITIAL
  EmpDeptProfiling now performs updates as well as selects
  EntityDbConnectionTest refactored
  PropertySearchModel.toString(Object) bug that prevented proper search state string functionality fixed
  EntityRepository.isPrimaryKeyAutoGenerated() added
  EntityEditModel null validation did not handle non-auto generated primary keys
  UiUtil.setWaitCursor() now works with multiple frames/dialogs
  Unit tests migrated to JUnit 4
  EntityTableModel.setSortingStatus() simplified
0.5
  EntityTablePanel.showColumn() refactored
  framework.client.ui.property renamings
  IntArray removed
  UserCancelException renamed to CancelException
  Event objects privatized behind a eventXXX() method
  DateUtil.floorDate() added
  Unit test coverage improved somewhat
0.5.1
  EntityTableSearchModel.getSearchCriteriaConjunction() renamed to getSearchConjunction()
  Unit test coverage improved
  EntityDbConnectionPoolTest added
  EntityDbRemoteServerTest added
  Tests added to common.db.dbms package
  Tests added to framework.client.model.reporting
  Unit test coverage improved
  CancelExceptionTest added
  WeakPropertyChangeListenerTest added
  ControlFactory, removed setControlXXX(Control) methods
  Control, setXXX() methods now return the Control instance allowing chained method calls
  EntityApplicationPanelTest added
  MonitorModelTest and MonitorPanelTest added
  Checkstyle run plus lots of minor fixes
  DbConnectionProvider interface added to common.db
  ConnectionPool interface added to common.db
  EntityDbConnectionPool now implements ConnectionPool
  EntityDbConnectionPool renamed to DbConnectionPool and moved to common.db along with test class
  ServerLogEntry.exception field added, included in toString()
  EntityDbRemoteAdapter uses the above
  EntityDbRemoteAdapter logs more detailed info about entity parameters used in method calls
  EntityUtil.get/parseJSONString() added
  Entity.initializeEntity() added, package protected
  EntityPanel.exportSelected() added, included as control action
  DefaultExceptionHandler.handleException() now handles a CancelException wrapped in a RuntimeException correctly
  JSON library from json.org added
  EntityDbConnection.checkIfModified() did not query by original key values, which could have changed since the entity was loaded
  EntityUtil.getWhereClause() result does not include where keyword anymore
  EntityDbRemoteAdapter logs the name of JasperReport parameters used in method calls
  common.db.pool package created and populated with relevant classes
  common.db.criteria package created and populated with relevant classes
  common.db.exception package created and populated with relevant classes
  DbConnectionPool refactored a bit
  DbUtil.getBytesFromFile() moved to Util
  DbUtil removed
  User.properties field removed
  EntityDb.getProperties() added
  ServerLogEntry.exception field replaced with stackTrace
0.5.2
  EntityUtil JSON functionality improved, now exports whole entity object graph and formats the output for readability
  EmpDeptAppPanel example action for importing JSON file added
  DateUtil.getDefaultTimestamp/DateFormat() moved to Configuration
  DateUtil.isDateValid() now requires a format argument
  DateUtil moved to common.model
  client.model.util package removed
  DateFormats.getDateFormat() added and used throughout
  DbConnection.QueryCounter added
  DbConnection added more statistics
  DbConnectionPool.cleanPool() removed parameter
  DbConnectionPool.emptyPool() added
  Entity.Key.copyEntityKeys() renamed to copy
  Entity.Key.equals(Key) removed
  db.EntityDbUtil refactored out of domain.EntityUtil
  EntityJRDataSource.getCurrentEntity() protected
  Lots of minor JavaDoc improvements
  FilteredComboBoxModel removed unused constructor and added protected initializeComparator()
  package-info.java added to all packages as well as overview.html to source root, javadoc ant target updated accordingly
  EntityModifiedException renamed to RecordModifiedException and moved to common.db
  EntityDbRemoteProviderTest added
  ProfilingModel.UsageScenario added
  EmpDepProfiling uses the above
  EntityUtil.createRandomEntity() added
  EntityTestUnit added automatic test entity creation
  Demo domain test cases take advantage of the above
  common.db.Version added
  EmpDept domain uses the above
  run_emp_dept_profiling ant task added
  Property.min/max fields added
  EntityEditModel now does range checks on numerical properties using the above
  FrameworkMessages.PROPERTY_VALUE_TOO_LARGE/SMALL added
  ProfilingModel.initializeUsageScenarios() added
  ProfilingModel.runScenario() added
  ProfilingModel.counter field as well as Counter class
  ProfilingModel added usage scenario statistics graph data set
  ProfilingPanel added usage scenario graph
  common.model.ValueProvider added (moved from EntityDbUtil)
  Property.isNumerical() added
  EntityEditModel.performRangeValidation() added
  EntityUtil.getRandomValue() now takes into account the min and max values of numerical properties
  EntityUtil.createEntity() now uses the ValueProvider interface
  Configuration.SERVER_DOMAIN_MODEL_JARS and SERVER_DOMAIN_MODEL_CLASSES added
  EntityDbRemoteServer.loadDomainModel() added
  EntityDbRemoteServer.loadDefaultDomainModels() added, which loads domain model classes and jars according to the above configuration values
  deploy_server ant task now copies jminor-demos.jar to server_dir/lib
  EntityDbServer.connect() no longer takes EntityDefinition map as parameter
  EntityDbRemoteProvider changed according to the above
  ServerMonitor.loadDomainModel() added
  ServerMonitorPanel.loadDomainModel() added and added as action as well
  Clients no longer send EntityDefinition maps when connecting to the server, the EntityDefinition loading now happens on the server only, which means that the server must preload domain models before clients working on that domain model can connect
  EntityDbRemoteServer.getEntityDefinitions() added
  EntityDbServerAdmin.getEntityDefinitions() added
  ServerMonitor.domainListModel field and getEntityDefinitions() method added
  ServerMonitorPanel added a new environment tab showing a list of entities defined in the server
  dist ant task added framework.domain classes to server_monitor.jar
  EmpDeptProfiling insertEmployee scenario fixed
  EntityTableModel summary models no longer update on evtSelectionChangedAdjusting, performance killer
  common.model.RandomItemModel, BoundedRandomItemModel and tests and and common.ui.RandomItemPanel added
  ProfilingModel.scenarioShareModel field added
  ProfilingModel.performWork() no longer abstract
  ProfilingPanel refactored and added SharePanel for usage scenario weight configuration
  build.xml joined delete_*_db and create_*_db into recreate_*_db and commented out tasks and properties related to Derby Db
  ServerMonitorPanel added a button to reset the statistics and a server shutdown confirmation dialog
  UsageScenario.getDefaultWeight() added
  EntityRepository.putAll() removed, unused
  EntityDb.getProperties() removed
  EntityDbProvider.getDescription() added
  RandomItemPanel UI changed, decrease button moved to the east side
  RandomItemModel.getWeightRatio() added and tested
  BoundedRandomItemModel no longer truncates the total weight to module # of items
  RandomItemPanel refactored
  ProfilingModel now updates scenario chart while inactive
  ProfilingModel.getThinkTime(), think() and delayLogin() added
  EmpDeptProfiling added loginLogout usage scenario
  common.model.LoadTestModel refactored from ProfilingModel
  ProfilingPanel renamed to LoadTestPanel and moved to common.ui
  LoadTestModel.relentless and working fields removed
  LoadTestPanel showFrame() no longer called in constructor
  ProfilingModel renamed to EntityLoadTestModel and moved to framework.tools.testing
  EmpDeptProfiling, PetstoreProfiling and SchemaBrowserProfiling renamed to ...LoadTest
  Configuration.PROFILING_* renamed to LOAD_TEST_*, values changed accordingly
  Demo load and unit testing classes moved to demos.xxx.testing
  Renamed jminor_profiling.policy to jminor_load_test.policy
  build.xml run_rmi_server, added demo classes to classpath and specified the default domain model classes for loading
  EntityLoadTestModelTest added
  EntityLoadTestModel.selectRandomRows() bugs fixed
  LoadTestModel getter/setter/changeEvent added for loginDelayFactor field
  LoadTestModel.getUsageScenario() added
  LoadTestModel.UsageScenario.successfulRunCount and unsuccessfulRunCount fields added plus getters as well as getTotalRunCount() which returns the sum of the two
  LoadTestModel added value checks to setters
  RandomItemModel some minor changes/refactorings
  LoadTestModel/Panel application used instead of client
  Entity.getModifiedState() renamed to stateModified() for consistency
  RandomItemPanel.createWeightSpinnerModel() added
  RandomItemPanel is now JSpinner based
  LoadTestModel.collectChartData field plus event and getter added
  LoadTestPanel refactored
  LoadTestModel now collects memory usage data
  LoadTestPanel displays memory usage data chart
  EntityDbServerAdmin.getAllocatedMemory(), getMaxMemory() and getUsedMemory() added
  ServerMonitor now collects memory usage and connection count data
  ServerMonitorPanel displays memory usage and connection count data charts
  Util.getAllocatedMemory(), getUsedMemory(), getMaxMemory() and getFreeMemory() added
  LoadTestModel, some minor field/method name changes
  LoadTestModel.scenarioRandomModel field renamed to scenarioChooser
  UiUtil.createMemoryUsageField() added
  MonitorPanel displays memory usage
  DbConnectionPool.Counter added
  LoadTestPanel UI improved
  EntityDbConnection.getDeleteSQL() bug fixed, now it always includes the 'from' keyword (MySQL doesnt like it when its missing)
  EntityDbConnection.selectRowCount(), now uses 'alias' for subquery alias when selectQuery is available (MySQL requires it)
  Database.getCheckConnectionQuery() added
  AbstractDatabase implements the above returning null
  PostgreSQLDatabase and OracleDatabase override the above
  EntityDefinition, added (subquery) 'as' alias for subquery properties when initializing the select properties, for PostgreSQL
  AbstractDatabase now has default implementations for supportsIsValid(), shutdownEmbedded(), getAuthenticationInfo() and getErrorMessage()
  EntityDbRemoteServer does not check for SID anymore
  SQLServerDatabase no longer throws error if SID is missing
  User.UNIT_TEST_USER added, parses jminor.unittest.username and jminor.unittest.password from system properties, scott/tiger default
  Unit tests now running on H2, HSQL, Derby, MySQL, PostgreSQL, Oracle and SQL Server, fuck yeah
  DbConnectionPoolTest.loadTest() added
  DbConnectionPool now silently disconnects connections checked into a closed connection pool instead of throwing an exception
  ConnectionPoolInstanceMonitor refactored and moved to common.db.pool.monitor, home sweet home
  User moved from common.db to common.model
  EntityDbUtil removed, code moved to common.db.SQLUtil
  EntityDbUtil.getInsertProperties() and getUpdateProperties() moved to EntityDbConnection
  common.db.criteria.CriteriaValueProvider interface added
  Criteria.asString(), added CriteriaValueProvider parameter
  CriteriaValueProvider moved and renamed to Criteria.ValueProvider
  Criteria.ValueProvider.getSQLStringValue() renamed to getSQLString()
  ConnectionPoolMonitor renamed to PoolMonitor
  ConnectionPoolMonitorPanel renamed to PoolMonitorPanel
  ConnectionPoolInstanceMonitor renamed to ConnectionPoolMonitor
  ConnectionPoolInstanceMonitorPanel renamed to ConnectionPoolMonitorPanel
0.5.3
  ValueMapModel refactored from Entity and Entity.Key
  Entity.StringProvider moved to common.model
  ChangeValueMap aded
  ValueMapModelTest added
  LoadTestModel.updateTimer and updateInterval fields added
  EntityListModelTest added
  PropertyEditPanel.InputManager renamed to InputValueProvider and moved to common.ui.input (along with descendants)
  ValueListProvider added to common.model
  PropertyValueListProvider added
  EntityUiUtil.addLookupDialog() moved to UiUtil
  ValueMap, ChangeValueMap, ValueMapModel, ValueProvider and StringProvider generified
  Entity changed accordingly
  Entity.properties cache field added
  RandomItemModel generified
  LoadTestModel changed accordingly
  BoundedRandomItemModel generified
  ValueListProvider generified
  PropertyValueListProvider changed accordingly
  AbstractPropertyLink generified
  InputValueProvider generified
  InputValueProvider descendant unit tests added
  RandomItemPanel generified
  EntityLoadTestModelTest now shows a LoadTestPanel frame
  ClientMonitor finished, HostMonitor improved
  EntityDbRemoteServerAdmin getClients() overloaded
  EntityPanel.getInputManager() renamed to getInputProvider()
  PropertyEditPanel.EntityInputProvider moved up to client.ui
  DbConnectionProvider.destroyConnection() added
  Entity.setAs() no longer checks if eventPropertyValueChanged() returns null since it wont, ever
  DbConnection.commit()/rollback() throw IllegalStateException in case a transaction is open
  InputValueProvider renamed to AbstractInputProvider
  EntityInputProvider refactored into EntityComboProvider and EntityLookupProvider, tests added
  PropertyEditPanel renamed to InputProviderPanel and moved to common.ui.input
  EntityTableColumnPanel renamed to AbstractTableColumnSyncPanel and moved to common.ui
  InputProviderPanel now implements InputProvider
  SelectCriteria renamed to EntitySelectCriteria
  CriteriaUtil renamed to EntityCriteriaUtil
  DateUtil.getThreadLocalDateFormat() added and used throughout common.db.dbms
  EntityDbConnectionTest added three exception tests
  EntityDbProviderFactoryTest added
  EntityDbServer renamed to RemoteServer and moved to common.server
  AbstractRemoteServer added
  EntityDbRemoteServer now extends AbstractRemoteServer
  Entity.initializeEntity() renamed to initialize()
  EntityUtil.getJSONEntity() renamed to getJSONObject()
  EntityDb.disconnect() removed, EntityDbProvider responsible for disconnecting
  AbstractFilteredTableModel refactored from EntityTableModel, added to common.ui.table
  AbstractFilteredTableModel.tableColumnModel field renamed to columnModel
  EntityTableSearchModel.tableColumnModel field renamed to columnModel
0.5.4
  Chinook demo added
  EntityTestUnit bug fixed which prevented testInsert/Update/Delete being run for writable entities, duhh
  EntityUtil.randomize() added
  EntityResultPacker now retrieves dates for date properties and timestamp for timestamp properties
  ChangeValueMap.clearOriginalValues() added
  ValueMapModel.equals() improved
  Launch files added for chinook demo
  ChangeValueMap.revertAll() added
  Entity.getOriginalCopy() now uses the above
  Entity.Key.setValue() renamed to setAs() and changed so that original values are also set
  IdSource.isAutoGenerated() added
  Entity overrides revertAll() and revertValue() delegating to the primary key when appropriate
  BorderlessTabbedPaneUI replaced with UiUtil.getBorderlessTabbedPaneUI()
  Entity.getOriginalCopy() bug fixed
  Entity.setValue() no longer accepts values for denormalized properties, these get their values via their respective parent properties
  Property.isDenormalized() added
  TransientProperty.linkedPropertyIDs field added
  EntityDefinition.transientPropertyChangeLinks field added
  EntityRepository.hasLinkedTransientProperties() and getLinkedTransientPropertyIDs() added
  ValueMapModel.notifyValueChange() added
  Entity overrides the above to implement the transient property linkage
  ValueMapModel renamed to ChangeValueMapModel
  Entity.getValue(Property) removed
  Entity.setValue(Property, Object) removed
  Chinook demo now uses IDENTITY for primary key columns, domain model changed accordingly
  EntityApplicationPanel, call to new Messages() to initialize OptionPane messages moved from static initializer to start of startApplication()
  EntityLookupField.defaultBackgroundColor field added
  EntityEditModel.performNullValidation() bug fixed, if action was unknown no validation was performed
  EntityLookupField.searchHint field added, along with related functionality
  ChangeValueMapModel.setValue() bug fixed, it overwrote the original value each time making it last value
  EntityEditPanel.controls field added
  EntityEditPanel.setControl() added
  EntityEditPanel.selectControl() added
  NullValidationException added
  RangeValidationException added
  EntityPanel now handles ValidationExceptions gracefully, shows a message and puts focus on the control
  UiUtil.showInDialog() dialogs now close on escape
  EntityLookupField now cancels search text edit on escape
  PropertySearchModel.bindLookupModelEvents() bug fixed, it did not handle an empty entity lookup model correctly by setting selected item to null
  UiUtil.addKeyEvent() added, used throughout
  Static imports used for domain classes in demo entity panels
  EntityUtilTest.testJSON() was failing because JSON did not guarantee the order of items returned when parsing, entity equality tested instead
  Chinook demo, removed duplicates from ddl.sql
  BeanPropertyLink renamed to the more appropriate AbstractBeanPropertyLink
  Entity.setAs() pushed up to ChangeValueMap
  ChangeValueMap.copyValue() added
  ChangeValueMap.getValueKeys() and getOriginalValueKeys() added
  ChangeValueMapEditModel refactored from EntityEditModel
  EntityEditModel.clear() pushed up to ChangeValueMapEditModel
  ChangeValueMapEditModel.setMap() renamed to setValueMap()
  Entity overrides ChangeValueMap.clear() and clears the primary key as well
  ChangeValueMapModel.setAs() bug fixed, it did not notify a value change
  ChangeValueMap.removeValueListener() added
  ValueMap.getValues() added
  IdSource moved from common.db to common.model
  EntityUtil.getValueChangeEvent() renamed to createValueChangeEvent() and moved to Entity
  EntityTablePanel.showEntityMenu() added, CTR-click or CTR-V for value tree
  UiUtil.addKeyEvent() overloaded
  Entity.loaded boolean field added
  EntityResultPacker sets the loaded entity attribute
  Entity.foreignKeyValues field added, stores entities referenced via foreign keys
  Entity.setValue(), getValue() and others takes the above into account
  EntitySelectCriteria.foreignKeyFetchDepth and maxFetchDepth fields added
  EntityDbConnection.setForeignKeyValues() uses the above fields to decide when to stop loading foreign key references
  EntityTablePanel.showEntityMenu() and createEntityMenu() added
  Property.ForeignKeyProperty.lazyLoading field removed
  ChangeValueMapEditModel.name field removed
  EntityEditModel.entityID field added
  ChangeValueMapEditModel takes the initial map as parameter
  ChangeValueMapEditModel.defaultValueMap field + getter/setter added
  EntityTablePanel.createEntityMenu() renamed to populateEntityMenu() and moved to EntityUiUtil
  Entity.Proxy.valueAsString() now takes Property.format into account
  EntityUtil no longer export whole entity object graph when exporting JSON
  Entity.isLoaded(fkPropertyID) added
  Entity.removeValue() overridden
  EntityPanel.initializePanel() now refreshes only table model if refresh on init, combo box models seem to be refreshed on creation
  Entity.Proxy.getValue() removed, getTransientValue() added
  EntityDbConnection.setForeignKeyValues() no longer initializes fk values with an empty entity
  CallLogger refactored from EntityDbRemoteAdapter.MethodLogger
  DbConnection.MethodLogger added
  ServerLogEntry renamed to LogEntry and moved to common.model
  LogEntry.subLog field added
  EntityRbRemoteAdapter logs calls to the connection pool
  LogEntry.toString() overloaded with indentation parameter to handle sub logs
  EntityDbRemoteAdapter adds the DbConnection log as a sub log
  DbConnectionPool logs average check out time
  ClientInstanceMonitorPanel changed according to the above
  ClientMonitorPanel and ClientTypeMonitorPanel now use split panes
  DbConnection cache functionality removed
  Configuration.DEFAULT_FOREIGN_KEY_FETCH_DEPTH added
  Property.ForeignKeyProperty uses the above
  EntitySelectCriteria can now override the max fk fetch depth on fk basis
  Fixed fetch depth issue
  EntityTablePanel.showEntityMenu now takes scrolling into account
  Entity.getRawValue() removed
  DatePropertyLink.isTimestamp field added
  EntityUiUtil.populateEntityMenu() and co. moved to EntityTablePanel to resolve an ugly dep. cycle
  ChangeValueMapEditModel.defaultValueMap field removed
  Entity.getDefaultEntity() renamed to getDefaultValueMap(), overriding
  ChangeValueMapModel.getOriginalValueKeys() bug fixed, did not check for null
  ChangeValueMapModel renamed to ChangeValueMapImpl
  ChangeValueMapModel refactored from EntityModel
  ChangeValueMapPanel refactored from EntityPanel
  ChangeValueMapEditPanel refactored from EntityEditPanel
  AbstractFilteredTablePanel refactored from EntityTablePanel
  AbstractFilteredTableModel moved from common.model.table to common.model
  TableSorter moved from common.model.table to common.model
  EntityDefinition.rowColoring field added
  EntityRepository.isRowColoring() added
  ValueMap now extends ValueProvider and ValueListProvider
  ValueMap and associates moved to common.model.valuemap
  Entity overrides getValues(), returns values from pk and fk as well
  AbstractEntityPropertyLink renamed to AbstractValueMapLink and moved to common.ui.valuemap
  Descendants of above moved if possible
  ValidationException and descendants moved to common.ui.valuemap.exception
  Renamed classes/methods in common.ui.control
  EntityPanel added overloaded initializeEditPanel() and initializeTablePanel() methods, finalized the overridden ones
  EntityEditModel.validate() overloaded, finalized the overridden one
  EntityTablePanel.isRowColoring() added
  EntityEditModel.getDefaultValueMap() finalized, getDefaultEntity() added
  Minor javadoc improvements in common.model.valuemap and common.ui.valuemap
  Property now inherits updatable, readOnly and nullable from its parent property
  Type removed, replaced with Class
  Entity.Key singleIntegerKey field added
  Entity.setValue(Property, Object) added
  ValueMap.setValue() overloaded with initialization parameter
  Property.propertyType renamed to valueClass
  Entity.class references changed to ValueMap.class
  Entity.setValue() now accepts values for Property.DenormalizedProperty
  ValueMap.isNull(value) added
  ValueMap.setValue() unoverloaded, initialize parameter removed (for now)
  Null value checking simplified
  Property initializes a default format for time and numerical properties
  Entity.getFormattedValue() added
  Property.valueClass changed to int and renamed to type, uses java.sql.Types values
  Entity.setValue() overloaded with a validateType parameter
  Property.Event renamed to ValueChangeEvent and moved to common.model.valuemap
  Property.Listener renamed to ValueChangeListener and moved to common.model.valuemap
  ChangeValueMap... classes renamed to ValueChangeMap...
  CallLogger renamed to MethodLogger
  AbstractValueMapLink.isModelPropertyValueNull() renamed to isModelValueNull()
  Configuration.LIMIT_FOREIGN_KEY_FETCH_DEPTH added
  EntityDbConnection.limitForeignKeyFetchDepth field added, initialized according to the above
  Entity.Key and Entity.foreignKeyValues maps override getMapTypeID()
  common.ui.valuemap.ComboBoxValueLink refactored from framework.client.ui.property.ComboBoxValueLink
  EntityUiUtil.EntityComboBoxValueLink class added to deal with framework specific stuff
  AbstractValueMapLink descendants generified
  Property.DerivedProperty added, takes over some of the transient property functionality
  Empty string no longer equals null
  EntityResultPacker returns null for empty strings
  Entity.valueNull(value) removed
  Entity.isNull(value) no longer overridden
  Entity.Key.isNull(value) no longer overridden
  AbstractValueMapLink.isNull() removed
  TextValueLink.valueFromText() now returns null for empty strings, test changed accordingly
  TextBeanValueLink.getUIValue() now returns null in case of an empty string
  ValueChangeMapEditModel.isNull(key, value) removed
  Criteria.isValueNull(key, value) removed
  TextInputProvider.getValue() now returns null if the text is empty
  ValueMap.isNull(value) removed
  ForeignKeyProperty now maps reference properties to referenced propertyIDs in case of multi column relations
  Entity.Key.isSingleIntegerKey() removed, field kept
  Entity.getReferencedPrimaryKey() refactored
  ValueChangeEvent.isNewValueNull(), isOldValueNull(), isNewValueEqual() and isOldValueEqual() added
  Util.getInt()/getLong() now removes grouping char before parsing
  Entity.valueEquals(propertyID, value) added
  EntityTableModel.convertColumnIndexToView() moved up to AbstractFilteredTableModel
  AbstractFilteredTableModel.columnIndexCache added, reset on column move, remove and add
  Property.getTypeClass() added
  EntityLookupModel.setSelectedEntities() now simply returns if the state does not change (only applies when no entities are selected)
  TableSorter no longer defines a empty string as null
  TableSorter.columnComparators field and setColumnComparator() removed for now
  Entity.Proxy.getTableValue() removed, derived properties fit the bill where needed
  ValueMap.initializeValue() added
  Entity.initializeValue() added
  EntityResultPacker uses the above
  EntityDbConnection uses the above
  DbConnectionPool.creatingConnection added
  ValueChangeMapImpl.setValue() refactored, updateModifiedState() added
  ValueChangeMapEditModel.isNullable() overloaded
  EntityEditModel.isPropertyNullable() removed (replaced by the above)
  Entity.initializeValue() now propagates denormalized values
  Entity.propagateReferenceValues(), initialization parameter added
  Entity.getFormattedDateValue() removed, getFormattedValue() handles it
  Entity.Proxy.getValueAsString() changed to getFormattedValue()
  Entity.isValueNull() added
  PropertyValueListProvider, added getters
  Database.addConnectionProperties() added
  DbConnection.execute(List<String>) added
  EntityDbConnection.execute() renamed to executeStatements to avoid overriding the above
  EntitySelectCriteria.setFetchDepthForAll() added
  EntityDbConnection.checkIfModified() now uses 0 foreign key fetch depth
  EntityDbConnection.checkIfModified() now only checks properties found in the current selected entity, to prevent denormalized property confusion due to the above fetch depth issue (which means no denorm. values are set)
  FindBugs run
  Entity.loaded field removed
  EntityResultPacker now sets denormalized values
  Entity.initializeValue() does not propagate denormalized values anymore
  ClientMonitor/Panel renamed to ClientUserMonitor/Panel, UserMonitor and UserInstanceMonitor (and panels) removed
  Entity.Key.equals() improved
  Entity.Key.INTEGER_NULL_VALUE added
  ValueChangeMap.getInstance(), getCopy() and getOriginalCopy() added
  ValueChangeMapImpl implements the above
  Entity and Entity.Key override the above when necessary
  Renamed a few tests in common.model.valuemap
  ValueChangeMapEditModel.evtValueMapChanged renamed to evtValueMapSet
  Entity.getCopy() override removed
  Entity.getReferencedPrimaryKey() now returns null in case of null references instead of a Key with .isNull() = true
  Entity.Key.equals improved
  EntityResultPacker.getValue() now uses switch instead of if/else
  Property.hashCode() result pre-cached
  EntityDbRemoteServer.loadDomainModel() now uses URI instead of URL
  Util.getURI()/getURIs() added
  ValueListProvider renamed to ValueCollectionProvider, returns Collection
  ValueChangeMapImpl.getValues() and getValueKeys() return unmodifiableCollection instead of creating new lists
  AbstractSearchModel moved to common.model
  AbstractSearchPanel moved to common.ui
  EntityDefinition now serves Entity.Proxy's purpose, proxy removed
  ValueMapChangeEditModel.getPropertyChangeEvent() and getPropertySetEvent() renamed to getValueChangeEvent() and getValueSetEvent()
  Entity.Proxy removal undoood
  common.model.checkbox.TristateState, TristateButtonModel added
  common.ui.checkbox.TristateCheckBox added
  TristateValueLink added
  EntityUiUtil.createTristateCheckBox() added
  LookupValueLink moved to EntityUiUtil
  EntityEditPanel.createTristateCheckBox() added
  TristateCheckBox used in petstore's ItemPanel
  ValueChangeMapEditPanel.getControlKeys() added
  UiUtil.selectPropertyValue() renamed to selectValue()
  EntityUtil.getSortedProperties() added
  EntityPanel, ALT-CTR-C shows select control dialog
  ValueChangeMapPanel generified
  AbstractFilteredTablePanel generified
  UiUtil.selectValue() overloaded with dialogTitle parameter
  Property now gets assigned the default formats in case it is date or timestamp
  EntityUiUtil.EntityFieldPanel added
  EntityEditPanel.createEntityFieldPanel() returns the above, set the text field as the property control
  EntityUiUtil.createCheckBox() checks if property is boolean and createTristateCheckBox() checks if it is nullable
  EntityTestUnit.createReferenceEntity(entityID) added
  ValueChangeMapEditPanel.setControl() renamed to setComponent(), as well as other instances
  ValueChangeMapImpl.stateModified() changed, now returns a new state on each invocation
  ValueChangeMapImpl.stModified field removed
  ValueChangeMapImpl.setAs() now starts by setting the original values so the modified state is correct on each subsequent set value
  ValueChangeMap.clearOriginalValues() removed
  ItemComboBoxModel.Item moved to common.model
  ItemComboBoxModel sorts items by caption and adds the null item at top
  Property.ValueListProperty added
  Entity.setValue() now validates value list property values
  EntityTableModel.getValueAt() now returns the caption value for value list properties
  ValueListInputProvider added to common.ui.input
  BooleanProperty hash comparison removed
  BooleanProperty.nullValue removed
  Configuration.SQL_BOOLEAN_VALUE_NULL removed
  EntityCriteriaUtil.getBooleanSQLString() improved, now handles null true/false values
  EntityModel.setLinkedDetailModels() no longer fires change event even if no changes are made
  ValueChangeMapEditModel.clear() removed, added to EntityEditModel
  ValueChangeMapEditPanel.getComponent(key) added
  PropertySummaryModel.Sum now uses long for integer sums, preventing overflow
  EntityPanel.getSelectComponentProperties() now excludes disabled components
0.5.5
  Criteria.getValues() added
  Criteria.getTypes() added
  DbConnection.connected field removed
  EntityUtil.hashKeysByEntityID() added
  PropertyCriteria.getForeignKeyCriteriaValues() and getMultipleColumnForeignKeyCriteriaValues() added
  EntityDbPreparedConnection added
  Configuration.USE_PREPARED_CONNECTIONS added
  EntityKeyCriteria now extends CriteriaSet and delegates to PropertyCriteria
  Criteria generified
  Criteria.getTypes() removed
  Criteria.getValueKeys() added
  EntityCriteria.getTypes() renamed to getValueProperties()
  EntityDbPreparedConnection.setStatementValue() now handles the specific case of Property.BooleanProperty
  EntityUtil.getRandomValue() now handles value list properties correctly
  Entity.Key.isCompositeKey() added
  Entity.Key.hashCode() improved
  Entity.addInsertProperties() and addUpdateProperties() added
  EntityDbPreparedConnection setParameterValues() call moved into executePreparedSelect/Update()
  EntityDbPreparedConnection refactored
  EntityDbRemoteAdapter.appendEntityCriteria() added, takes prepared statement usage into account when logging
  Property.ForeignKeyProperty.isMultipleColumnReference() renamed to isCompositeReference()
  JMinorServerMonitorTruststore added
  PropertyCriteria refactored
  EntityDbPreparedConnection merged into EntityDbConnection
  Criteria.asString() removed Database and ValueProvider parameters
  EntityDbConnection code cleanup/refactoring
  Database.getSQLDateString() removed
  Entity.Key single value constructor optimized for integer values
  Entity.Key.setAs() now sets the hashCode value instead of simply setting the hash code dirty flag
  FilteredComboBoxModel now contains the nullValueString, sort comparator guarantees it stays at the top
  ItemComboBoxModel sort comparator keeps null items at the top
  Property.hasDescription() added
  EntityUiUtil now only adds tool tips to components if description is provided
  EntityLookupField adds the lookup properties as default tool tip
  EntityKeyCriteria now always uses original key values
  EntityDataUtil added
  EntityDb.disconnect() added
  EntityDbRemoteAdapter.server field added, used when disconnecting
  Entity.Key overrides clear() to handle hash code caching
  DateFormats.getDateFormat() overloaded with lenient parameter
  Configuration.getDefaultDate/TimestampFormat() returns non-lenient formats
  EntityDataUtil.copyEntities() copyPrimaryKeys parameter added
  MethodLogger.parameterArrayToString() renamed to argumentArrayToString() and implemented, appendArgumentAsString() added for overriding, no longer abstract
  EntityUtil.getPropertyValues() overloaded
  PropertyValueListProvider renamed to PropertyValueProvider, getValueProvider() added
  EntityDbConnection insert improved a bit when it comes to queried/autogen keys
  EntityPanel.updateSelectedEntities(property) and getInputProvider() moved to EntityTablePanel
  EntityEditModel.getValueProvider() added
  EntityUtil.getUpdateProperties() added
  EntityPanel.createStaticEntityPanel() removed
  EntityTabelPanel.createStaticEntityTablePanel() added
  EntityPanel.viewSelectionDependencies() moved to EntityTablePanel
  EntityPanel.exportSelected() moved to EntityTablePanel
  EntityTablePanel.hiddenColumns and associated stuff moved all the way down to AbstractFilteredTableModel/Panel
  ValueChangeMapEditPanel.defaultFocusComponent renamed to initialFocusComponent (along with related methods)
  PropertyValueProviderTest added
  common.db.DbUtil added, with createEmbeddedDatabase()
  EntityEditModel.getEntityNullState() renamed to stateEntityNull()
  EntityKeyCriteria bug fixed, it didn't use the original key values
  EntityTableModel constructor now takes a EntityEditModel as parameter
  EntityPanel, refactored all controls into EntityEditPanel and EntityTablePanel
  EntityEditModel constructor takes stActive as parameter
  EntityEditModel.isEntityNull() renamed to the more apt isEntityNew()
  EntityEditModel.isEntityNew() also checks the original key values
  EntityPanel.stActive and activeStateGroup moved to EntityEditModel
  ValueMap.saveValue() and saveAll() added, implemented in ValueChangeMapImpl and overridden in Entity
  ValueChangeMapModel.removeOriginalValue() now notifies a value change
  ValueChangeMapModel.mapTypeID field added
  AbstractFilteredTableModel.mapTypeID field added
  EntityModel.handleInsert/Update/Delete() added
  ValueChangeMapModel no longer implements Refreshable
  EntityTablePanel.getSelectColumnsControl() moved up to superclass
  EntityEditModel.evtRefreshStarted added
  EntityEditPanel uses the above to set the wait cursor during update
  ConnectionPoolSettings.set() added
  DbConnectionPool cleanupInterval is now editable
  Database.createConnection() added
  DbConnection constructor overloaded with Connection parameter
  EntityDbConnection constructor overloaded with Connection parameter
  DbConnection.poolRetryCount field added
  LogEntry.exitMessage field added
  EntityDbRemoteAdapter logs pool retry count
  ReportResult, ReportWrapper and Jasper reports impl added, quite experimental
  EntityTablePanel.initializeViewImageAction() added
  UiUtil.getBrowseAction() added
  ControlSet.hasName() and addAll() added
  EntityTablePanel.getPopupControls(), if additionalPopupControls has a name it is added as a submenu, else all items added sequentially
  EntityPanel.handleException() added, delegates to edit panel
  Configuration.getReportPath() added
  EntityDb.fillReport() generic using wrappers now
  framework.plugins.jasperreports.* added
  Entity.getProperty() now throws exception if the property was not found
  build.xml/.properties added -plugins.jar and related stuff
  Added jminor-plugins.jar to demo run files
  ConnectionPoolMonitor moved back to framework.server.monitor to remove common -> JFreeChart dependency
  EntityComboBoxModel.createForeignKeyFilterComboBoxModel(), returned model selects the item referenced by the selected item
  AbstractFilteredTablePanel.txtSearch, initializeSearchField() added
  AbstractFilteredTableModel.findNextItemIndex() and getSearchCriteria() added
  EntityTableModel overrides above method
  EntityTablePanel.initializeSouthPanel() now adds search field
  SearchFieldHint added
  ALT removed from shortcut key combos
  DocumentAdapter added
  EntityTablePanel overrides initializeSearchField()
  EntityPanel.setupKeyboardActions(), search panel is now toggled instead of simply shown
  PropertyComboBoxModel sets the null value string if property is nullable
  PropertyComboBoxModel.isNullValueItemSelected() renamed to isNullValueSelected()
  Methods now return the linked state instead of the actual state (which could then be modified)
  FilteredComboBoxModel.emptyStringIsNull removed, nullValueString functionality improved
  AbstractFilteredTableModel.findNextItemIndex() renamed to findNextItemCoordinate(), now returns Point
  AbstractFilteredTableModel.getSearchValueAt() added
  EntityTableModel overrides getSearchValueAt()
  AbstractFilteredTablePanel.scrollToCoordinate() added
  Configuration.USE_LOOKUP_FIELD_SEARCH_HINT removed
  EntityLookupField.searchHintEnabled removed
  ValueMap.ToString<T, V>, removed V type parameter
  Plugin api doc generation added to build.xml
  EntityTablePanel.getConfirmDeleteMessages() added
  Entity.getEntityValue() renamed to getForeignKeyValue()
  LogEntry.isValid() renamed to isComplete()
  LogEntry.message renamed to entryMessage (since we have exitMessage as well)
  EntityModel.handleDelete() no longer deals with the table model
  EntityTableModel.handleDelete() added
  EntityTableModel.bindEventsInternal() now binds handleDelete() to editModel.eventAfterDelete()
  EntityTablePanel.delete() added
  EntityTablePanel.setupControls() now checks if update is allowed, and delete control is now based on EntityTablePanel.delete()
  EntityApplicationModel.login()/logout() added
  EntityApplicationPanel.login()/logout() added
  Refreshable.clear() added
  EntityApplicationModel.refreshAll() renamed to refresh(), now implements Refreshable
  EntityEditModel.clear() renamed to clearValues(), clear() now part of Refreshable implementation
  EntityTableModel.filterByReference() renamed to searchByForeignKeyValues()
  EntityTableModel.queryFilteredByMaster field renamed to isDetailModel
  AbstractFilteredTableModel.SelectionModel.stMultipleSelection field added
  AbstractFilteredTableModel.SelectionModel.minSelectedIndex renamed to selectedIndex
  AbstractFilteredTableModel.getSelectionCount() added
  EntityModel.getDetailModel(entityID) removed
  EntityModel.includeTableModel field moved to superclass
  EntityTableModel.showAllWhenNotFiltered renamed to queryCriteriaRequired
  Sonar/CheckStyle run, with some minor modifications
  Database.validate() and required() added
  Added braces to all control statements
  EntityPanelProvider generified, which does enlarge the dependency cycle in ui, needs to be resolved somehow
  Util.rejectNullValue() added, used throughout
  DomainClassGenerator improved
  EntityDefinition.caption field added
  EntityPanel(model) constructor added, uses the above
  EmpDept demo uses the above
  Item is now serializable
  EntityDbRemoteAdapter now handles db logging correctly when pool is disabled
  EntityDbConnection.delete() now uses a single statement per entityID
  EntityDbRemoteProvider.setTruststore() added
  Util.closeSilently() added
  EntityComboBoxModel, createForeignKeyFilterComboBoxModel() now links the model to the refresh event
  Entity.isModified() changed, writablePropertiesModified() added
  Util.HashKeyProvider added
  Util.map() refactored from the EntityUtil.hashBy... methods
  common.model.Serializer/Deserializer added
  EntityJSONParser moved to plugins
  JSON and JasperReports dependencies removed from demo run files where applicable
  Util.onClasspath() added
  Configuration.ENTITY_SERIALIZER_CLASS, ENTITY_DESERIALIZER_CLASS added
  Configuration.entitySerializerAvailable()/entityDeserializerAvailable()
  EntityTablePanel.initializeViewImageAction() and co. moved to UiUtil/EntityUiUtil
  UiUtil.showImage() overloaded with acceptedFileTypes parameter
  Util.rejectNullValue() added to various methods, relevant code fixed accordingly
  Sonar run, code cleanup
  LogEntry.setExitTime() now returns the LogEntry instead of delta
  LogEntry.toString() no longer appends new line characters
  EntityDbConnection.executePrepared... uses LogEntry for debug output
  EntityTestUnit.initializeReferenceEntities() improved, needs some additional testing
  Code inspection/sonar run
  ValueChangeMapModel/Panel removed
  EntityModel.addDetailModel(s)() added
  EntityModel.initializeDetailModels() remove
  EntityModel constructor overloaded with EntityEditModel/EntityTableModel parameters
  EntityModel.initializeTableModel/EditModel() removed
  EntityPanel.addDetailPanel(s)() added
  EntityPanel.initializeDetailPanels() and getDetailPanelProviders() removed
  EntityTableSearchModel constructor now takes Collection<Property> instead of TableColumnModel
  EntityTableSearchModel.columnModel field removed, properties field added
  EntityTableSearchPanel columnModel parameter added to constructor
  AbstractFilteredTableModel constructor now takes a TableColumnModel as parameter
  AbstractFilteredTableModel.initializeColumnModel() remove
  AbstractFilteredTableModel.mapTypeID field removed
  EntityTableColumnModel added
  EntityTableModel.entityID field added
  EntityTableModel queryConfigurationAllowed removed from constructor, added setter
  EntityPanel buttonPlacement removed from constructor
  EntityPanel.controlPanelConstraints field added
  EntityEditPanel.getControlPanel() renamed to createControlPanel()
  EntityPanel refreshOnInit removed from constructor, added setter
  EntityTableModel.deleteSelected() and update() added, used in EntityTablePanel
  EntityModel.refreshDetailModelsAfterDelete() keeps the selected entity in combo box models
  FilteredComboBoxModel.containsItem() added
  FilteredComboBoxModel.isVisible() added
  ValueMap.getMapTypeID() removed
  EntityTableModel.fetchCount field added
  EntityPanel.addDetailPanel(s)(EntityPanelProvider) removed
  Entity, replaced ? : with if else
  ValueMapImpl refactored out of ValueChangeMapImpl
  Entity.primaryKey field removed
  Entity.entityID field added
  Entity.foreignKeyValues field removed
  Entity, removed lots and lots of overridden stuff due to the above changes
  Entity.Key now extends ValueMapImpl instead of ValueChangeMapImpl
  RegexpFilterCriteria added
  AbstractFilteredTableModel/Panel added regular expression search
  EntityComboBoxModel replaced overloaded constructor with setters
  EntityLookupModel replaced overloaded constructor with setters
  EntityLookupField replaced overloaded constructor with setters
  EntityTableModel replaced overloaded constructor with setters
  Major refactoring of framework.client.model
  EntitySelectCriteria.selectForUpdate field added
  EntityDbConnection.checkIfModified() renamed to lockAndCheckForUpdate(), now selects for update, with nowait if supported by the dbms
  Database.supportsNowait() added
  EntityApplicationPanel.initializeMainApplicationModels() removed
  EntityApplicationPanel.addMainApplicationModel(s)() added
  framework.db.criteria refactored
  EntityApplicationPanel.initializeMain/SupportEntityPanelProviders() removed, addMain... and addSupport... added
  AbstractValueLink now uses SwingUtilities.invokeLater() when applicable
  EntityApplicationPanel.showStartupDialog() renamed to createStartupDialog()
  EntityApplicationPanel.startApplication() refactored, uses SwingUtilities.invokeLater()/SwingWorker
  FilteredComboBoxModel sets the selected item on filtering
  Property.Audit... properties added
  EntityDb.fill(Jdbc)Report(), removed report parameters parameter
  JasperReportsWrapper.reportParameters field added
  Replaced List with Collection in a few places
  EntityApplicationModel(User) constructor removed
  EntityApplicationModel.initializeDbProvider() moved to EntityApplicationPanel
  EntityApplicationPanel.getLookAndFeelClassName() added, called during startApplication()
  EntityApplicationPanel.getSupportTableControlSet() now uses SwingUtilities.invokeLater()
  SwingUtilities.invokeLater() usages added
  EntityApplicationPanel.startApplication() refactored some more
  EntityApplicationPanel.startApplication() now uses SwingUtilities.invokeLater()
  EntityPanelProvider.entityID, editPanelClass and tablePanelClass fields added
  EntityPanel.refreshOnInit field removed
  EntityPanelProvider.refreshOnInit field added
  Configuration.AUTO_CREATE_ENTITY_MODELS added
  EntityModel.getDetailModel() now creates a default entity model depending on the above configuration parameter
  EntityPanel.createInstance() moved to EntityPanelProvider
  EntityApplet added
  EmpDeptApplet added
  TextInputPanel.button field added
  EntityUiUtil.createText/DateInputPanel now adds focus transfer to the panel button
  Chinook demo application changed according to the latest changes
  Configuration.SEARCH_PANELS_VISIBLE added
  EntityPanelProvider refactored
  EntityModel.fillReport() removed
  EntityPanel.viewReport() removed
  EmpDept demo application changed to reflect bootstrapping changes
  EntityPanel.getToggleEdit/DetailPanelControl() is now public
  EntityTablePanel.southPanel field added
  EntityTablePanel.initializePopupMenu() and initializeToolbar() added
  EntityPanelProvider takes advantage of the above changes
  EntityApplicationPanel.startApplication() refactored
  EntityDbProvider.isConnected() added
  FilteredComboBoxModel interface added
  DefaultFilteredComboBoxModel added
  FilteredModel added
  FilteredTableModel and FilteredComboBoxModel extends the above
  Renamed a few tests in client.model
  MaximumMatch handles null items
  FilteredComboBoxModel and descendants generified
  common.model.valuemap.ValueStringProvider interface added
  ValueMap implements the above
  StringProvider now leverages the above paradigm
  DefaultEntityComboBoxModel.dataInitialized moved to DefaultFilteredComboBoxModel as clear, interfaces changed accordingly
  AbstractSearchModel.autoEnable field added plus functionality
  TableSorter removed, functionality moved to FilteredTableModel/Panel
  DefaultFilteredComboBoxModel.getContents() renamed to initializeContents()
  FilteredComboBoxModel.isVisible() moved to FilteredModel
  FilteredComboBoxModel.setContents() added
  FilteredModel hidden replaced with filtered
  EntityPanel CTR-I is now used to select input component instead of CTR-C which conflicted a bit with the default copy function
  Util.rejectNullValue() version taking only the value as parameter removed
  AbstractEntityDbProvider added
0.5.6
  AbstractFilteredTableModel/DefaultFilteredComboBoxModel/DefaultEntityComboBoxModel improved/refactored filtering
  FilteredComboBoxModel.addItem() added
  DefaultFilteredComboBoxModel.sortContents field removed
  FilteredModel.getAllItems(includeHidden) removed
  EntityRepository.has/getLinkedDerivedPropertyIDs() renamed to has/getLinkePropertyIDs()
  Removed a few Util.rejectNullValue() calls from private methods
  ConnectionPoolSettings removed
  ConnectionPoolState is now an interface with DbConnectionPoolState as the implementation
  ConnectionPoolStatistics is now an interface with DbConnectionPoolStatistics as the implementation
  EntityDbServerAdmin.getEntityDefinitions() now returns a Collection instead of a Map
  ServerMonitor now sorts the entity definition list
  EntityModel.selectionFiltersDetail field removed
  EntityTableModel.setSortingStatus() renamed to setSortingDirective()
  EntityDataProvider interface added
  EntityTableSearchPanel is now an interface
  EntityTableSearchSimplePanel added
  EntityTableSearchAdvancedPanel added
  DatabaseStatistics is now an interface
  DbStatistics added as an implementation of the above
  KeyListeners now dispatch the event to their parent if not consumed
  EntityDbRemoteServerAdmin added shutdown hook, server security policy updated accordingly
  Bugs fixed in EntityDbProvider classes
  AbstractRemoteServer.shuttingDown field added, used to prevent shutdown hook from repeating the shutdown sequence
  RemoteServer connectionKey is now a UUID
  connectionKey renamed to clientID throughout
  ServerMonitorPanel, moved connection timeout control to ClientUserMonitorPanel
  AbstractDatabase.require() moved to Util
  JasperReportsWrapper.toString() implemented, returns report name and parameters, if any
  EntityPanel.getPrintControls() removed
  Util.rejectNullValue() now returns the value if it isn't null
  Removed redundant Util.rejectNullValue() calls
  Entity and Entity.Key are now an interfaces
  EntityImpl and EntityImpl.KeyImpl added
  Entities factory class added
  DbConnection is now an interface
  DbConnectionImpl added
  DbConnectionPool renamed to ConnectionPoolImpl
  PoolableConnection added, DbConnection implements it, ConnectionPool uses it
  Column interface added to common.db
  Property is now an interface
  PropertyImpl added, package protected
  Properties factory class added
  Major refactoring of PropertySearchModel and co
  Finished the interfacing of client.model
  EntityDefinition is now an interface
  EntityDefinitionImpl added
  Entities.define() added
  Collections.size() == 0 replaced with isEmpty() throughout
  Finalized a bunch of classes and methods
  More of the same
0.5.7
0.5.8
  Distribution jars are now package-sealed by default
  ValueChangeMapEditModel.clearValues() removed, setValueMap(null) serves that purpose
  ValueChangeMapEditPanel.clearModelValues() added for clear action
  AbstractValueChangeMapEditModel, added default implementations for abstract methods, renamed to DefaultValueChangeMapEditModel
  ForeignKeySearchModel.initialize() removed
  AbstractInputProvider overgenerified?
  More finalization/inheritance work
  Coberture coverage added to build.xml
  ValueMapImplTest added
  EntityDbConnection.insert() minor optimization change
  EntityImpl.handleSetAs() did not call super
  DefaultEntityEditModel.update() now sets the active entity after update
  PropertyFilterModel, most of it pushed up into SearchModel
  AbstractSearchModel renamed to DefaultSearchModel
  AbstractFilteredTableModel now contains the column search models, filterCriteria implemented accordingly
  PropertyFilterPanel stuff moved to AbstractSearchPanel
  AbstractFilteredTablePanel now contains the column search panels
  DateBeanValueLink and TimestampBeanValueLink added
  ValueMap.getValueCount() removed
  Field and parameter finalization (automatic)
  common.model.valuemap improved unit tests
  common.model improved unit tests
  common.ui.control improved unit tests
  common.ui improved and added unit tests
  common.model.valuemap.Validator added
  DefaultValidator added
  DefaultValueChangeMapEditModel.getValidator() added
  EntityValidator added
  DefaultEntityValidator added
  EntityValidator.getDbProvider() added
  DefaultEntityValidator.dbProvider field added
  EntityPanelProvider.validatorClass added
  EntityValidator moved to client.model
  Insert/Update/DeleteListener added
  EntityTablePanel.initializeSearchPanel() and initializeSummaryPanel() removed to constructor
  DefaultFilteredComboBoxModel.setSelectedItem() now final, translateSelectionItem() and vetoSelectionChange() added
  DefaultFilteredComboBoxModel.resetContents() removed
  AbstractBeanValueLink.getSet/GetMethod() now private
  LoadTestModel.usageScenarios now final, initializeUsageScenarios() removed
  More finalization of classes, fields and methods
  LoadTestModelTest improved
  AbstractFilteredTableModelTest improved
  AbstractFilteredTableModelTest improved some more
  Added tests to common
  More finalization/refactoring
  EventObserver interface added
  Event model improved, event...() methods replaced with ...Observer() and add...Listener() methods
  Event and State now interfaces
  Events and States factory classes added
  EventObserver fleshed out
  common.model.Conjunction added
  ControlFactory renamed to Controls for consistency
  StateObserver added
  LinkedState removed
  state... methods renamed to get...State
  string.length() >/== 0 replaced with (!)string.isEmpty()
  Util.nullOrEmpty() finally added and used throughout
  common.db.dbms refactored
  State/StateObserver refactored
  EntityPanel.getTablePopupControlSet() is now private
  EntityApplicationPanel.configureApplication() removed
  TextValueLink.addValidator() removed
  TextValueLink.Validator and ValidatorImpl added
  FormattedValueLink.FormattedValidator added
  UiUtul.transferFocusOnEnter() bug fixed, key events got lost if SHIFT was not down
  AbstractFilteredTablePanel.getTableModel() renamed to getFilteredTableModel(), finalized
  AbstractFilteredTablePanel.getDateFormat() moved to SearchModel and renamed to getForma()
  AbstractSearchPanel, added input fields as constructor parameters
  AbstractSearchPanel.InputFieldProvider interface added, implemented in subclasses
  AbstractSearchPanel.searchTypeAllowed() removed, SearchType... parameter added to constructor
  SearchModel renamed to ColumnSearchModel
  SearchModel.getSearchKey() renamed to getColumnIdentifier()
  AbstractSearchPanel renamed to ColumnSearchPanel
  SearchType.getImageName() added
  DefaultEntityTableSearchModel no longer sets the search state during construction, call to bindEvents() moved to initialize()
  EntityPanel, editControlPanel initialized during setEditPanelState()
  PropertyFilterModelProvider/DefaultPropertyFilterModelProvider added
  PropertySearchModelProvider/DefaultPropertySearchModelProvider added
  PropertyComboBoxModel interface removed, FilteredComboBoxModel used instead
  DefaultPropertyComboBoxModel simplified
  EntityLookupModel.description field added
  DefaultEntityComboBoxModel.performQuery() privatized
  ValueChangeMapEditPanel.getEditModel() finalized
  EntityEditPanel.getEntityEditModel() added
  AbstractFilteredTablePanel.getFilteredTableModel() renamed to getTableModel()
  EntityTablePanel.getTableModel() renamed to getEntityTableModel()
  DefaultValueChangeMapEditModel.getDefaultValueMap() implementation removed
  DefaultValueChangeMapEditModel renamed to AbstractValueChangeMapEditModel
  EntityTablePanel.initializeUI() renamed to initializePanel(), publicized, call required after panel construction
  EntityTablePanel.panelInitialized field added, functionality mirrors EntityPanel
  EntityTablePanel.additionalPopup/ToolbarControls fields added
  DefaultEntityModel.bindTableModelEvents() functionality moved to DefaultEntityTableModel.setEditModel()
  DefaultEntityModel.updateDetailModelsByActiveEntity() privatized
0.5.9
  Entities.getSearchProperties() used to replace a couple of similar code snippets
  /** {@inheritDoc} */ added
  EntityApplicationPanel.loginRequired field added, isLoginRequired() finalized, setter added
  DomainClassGenerator improved
  EntityPanelProvider now handles null editPanelClass
  EntityImpl.writablePropertiesModified() modified
  EntityImpl.getDefaultValueMap() bug fix
  ColumnSearchModel.searchEnabled renamed to enabled
  Entities.getEntityDefinitions() no longer exposes the EntityDefinition class
  ConnectionPoolImpl overhaul
  MySQLDatabase.supportsNowait() overridden, returns false
  Entities.getSearchProperties() bug fixed
  EntityEditPanel.createPropertyPanel(propertyID) added, picks up the input component associated with the property, well duhh
  EntityEditPanel now picks a default LinkType based on the readOnly/updatable status of the underlying property
  EntityTestUnit.initializeReferenceEntities() renamed to initializeReferencedEntities(), refactored and bugfixed
  Entities.getDependencyTree() added
  EntitiesTest added
  EntityApplicationPanel.viewDependencyTree() added to View menu
  EntityDefinition.domainID added
  Entities.getDomainEntityIDs()
  Entities.getDependencyTreeModel() overloaded with a domainID parameter
  EntityTestUnit.createReferenceEntity() renamed to initializeReferenceEntity()
  EntityTestUnit.doSetUp() and doTearDown() added, empty, overridable
  EntityPanel bug fixed, activation event was bound to late, now bound during construction
  EntityEditPanel.addPropertyPanel() added, used throughout
  ConnectionPoolImpl bug fixed, creating a connection did not prevent another one from being created at the sam time
  UsageScenario.runScenario() now throws ScenarioException
  ConnectionPoolImpl bettered a bit
  ConnectionPoolStatistics.getLiveConnectionCount() renamed to getPoolSize()
  ConnectionPoolStatistics.getPoolStatistics() renamed to getFineGrainedStatistics()
  LoadTestModel, javadoc improvement
  common.* javadoc improvements
  EntityCriteriaUtil now respects the 100 max IN list items guaranteed by the JDBC standard
  Properties, EntityUtil docs added
  More javadocs added
  ValueMapImpl and ValueChangeMapImpl no longer implement Serializable
  EntityImpl and EntityImpl.KeyImpl implement writeObject and readObject (testing)
  EntityDefinitionImpl no longer implements Serializable
  EntityImpl.writeObject() and readObject() now use superclass methods to bypass validation, for the speed!
  ConnectionPoolImpl.RETRIES_BEFORE_NEW_CONNECTION added
  EntityImplTest.serialization() added
  Column moved from db to model
  RMI server now logs to {user.dir}/logs/jminor_server.log instead of {user.home}/logs/jminor.log
  LoadTestModel uses ExecutorService instead of Thread
  LoadTestModel changes rolled back, refactored a bit
  ConnectionPoolImpl improved some
  AbstractRemoteServer synchronized on connections
  Configuration now properties based, .config files added for server + monitor, Util.parseConfigurationFile() added and called by Configuration
  TextValueLink.getLink() renamed to getValueLink
  FormattedValueLink.FormattedValidator.updateValidityInfo() refactored
  DocumentAdapter.insertOrUpdate() renamed to insertOrRemoveUpdate()
  ValueLinkValidators added, fixed issue where formatted value link got both the normal validator as well as the formatted validator
  AbstractFilteredTableModel, refactored and simplified sorting
  EntityImpl.getValue() no longer returns the default value in case no value exists
  DoubleField refactored a bit
  Criteria implementations, implemented readObject/writeObject
  EntityKeyCriteria uses composition instead of inheritance
  SteppedComboBox refactored
  EntityTablePanel.createDependenciesPanel() now uses the entity caption instead of the entityID as tab title
  EntityCriteriaUtil.DefaultEntityCriteria.readObject() cast bug fixed
  ConnectionPool.get/SetMaximumCheckOutTime added, up through server admin layer
  ConnectionPoolException added
  ConnectionPoolImpl, check out time is now measured in ms instead of ns
  EntityDefinition.is/SetLargeDataset() exchanged for is/SetSmallDataset(), which property is by default false
  Entities.isLargeDataset() replaced with isSmallDataset()
  AbstractFilteredTableModel sorting functionality refactored
  AuditProperty is now readOnly by default
  EntityLookupField refactored, needs more of it!
  Javadoc berserker appeared.
  FilteredTableModel.compare() removed
  AbstractFilteredTableModel.compare() renamed to compareRows() and privatized
  FilteredTableModel.getFilterModels() removed
  FilteredTableModel get... methods taking column index as parameter now take column identifiers
  EntityDbRemoteAdapter refactored
  EntityDbRemoteServer, fixed inconsistencies in maintenance interval / timeout API
  ConnectionPoolImpl now checks if a connection is valid before returning it from the pool, lets survive db restarts please
  EntityDbRemoteAdapter does the same if connection pool is not enabled
  ServerMonitor can now set the server logging level
  Configuration now loads logging level property from Util
  EntityDbRemote no longer extends EntityDb
  EntityDbRemoteProvider proxies EntityDb
  EntityDb no longer throws Exception
  RuntimeException replaced with UnsupportedException, IllegalStateException and IllegalArgument exception where applicable
  DomainClassGenerator renamed to EntityGenerator, refactored
  EntityGeneratorTest added, needs fleshing out
  Some remote refactorings
  Entities.Proxy dismantled, Entity.*Provider added instead
  ConnectionPoolImpl refactored quite a bit
  ConnectionPool/EntityDb/EntityDbRemote.isConnectionValid() renamed to isValid()
  ConnectionPool.checkOutConnection() and checkInConnection() renamed to getConnection() and returnConnection()
  EntityDbRemoteAdapter refactored
  domain package refactored
  EntityModel.masterSelectionChanged() renamed to initialize()
  EntityTableModel.searchByForeignKeyValues() renamed to setForeignKeySearchValues()
  Refactored ConnectionPool and related classes
  Property.get/SetEntityID() added
  EntityCriteriaUtil, reduced serialization overhead
  ConnectionPoolStatistics.connectionRequestsFailed added
  ClientMonitorPanel, disconnect action added to list popup menu
  LoadTestModel/Panel, average scenario duration added
  Log4j replaced with logback
  Interfaced load test classes
  ItemRandomizer interface added
  RandomItemModel renamed to ItemRandomizerModel
  Remote load testing implemented
  Derby lib removed, with JavaDB and all that
  AbstractFilteredTableModel.isRefreshing() added
  StateObserver, activation listeners can now be added/removed
  EntityDbProvider.getConnectedState() added
  EntityDbRemoteProvider description now includes the server host name
  EntityApplicationPanel now displays a "Disconnected" message in the title
  EntityDbConnection no longer propagates dbms specific exception to the client
  LoginProxy added
  ConnectionPoolImpl new connection threshold is now configurable from pool monitor
  LoadTestModel generified
  Fixed sorting when columns have been moved around
0.6.0
  EntityComboBoxModel.getEntity(primaryKey) added
  EntityEditModel.containsComboBoxModel(Property) removed
  Javadocs and coverage improvements
  AbstractRemoteServer connection limiting added
  RemoteServer.connectionsAvailable() added
  WebStartServer added
  Configuration.SERVER_CONNECTION_LIMIT added
  EmpDeptLoadTest improved
  ConnectionPoolImplTest now uses QueryLoadTestModel
  EntityDbConnection.setForeignKeyValues() simplified
  Server logging improved
  ClientInstanceMonitor.getLoggingEnabledButtonModel() uses lazy init
  LogEntry, User and ClientInfo read/writeObject implemented
  EntityImpl.read/writeObject optimized a bit more
  CriteriaSet.read/WriteObject optimized
  LoadTestServer refactored and improved
  EntityPanelProvider.tableSearchPanelVisible field added
  DefaultEntityModel.refresh() calls editModel.refreshComboBoxModels() instead of .refresh() which automatically triggered a refresh in the table model, which isn't always the right thing to do
  java.rmi.server.randomIDs=true and java.rmi.server.useCodebaseOnly=true added to server config files
  Tentative fixing of the column movement bug
  DefaultEntityEditModel now refreshes data bound combo box models when they are created
  Property.isReference() removed, instanceof Property.ForeignKeyProperty used instead
  EntityTablePanel does not add the search panel to the search panel scroll panel on initialization anymore
  AbstractFilteredTablePanel, fixed bug causing selection to be cleared during refresh, evtSortingDone was being fired without a previous evtSortingStarted firing
  Cascade refresh functionality removed
  Removed unused images
  Refactored event bindings between DefaultEntityModel, DefaultEntityEditModel and DefaultEntityTableModel with relation to sorting and repeated detail model refreshing
  ServerUtilTest added
  RemoteServer refactorings
  EntityDefinition.isRowColoring field removed
  EntityDefinition.isRowColoring() renamed to hasBackgroundColorProvider(), renaming bubbled all the way up
  QueryLoadTestModel improved
  EntityDbRemoteTest added
  EntityModel.stActive moved to it's logical home, EntityEditPanel
  EntityTableColumnModel removed along with default implementation
  EntityEditModel insert/update/delete now return the affected entities/keys
  EntityUiUtil.NewRecordAction renamed to NewEntityAction, now uses a single EntityEditPanel instead of a whole EntityPanel
  LoginPanel.addInitialFocusHack() moved to UiUtil, action parameter added
  EntityPanelProvider.createInstance() renamed to createPanel()
  EntityPanelProvider.createEditPanel() and createTablePanel() added
  Minor improvements, mostly javadoc errors
  LoadTestModel, nanoTime() used for measurements
  MethodLogger, nanoTime() used for measurements
  EntityCriteriaUtil.PropertyCriteria refactored
  EntityTableModel.isMultipleUpdateAllowed() renamed to isBatchUpdateAllowed()
  EntityTableModel.getAllowDeleteState() renamed to getDeleteAllowedState()
  JasperReportsWrapper now only holds the report path and loads the actual report object only when requried, and caches it
  Entity.FormattedValueProvider removed
  Entity.BackgroundColorProvider.getBackgroundColor() added Property parameter
  EntityTableCellRenderer uses the above to set the background color of individual cells
  EntityTableModel.getColumnProperty() moved to FilteredTableModel, renamed to getColumnIdentifier()
  Entities.getEntityIdSource() renamed to getIdValueSource()
  EntityTableModel.getRowBackgroundColor() renamed to getPropertyBackgroundColor()
  H2Database.DATABASE_INIT_SCRIPT and DATABASE_IN_MEMORY added
  H2Database, embedded in memory implemented
  Entity.DerivedValueProvider removed
  Property.DerivedProperty.Provider added (too deep?)
  EntityValidator is now Entity.Validator
  ConnectionPoolImpl.isNewConnectionWarranted() refactored
  EntityEditModel.replaceForeignKeyValues() added
  EntityTableModel.replaceForeignKeyValues() added
  DefaultEntityModel.refreshDetailModelsAfterUpdate() now calls the above methods
  DefaultFilteredComboBoxModel.setContents() now refreshes the selected item
  DefaultEntityModelTest tests the above
  DefaultEntityTableModel.stDeleteAllowed removed, delegated to the edit model as with updateAllowed
  DefaultEntityEditModel.setComboBoxModel() removed
  DefaultEntityEditModelTest improved
  DefaultEntityTableModelTest improved a bit
  Unit tests and demo apps run via Ant now run with an in-memory database
  AbstractFilteredTableModel.setColumnVisible() now adds the column at index 0
  EntityEditPanel.isPanelInitialized field added, along with initializePanel() and isPanelInitialized()
  PropertySummaryPanel now uses JTextField instead of JLabel
  EntityLookupField transfers focus on select
  EntityTablePanel.includeSouthPanel field added
  EntityPanel.includeControlPanel and includeDetailPanelTabPane fields added
  TextValueLink.format field added
  AbstractValueLink.translateModelValue() added
  EntityCriteriaUtil.ForeignKeyCriteria nullCriteria bug fixed
  EntityDbConnection now logs the result packing time and row count
  EntityDbConnection result packer logging improved a bit
  EntityEditModel.setPersistValueOnClear() added
  EntityImpl now rounds double values before setting them if maximumFractionDigits is specified
  Operation, AbstractOperation, Procedure and Function added
  DatabaseProvider.add/Get/Function/Procedure() added
  EntityDb.executeProcedure() added
  EntityDbRemote.executeProcedure() added
  EntityDb.executeStatement() removed
  TextValueLink.format field removed
  AbstractValueLink.translateModelValue() removed
  ItemRandomizer.RandomItem.enabled property added
  EntityDbConnection update and select for update functionality improved
  Entity.getCopy() was now working, setAs() moved from ValueMap to ValueChangeMap
  DefaultEntityTableModel.getValueAt() returns valueAsString for value list and foreign key properties
  EntityImpl.getValueAsString() now returns the referenced primary key as string for non-loaded foreign key values
  Major refactoring/renaming
  EntityImpl.isModified() now checks super.isModified() before going any further
  EntityValidator moved to Entities and renamed to Validator
  Configuration.COMPACT_ENTITY_PANEL_LAYOUT is now true by default
  EntityServerMonitorPanel layout changes
  EntityImpl now returns an empty entity for non-loaded foreign key values
  EntityConnectionImpl package private now
  EntityConnections added as a factory for the above class
  DatabaseConnections added as a factory for the DatabaseConnection class
  ConnectionPoolImpl package private
  ConnectionPools added as a factory class for the above
  DatabaseConnection, moved a few methods to PoolableConnection
  EntityGenerator refactored into tools.generator.EntityGeneratorModel and tools.generator.ui.EntityGeneratorPanel
  Dependency entanglement removed from common.db and framework.domain
  AbstractFilteredTablePanel.initializeFilterPanel() is no longer abstract, class renamed to FilteredTablePanel
  FilteredTablePanel.initializeFilterPanel() removed
  AbstractFilteredTableModel now range checks selection indexes
  EntityGeneratorModel.getDocumentText() added
  EntityGeneratorModelTest fleshed out some
  EntityGeneratorModel improved
  AbstractFilteredTableModel.refresh() no longer resets the sorting state, simply sorts the model before returning
  ConnectionPoolImpl, Stack replaced with Deque
  EntityUiUtil.checkProperty() added, used throughout
  DefaultEntityModel.refreshDetailModelsAfterDelete() bug fix
  EntityUiUtil.NewEntityAction did not initialize the edit panel so it appeared empty
  EntityConnection.selectRows() removed
  AbstractFilteredTableModel refresh/sorting/selection functionality improved a bit
  EntityApplicationPanel.initializeUI() now adds the main entity models to the application model
  EntityGeneratorModel fixed maximumFractionDigits appearing on non-floating point data types
  EntityUiUtil.selectEntities() now handles when the dialog is closed via [x]
  EntityTablePanel, removed a few redundant constructors
  EntityUtil.getUpdatableProperties() did not anticipate read only foreign key properties :|
  ComboBoxValueLink now handles FilteredComboBoxModel with the null value selected correctly
  EntityUtil.Validator moved to Entities
  AbstractFilteredTableModel.removeItems() improved a bit
  EntityConnectionImpl.insert(), improved readability and removed repeated calls to entity.getPrimaryKey(), the reasons for which have long since disappeared into the mists of time
  EntityConnectionImpl.update(),improved readability a bit
  EntityConnectionImpl, some more prettyfication
  ProgressReporter added
  EntityDataUtil.batchInsert() added
  EntityConnectionImpl.translateValue() bug fixed, Timestamp got translated into Date
  EntityTablePanel.setAdditionalPopupControls() renamed to addPopupControls()
  EntityTablePanel.setAdditionalToolbarControls() renamed to addToolbarControls()
  EntityPanelProvider/DefaultEntityModel, tableModel.setEditModel() revised
  EntityImpl, some minor value setting refactoring
  EntityPanel.addDetailPanel() now sets includeDetailPanelTabPane as true and adds the detail model to the underlying model
  EntityPanelProvider.createPanel() now checks if the underlying entityModel contains models for the detail panels
  EntityModel.getDetailModel(Class) no longer tries to auto create the model, since it does not have the required info (no entityID)
  EntityPanelProvider.createPanel() bug fixed (model.getDetailModel(DefaultEntityModel.class))
  UiUtil.linkToEnabledState() now affects the focusable state as well
  EntityUiUtil.createComboBox(), removed apparently redundant transferFocusOnEnter item
  ItemComboBoxModel implements Refreshable, initializeItems() protected
  DefaultEntityComboBoxModel.performQuery() is now overridable
  ValueChangeMapImpl.removeOriginalValue(), no longer notifies value change,
  ValueChangeMapImpl.originalValues nulled when emptied
  DefaultExceptionHandler.handleException() now unwraps RuntimeException and InvocationTargetException
  EntityApplicationPanel navigation bugs fixed, needs rethinking
  EntityCriteriaUtil, small improvements
  Entities.entityInstance/keyInstance renamed to entity/key
  Entity.isNull() renamed to isPrimaryKeyNull()
  EntityModel.containsDetailModel(EntityModel) added
  UiUtil.getParentOfType() added
  Entities.define() bug fixed
  DefaultFilteredComboBoxModel.setContents() bug fixed
  ValueChangeMapEditPanel.getComponentKey() added
  EntityPanel.addDetailPanel() adds the detail model to the underlying entity model if it has not been done already
  DefaultFilteredComboBoxModel setContents(), selected item bug fixed
  EntityConnectionImpl.update() bug fixed, inserting = false, instead of the oh so wrong updating = true
  EntityPanel search panel keyboard action no longer toggles the search panel state, simple shows it and requests focus
  MasterDetailPanel added, to base the entity panel navigation on
  EntityApplicationPanel, navigation and resizing functionality moved to EntityPanel
  EntityApplicationPanel and EntityPanel implement MasterDetailPanel
  UiUtil.initializeNavigation() added, refactored from EntityApplicationPanel
  EntityTablePanel.populateForeignKeyMenu() bug fixed, assumed entity.getForeignKeyValue() return null
  EntityPanel.FocusActivationListener, bug fixed, incorrectly assumed the focus owner to always be a [J]Component
  FilteredTablePanel, ctrl+shift needed to show filter dialog
  EntityPanel, navigation now ctrl+alt based, jcombobox seems to prevent alt+arrowKey propagating further up the ancestor tree, arrgh
  Sonar based cleanup
0.6.1
  State.getStateChangeObserver() added
  AbstractFilteredTableModel, some refactoring
  DefaultColumnSearchModel, an empty string now results in a null bound value
  ItemComboBoxModel.initializeItems() renamed to setItems(), refactored a bit
  EntityApplicationModel.containsApplicationModel() added and overloaded
  DefaultColumnSearchModel, the above fix now works with collection upper/lower bounds
  MaximumMatch, reverted back to a past version, a bug must have crept in during refactoring
  UiUtil.showInDialog() now calls the close action on windowClosed() instead of windowClosing()
  EntityPanel, navigation and resizing actions added to editControlPanel as well, some minor behavioral changes
  AbstractFilteredTableModel, filterContents() now sorts the table model afterwards
  SearchFieldHint renamed to TextFieldHint, some fields/methods renamed, hintForegroundColor field added
  SearchType.getImageName() removed, getCaption() added, search type images removed
  ColumnSearchPanel, panel initialization bug fixed, stTwoSearchFields not set correctly on init
  ColumnSearchPanel/Model and related classes refactored a bit
  Global renaming, 'StateObserver get...State()' renamed to 'StateObserver get...Observer()'
  DefaultEntityTableSearchModel initializes property search models for all properties, hidden as well
  DefaultEntityTableSearchModel.simpleSearchString field added (moved from EntityTableSearchSimplePanel)
  EntityImpl.setValue() bug fixed, propagates fk values before setting the actual entity value, otherwise isValueNull(FK_PROP) tells lies during the value change event firing
  EntityTableSearchModel.hasSearchStateChanged() added
  DefaultEntityEditModel.prepareForUpdate/Insert() added
  EntityTableSearchSimplePanel and EntityTableSearchAdvancedPanel merged into EntityTableSearchPanel, interface removed
  AbstractDatabase.createConnection() now throws DatabaseException instead of SQLException, for error message localization, changes bubbled all the way up
  EntityApplicationPanel, better handling of exceptions during startup
  DefaultEntityLookupModel.getEntitySelectCriteria() ignored any additional criteria in case of a wildcard search string
  AbstractBeanValueLink.getValueClass() added
  IntBeanValueLink/DoubleBeanValueLink, usePrimitives parameter added to constructor, tests added
  Entities.define() now throws IllegalArgumentException when the entity has already been defined
  EntityConnectionServer, remote loading of domain models disabled, not that useful
  EntityConnectionServer, initializes default domain model classes in static initializer
  EntityApplicationPanel, improved startup error handling
  EntityDefinitionImpl, default entity comparator now replaces spaces with underscores before sorting with collator
  FilteredTableModel, add/removeTableModelClearedListener() added
  MasterDetailPanel, some renaming going on
  EntityPanel, fixed a bug introduced during last commit
  MasterDetailPanel, more renaming
  EntityTablePanel.bindEvents(), moved some code to FilteredTablePanel
  FilteredTablePanel.sortingEnabled, scrollToCenter() and isCellVisible() added
  JFreeChart library updated to 1.0.13
  ExceptionDialog.showExceptionDialog(), event dispatch thread related bug fixed
  Util.collateSansSpaces() added, Util.collate(List) uses it by default
  FilteredTablePanel.selectTableColumns(), added 'Show all columns' button
  DoubleField, IntField, fixed a bug, fields displayed sci-notation for large numbers, format added
  DoubleValueLink, IntValueLink fixed according to the above
  Util.collateSansSpaces() overloaded for list
  EntityTablePanel, initialization refactored, initializeTable moved from constructor to initializePanel()
  Util.countLines() added
  LoginPanel, layout changes
  Util.countLines() improved
  FilteredTableModel.removeItems(from, to) added
  DateFormats.FULL_COMPACT_TIMESTAMP added
  EntityImpl.getValue() now longer handles fraction digits for doubles (perf. reasons)
  EntityImpl.getDoubleValue() now handles the fraction digits if necessary
  EntityEditPanel constructor now accepts null controlKeys parameter
  EntityTablePanel.setupControls() now protected
  Configuration.DEFAULT_SPLIT_PANE_DIVIDER_SIZE added
  AbstractTableColumnSyncPanel.SyncColumnModelListener.columnAdded() now initializes a column panel if none exists, such as when the column is hidden before the search panel is initialized
  FilteredTablePanel.scrollToSelectedItem field added
  AbstractFilteredTableModel.removeItems(from, to) now fires a tableRowDeleted event
  Util.LINE_SEPARATOR added, used throughout
  UiUtil.getFileDataFlavor() added
  UiUtil.isFileDataFlavor() added
  EntityImpl.getDoubleValue() bug fixed, it did not handle null values correctly
  DoubleValueLink and IntValueLink, bug fixed, ThreadLocal format objects were instance variables
  EntityEditPanel.createDateInputPanel() now uses the property date format by default, instead of the default date format
  DefaultEntityEditModel.initializeEntityComboBoxModel() no longer refreshes the combo box model
  EntityUiUtil.createEntityComboBox() now refreshes the combo box model
  EntityApplicationPanel, some minor refactoring
  ValueChangeEvent.getNew/OldValue() generified
  FilteredComboBoxModel.getSelectedValue() added
  EntityComboBoxModel.getSelectedEntity() removed, the above covers it quite nicely
  ItemComboBoxModel now extends DefaultFilteredComboBoxModel instead of DefaultComboBoxModel
  ComboBoxValueLink slightly modified to accommodate the above
  DefaultFilteredComboBoxModel.isNullValueSelected() now regards an empty string to be null
  Entity.clearPrimaryKeyValues() added
  EntityTablePanel, added column info tooltips to entity popup menu
  EntityTableModel.removeItemsOnDelete field added
  EntityEditPanel.createControlPanel() and createControlToolBar() now return null if no controls are defined
  ValueLinkValidators, some refactoring
  EntityTableModel.getSelectionDependencies() removed
  EntityEditPanel, controlKeys constructor parameter handled better
  DatabaseConnectionImpl, EntityConnectionImpl, some refactoring
  EntityGeneratorModel, setColumnHasDefaultValue() moved above setNullable() since the latter returns Property instead of Property.ColumnProperty
  Sonar based fixes
  Item, removed unnecessary type parameter
  Sonar based cleanup
  PropertiesTest added
  EntityTestUnit.initializeReferencedEntities() now deals with self referencing entities correctly
  EntityConnectionImpl, some refactoring/renaming, exception handling/throwing for insert/update and delete improved
  EntityTablePanel, now performs it's own error handling, instead of throwing
  ComboBoxValueLink, now updates model via itemListener on both state changes, ItemEvent.SELECTED and ItemEvent.DESELECTED
  Minor mostly cosmetic doc/code changes
  Entity.ToString added
  Entities.StringProvider added, implements the above, org.jminor.common.model.valuemap.StringProvider removed, test code moved accordingly, demos updated
  EntityImpl.isValueNull() now relies on the result of isLoaded() in case of foreign key properties, tested
  Some javadoc updates, using (perhaps overusing?) {@link ...} where applicable
  AbstractFilteredTableModel now uses Util.collateSansSpaces() when sorting
  Util.getSpaceAwareCollator() added, used where applicable and tested
  Entity.Comparator removed
  Some javadoc improvements
  EntityEditPanel now handles a null controlKeys constructor argument
  EntityEditModel, contains/initialise/create/getEntityComboBoxModel() functionality replicated for EntityLookupModels, plus some related changes
  EntityEditModel, removed superfluous method introduced in the above
  DefaultPropertySummaryModelTest, fixed locale sensitive tests
  EntityPanelProvider.getCaption() no longer sets the caption if it is null
  EntityCriteriaUtil.getValues()/getValueKeys() now return Collections.emptyList() instead of new ArrayList() for null criteria
  EntityApplicationPanel.initializeUI(), EntityPanelProvider caption used by default, entityPanel.getCaption() used only if the other is not available
  Some minor doc improvements
  Added the option of using a non-default rmi registry port, via Configuration.REGISTRY_PORT_NUMBER
  Fixed a bug in the custom registry port functionality
  Moved the web server instance from the server admin class to the server class itself
  EntityPanel.includeComponentSelectionProperty() moved to ValueChangeMapEditPanel, and renamed to includeComponentSelectionKey()
  EntityPanel.getSelectComponentProperties() moved to ValueChangeMapEditPanel, and renamed to getSelectComponentKeys()
  DefaultEntityLookupModel now trims the search strings
  EntityLookupPanel, added multiple value configuration to settings panel
  EntityModelProvider/DefaultEntityModelProvider refactored from EntityPanelProvider
  AbstractDatabase, removed null check of parameters where, added to getURL() of subclasses
  jminor-db.jar added to dist ant target
  EntitySelectCriteria.getGroupByClause() added
  EntityConnection takes EntitySelectCriteria.getGroupByClause() into account
  AbstractRemoteServer.getServerVersion() added
  EntityConnectionServerAdmin.getServerVersion() added
  ServerMonitorPanel, added server version info to environment tab
  Databases.QueryCounter no longer uses a Timer to refresh queries per second, it is updated on demand instead
  Minor Sonar based cleanup
0.6.2
  Minor javadoc improvements
  Util.unwrapAndLog() now takes Throwable causes into account
  ClientUserMonitorPanel, connection timeout spinner now editable
  UiUtil.showImage() now handles urls as well as file paths
  Util.map() now uses and returns a LinkedHashMap, respecting the iteration order of the given collection
  ColumnSearchPanel.initializeSimpleSearchPanel(), bug fixed, corrected order of search fields so that lower bound appears before upper bound
  EntityApplicationPanel.getSupportTableControlSet() and showEntityPanelDialog() now use the default entity caption if the panel provider does not provide one
  AbstractFunction now correctly implements DatabaseConnection.Function instead of DatabaseConnection.Procedure
  EntityTablePanel.layoutPanel() added, overridable
  UiUtil.addAcceptSingleFileDragAndDrop() now requests focus for the text field after drop is accepted
  ColumnSearchPanel, no longer uses UiUtil.getPreferredTextFieldHeight() to determine it's own preferred size
  NavigableImagePanel, previousPanelSize initialized during construction, seemed to cause NullPointerException on Windows
  EntityUiUtil.createEntityLookupField() and EntityEditPanel.createEntityLookupField() overloaded with enabledState parameter
  EntityEditModel.add/removeEntityListener() added
  DefaultEntityEditModel implements the above by delegating to the underlying ValueChangeMapEditModel.add/RemoveValueMapSetListener()
  EntityConnectionImpl.setForeignKeyValues(), bug fixed, foreign key property values were not initialized if all selected entities had a null value for that property
  AbstractBeanValueLinkTest added
  EntitySelectCriteria.groupByClause() moved to EntityDefinition, since the group by clause is static for a given entity
  EntityConnectionImpl changed according to the above
  EntityConnectionImpl, query debug logging no longer depends on the method logger being enabled
  PropertySummaryPanel, no longer uses UiUtil.getPreferredTextFieldHeight() to set the field size
  DefaultEntityEditModel.createEntityLookupModel(), bug fixed, no search properties exception contained the wrong entityID
  EntityImpl.setAs(), bug fixed, referencedPrimaryKeysCache was not reset, test added
  EntityTableSearchMode.setSearchState() renamed to rememberCurrentSearchState()
  Some javadoc improvements
  JCalendar build dependency removed, UiUtil.getDateFromUser() now uses JCalendar if available on classpath
  TextFieldPlus.lowerCase field added
  UiUtil.makeLowerCase(TextFieldPlus) added for consistency
  UiUtil, added javadoc
  EntityConnectionImpl.delete() now uses EntityCriteriaUtil.criteria() instead of selectCriteria() when constructing the where condition
  EntityCriteriaUtil.ForeignKeyCriteria now throws an IllegalArgumentException if values of types other than Entity or Entity.Key are used, tests added
  EntityImplTest, added a few tests
  Entity.getForeignKeyValue(), now throws IllegalArgumentException instead of RuntimeException
  EntityDefinitionImpl constructor throws IllegalArgumentException if no primary key property is specified, tests added
  EntityConnectionServerAdminImpl, added logging of service calls
  LOG.debug("{} bla bla", value) used instead of LOG.debug(value + " bla bla") where applicable
  EntityEditPanel.getControlToolBar() renamed to createControlToolBar() for consistency
  EntityApplicationPanel,evtSelectedEntityPanelChanged removed, add/removeSelectedPanelListener() removed, initializeActiveEntityPanel() removed, initialize() and initializeUI() refactored to accommodate changes
  DefaultEntityApplicationModel.getDependencyTreeModel(), bug fixed, Entities.getDefinitions(domainID).values() (table names) replaced with Entities.getDefinitions(domainID).keySet() (entityIDs)
  DefaultFilteredComboBoxModel.sort() added
  IntInputProvider constructor overloaded with minValue and maxValue
  DoubleInputProvider constructor overloaded with minValue and maxValue
  InputProviderPanel now handles a null caption
  EntityEditPanel.getControlPanelControlSet() renamed to initializeControlPanelControlSet(), setupControls() renamed to setupDefaultControls()
  DefaultEntityModel, simplified constructors
  DefaultEntityModelTest refactored to improve testing of the above
  EntityTablePanel.initializeRefreshToolbar() bug fixed, WHEN_ANCESTOR_OF_FOCUSED_COMPONENT used instead of WHEN_IN_FOCUSED_WINDOW, which resulted in the detail panel being refreshed instead
  EntityDefinitionImpl.checkForPrimaryKey() now includes the entityID in the exception
  EntityApplicationPanel.getParentWindow() added
  EntityEditModel.insert(), update(), delete() no longer throw CancelException
  EntityEditPanel, no longer handles the above exception
  DefaultEntityModel.initialize() only sets the relevant values in the edit model if the edit model entity is new, so as to not change a persistent entity
  EntityUiUtil.createComboBox() sets transfer focus on enter on both the editor as well as the combobox itself, thereby handling both editable and non-editable
  DefaultEntityComboBoxModel.linkForeignKeyComboBoxModel() now throws an exception if the foreign key combobox model is not of the required type
  EntityUtil.getDistinctPropertyValues() overloaded with includeNullValue parameter
  DefaultEntityComboBoxModel.linkForeignKeyComboBoxModel() made an instance function on EntityComboBoxModel
  EntityTableModel.getPropertyColumnIndex(propertyID) added
  DefaultFilteredComboBoxModel, constructor overloaded with Comparator parameter
  ItemComboBoxModel, constructor overloaded with Comparator parameter
  EntityUiUtil.createValueListComboBox() overloaded with sortItems parameter
  EntityEditPanel.createValueListComboBox() overloaded with sortItems parameter
  FilteredComboBoxModel.is/setFilterSelectedItem() added
  PropertySearchPanel redundant tool tips removed from input fields
  FilteredTablePanel.selectTableColumns(), bug fixed
  AbstractValueLink constructor overloaded with enabledObserver parameter, all the way up through AbstractBeanValueLink, ToggleBeanValueLink and Controls
  UiUtil.showImage() now sets the wait cursor while the image is being loaded and rendered
  InputProviderPanel.isEditAccepted() renamed to isInputAccepted()
  EntityPanel.setActiveDetailPanel() uses SwingUtilities.invokeLater() when setting the linked detail model, selected tab now shown before table model is refreshed
  groupingColumn and aggregateColumn attributes added to Property.ColumnProperty, groupByClause automatically set in EntityDefinitionImpl based on those, also used to exclude a search model for aggregate columns in DefaultEntityTableSearchModel, some spelling errors fixed
  RemoteEntityConnectionImpl now initializes the database connection on construction, so that wrong username or password is handled immediately, in case of connection pool it checks the username and password manually
  Configuration.SERVER_CONNECTION_POOLING_INITIAL now takes a comma separated list of username:password combinations
  Configuration.SERVER_CONNECTION_TIMEOUT added, used int EntityConnectionServer
0.6.3
  ForeignKeySearchModel.getSearchEntities() added
  DefaultForeignKeySearchModel.getSearchEntities() implemented
  DefaultForeignKeySearchModelTest added
  DefaultForeignKeySearchModelTest improved
  DefaultForeignKeySearchModel.getSearchEntities() bug fixed
  ConnectionPoolImplTest, added trying to return a connection with an open transaction to the pool
  DefaultEntityTableModel constructor now throws IllegalArgumentException if searchModel is null or the search model entityID does not match the one supplied as parameter
  DefaultEntityTableModelTest updated accordingly
  AbstractFilteredTableModel, null check added for columnModel parameter
  AbstractFilteredTableModel updated accordingly
  logback.xml no longer included in dist jars
  Util.createRandomString() could not create strings of a fixed length, test added
  EntityLookupModel.setAdditionalLookupCriteria() no longer has the side effect of resetting the selected values, documented, tested
  EntityUiUtil.createNewEntityButton() added for EntityLookupField and EntityComboBox
  IntValueLink and DoubleValueLink now take a format via the constructor
  EntityUiUtil.createTextField() now uses the format associated with the property when instantiating IntValueLink or DoubleValueLink
  PropertyImpl, number format by default has grouping off
  FilteredTableModel.getSingleSelectionObserver() added
  AbstractFilteredTableModel.getSingleSelectionObserver() implemented, tested
  TextValueLink.format field added, with a default non-formatting format, removed from IntValueLink, DoubleValueLink and FormattedValueLink, propagated via constructor
  IntValueLink and DoubleValueLink format parameter narrowed to NumberFormat
  TextValueLink.getValueAsText(), no longer overridden in subclasses, finalized
  Property.setFormat() now throws IllegalArgumentException if the format does not fit the property, tested
  Util.getNonGroupingNumberFormat() added, used where applicable
  UiUtil.transferFocusOnEnter() now uses keyReleased instead of keyPressed
  UiUtil.transferFocusOnEnter() now uses key bindings instead of key listener
  UiUtil.TransferFocusAction added
  UiUtil.addKeyEvent() now uses onKeyRelease as default, instead of onKeyPressed
  EntityLookupModel.getSearchStringRepresentsSelectedObserver() added
  ForeignKeySearchPanel no longer uses EntityLookupField.setEnterAction()
  EntityLookupField.enterAction field removed
  EntityLookupField.transferFocusOnEnter() improved, using key bindings, instead of enterAction
  EntityModelProvider.addDetailModelProvider() added
  DefaultEntityModelProvider.detailModelProviders added
  DefaultEntityModelProvider.equals() and hashCode() added for good measure
  DefaultEntityModelProviderTest added
  EntityTableModel.detailModel attribute removed along with associated crap
  EntityModel.addDetailModel() has the side effect that the table model of the added detail model has it's setQueryCriteriaRequired() called with true
  DefaultEntityModelProvider.initializeTableModel() calls setQueryCriteriaRequired() on the initialized table model if it is a detail model
  Ill-thought changes reverted
  Configuration.AUTO_CREATE_ENTITY_MODELS removed
  DefaultEntityModel.getDetailModel() and DefaultEntityApplicationModel.getMainApplicationModel() no longer create a default model if none exists
  Tests and demos updated to accommodate the above change
  Configuration.USE_NUMBER_FORMAT_GROUPING removed
  EntityPanelProvider.register() removed, didn't pan out
  EntityPanel.addDetailPanel() no longer adds the detail panel model as detail model
  EntityPanelProvider.addDetailPanelProvider() now calls addDetailModelProvider()
  AbstractFilteredTableModel.addItems() overloaded with index parameter, tested
  Some javadoc improvements
  EntityConnectionServer, static configuration now instance based, supplied via constructor parameters
  EntityConnectionServerAdminImpl, static configuration now instance based
  SSL truststore specified in server run config, for shutdown command
  SSL truststore deployed into server config path
  EntityConnectionServerAdminImpl responds to shutdown command
  Configuration, port settings now integer based
  Configuration.SERVER_DB_PORT removed
  run_server.sh and run_server.bat now pass a single argument to the process
  EntityConnectionServerAdminImpl, startup/shutdown functionality refactored
  EntityPanelProvider.createPanel() bug fixed, when creating detail panels it did not use the detail models available in the model, but created new ones
  EntityModel.addDetailModel() no longer calls setQueryCriteriaRequired(true) on the detail table model
  EntityModelProvider.initializeModel renamed to createModel, making it consistent with EntityPanelProvider
  EntityConnectionServer.isLoggingOn, setLoggingOn renamed to isLoggingEnabled, setLoggingEnabled
  Some unit test cleanup
  EntityPanel.containsDetailPanel(entityID) added
  EntityPanelProviderTest added
  EntityModelProvider.containsDetailModelProvider() added
  EntityConnectionServerAdminImpl, shutdown bug fixed, db sid and hostname switched
  EntityApplicationPanel, server/db connection disconnected on startup error
  ServerUtil.getServer(), exception thrown if no server is found now contains server port and registryPort
  Configuration.SERVER_PORT no longer has a default value, required on the server side but not on the client side
  AbstractRemoteServer now supports a LoginProxy instance per clientTypeID
  AbstractRemoteServerTest added
0.6.4
  ClientInfo.databaseUser field added, by default same as user
  RemoteEntityConnectionImpl uses ClientInfo.databaseUser where applicable
  EntityConnectionServerTest.testLoginProxy() added
  LoginProxy.close() added
  AbstractRemoteServer.shutdown() calls close() on all registered LoginProxy instances, ignoring exceptions
  ServerException.LoginException, message constructor parameter added
  EntityApplicationPanel.startApplicationInternal(), now uses getClass().getName() for clientTypeID supplied to the connection provider
  LoginProxy.getClientTypeID() added
  Configuration.SERVER_LOGIN_PROXY_CLASSES added
  EntityConnectionServer.loadLoginProxies() added and called on startup
  EmpDeptLoginProxy added as a LoginProxy example
  jminor.server.loginProxyClasses, added EmpDeptLoginProxy to demo server launch files
  jminor.server.domain.jars property removed from server launch files
  EntityConnectionServerTest now tests with EmpDeptLoginProxy
  EntityTableModel, methods use Collection instead of a List as parameter/return value where applicable
  EntityLookupModel.get/setSelectedEntities(), Collection used instead of List
  DefaultEntityLookupModel.selectedEntities is now a Collection instead of a List
  EntityUtil, methods use Collection instead of a List as parameter/return value where applicable
  FilteredTableModel.setSelectedItems() and setSelectedItemIndexes() take Collection instead of List
  ForeignKeyProperty.isUpdatable() added, returns true if and only if all component properties are updatable
  EntityLookupField no longer sets lookupAction as actionListener on the field, conflicts with focus transferal, uses keyEvent on ENTER instead
  EntityLookupField.defaultBackgroundColor renamed to validBackgroundColor
  EntityLookupField.invalidBackgroundColor added
  UiUtil.transferFocusOnEnter() now uses onKeyRelease = false, otherwise it gets called on actionPerformed on associated dialogs and such
  TextValueLink.NullFormat bug fixed, parseObject() did not update the parse position as specified in the method contract
  H2 database library updated to 1.3.161, chinook dml character encoding fixed, removed problematic comments from ddl
  TextInputProvider constructor overloaded with a JTextComponent parameter
  EntityApplicationModel, renamed references to mainApplicationModels to entityModels throughout
  EntityApplicationPanel, renamed references to mainApplicationPanels to entityPanels throughout
  EntityEditPanel.clearAfterInsert field added, with getter and setter
  DefaultEntityModel.getActiveEntities() now returns the edit model entity in case the table model selection is empty
  DefaultEntityEditModel.insert() now sets the primary key in the underlying entity according to the inserted value
  Events.EventObserverImpl bug fixed, listeners is now an ArrayList instead of HashSet, chaotic iteration order no longer a problem
  EntityLookupField was still doing lookup on actionPerformed, removed
  EntityLookupField, actions linked to keyEvents now enabled/disabled according to the lookup model state
  EntityTablePanel, bug fixed, delete action now based on inputMap/actionMap instead of keyListener, now respects the enabled state of the delete action
  UiUtil.addKeyEvent() uses JComponent.WHEN_FOCUSED instead of JComponent.WHEN_ANCESTOR_OF_FOCUSED_COMPONENT as default condition
  Calls to UiUtil.addKeyEvent() changed according to the above
  UiUtil.showInDialog() bug fixed, dispose action did not work since its name was null
  UiUtil.addKeyEvent() now throws IllegalArgumentException if the action name is null
  EntityLookupProvider now creates a EntityLookupField with the lookup action activated on keyPressed, so as to not interfere with the default button on the dialog containing the field
  UiUtil.createFormattedField(SimpleDateFormat, Date) renamed to createFormattedDateField
  DefaultEntityModel now uses SwingUtilities.invokeLater() when initializing detail models if on the event dispatch thread, allowing the UI to update before querying data
  Database.getSequenceSQL() and getAutoIncrementValueSQL() documentation now specifies which exceptions should be thrown
  Database implementations now respect the above requirements, tested
  EntityDefinitionImpl.setIdSource() no longer automatically sets the idValueSource as tableName + "_seq" for AUTO_INCREMENT and SEQUENCE
  EntityUiUtil.lookupEntities() added
  EntityUiUtil.selectEntities() now returns Collection instead of List
  EntityUiUtil.selectEntities() now takes JComponent instead of Window as dialogParent
  EntityTablePanel, selected table column resizing via ALT-LEFT, ALT-RIGHT added
  Minor cleanup of action names in UiUtil and some associated panels
  EntityApplicationPanel, removed Close button from support panel dialog, ESC still closes the window, as well as the close window decorator
  Removed parameters from calls to UiUtil.addKeyEvent() made redundant by sensible default values
  FilteredTablePanel, searchField KeyAdapter no longer explicitly dispatches unhandled event to parent
  UiUtil.DialogDisposeAction renamed to DisposeWindowAction, changed accordingly, no longer takes action name as constructor parameter
  FilteredTablePanel, searchField ignores key events with modifiers
  MaximumMatch, ignores key events with modifiers
  UiUtil.lookupValue() now restricts dialog width to a somewhat arbitrary 500 pixels
  Property.has/set/getParentProperty() renamed to is/set/getForeignKeyProperty()
  PropertyImpl.parentProperty field renamed to foreignKeyProperty
  Property.is/set/getForeignKeyProperty() moved to Property.ColumnProperty, where it belongs
  DefaultEntityTableSearchModel refactored, no longer implements EntityDataProvider, connectionProvider field removed
  DefaultPropertySearchModelProvider refactored
  DatabaseConnectionImpl, Connection based constructor now retrieves username from the underlying connection meta data instead of using .toString(), tested
  DefaultEntityComboBoxModel.getEntity(Entity.Key) bug fixed, did not handle the null element
  DefaultFilteredComboBoxModel.getVisibleItems() bug fixed, threw index out of bounds exception when the model contained only the null value item, did not return the last value in the list otherwise
  DefaultFilteredComboBoxModelTest test model now has the nullValueString set, changed accordingly
  Events, minor refactoring
  PoolableConnectionProvider.createConnection() no longer takes User as parameter
  PoolableConnectionProvider.getUser() added
  ConnectionPoolImpl.user field removed, constructor changed accordingly, getUser() delegates to the connectionProvider, see above
  ConnectionPools.createPool() no longer takes a User argument
  minor changes to example build file
  Inspection run, minor things, exceptions not thrown, final and such
  DatabaseConnectionImpl.commit() and rollback() now throw exceptions as per method contract instead of ignoring them
  TextFieldPlus removed
  SizedDocument added, serves the purpose of the class removed above
  IntField and DoubleField refactored to accommodate the above
  RegexFilterCriteria refactored a bit
  FilteredTableModel.getColumnIdentifier() spelling fixed, getColumnIdentifier()
  cobertura.dir property moved from build.properties to user.properties
  CriteriaSet, criteriaList instantiated inline
  EntityPanel, javadoc improvements
  ResultPacker, added doc for type parameter
  Entities.getDefinitions() now uses a LinkedHashMap for a defined iteration order
  EntityDefinitionImpl.ENTITY_DEFINITIONS is now a LinkedHashMap for a defined iteration order
  DefaultEntityApplicationModelTest.getDependencyTreeModel() now uses preorderEnumeration when going through dependency tree
  Sonar run
  DefaultEntityModel.refreshDetailModelsAfterDelete() now throws DatabaseException instead of RuntimeException
  ConnectionPoolImpl.returnConnection() now throws IllegalStateException instead of RuntimeException in case a transaction is open
  MethodControl constructor now throws IllegalArgumentException instead of RuntimeException
  Util.countLines() now throws IOException instead of wrapping it in a RuntimeException
  Util.writeFile() now throws IOException instead of wrapping it in a RuntimeException
  UiUtil.showImage() now throws FileNotFoundException instead of RuntimeException when the image file can not be found
  Ignored exceptions now named ignored
  ConnectionPoolMonitor/Panel, renamed some fields and methods
  ServerMonitor/Panel, renamed some methods
  ValueMapImpl.hashCode(), minor refactoring
  ValueChangeMapImpl.setAs() bug fixed, setAs(this) simply cleared the map, test added
  DefaultEntityModel.bindEvents() revoked usage of invokeLater() when initializing the detail models (see changelog line 2599)
  Util.parseConfigurationFile() overloaded with a filename parameter
  Util.ADDITIONAL_CONFIGURATION_FILES property added
  Util.parseConfigurationFile() uses the above to discover additional configuration files to parse
  Util.parseConfigurationFile() now searches under user.dir/filename if the file is not found on the classpath
  UtilTest.parseConfigurationFile() added
  DefaultEntityComboBoxModel.foreignKeyFilterCriteria now includes items which have null for the relevant foreign key value
  DefaultEntityComboBoxModelTest, refactored a bit due to the above
  Images, unused field removed
  Util.getGetMethod(), getSetMethod() added, (refactored from AbstractBeanValueLink)
  AbstractBeanValueLinks uses the above
  EntityUtil.EntityBeanMapper added, tested
  @Override annotation added on interface implementations
  Sonar run
  EntityUtilTest, minor improvements in toBean() and toEntity() tests
  WebStartServerTest added
  webserver.jar library updated
  WebStartServer, changed according to updated library version, removed main
  ServerUtil, added logging
  PropertyImpl, minor refactoring
  Unit test cleanup and refactoring
  WebStartServerTest, gives the server a moment to start
0.6.5
  TextInputPanel, added null check to constructor
  DateInputPanel, enabledState now linked to input field as well as button
  Some minor unit test improvements/refactorings
  DefaultApplicationModel, constructor performs null check on connectionProvider
  EntityApplicationModel.login(user) throws IllegalArgumentException if user is null
  EntityImpl.KeyImpl, added entityID to a couple of exceptions
  EntityUtil.EntityBeanMapper.toBeans() and toEntities() added
  EntityTablePanel.setTablePopupMenu() handles a null controlSet parameter
  EntityTablePanel.getPopupControls() documented
  ServerMonitor.connectServer() error messages improved
  DateUtil refactored, floors time fields in all returned dates, floorFields() and floorTimeFields() added, used throughout, tested
  SearchType bug fixed, renamed AT_LEAST and AT_MOST to LESS_THAN and GREATER_THAN respectively, these were incorrect according to the signs used
  DefaultColumnSearchModel, renamed a couple of methods mirroring the above changes
  DefaultColumnSearchModelTest.include() added
  Util.countLines() overloaded with excludePrefix
  Messages.SELECT_FILE and SELECT_DIRECTORY added
  UiUtil.selectFile() and selectDirectory() use the above
  UiUtil.selectDirectory() overloaded with dialogTitle parameter
  Messages_is_IS.properties UTF-8 encoding fixed
  ChinookLoadTest bugs fixed, relied on automatic model creation
  Entities.Validator skips ForeignKeyProperty's when performing null validation instead of skipping the component properties
  ForeignKeyPropertyImpl.setNullable() now sets the nullability of it's component properties
  Demo truststore files no longer added to demos and server monitor jar files during dist, done during deployment instead
  Deployed demo and server monitor jars now contain a logback configuration file, useful when running with webstart
  Minor changes in build.xml
  Minor chinook demo code cleanup
  ValueChangeMapEditPanel removed, functionality moved to EntityEditPanel
  EntityEditPanel.setInitialFocus() now handles the case where initialFocusComponent is not focusable
  EntityEditPanel.get/setInitialFocusComponentKey() renamed to get/setInitialFocusProperty()
  AbstractValueChangeMapEditModel removed, functionality moved to DefaultEntityEditModel
  ValueChangeMapEditModel, some methods moved down to EntityEditModel
  EntityConnectionProvider.getHostName() added, tested
  Moved user specific targets from build.xml to user_build.xml and associated properties from build.properties to user.properties
  LoadTestModel.getExceptions() now returns a copy of the exceptions list, to prevent a ConcurrentModificationException in LoadTestPanel$RefreshExceptionsAction
  DatabaseConnection.query(), queryObjects(), queryInteger(s)(), queryStrings(), readBlobField(), writeBlobField(), execute(), executeCallableStatement() removed
  DatabaseConnectionImpl.query(), queryInteger(), readBlobField(), writeBlobField(), moved to EntityConnectionImpl and privatized
  Databases.INT_PACKER moved to EntityConnectionImpl
  DatabaseConnection(Impl).executeFunction() and executeProcedure() removed
  PoolableConnection merged into DatabaseConnection, removed
  EntityConnection.getPoolableConnection() renamed to getDatabaseConnection()
  EntityRemoteConnection.getPoolableConnection() renamed to getDatabaseConnection()
  EntityConnectionImpl.executeProcedure() and executeFunction(), tests added to EntityConnectionImplTest
  ConnectionPoolImpl now initializes minimumPoolSize connections on start
  EntityTablePanel.includeUpdateSelectedProperty() added
  EntityApplicationPanel.getApplicationIdentifier() added, fixed bug, EntityApplicationPanel did not use the same string identifier when saving the default login name and when retrieving it
  EntityApplicationPanel.getUser(), applicationIdentifier parameter removed, uses the above
  FilteredTableModel.addSelectedItem() and addSelectedItems() added, tested
  FilteredTableModel.getSelectedIndexes() now returns a List instead of Collection
  AbstractEntityConnectionProvider, logger added, logs when a connection is invalidated, disconnects an invalid connection
  AbstractEntityConnectionProvider, validity time now runs every 10 seconds instead of every second
  PostgreSQLDatabase bug fixed, select currval/nextval now surround the sequence name with single quotation marks
  EntityTestUnit.connectionProvider field replaced with connection
  DefaultEntityTableModel.getPropertySummaryModel() now adds summary update event as a listener on afterInsert on the edit model, if available
  EntityModel.initialize() overloaded with Property.ForeignKeyProperty
  DefaultEntityModel.handleInitialization() signature changes, now takes Property.ForeignKeyProperty as parameter
  EntityTableModel.setForeignKeySearchValues() overloaded with Property.ForeignKeyProperty
  EntityModel.setDetailModelForeignKey() added
  EntityConnectionImpl now performs commit/rollback for select queries as well as insert/update/delete, required by postgresql transaction handling
  EntityUtil.getRandomDouble() bug fixed, + 1 removed
  EntityUiUtil.createEntityField(), field made unfocusable
  ExceptionDialog.emailErrorReport() no longer windows specific, uses Desktop.browse(), errorReportEmailAddressTo removed and lastUsedEmailAddress added
  DefaultEntityEditModel.insert() refactored, it set the primary key values after doInsert() had fired evtAfterInsert, .insertEntities() added
  EntityPanel.setEditPanelState() now calls initializeUI() at the end so the parent panel will get the focus when the edit panel dialog is hidden
  EntityTableModel.addEntities() added
  EntityTableModel.addEntitiesByPrimaryKeys() removed
  DefaultEntityModel.handleInsert()/refreshDetailModels() after insert refactored
  InsertEvent now takes a list of entities as constructor parameter instead of primary keys
  InsertEvent.getInsertedEntities() added
  EntityEditModel.insert() returns the inserted entities instead of only their primary keys
  DefaultEntityComboBox.vetoSelectionChange() no longer vetos if model is empty
  DefaultEntityModel.setMasterModel() can now only be called once
  EntityPanel.setMasterPanel() can now only be called once
  DefaultEntityModel.bindMasterModelEvents() added, called from setMasterModel()
  DefaultEntityModel.handleInsert(), handleUpdate() and handleDelete() no longer take care of the detail models, handleDelete() removed
  DefaultEntityModel.handleMasterInsert(), handleMasterUpdate() and handleMasterDelete() added
  EntityImpl.initializeValue() nulls primary key in case of primary key properties
  DefaultEntityEditModel.bindEventsInternal() stPrimaryKeyNull updated in valueSetListener instead of entitySet, valueChangeEvent fired after states are updated
  DefaultEntityModel.initialize() now only sets the value in the edit model if foreign key values are specified, that is, no longer nulls the value when initialized with an empty list
  EntityEditModel.getEntityNullObserver() renamed to getPrimaryKeyNullObserver()
  IntBeanSpinnerValueLink constructor overloaded with SpinnerNumberModel parameter
  EntityConnectionImpl synchronized public methods
  EntityConnectionImpl.getSelectSQL() now uses tableName instead of selectTableName in case of select for update
  EntityConnectionImpl.selectForUpdate() added
  EntityConnectionImpl.lockAndCheckForUpdate() uses the above since selecting from views with count(*) subqueries fails when selecting for update, so using the standard doSelectMany failed when the selectTableName for the entity was a problematic view, select for update should also use the underlying table, not selectTableName
  EntityPanel constructor uses the default entity caption if the caption parameter is null
  EntityPanelProvider uses the EntityPanel constructor which includes a caption parameter
  EntityConnectionImpl.populateStatementPropertiesAndValues() exception message improved
  EntityConnectionImplTest.insertOnlyNullValues() and updateNoModifiedValues() added
  EntityConnectionImpl.createLogMessage() no longer displays null when no sqlStatement is specified
  EntityApplicationPanel.initializeUI() no longer throws exception if no entity panel providers have been specified and only tries to initialize the selected panel if it exists
  EntityDefinition.getPrimaryKeyProperties() now returns a list of primary key properties sorted by primary key column index
  Entities.define() refactored, property related code moved to EntityDefinitionImpl.initializeProperties()
  EntityDefinitionImpl.initializeProperty() throws exception if a foreign key property references an undefined entity
  Configuration.STRICT_FOREIGN_KEYS added so the above restriction can be lifted in case of entities with circular dependencies
  AbstractEntityConnectionProvider.validateConnection() now ignores any exceptions occurring when trying to disconnect an invalid connection, NoSuchObject exception was thrown when server had already disconnected
  RemoteEntityConnectionProvider now includes special handling for isConnected(), failed if server had disconnected with NoSuchObject exception
  EntityUtil.EntityBeanMapper null argument handling added, tests added
  AbstractOperation made inner class of DatabaseConnectionImpl and renamed to OperationImpl
  FilteredComboBoxModel.set/getSortComparator() added
  DefaultFilteredComboBoxModel implements the above, tested
  EntityUtil, removed a couple of duplicate string literals
  DefaultEntityTableModel now remembers the search state only after a successful refresh
  DefaultEntityComboBoxModelTest improved
  DefaultEntityComboBoxModel.getFilteredIndexOfKey() bug fixed
  DefaultEntityModelTest improved
  JaCoCo coverage targets added to build.xml
  build.xml removed cobertura coverage targets
  Configuration.SHOW_DETAIL_PANEL_ACTIONS added
  EntityPanel changed according to the above, ways for the user to hide or popup detail panels are included only if the above value is true
  build.xml removed last cobertura remnants
  Configuration.SHOW_DETAIL_PANEL_ACTIONS renamed to Configuration.SHOW_DETAIL_PANEL_CONTROLS
  EntityPanel.showDetailPanelControls property added, setter and getter, defaults to Configuration.SHOW_DETAIL_PANEL_CONTROLS
  Configuration.SHOW_TOGGLE_EDIT_PANEL_CONTROL added
  EntityPanel changed according to the above, a way for the user to hide or popup the edit panel is included only if the above value is true
  EntityPanel.showToggleEditPanelControl property added, setter and getter, defaults to Configuration.SHOW_TOGGLE_EDIT_PANEL_CONTROL
  SearchType.getDescription() added
  Messages, added strings for the above
  ColumnSearchPanel.initializeSearchTypeCombo() adds tooltips to the search type items, using the above descriptions
  EntityLookupField now uses a customized dialog for showing the no results from criteria message, due to the enter key loop bug in windows
  EntityUiUtil.createTextField() and createDateInputPanel() no longer take DateFormat as parameter, use the property format
  EntityEditPanel.createDateInputPanel() no longer takes a DateFormat parameter
  EntityEditModel.persistValueOnClear() renamed to isValuePersistent(), .clear() does not clear the values from the edit model, so this was a misnomer
  EntityEditModel.persistValue() renamed to isValuePersistent() for consistency
  Entity.Definition.setToStringProvider() removed, duplicate of setStringProvider()
  UnitTest coverage improved
  EntityImplTest refactored
  EntityImpl.getReferencedPrimaryKey() refactored
  PropertySearchPanel refactored
  SteppedComboBox refactored
  EntityLookupField refactored
  DefaultEntityTableModel refactored
  Property.BlobProperty removed
  EntityConnection.writeBlob(), removed blobDescription parameter
  EntityConnectionImpl, RemoteEntityConnectionImpl changed according to the above
  EntityConnectionImpl.writeBlob() and readBlob() implemented correctly
  EntityConnectionImplTest, added tests for the above
  EntityConnectionImpl refactored
  EntityConnectionImpl, writeBlob() can now be executed within an open transaction
  includeantruntime="false" added to javac targets in build.xml
  EntityConnectionImpl, logging revised
  DatabaseException now copies the stack trace of the root cause, minor refactoring
  RemoteEntityConnectionImpl, logIdentifier field added, used to identify logging statements during remote calls
  resources/server/config/logback.xml modified to support log file per user@client
  RemoteEntityConnectionImpl method logging now logs the root LogEntry to the log file, not only the sublog entries
  RemoteEntityConnectionImpl uses log level ERROR to log method calls, hacky
0.6.6
  State.notifyObservers() removed
  StateImpl.notifyObservers() is no longer public
  StateObserver.addListeningAction() removed
  EventListener added, replaces ActionListener throughout
  Event.fire() parameter type changed from ActionEvent to Object
  EventListener.eventOccurred() parameter changed from ActionEvent to Object
  EventListener.eventOccurred() overloaded parameterless
  EventAdapter added
  Attribute.hasDescription() removed
  Util.initializeRegistry() and getRegistry() moved to ServerUtil
  Util.setClipboard() moved to UiUtil
  EntityPanel.checkIfInitialized() added and used
  EntityTablePanel.checkIfInitialized() added and used
  Column.columnHasDefaultValue() and isDenormalized() pushed down to Property.ColumnProperty
  framework.client.model.event package removed, InsertEvent, InsertListener, UpdateEvent, UpdateListener, DeleteEvent and DeleteListener removed
  InsertEvent, UpdateEvent and DeleteEvent made inner classes (interfaces) of EntityEditModel
  DefaultEntityEditModel.InsertEventImpl, UpdateEventImpl and DeleteEventImpl added
  FilteredTableModel.add/removeColumnHidden/ShownListener() generified
  EntityConnectionImpl.selectMany() bug fixed, no longer commits if the criteria is marked as selectForUpdate, tested
  EntityCriteria, EntitySelectCriteria, some javadoc improvements
  PropertyImpl, unused constructors removed
  ValueChangeMap.add/RemoveValueListener() parameter now ValueChangeListener
  ValueChangeMap merged up into ValueMap, removed
  ValueMap.initializeValue() removed, implementations appeared not to do anything but call setValue()
  Entity.initializeValue() removed, see above
  ValueMap.handleSetAs() removed, was overridden in EntityImpl only to copy the cached toString value from the source entity, not worth the complexity
  CriteriaProvider removed, practically unused
  ValueChangeEvent.valueOwner property removed, fixing a cyclical dependency
  EntityTableCellRenderer, minor refactoring
  EntityLookupField, duplicate code refactored into UiUtil.prepareScrollPanelDialog()
  Messages, moved static initializer with UIManager dependency to FrameworkMessages
  FrameworkMessages, removed getDefaultConfirm...() methods
  H2Database.createEmbeddedH2Database() no longer static, dynamically loads RunScript tool to get rid of compile time dependency to H2 codebase
  H2Database refactored a bit
  AbstractDatabase.getAuthenticationInfo() now allows empty passwords
  Util.nullOrEmpty() now returns true if the no arguments are provided
  H2Database, bug fixed, did not initialize properly
  EntityConnectionImpl.lockAndCheckForUpdate() now respects contract and throws an exception if a record has been deleted, tested
  EntityConnectionImpl.EntityResultPacker, minor refactoring
  Entities, minor refactoring in StringProvider classes
  LoadTestModelTest main scenario no longer uses Random
  LocalEntityConnectionProvider, now uses a proxy for logging method calls
  EntityConnectionLogger added
  ConnectionPools now manages available connection pools
  EntityConnectionServer now handles initializing connection pools
  RemoteEntityConnectionImpl, refactored a bit
  RemoteEntityConnectionImpl, synchronized public methods
  MethodLogger, minor refactoring
  LogEntry.exitTime field added, some refactoring
  EntityTableModel.setForeignKeySearchValues(entityID, values) removed
  DefaultEntityModel.detailModelForeignKeys map now contains the actual foreign key property as value, instead of the propertyID
  DefaultEntityModel.setDetailModelForeignKey() fetches (and thereby validates) the actual foreign key
  EntityConnectionImpl.BLOB_RESULT_PACKER added, BlobResultPacker class removed
  EntityLoadTestModel sets the client connection type to remote during setup
  ResultPacker.pack() javadoc improved
  ValueMapValidator renamed to Validator and made inner class of ValueMap, generics definition improved
  ValueMap.Validator, action parameter removed from validation methods
  ValueMap.Validator.INSERT, UPDATE, UNKNOWN constants removed
  DefaultValueMapValidator changed according to the above
  Entities.Validator changed according to the above, now uses the same strategy as DefaultEntityEditModel to determine if the entity being validated is new
  Entity.Validator changed according to the above
  Entities.DefaultEntityValidator changed according to the above
  ValueMap.getValues() removed, already specified in ValueCollectionProvider
  Util.get/putUserPreference() incorrect static lazy initialization fixed
  ValueChangeEvent.isModelChange removed
  DbUtil added
  DbUtilTest added
  Util.closeSilently(ResultSet) and closeSilently(Statement) moved to DbUtil
  UtilTest, added a couple of tests
  AbstractEntityConnectionProvider synchronized some public methods
  DatabaseConnectionImpl.beginTransaction() logging added
  DatabaseConnectionImpl, connection validation refactored
  AbstractFilteredTableModel, some reordering, minor refactoring
  AbstractFilteredTableModel.convertColumnIndexToView() bug fixed, columnIndexCache was not initialized, columnIndexCache never used for index 0
  EntityTableSearchModel.getPropertyFilterModelsOrdered() removed
  FilteredTablePanel, ctr+alt+click toggles filter panel
  DefaultEntityTableSearchModel, some refactoring
  PropertySearchModel.toString() added, basically just for the javadoc
  EntityTableSearchModel.getSearchableProperties() removed
  EntityTableModel.getPrimaryKeysOfSelectedEntities() removed, unused
  FilteredTableModel.clearSortingState() removed, unused
  DefaultEntityModelProviderTest improved a bit
  EntityImpl, rounding of double values moved from getDoubleValue() to setValue()
  Util.getTypeClass() moved to PropertyImpl
  Configuration.DEFAULT_MAXIMUM_FRACTION_DIGITS added, default 10
  PropertyImpl.initializeDefaultFormat() uses the above
  RemoteEntityConnectionImpl, refactored connection pooling mechanism
  ConnectionPoolImpl.setEnabled() now sets closed = false when enabling, which means a pool can be closed and re-opened
  RemoteEntityConnectionImpl.getUser() and isConnected() no longer synchronized, blocked server monitor while the connection is active
  RemoteEntityConnectionImpl.isConnected() synchronized yet again
  ServerMonitorPanel, added stats update interval spinner
  server.monitor, removed unused methods and fields, renamed some methods for consistency
  ServerMonitor, bug fixed, resetStatistics() did not clear all series
  RemoteEntityConnectionImpl, static connection pool related admin methods removed, EntityConnectionServerAdminImpl calls pool directly
  EntityImplTest, removed Chinook dependency
  Configuration.DEFAULT_HORIZONTAL_AND_VERTICAL_COMPONENT_GAP added
  EntityUiUtil.createBorderLayout(), createFlowLayout() and createGridLayout() added, used throughout
  EntityUiUtil.createBorderLayout(), createFlowLayout() and createGridLayout() moved to UiUtil
  SearchType refactored
  EntityConnectionImpl.translateValue() bug fixed
  TextValueLink, immediateUpdate field removed, unused
  ValueMap.copyValue() removed
  ValueMapImpl.copyValue() protected
  EntityImpl now overrides copyValue(), tested
  EntityImplTest refactored
  States refactored
  StateImplTest improved
  States.ReversedStateObserver removed, merged into StateObserverImpl with reversed attribute
  Tests refactored, minimizing the use of fail() within test methods
  Version removed
  WeakPropertyChangeListener removed
  RegexFilterCriteria removed
  WebStartServer removed
  DbUtil renamed to DatabaseUtil, for package consistency
  FilteredTableModel.getTableColumn() throws IllegalArgumentException instead of returning null when column is not found
  FilteredTableModel.setSelectedItemIndexes() renamed to setSelectedIndexes(), 'Item' removed from set/add selection method names
  AbstractFilteredTableModel.refreshing and filtering fields removed
  DocumentAdapter made abstract, insertOrRemoveUpdate() renamed to contentsChanged()
  TristateButtonModelTest added
  EntityGeneratorModel, refactored, now includes tables referenced via foreign keys
  EntityGeneratorModel, removed some unused methods, test coverage improved
  EntityConnectionServer.setMaintenanceInterval() bug fixed, did not restart the maintenance timer
  org.jminor.common.server.loadtest.* removed, had not been maintained for some time, never used
  EntityGeneratorModel, refactored some more
  EntityApplet removed
  EntityCriteriaUtil.getInList() no longer adds parenthesis around the whole clause, tested
  EntityGeneratorPanelTest added
  DefaultEntityApplicationModel, unused methods removed
  DefaultEntityApplicationModelTest, some tests added
  DefaultEntityTableModelTest, some tests added
  EntitiesTest, some tests added
  States.StateObserverImpl, bug fixed, reversedStateObserver was not notified on state change, tested
  EntityTablePanel.initializePanel(), bug fixed, did not enable wait cursor
  common.model.table, common.ui.table packages added, table related classes moved there
  DatabaseConnectionsTest added
  EntityCriteriaUtil.selectCriteria() takes Collection instead of List
  EntityConnectionImpl, removed a couple of unnecessary StringBuilder usages
  EntityApplicationPanel.setParentWindowTitle() added, handles both JFrame and JDialog
  RemoteEntityConnectionProviderTest improved a bit
  EntityApplicationPanel.getEntityPanel() with Class parameter removed, unused
  BooleanProperty.getSQLString() removed, unused
  EntityJSONParser improved quite a bit, refactored
  Util.nullOrEmpty() overloaded for Collections and Maps
  EntityConnectionImpl.update() refactored
  Configuration.resolveTrustStoreProperty() moved to Util and renamed to resolveTrustStore()
  EntityConnectionServerTest improved a bit, setUp()/tearDown() now use EntityConnectionServerAdminImpl.startServer/shutdownServer() respectively
  EntityConnectionImpl.PropertyResultPacker now handles null values correctly
  EntityConnectionServerTest refactored
  EntityConnectionServerAdminImpl.adminInstance privatized
  EntityConnectionImpl.PropertyResultPacker, bug introduced above fixed, null values handled correctly
  EntityApplicationPanel.initializeEntityPanels() added
  EntityLookupField, bug fixed, OKAction did not call super constructor with a name
  Configuration.getDefaultUsername() removed
  EntityApplicationPanel.getUser() uses Util.getDefaultUserName() instead of the above
  ValueLinkValidators.AbstractValidator.updateValidityInfo() renamed to validate()
  ValueMap.Validator, revalidate(), addRevalidationListener() and removeRevalidationListener() added
  ValueLinkValidators.AbstractValidator listens to re-validation events using the above
  DefaultValueMapValidatorTest added, some methods moved from ValueMapImplTest
  Some minor improvements
  Timer replaced with ScheduledExecutorService throughout, some related refactoring
  Util.DaemonThreadFactory added, tested
  TaskScheduler added, ScheduledExecutorService usages refactored to use that class
  TaskScheduler.setInterval() synchronization bug fixed
  TaskScheduler no longer started on construction, start() returns instance to facilitate startup on construction
  Events.EventObserverImpl redundant synchronization removed
  TaskSchedulerTest added
  TaskSchedulerTest improved
  ConnectionPoolMonitorPanel, fine grained statistics checkbox moved
  EntityServerMonitorPanel bug fixed, JDK_PREFERENCE_KEY was too long
  LoadTest, MethodLogger and related classed moved to common.model.tools
  ItemRandomizerPanel and LoadTest panel moved to common.ui.tools
  DefaultEntityTableModel.doRefresh() now performs the query before clearing the model, so that exceptions during refresh do not result in an empty model
  DefaultEntityTableModel.getValue() added, allows the overriding of the getValueAt() mechanism
  EntityConnectionServer, constructor now handles errors and un-exports the server
  EntityConnectionServerAdminImpl, constructor now handles errors and un-exports the server admin
  Entity.BackgroundColorProvider.getBackgroundColor() now returns Object instead of java.awt.Color to get rid of awt dependency
  Configuration.INVALID_VALUE_BACKGROUND_COLOR removed, unused
  EntityConnectionServer, domainModelClassNames, loginProxyClassNames, initialPoolUsers, webDocumentRoot, webServerPort and clientLoggingEnabled added as constructor parameters
  EntityConnectionServer.logShutdownAndReturn() added and used
  Configuration.DEFAULT_HORIZONTAL_AND_VERTICAL_COMPONENT_GAP removed
  Configuration.DEFAULT_LOOK_AND_FEEL_CLASSNAME removed, Configuration no longer depends on UiUtil
0.6.7
  Entity.KeyGenerator added, implementations added to EntityDefinitionImpl, factory methods to Entities
  IdSource removed
  EntityTableCellRenderer refactored
  TextValueLink.NullFormat moved to Util
  PropertyImpl.setFormat() no longer accepts null values
  PropertyImpl.initializeDefaultFormat() returns Util.NullFormat by default
  TristateValueLink now extends BooleanValueLink
  Database.loadDriver() removed, no longer required, jdbc.drivers system property can be used to specify the driver
  Database implementations load driver classes statically
  Database.createConnection() no longer throws ClassNotFoundException
  ivy configuration added, handles all libraries except for tjws, project 3rd party libraries updated
  ConnectionPools methods synchronized
  Renamed ivy runtime configurations
  MethodLogger refactored and improved
  LogEntry removed
  MethodLogger synchronized, enable/disable implemented
  DatabaseUtil.query() moved back to DatabaseConnection
  PropertyImpl no longer implements Serializable
  Property.PropertyValueFetcher added
  ServerLog now contains the MethodLogger entries instead of the logger itself
  ServerLog renamed ClientLog
  ConnectionPoolImpl.connectionPoolStatistics is now a LinkedList
  JasperReportsWrapper, replaced usage of deprecated method
  LoadTestModel.resetChartData() did not reset failed runs
  EntityImpl, minor optimizations, minimizing the usage of Property.getPropertyID() where possible
  Entity.setValue() overloaded with a validateType parameter, again
  EntityResultPacker calls the above method with false, no need to validate the types coming from the database
  BooleanProperty.toSQLValue() and getColumnType() moved up to ColumnProperty
  EntityConnectionImpl.setParameterValue() simplified, using the above
  PropertyImpl, value fetcher bug fixed, now handles BooleanProperty correctly
  LocalEntityConnectionProvider no longer logs calls to isConnected and isValid
  Petstore demo now uses BooleanProperty
  EntityDefinitionImpl.KeyGenerator implementations refactored
  Property.PropertyValueFetcher renamed to ValueFetcher
  Property.ColumnProperty.toSQLValue() renamed to toColumnValue()
  Property.ColumnValueConverter added
  Property.ColumnProperty.fromColumnValue() added
  Property.ColumnProperty.setColumnValueConverter() added
  BooleanProperty removed
  Previous KeyGenerator refactoring broke it, needs to lazily load the query due to remote connections
  EntitySelectCriteria.selectForUpdate field renamed to forUpdate along with accessors
  SubqueryPropertyImpl constructor overloaded with columnType parameter
  SubqueryPropertyImpl, removed unused constructor
  empdept ddl script simplified a bit
  EntityConnectionServer, added logging of unsuccessful login attempts
  EntityConnectionImpl.selectPropertyValues() now throws IllegalArgumentException if not a column based property, tested
  DoubleField.set/GetMaximumFractionDigits() added, a rather clumsy implementation
  SizedDocument.postInsert() added to accommodate the above
  EntityUiUtil.initializeTextField() uses the above
  Properties.columnProperty() method without columnType parameter removed
  RemoteEntityConnectionImpl, bug fixed, did not set method logger for non-pooled connections
  UiUtil.prepareScrollPaneDialog(), bug fixed, did not set OK button caption
  UiUtil.addKeyEvent() now removes key binding if action parameter is null
  DefaultEntityTableModel.bindEditModelEvents() renamed to bindEditModelEventsInternal()
  DefaultEntityTableModel.bindEditModelEvents() added for overriding
  EntityTablePanel, removed unused parameterless updateSelectedEntities() along with getPropertyToUpdate()
  EntityApplicationPanel.getApplicationTabPane() added
  RemoteEntityConnectionImpl, added logging of rollback of an open transaction on disconnect
  PropertyImpl no longer initializes a ValueFetcher for MirrorProperty
  Entities.DEFAULT_KEY_GENERATOR added, useful for checking if an entity is using the default one
  EntityDefinitionImpl.SequenceKeyGenerator only queries a primary key value if it is not already specified for the entity
  EntityTableCellRenderer.NumberRenderer and DateRenderer overloaded constructor with format parameter
  EntityModel.setLinkedDetailModels() replaced by addLinkedDetailModel() and removeLinkedDetailModel()
  TextBeanValueLink refactored to mirror TextValueLink
  TimestampBeanValueLink removed, DateBeanValueLink refactored to accommodate
  UiUtil.createFormattedField() now has valueContainsLiteralCharacters as true by default
  DefaultFilteredComboBoxModel, listDataListeners now a CopyOnWriteArrayList, due to a java.util.ConcurrentModificationException in OSX, null check added to add/removeListDataListener
  EntityCriteriaUtil.propertyCriteria() and foreignKeyCriteria() generified
  DefaultForeignKeySearchModel.getCriteria() modified to accommodate the above
  EntityEditPanel.requestFocusAfterInsert property added
  EntityPanelProvider uses default entity caption if none is specified
  EntityApplicationPanel.setupEntityPanelProviders() added for overriding
  DocumentSizeFilter added
  EntityUiUtil.createTextArea() uses the above when a property has a maximum length defined
  ValueListProperty generified
  ValueListInputProvider generified further
  Demos fixed according to recent framework changes
  publish target added to ant build file and publications clause to ivy config
  common.ui.valuemap merged with common.ui.control
  'Bean' removed from common.ui.control value link classnames
  AbstractValueLink.ModelValue moved to common.model.Value
  EditModelValue moved to common.model.valuemap.ValueMapValue
  AbstractValueLink renamed to ValueLink, no longer abstract, uses the Value mechanism for the ui value as well as the model value
  AbstractValueLink descendants removed
  ToggleValueLink removed
  Control.Toggle added
  createToggleControl() moved back to Controls
  Control.Toggle moved up to ToggleControl
  ValueLinks, EntityUiUtil, some generification
  EntityUiUtil, removed redundant null check
  EntityUiUtil.LookupUIValue privatized
  EntityLookupField, some minor changes
  'Bean' removed from common.ui.control.ValueLinks method names
  ValueLink privatized, made inner class of ValueLinks
  ValueLink no longer extends Action
  LinkType, ValueLinks moved from common.ui.control to common.ui
  ColumnSearchPanel.DefaultInputFieldProvider.createTextProperty() bug fixed, missing conditional
  Controls.toggle... methods moved to ValueLinks, due to cyclical dependency
  ValueLinks.toggle... methods moved back to Controls
  common.Values refactored from ValueLinks
  common.ui.UiValues refactored from ValueLinks
  LinkType deprecated
  LinkType removed
  ValueLinks refactored
  Values.ValueLink, readOnly attribute removed
  PropertyImpl.DateColumnValueConverter bug fixed, did not handle null values correctly
  Values.value() added along with Values.ValueImpl
  ValuesTest added
  UiValuesTest added, common.ui.valuemap tests ignored
  common.ui.valuemap tests removed
  UiValues.TextUiValue field textComponent replaced with document
  UiValues.TextUiValue.getText() synchronizes on document
  EntityLookupField, searchHint is enabled after the field has been linked with the model, since that removed the search hint text
  TextFieldHint.updateState() privatized, only used due to the above
  ForeignKeySearchPanel.initializeForeignKeyField() removed lookup field initialization code
  ForeignKeySearchPanel.initializeInputField() now returns null for lower bound fields
  PropertyImpl.getTypeClass() now returns byte[].class for BLOB properties
  EntityConnectionImpl.setForeignKeyValues() now calls setValue() with validateType parameter as false
  EntityImpl, PropertyImpl, some minor optimizations, using package protected fields
  ItemComboBoxModel, minor generification
  Util, removed a couple of unused methods, parseInt/Double/Long() refactored
  UiUtil.selectFile()/selectDirectory() refactored
  UiUtil.removeTransferFocusOnEnter() added, used in Chinook demo
  EntityConnection, RemoteEntityConnection, some minor javadoc improvements
  UiValues.SelectedItemUIValue no longer listens to editor document, test fixed
  UiUtil.comboBoxImmediateUpdate() added as a replacement for the above
  MaximumMatch null handling improved
  EntityEditModel.createPropertyComboBoxModel() and initializePropertyComboBoxModel(), refreshEvent and nullValueString parameters removed
  EntityEditPanel and EntityUiUtil, changed according to the above
  DefaultEntityTableModel.initializeColumnModel() now throws exception if no visible properties are defined
  EntityEditModel.initializeEntityComboBoxModel(), initializeEntityLookupModel() and initializePropertyComboBoxModel() removed
  ValueMapEditModel.getValueChangeObserver() and validate() added
  DefaultEntityEditModel implements the above
  Ant task resolve_libraries now syncs
  String.isEmpty() replaced by length() == 0 for android compatibility
  Configuration.CLIENT_SCHEDULE_CONNECTION_VALIDATION
  DatabaseUtil.closeSilently(Connection) added
  H2Database refactored
  Configuration.SHUTDOWN_EMBEDDED_DB_ON_DISCONNECT added
  LocalEntityConnectionProvider uses the above
  AbstractFilteredTableModel.initializeColumnComparator() added, overridable
  EntityJSONParser, made couple of methods public
  AbstractFilteredTableModelTest.customSorting() added
  EntityConnectionImpl.EntityResultPacker.loadEntity() error message improved
  LoginPanel improved a bit, allowing easier customization
  EntityDataUtil.batchInsert() now throws exception on non-positive integer batchSize
  PropertyImpl.prepareValue() added
  EntityConnectionImpl, minor refactoring
  EntityTableModel.get/SetReportDataSource() removed
  Criteria.getValues() now uses generics wildcard
  Criteria.asString() renamed to getWhereClause()
  EntityCriteria now extends Criteria<Property.ColumnProperty>
  EntityApplicationPanel.savePreferences() added and called when exiting
  EntityPanel.savePreferences() added
  EntityModel.savePreferences() added
  EntityTableModel.savePreferences() added
  DefaultEntityTableModel.savePreferences() implemented and applyPreferences() added and called during construction
  UiUtil.showInDialog() overloaded with closeAction parameter
  DefaultEntityTableModel, saving and applying preferences logs errors instead of throwing RuntimeException
  AbstractFilteredTableModel, column comparators initialized lazily
  Configuration.USE_CLIENT_PREFERENCES added
  DefaultEntityTableModel uses the above
  Util.removeUserPreference() added
  Util.flushUserPreferences() added, called during EntityApplicationPanel.exit()
  DefaultEntityTableModelTest.preferences() added
  Util, added some javadoc
  UiUtil.showInDialog() refactored and renamed to displayInDialog()
  AbstractFilteredTableModel.getComparable() is now abstract
  AbstractFilteredTableModelTest.findNextItemCoordinate() improved
  AbstractTableColumnSyncPanel, regression bug, this class could not be instantiated with hidden columns (allowed with preferences)
  AbstractFilteredTableModel.columns field added to help with the above
  EntityTableSearchPanel constructor simplified
  FilteredTableColumnModel refactored out of FilteredTableModel
  DefaultFilteredTableColumnModel and DefaultFilteredTableColumnModelTest added
  TableSortModel refactored out of AbstractFilteredTableModel
  DefaultTableSortModel and DefaultEntityTableSortModel added
  TableSortModel.sort() added, getRowComparator() removed
  AbstractFilteredTableModel.sorting field removed
  LoadTest.ScenarioException moved up
  Serializer.SerializeException moved up
  Deserializer.DeserializeException removed, replaced with SerializeException
  DefaultTableSortModel renamed to AbstractTableSortModel
  DefaultEntityTableModel.getQueryCriteria() removed
  DefaultEntityTableModel.getTableColumnProperties() removed
  DefaultEntityTableModelTest refactored
  PropertySummaryModel and descendants refactored
  Property, Types.TIME implemented
  Deserializer merged with Serializer
  RemoteEntityConnection code cleanup, synchronized with EntityConnection
  FrameworkMessages_is_IS.properties encoding fixed
  DateUtils.floorTime() added
  EntityUtil.getRandomDate() now returns a random date within the last year instead of a date based on current time
  EntityUiUtil.createEntityLookupFieldPanel() added
  EntityUtil.getPropertyValues() no longer returns a generified collection
  PropertySummaryModel.PropertyValueProvider.getValues() no longer returns a generified collection
  EntityUtil, minor refactoring
  TableSelectionModel refactored out of FilteredTableModel
  DefaultTableSelectionModel added
  DefaultColumnSearchModel.include(Object) now returns true if model is not enabled
  AbstractFilteredTableModel.getSearchValueAt() second parameter changed to TableColumn, some minor refactoring
  EntityUtil, testing related methods moved to EntityTestUnit
  EntityTablePanel.getInputProvider() improved, uses new TextInputProvider constructor with max length parameter
  EditModelValue replaced by factory class EditModelValues
  EntityUiUtil, javadoc improvements
  ControlProvider, javadoc improvements
  EntityPanelProvider, javadoc improved
  UiUtil, javadoc improved
  ExceptionDialog, javadoc improved
  DoubleField, javadoc improved
  LoginPanel, javadoc improved
  Configuration, javadoc improved, renamed a few properties, added constants for default numerical values
  Some javadoc improvements
  EntityEditPanel.createEntityFieldPanel() removed
  EntityUiUtil.createEntityFieldPanel() removed
  DateUtilTest, added a single test
  ExceptionDialog.close() re-added
  UiUtil.getDateFromUser() improved
  EmployeeEditPanel in empdept demo uses DateInputPanel with button
  Control.toString() implemented, returns name
  Item, single parameter constructor added
  ValueListInputProviderTest added
  TristateCheckBoxTest added
  EntityUiUtilTest added
  UiUtil.createFrame() removed
  Removed a few magic numbers
  PropertyImpl, finalization improvements
  ControlProvider, finalized some classes
  States, synchronized notifyObservers() methods
  AbstractEntityConnectionProvider, synchronized getConnectionInternal() and setConnection()
  Database.getDriverClassName() added
0.6.8
  UiUtil.selectValue() generified
  AbstractDatabase now implements getDriverClassName()
  Removed a couple of "true" and "false" hardcoded strings, replaced with Boolean.TRUE.toString() and Boolean.FALSE.toString() respectively
  EntityEditPanelTestUnit added
  EmployeeEditPanelTest added
  EntityApplicationPanelTestUnit added
  EmpDeptAppPanelTest added
  EntityApplicationPanel.startApplication() modified to allow
  EntityTestUnit.initialize() renamed to selectOrInsert(), only checks if primary key is available
  EntityTestUnit.initializeReferencedEntities() refactored
  UiUtil.displayInDialog() overloaded with a disposeOnEscape parameter
  EntityTestUnit.getRandomDouble() now rounds the result according to the property's maximum fraction digits
  AbstractDatabaseTest improved
  EntityTestUnit.getRandomString() now returns null instead of an empty string
  build.xml android jar contents fine tuned
  PropertyImpl.initializeValueFetcher() refactored
  States.StateGroupImpl, unnecessary call to Collections.synchronizedMap() on members, already properly synchronized
  EntityTablePanel.bindEvents(), bug fixed, header and table were not repainted on search state change, now listens to all individual search models
  Chinook demo, added not null constraints to some columns, unit tests failed randomly
  Property.ColumnValueConverter renamed to ValueConverter for consistency
  Property.ValueConverter and ValueFetcher moved to ColumnProperty
  EntityGeneratorModel improved
  Types.BIGINT partial support added
  ExceptionHandler.handleException() dialogParent parameter is now Window
  CancelException is now a RuntimeException descendant
  DefaultEntityEditModel, getModifiedEntities() added
  TableSelectionModel.TableModelProxy.vetoSelectionChange() added
  TableSelectionModel.TableModelProxy.getSize() renamed to getRowCount() for TableModel consistency
  FilteredTableModel extends TableSelectionModel.TableModelProxy
  DefaultTableSelectionModel uses TableModelProxy.vetoSelectionChange() to check if changes to selection should be vetoed
  AbstractFilteredTableModel.AbstractFilteredTableModelProxy removed
  ForeignKeySearchPanel constructor parameter includeToggleSearchEnabledButton added
  DefaultTableSelectionModelTest added
  EntityTestUnit.getRandomString() now returns a string of length maxLength if specified
  Configuration.SAVE_DEFAULT_USERNAME added
  UiUtil.displayInDialog() no longer available with both disposeOnEscape and closeEvent, since the latter now overrides the former
  UiUtil.chooseFileToSave() no remembers last directory used
  MethodControl now handles CancelException correctly
  DefaultExceptionHandler.unwrapException() now handles CancelException specifically
  DefaultEntityTableModel.applyColumnPreferences() bug fixed, column.setPreferredWith() now used instead of setWidth(), see javadoc
  EntityTablePanel and EntityTableSearchPanel modified to allow customizations of the latter
  Controls.toggleControl() based on a State added
  UiUtil.linkToEnabledState() modified to accept varargs
  State.StateGroup renamed to State.Group
  EventObserverImpl now uses WeakReference
  EventObserverImpl no longer uses WeakReference, forgot to think on this one
  EntityApplicationPanel.onExit() added
  EntityApplicationPanel.exit() calls the above method, allowing CancelException to propagate
  EntityApplicationPanel now generified in regard to the application model
  EntityApplicationPanel.createMenuBar() renamed to initializeMenuBar() and can be overridden
  DefaultForeignKeySearchModel no longer refreshes the combo box model on initialization
  ForeignKeySearchPanel now refreshes the underlying combo box model, if any
  EntityTableSearchPanel now lazily initializes the search panels
  FilteredTablePanel.ColumnSearchPanelProvider added, added as constructor parameter enabling lazy initialization of filter panels
  FilteredTablePanel bug fixed, reordering of columns broke filter panel display
  EntityEditModel.addEntitySetListener() now takes a generified listener, notified with the actual entity being set
  DefaultEntityModel, moved bindEvents code linking the edit model to the table model to DefaultEntityTableModel
  AbstractFilteredTableModel.setFilterCriteria() implemented
  DefaultExceptionHandler now unwraps RemoteException
  EntityTablePanel.setIncludePopupMenu() added
  EntityApplicationPanel.onExit() functionality replaced by addOnExitListener()
  FilteredTableModel.setColumns() added
  EntityTableModel.setColumns() added
  OracleDatabase.getErrorMessage() now handles multi-line error messages
  EntityLookupField now places the caret at index 0 when the selected entity has been set
  DefaultEntityEditModel.getDefaultEntity() now always returns an unmodified instance
  TableSelectionModel.TableModelProxy.addTableModelListener() added
  AbstractFilteredTableModel.removeItems() now uses removeItem(), so that it fires table row deleted, worse performance probably
  DefaultTableSelectionModel now listens to TableModelEvent.DELETE events and modifies the selection accordingly, bypassing the vetoSelectionChange functionality for obvious reasons
  DefaultEntityModel.initializeDetailModels() now protected
  EntityTestUnit no longer uses LoginPanel for getting unit test user credentials
  EntityPanel no longer explicitly sets the edit panel dialog location
  DefaultEntityTableModel now clears the selection when the associated edit model is cleared
  ValueChangeEvent.toString() added
  DefaultEntityEditModel.delete() now clears the model if the active entity was deleted
  EntityUiUtil.createTextArea() overloaded with enabledState
  Databases.getDatabaseStatistics() moved to DatabaseUtil along with associated classes
  DefaultFilteredComboBoxModel.acceptAllCriteria now static and final
  Util.NullFormat() privatized, NULL_FORMAT constant introduced
  Naming prefixes for State and Event instances removed (st, evt)
  FilteredTableModel.setColumns() moved to FilteredTableColumnModel
0.7.0 [incompatible api: server monitor can not connect to servers of earlier versions]
  Tomcat jdbc connection pool plugin added, lots of refactoring in common.db.pool and elsewhere
  EntityRESTService plugin added, some refactoring of related components
  ivy.xml reorganized and improved
  ValueMapImpl.setAs() improved, now fires value change events only after all values have been set
  EntityConnectionImpl.executeFunction/Procedure() does not check for transaction states before or after execution, leaving the responsibility in the hands of the programmer
  EntityConnectionLogger now package private, instantiated via EntityConnections.createLogger()
  DatabaseConnectionImpl.checkConnectionStatement field removed
  EntityImpl.entityInstance() changed into a constructor
  ValueMap.ToString interface removed, superfluous
  EntityPanel no longer constructs a default EntityTablePanel in case the one received via the constructor is null
  EntityTablePanel.tableDoubleClickedEvent was never fired
  DatabaseUtil.DatabaseStatistics moved back to Databases, now package protected, no need for a backwards incompatible change, barely cosmetic
  Control.doSetMnemonic() added protected
  ToggleControl overrides doSetMnemonic() in order to set the mnemonic in the associated button model as well
  Control.getMnemonic() now returns -1 in case no mnemonic is specified, instead of throwing a NullPointerException
  Configuration.DISPOSE_EDIT_DIALOG_ON_ESCAPE added, used in EntityPanel
  EntityTableCellRenderer.indicateSearch field added
  EntityTableCellRenderer.tooltipData field added
  ServerUtil.getServers() logging improved
  ServerUtil.initializeRegistry() no longer logs an error when no registry is found during startup
  Startup error message improved a bit
  EntityTableCellRenderer removed and EntityTableCellRenderers added
  EntityTableCellRenderers, renderer no longer uses hard coded search indicator colors
  EntityTableCellRenderers, rendering of boolean columns fixed with setOpaque(true) (java bug workaround)
  EntityTablePanel.initializeTableCellRenderer() now takes a Property parameter
  PropertySummaryModel.locked field added, DefaultPropertySummaryModel disables the changing of summary type if locked
  PropertySummaryPanel only displays popup menu if the model is not locked
  PropertySummaryModel.getValueProvider() added
  PropertySummaryModel.PropertyValueProvider.useValueSubset field added, implemented in DefaultPropertySummaryModel
  EntityUiUtil.initializeTextField() now sets the allowed range for numerical properties with min and max defined
  EntityEditPanel now shows the entity menu on ctrl-alt-V
  EntityEditPanel now shows the entity menu on alt-double click
  Controls.eventControl() added
  EntityUiUtil.showEntityMenu() now displays validity info
  EntityUiUtil.showEntityMenu() now displays original values
  DatabaseConnectionImpl renamed to DefaultDatabaseConnection
  EntityConnectionImpl renamed to DefaultEntityConnection
  EntityDefinition.staticData field added
  EntityLookupField.lookupEnabledState added as a hack to prevent the triggering of a lookup by closing the empty result message
  EntityTableCellRenderers.DefaultEntityTableCellRenderer made public
  EntityUiUtil.showEntityMenu() improved
  EntityTablePanel.EntityTableCellRenderer moved up to
  AbstractRemoteServer.disconnect() minor optimization
  Impl postfix exchanged for Default prefix for consistency
  Events.DefaultEventObserverImpl only fires when it has listeners
  Entity and Key implementations renamed back to Impl, for serializations sake man
  ValueMapEditModel.validate(final Collection<? extends ValueMap<K, V>> valueMaps) added
  DefaultEntityEditModel implements the above
  DefaultEntityEditModel.validate(Entity) added protected
  EntityUiUtil.populateForeignKeyMenu() improved
  EntityImpl.getValue() now returns null for non-loaded foreign key values while getForeignKeyValue() returns a empty entity
  EntityImpl.isValueNull() contract now respected for foreign key properties
  Entities.Validator takes advantage of the above, improved
  EntityImpl.validateValue() optimized, no longer initializes primary keys for entities during cyclical reference check
  Property.ColumnProperty.ValueConverter and ValueFetcher moved to common.db
  EntityTableCellRenderers, some factory methods made public
  EntityLookupModel.resultComparator field added
  EntityEditPanelTestUnit and EntityApplicationPanelTestUnit moved to tools.testing
  EntityConnectionServer.doConnect() bug fixed, clientInfo.getUser() used when getDatabaseUser() was required
  DefaultEntityDefinition.setSearchPropertyIDs() now handles invalid properties
  Util.FILE_SEPARATOR added
0.8.0 [incompatible api: EventListener/Observer]
  AbstractFilteredTableModel, access to visibleItems is now synchronized
  AbstractFilteredTableModel, addItems() refactored
  Property.ValueListProperty no longer generic, it gave only an illusion of type safety
  EventInfoListener split from EventListener
  EventInfoObserver split from EventObserver
  EventAdapter removed
  ValueChangeListener removed
  ValueChangeEvent replaced with ValueChange interface and ValueChanges factory class
  EventInfoObserver merged into EventObserver
  MaximumMatch, showPopupOnMatch parameter added, default false
  UiUtil.displayInDialog() overloaded
  DefaultEntityEditModel bug fixed, update() called validator.validate() directly, instead of going through it's own overridable validate()
  State.getStateChangeObserver() renamed to getChangeObserver()
  Value.getChangeEvent() renamed to getChangeObserver()
  Java 7 syntax update
  Java 7 try with resources
  EntityConnectionServerTest, web server now uses port 8181 to prevent conflicts with server running on the same machine
  Value.getChangeObserver() generified
  UiValues refactored
  FilteredComboBoxModel generified further with java 7
  FilteredComboBoxModel nullValueString replaced with T nullValue
  EntityUtil.createToStringEntity() added
0.8.1
  FilteredComboBoxModel.setContents() signature modified slightly
  ItemComboBoxModel refactored
  DefaultPropertyComboBox generified
  EntityUiUtil.selectEntities() improved/bug fixed, now uses EntityPanel so keyboard shortcuts are enabled
  UiUtil.getDateFromUser() bug fixed, now returns null on cancel
  DefaultEntityComboBoxModel.translateSelectionItem() bug fixed, JComboBox uses getEditor().getValue() when setting the selected value in the model
  DefaultFilteredComboBoxModel.setContents() refactored to minimize the number of calls to fireContentsChanged()
  Events, bug fixed, listeners now LinkedHashMap for consistent iteration order
  Configuration.CENTER_APPLICATION_DIALOGS added, used when showing the edit panel dialog in EntityPanel
0.8.2
  TableSelectionModel.TableModelProxy.vetoSelectionChange() changed to allowSelectionChange()
  Some unit test improvements
  Configuration.ALLOW_REDEFINE_ENTITY added, used in Entities, default false
  EntityTableModel.addEntitiesOnInsert attribute added, implemented and used in DefaultEntityTableModel
  EntityTableModel.removeItemsOnDelete attribute renamed to removeEntitiesOnDelete
  Recent ToggleControl changes undone, buggy stuff
  DateInputPanel, bug fixed, did not handle UiUtil.getDateFromUser() returning null on cancel
  MaximumMatch, enabled normalization of strings before matching
  ControlsTest.tristateToggleControl() fixed
0.8.3
  UiUtil.displayInDialog(), modality functionality improved, well, changed at least
  EntityEditPanel, SAVE control code added, used by default instead of INSERT (which actually performed a save)
  Configuration.WARN_ABOUT_UNSAVED_DATA added, default false, used in EntityApplicationPanel.exit()
  EntityApplicationModel.containsUnsavedData() added to accommodate the above
  Code cleanup, some generification, RuntimeException replaced by IllegalArgumentException where applicable
  Some generification of Events
  FilteredTableColumnModel.containsColumn() added
  DefaultEntityTableModel, loading of property preferences for previously non-existing properties no longer crashes the application
  DefaultEntityTableModel, removed org.json.JSONException from signatures to remove a direct dependency to JSON
  UiUtil.linkToEnabledState() overloaded with includeFocusable parameter
0.8.4
  Usages of ValueChange re-generified throughout
  EntityPanel.disposeEditDialogOnEscape attribute added, defaults to the value of Configuration.DISPOSE_EDIT_DIALOG_ON_ESCAPE
  EntityUiUtil.showEntityMenu() improved, now indicates the modified state of properties along with the original value
  DefaultEntityApplicationModelTest.containsUnsavedData() added
  EntityTablePanel, key event to show entity values menu is now CTRL-ALT-V, like in EntityEditPanel
  EntityPanel.setEditPanelState() bug fixed, now simply returns when the state being set is the same as the current state, instead of making a mess of it
  EntityPanel, bug introduced by the change above fixed
  EntityUtil.createToStringEntity() simplified
  Removed a bunch of redundant /** {@inheritDoc} */
  Removed redundant throws CancelException since it is unchecked, left in javadoc though
  EntityLoadTestModel constructor fixed to remove possible heap pollution
  EntityPanel, yet another edit panel state initialization bug fixed
  EntityPanel, editControlPanel made final and initialized during construction
  H2Database, in memory database initialization improved
  ValueLinkValidators, validBackgroundColor parameter removed, now uses the UI default
  ValueLinkValidators, bug fix, the above change did not consider the enabled/disabled state of the component
  AbstractEntityConnectionProvider.scheduleValidityCheck attribute added, constructor overloaded
  DefaultEntityConnection, bug fixed, setForeignKeyValues() incorrectly handled the case when the referenced entity was not available (deleted or filtered out of an underlying view), it simply set the reference to null, whereas now it populates it with an empty entity wrapping the referenced primary key
0.8.5
  CriteriaSet constructor refactored to avoid unchecked array creation warnings
  UiUtil.createFormattedField() now uses a MaskFormatter extension which preserves selection and caret position on focus gained
  DefaultEntityConnection.update() bug fixed, did not handle null values in the where condition, "x = null" used instead of the correct "x is null", solved by using EntityCriteria which handles this case correctly
  EntityUtil.hashBy...() functions return value made more specific in order to convey the fact that they respect the iteration order of the collection
  ValueLinks.dateValueLink(), dateValue(), integerValue() and doubleValue(), immediateUpdate parameter added
  EntityUiUtil.createTextField() now also propagates the immediateUpdate parameter in case of date, int and double based values, see above
  DefaultEntityTableModel.DefaultEntityTableSortModel.initializeColumnComparator() now uses the comparator associated with the underlying entity for columns based on foreign key properties
  UiValues.TextUiValue fires change event on focus lost only if the focus event isn't temporary
  FilteredTablePanelTest, some additions
  FilteredTablePanel, minor refactoring to accommodate the above
  UiUtilTest, some additions
  DefaultEntityConnection.selectRowCount() bug fixed, did not work correctly for entities defined with a select query
  DefaultEntityConnectionTest.rowCount() improved due to the above
  UtilTest, some additions
  Unit test coverage improved
  Javadoc improvements
  AbstractFilteredTableModel.filterContents() bug fixed, it now resets the filtering if filterCriteria is set to null
  Unit test coverage improved
  UiUtil.selectFilesOrDirectories() added
  UiUtil.selectFilesOrDirectories() bug fixed
  Util.getGetMethod() and getSetMethod() overloaded with Class parameter
  Util.unwrapAndLog(), fixed possible heap pollution
  DefaultRemoteEntityConnection, removed redundant throws clauses
  EntityUtil.EntityBeanMapper improved, exceptions thrown earlier in case of invalid methods
  EntityImpl, minor refactoring
  FilteredTableColumnModel.getFilterModel() renamed to getColumnFilterModel()
  EntityEditModel.refreshEntity() added, tested
  EntityCriteriaUtil, some refactoring of getConditionString()
  Code cleanup
0.8.6
  Demo deployment updated according to latest java security requirements
  EntityJSONParserTest.entity() improved, no longer depends on the order of values (failed in Java 8)
  DefaultEntityComboBoxModel no longer overrides vetoSelectionChange() with a final method
  DefaultFilteredComboBoxModel.vetoSelectionChange() renamed to allowSelectionChange() for consistency
  LoginProxy.doLogout() added
  EntityConnectionProviders.createConnectionProvider() overloaded with clientID parameter
  Configuration.SERVER_CLIENT_CONNECTION_TIMEOUT added, used in EntityConnectionServer
  EntityConnectionServerAdminImpl, minor refactoring
  Configuration bug fixed, now initializes SERVER_CLIENT_CONNECTION_TIMEOUT correctly
  AbstractTableSearchModel.initializeColumnComparator(), bug fixed, should use lexical comparator for Object types
  UiUtil.runWithProgressBar() added
  DefaultDatabaseConnection.disconnect() now uses isValid() instead of !con.isClosed() to check if connection is alive
  EntityUtil.getPropertyValues() re-generified
  EntityUtilTest.isPrimaryKeyModified() added
  Configuration.CLIENT_SCHEDULE_CONNECTION_VALIDATION renamed to CONNECTION_SCHEDULE_VALIDATION, constant changed
  LocalEntityConnectionProvider constructor overloaded with a scheduleValidityCheck parameter
  RemoteEntityConnectionProvider, some refactoring due to the above
  DefaultDatabaseConnection.disconnect(), isValid() call moved within try clause
  DefaultDatabaseConnection.isValid() now uses a hardcoded (1 sec) timeout during validity check instead of 0 (meaning no timeout)
  ServerException.LoginException is no longer final
  ServerException.AuthenticationException added
  EntityConnectionServerTest, no longer uses the default server/registry ports
  MaximumMatch, bug fixed, equalStartLength() did not normalize the strings before matching
  DefaultDatabaseConnection.disconnect() change reverted, calling isValid() is an overkill (especially with a query) when we are about to discard the connection, so we're back to !con.isClosed()
  Entities.Validator no longer validates read-only values
  DefaultDenormalizedViewProperty bug fixed, is now read-only, along with MirrorProperty
  EntityTableCellRenderers refactored
  DefaultDatabaseConnection constructor overloaded with validityCheckTimeout parameter, added to factory classes as well
  Configuration.CONNECTION_VALIDITY_CHECK_TIMEOUT added, default 0 seconds (no timeout)
  DatabaseUtil.validateWithQuery() now guards against databases that have not implemented setQueryTimeout()
  DefaultDatabaseConnection constructor throws exception if the connection parameter is closed
  Configuration.USE_OPTIMISTIC_LOCKING default value changed to true
  DefaultEntityConnection.lockAndCheckForUpdate() bug fixed, now excludes Types.BLOB properties from the modified check
  ColumnSearchPanel.initializeSearchTypeComboBox() bug fixed, SearchType was read-only due to incorrect type parameter in a call to ValueLinks.selectedItemValueLink()
  ItemComboBoxModel, some refactoring
0.8.7
  EntityTableCellRenderer.BooleanRenderer bug fixed (from last refactoring), BooleanRenderer is now aligned in center
  EntityTableSearchModel.addSearchStateListener(), removeSearchStateListener() and isSearchEnabled() added
  DefaultEntityTableModel.getOrderByClause() added
  Sonar run
  Entity, redundant getFormattedValue() removed
  EntityImpl, bug fixed, setValue() set the primary key to null to early, before validation had been performed
  Configuration.SERVER_MONITOR_UPDATE_RATE added
  EntityApplicationPanel.getFrameTitle() signature change, now takes a EntityConnectionProvider parameter instead of User
  EntityTablePanel.getRefreshControl() and getClearControl() made public
0.8.8 [incompatible api: Property]
  Property.PrimaryKeyProperty removed
  Property.ColumnProperty, get/setPrimaryKeyIndex() and isPrimaryKeyProperty() added
0.8.9
  EntityCriteriaUtil, possible heap pollution due to generic vararg parameters fixed
  EntityImpl.KeyImpl no longer relies on Integer.MAX_VALUE to a represent null value
  EntityLookupModel.setToStringProvider() added
  DefaultEntityDefinition.checkForPrimaryKey() renamed to checkPrimaryKey(), now checks if the same index is used twice
  DefaultEntityEditModel, minor refactoring
  EntityCriteriaUtil, bugs fixed, methods overloaded with a "Collection values" parameter removed, all other methods now handle a Collection parameter
  EntityCriteriaUtil, bug fixed, ForeignKeyCriteria refactored
0.9.0
  DefaultEntityConnection no longer extends DefaultDatabaseConnection, composition used instead
  DefaultEntityConnection now synchronizes on it's internal connection instead of itself
  DatabaseConnection.Procedure and Function generified to accommodate the above inheritance change
  HostMonitor bug fixed, now removes admin server name prefix before checking if the server is already open
  Sonar run
  LoginPanel, refactored, static methods removed
  Sonar run, magic numbers
  EntityConnectionServer, some refactoring
  Util.resolveTrustStore() renamed to resolveTrustStoreFromClasspath()
  EntityDataUtilTest added
  Unit test coverage improved
  Configuration.REGISTRY_PORT_NUMBER renamed to Configuration.REGISTRY_PORT
  HostMonitor bug fixed, only listed servers named RemoteServer.SERVER_ADMIN_PREFIX + Configuration.SERVER_NAME_PREFIX
  DefaultFilteredComboBoxModel.getAllItems() no longer includes the null value
  EntityUtil.setNull() added
  DefaultEntityModel bug fixed, no longer creates an edit model if the supplied table model contains one
  FilteredComboBoxModel.isSelectionEmpty() added, implemented in DefaultFilteredComboBoxModel, tested
  UiUtil.getDateFromUser() dialog using JCalendar now responds to enter (OK) and escape (Cancel) keys
  UiUtil.runWithProgressBar() refactored and overloaded with a cancelAction, now quits silently on CancelException
  DefaultRemoteEntityConnection now synchronizes on it's internal connection proxy instead of itself
  AbstractRemoteServer, connections synchronization improved
  AbstractRemoteServer, disconnect() reduced synchronization time
  AbstractRemoteServer, connect() getLoginProxy() moved out of synchronized block
  AbstractRemoteServer, EntityConnectionServer added logging for connect/disconnect
  DefaultRemoteEntityConnection.isLocalConnectionValid() added
  EntityConnectionServer, maintenance thread now keeps local connections alive via isLocalConnectionValid() along with disconnecting idle ones
  EntityServerMonitorTest added some tests
  UiUtil.runWithProgressBar() overloaded with a northPanel parameter
  DefaultExceptionHandlerTest added
  EntityUiUtilTest improved
  EntityUiUtil.createTristateCheckBox() bug fixed
  EntityUiUtilTest fixed broken tests
  DefaultEntityConnection, redundant synchronized instance removed
  MethodLogger, minor refactoring
  Sonar run, some minor improvements
  MethodLogger serialization bug introduced during refactoring fixed
  final keyword added to catch clauses, quite the overkill but gets rid of annoying warnings in IntelliJ 13
  EntityTableModel.getTableDataAsDelimitedString() added
  Databases.setInsertHint(), getInsertHint() added, used in DefaultEntityConnection.insert()
  EntityGeneratorModel no longer uses Properties.primaryKeyProperty() but rather Properties.columnProperty() along with a call to setPrimaryKeyIndex()
  DefaultEntityEditModel.getModifiedObserver() no longer final
  Entity.getModifiedState() renamed to getModifiedObserver() for consistency
0.9.1
  Entity.isNull() only returns null if all primary key values are null, so primary keys can now contain null values
  Util.collate() problematic wildcard removed
  logback and slf4j latest versions used
  logback-core added as compile time dependency
  EntityPanelProvider.equals() improved, now takes the underlying EntityModel class into account
  EntityEditModel.getEntityNewObserver() added
  DefaultEntityEditModel.isEntityNew() is no longer final
  EntityEditPanel, update and delete actions enabled states now depend on the entityNewObserver provided by the underlying edit model
  EntityPanel, bug fixed, navigation was broken when it came to detail panels, always selected first available panel
  EntityPanel, navigation and panel state constants changed to enums
  EntityEditPanel, confirm type constants changed to enum
  EntityApplicationPanel, now saves preferences for support panels on dialog close
  EntityEditModel.UpdateEvent now contains the updated entities mapped to their respective original primary keys
  DefaultEntityTableModel, uses the above information to refresh the relevant rows after an update has been performed
  EntityPanel.setActiveDetailPanel() bug fixed, introduced in the navigation bug fix above, selecting a detail panel by tab did not work anymore
  DefaultEntityEditModel.delete() bug fixed, now uses getEntity().getOriginalCopy() so that any non-persistent changes to the primary key do not interfere with the delete
  ServerMonitor, connection history tab added
  ServerMonitor, the above improved a bit
  FilteredTablePanel.SortableHeaderRenderer bug fixed, now aligns the text correctly when sorting icon is visible
  ServerMonitor, ClientInstanceMonitorPanel, log JTextArea no longer editable
  EntityUtil.hashByPropertyValue() map key generified
0.9.2 [incompatible api: EntityCriteria, EntityDefinition, RemoteServer]
  EntityCriteria, added support for limit/offset
  EntityDefinition, added having clause
  ClientUserMonitor now logs errors occurring during the refresh of user history
  build.xml, bug fixed, jminor-server-monitor.jar target did not include EntityConnectionServerAdminImpl_Stub.class
  build.xml, removed redundant domain package from jminor-server-monitor.jar
  build.xml, minor changes to deploy_server_monitor and deploy_generator targets
  ClientUserMonitor refactoring
  FilteredTableModel.sortContents() added, implemented in AbstractFilteredTableModel
  DefaultEntityConnection refactored, redundant select during update removed
  DefaultDatabaseConnection no longer validates connections received via constructor parameter
  build.xml, bug fixed, jminor-client.jar target did not include DefaultRemoteEntityConnection.class
  EntityLoadTestModel disables connection validation
  TomcatConnectionPoolProvider now sets testOnBorrow to true since JMinor no longer validates connections coming from a connection pool
  TableSortModel.getColumnClass() added
  AbstractTableSortModel.getColumnClass() removed
  AbstractFilteredTableModel now overrides getColumnClass(), delegating to the sort model
  DefaultEntityTableModel.getColumnClass() removed
  FilteredTablePanel now contains a base panel which contains the JScrollPane containing the JTable
  EntityTablePanel.layoutPanel() simplified
  ClientUserMonitor and ClientUserMonitorPanel refactoring
  DefaultEntityConnection.getSelectSQL() refactored
  Copyright updated
  ClientUserMonitor bug fixed, user history table model did not sort correctly by 'last seen'
  EntityServerMonitorPanel now displays startup errors instead of simply exiting
  DefaultDatabaseConnection is no longer extended, made final
  DatabaseConnection.query() removed
  DatabaseConnection.getMethodLogger() added
  DefaultDatabaseConnection.query() moved to DatabaseUtil
  UiUtil.setPreferredWidth() added, tested
  EntityTestUnit.initializeReferencedEntities() now short circuits the initialization of circular references
  World demo application added
  build.xml deploy_demos refactored, renamed to deploy_demo_apps
  MaximumMatch, now selects first item when the user backspaces beyond the first character
  Version added
  Util.getVersion() and getVersionAndBuildNumber() renamed with String suffix
  Util.getVersion() added
  RemoteServer.getServerVersion() now returns a Version object instead of a String
  DefaultEntityLookupModel now includes configuration settings for each lookup property
  DefaultEntityConnection.executePreparedSelect(), minor refactoring of parameters
  RemoteEntityConnectionProvider constructor overloaded with scheduleValidityCheck parameter, for consistency
  AbstractEntityConnectionProvider implements isConnectionValid() and disconnect(), abstract doDisconnect() added
  RemoteEntityConnectionProvider and LocalEntityConnectionProvider refactored due to the above
  EntityConnectionProvider.getHostName() renamed to getServerHostName()
  RemoteServer.ServerInfo added
  RemoteServer.getServerInfo() added, getServerName(), getServerPort(), getServerVersion() and getServerPort() removed
  AbstractRemoteServer implements the above
  ServerMonitor modified according to the above changes
  AbstractEntityConnectionProvider.disconnect() now synchronized
  RemoteServer.connect(clientInfo) removed
  Sonar run, some minor refactoring
  Refactoring to reduce cyclomatic complexity
  EntityEditModel.isLookupAllowed(property) added
  DefaultEntityEditModel, property debug output refactored
  ColumnSearchPanel and PropertySearchPanel refactored to reduce cyclomatic complexity
  ValueLinks, removed superfluous generics
  EntityLookupField.initializeUI(), bug fixed, now handles the case when no search properties are defined for the underlying entity
  ClientUserMonitor, ClientMonitor, user and client type lists sorted
  ConnectionInfo and ClientUtil added
  ClientInfo is now an interface, implemented in ServerUtil.DefaultClientInfo
  RemoteServer.connect() now takes a ConnectionInfo as parameter
  Some refactoring due to the above
  Util.getVersionString() bug fixed, cut patch number from version
  EntityConnectionServer constructor error handling improved
  RemoteServer renamed to Server
  EntityTablePanel.initializeUI() bug fixed, NullPointerException when summary panel was not available
  EntityLookupField.SettingsPanel.initializeUI() bug fixed, CardLayout used
  EntityDataUtil moved to from tools to db
  EntityDataUtil renamed to EntityConnectionUtil
  EntityApplicationPanel.startApplications() bug fixed, did not handle exceptions originating from initializeConnectionProvider()
  FilteredTablePanel.selectTableColumns(), added select all/none buttons
  FilteredTablePanel, moved column resizing functionality from EntityTablePanel
  FilteredTablePanel, SHIFT-CTR-[left/right arrow] moves the column
  EntityEditModel.containsUnsavedData(), addConfirmEntitySetAllowedObserver() and removeConfirmEntitySetAllowedObserver()
  EntityEditPanel now warns if entity is about to be set when it contains unsaved data
0.9.3
  States.DefaultStateObserver, lazy initialization of Events
  States.DefaultAggregateState refactored to accommodate correct event firing, see StatesTest.aggregateStateEvents()
  Unit test usage of clumsy collection counting method replaced by using AtomicInteger instead
  JasperReports library updated to 6.0.0
  iText pdf library added to client runtime classpath for pdf export
  EntityImpl.KeyImpl renamed to DefaultKey for consistency
  EntityImpl renamed to DefaultEntity for consistency
  Property.setColumnName() added
  build.xml run_rmi_registry target removed
  EntityConnectionServerAdminImpl renamed to DefaultEntityConnectionServerAdmin for consistency
  build.xml updated according to the above
  distribution jars restructured, jminor-db-provider.jar split from jminor-client.jar and jminor-db.jar, jminor-server.jar no longer contains db, depends on jminor-db.jar instead, no more jar redundancies
  framework.db.local and framework.db.remote added, substantial refactoring involved
  distribution jars restructured further, jminor-db-provider.jar removed, jminor-db-core.jar, jminor-db-local.jar and jminor-db-remote.jar added
  DefaultEntityConnection renamed to LocalEntityConnection
  EntityConnections renamed to LocalEntityConnections
  distribution jars restructure even more, jminor-common.jar split into jminor-common-model.jar and jminor-common-ui.jar
  DatabaseConnection.setConnection() added
  LocalEntityConnections.setConnection() removed
  jminor-client-bundle.jar added to distribution
  resources/publish added, contains module definitions for publishing artifacts
  jminor-client-bundle added as publishing artifact
  UiUtil.selectValues() added
  Values, some minor changes in terminology
  Value.getChangeObserver() renamed to getObserver()
  EntityConnectionServer only runs connection maintenance when connections exist
  EntityConnectionServer.AuxiliaryServer moved to common.server.Server
  EntityRestServer no longer depends on framework server
  Util.getVersion() now caches the version object
  Util.VERSION is now final
  DefaultColumnProperty.setColumnName() bug fixed, did not set the value
  DefaultColumnProperty primitive value fetchers now only call ResultSet.wasNull() if the actual value warrants it
  DefaultDatabaseConnection, LocalEntityConnection, DatabaseUtil, DefaultRemoteEntityConnection, logAccess() and logExit() now return right away if the method logger is not enabled
  MethodLogger always clears log on enabled state change
  LocalEntityConnection bug fixed, select for update did not use selectTableName
  DefaultEntity.validateType() now validates entity types, added a couple of related tests
  Values.DefaultValue bug fixed, did not propagate the value when firing a change event
  DefaultEntityDefinition.QueriedKeyGenerator bug fixed, caching of key query was problematic when working with different underlying databases
  ClientMonitorPanel, can now disconnect multiple clients at a time
  EntityLookupField.performLookup() bug fixed, did not handle null search string value
  EntityLookupField.performLookup() bug fixed, did not update colors after lookup
  EntityLookupField, constructor bug fixed, searchHint was initialized to early, must be done after the call to linkToModel() for the hint to show up right away
  EntityPanel.activatePanel() bug fixed, initial focus always went to the table instead of the edit panel when using keyboard navigation
  User, cached hashCode removed, unnecessary optimization
  EntityLookupField, constructor bug fixed, searchHint initialization moved further back
  EntityUtil.getModifiedProperty() and getModifiedExceptionMessage() added
  LocalEntityConnection.lockAndCheckForUpdate() and EntityEditPanel.handleException() now use the above
  DefaultEntityEditModel.getDefaultEntity() bug fixed, did not handle transient properties
  Configuration.FILTER_ON_MASTER_INSERT added
  EntityModel.get/setFilterOnMasterInsert() added
  DefaultEntityModel implements the above, tested
  Editing of long values implemented, LongField added along with LongInputProvider
  MaximumMatch bug fixed, no longer disregards key events if modifiers are present (CTRL-BACKSPACE beyond first character now works correctly)
  EntityUiUtil.createEntityField() improved
  DefaultEntityEditModel bug fixed, setEntity() was used during update() and delete(), which triggered isSetEntityAllowed(), doSetEntity() added for internal use
  IntelliJ analyzis run, Arrays.asList() with single items replaced with Collections.singletonList()
  EntityUtil.getModifiedExceptionMessage() bug fixed, did not handle deleted entities
  EntityUtil.getModifiedExceptionMessage() bug fixed, did not show the original value
  DefaultEntityEditModel.insert() nows sets the inserted entity instead of just the primary key values
  DefaultEntityEditModel.insert(List<Entities>) bug fixed, did not return silently on receiving an empty list, fired afterInsertEvent
  DefaultEntityEditModel, protected methods for firing before and after insert/update/delete events added
  ControlProvider.ButtonControlIterator now uses JLabel for separator
  AutoCompletion added, MaximumMatch now extends CompletionDocument
  Sonar/IntelliJ analysis
  EntityEditPanel now sets the actual DateInputPanel as the property component
  DefaultEntityEditModel, DefaultInsertEvent, DefaultUpdateEvent and DefaultDeleteEvent now protected instead of private
  EntityEditModel, before insert, update and delete listeners now provide the same info as after listeners
  DefaultEntityEditModel.doDelete() now returns the deleted entities, after delete event now contains the actual entities returned by doDelete()
  Sonar run
  EntityUtil.getModifiedExceptionMessage() entity caption added to error message for clarification
  DefaultEntityComboBoxModel, foreign key filter model is now strict, no longer shows all items if foreign key value is null or no filter values are specified
  Reduced unit test dependencies on demos
  Unit test dependencies on demos removed, build.xml updated accordingly
  Ant build bootstrapped correctly, no need for util libraries anymore (ivy, jacoco-ant etc.)
  Stubs removed from dist jars
  Project cleanup, keystore and truststore removed, added to ant build
0.9.4
  EntityConnection.selectAll() removed
  EntityCriteria.getWhereClause(includeWhereKeyword) removed
  EntityCriteriaUtil.PropertyCriteria.getValueCount() inefficiency removed
  DefaultKey.equals(), some minor optimizations
  Logback dependency updated from 1.1.2 to 1.1.3
  jcommon library added to build.core configuration, does not compile on java > 7 without it
  EntityConnectionServer now handles Throwable on startup and exits gracefully
  Entity.Definition.hasLinkedProperties() added
  DefualtEntity.handleValueChangedEventInitialized() skips linking values if no linked properties exist
  DefaultProperty.isDouble() result is cached, very frequently used
  DefaultValueMap, minor refactoring
  DefaultEntityEditModel.prepareNewValue() removed
  DefaultEntityComboBoxModel.translateSelectionItem() finalized
  Configuration.PROPERTY_DEBUG_OUTPUT removed
  DefaultEntityEditModel no longer provides property debug output
  EntityTablePanel.initialize() and setupControls() removed (setupControlsInternal then renamed to setupControls)
  Fixed a couple of Sonar issues
  SteppedComboBox unused constructor removed
  run_entity_generator target added to build.xml
  EntityGeneratorModel, bug fixed, multiple entity definition output was wrong
  EntityUiUtil.selectEntities() moved to EntityTablePanel, createLookupFieldPanel() removed, initializeViewImageAction() moved to EntityTablePanel, renamed getViewImageControl(), createNewEntityAction() moved to EntityEditPanel, createEntityComboBoxPanel() and createEntityLookupFieldPanel() removed and createEastButtonPanel() made public
  EntityEditPanel.createNewEntityAction() renamed to createEditPanelAction()
  ConnectionPools, removed illegal depenedency on Configuration, functionality moved to EntityConnectionServer
  FrameworkMessages, Messages cleanup of unused strings
  Column.getSelectIndex() moved to Property.ColumnProperty
  Minor cleanup, removed unused methods
  Mess fixed, parameterless constructors re-added to Database implementations
  AbstractTableColumnSyncPanel constructor now takes FilteredTableColumnModel as parameter
  Javadoc errors and warnings fixed
  DefaultEntityConnectionServerAdmin no longer sets the RMISecurityManager (deprecated)
  ivy.xml, redundant transitive="false" removed from dependencies
  EntityConnectionServer.startWebServer() now waits for Jetty startup to complete before returning
  EntityConnectionServerTest.testREST() added
  Database.isAuthenticationException(SQLException) added, implemented for H2 and Oracle
  AuthenticationException added
  AbstractDatabase.createConnection() throws AuthenticationException when possible
  EntityUtil.isEntityNew() added
  EntityRESTService now uses the above
  EntityConnectionServer.doConnect() now handles AuthenticationException
  Ivy configuration build.tests added, configurations improved, build configured accordingly
  PostreSQLDatabase.isAuthenticationException() implemented
  Removed references to chinook entity definitions from unit tests
  Fixed a few Sonar issues
  Minor performance optimization in EntityResultPacker
  Server client logging no longer on by default
  Server.AuxiliaryServer.start() and stop() renamed to startServer() and stopServer()
  EntityRESTServer updated according with the above
  DefaultEntityConnectionServerAdmin.main() restart option added
  ServerUtil.getServer() error handling and logging improved
  ClientUserMonitor, user history improved a bit
  Jetty dependency updated to 9.3.2.v20150730 and Jersey to 1.19
  HttpClient library updated to 4.5
  EntityConnectionServerTest and EmpDeptRESTLoadTest updated according to HttpClient update (deprecations)
  Tomcat jdbc dependency updated to 8.0.24
  Unit tests refactored and improved a bit
  ExceptionDialog moved to UiUtil and privatized
  DateInputPanel bug fixed, focus listener only added when button was present
  EntityDefinition.getResultPacker() and Property.ColumnProperty.getResultPacker() added
  H2Database.runScript() updated according to H2 api changes
  H2Database, in memory database initialization moved from static initializer to constructor
  TextInputPanel now JTextField based
  HostMonitor and HostMonitorPanel, improved server discovery
  EntityConnectionServerAdmin.restart() added
  ServerMonitor, ServerMonitorPanel, restart action added
  DefaultEntityConnectionServerAdmin.adminInstance removed
  DefaultEntityConnectionServerAdmin.startServer() refactored
  NavigableImagePanel moved to framework.plugins.imagepanel
  H2Database bug fixed, no longer tries to initialize a file based embedded database if the database file exists
  H2Database, database url bug fixed
  EntityApplicationPanel.getUser() now handles null or empty framCaption
  EntityConnectionUtil.copyEntities() bug fixed, did not clear primary key values correctly before insert
  IncrementKeyGenerator now behaves like the SequenceGenerator, skips the id generation if a value is present
  EntityConnection.selectPropertyValues() replaced by selectValues()
0.9.5 [incompatible api: CriteriaSet, SimpleCriteria]
  CriteriaSet changed to an interface, CriteriaUtil.DefaultCriteriaSet added, SimpleCriteria moved to CriteriaUtil.StringCriteria, factory methods added to CriteriaUtil
  EntityConnectionProviders.createConnectionProvider() renamed to connectionProvider()
  EntityConnectionProviders.connectionProvider(EntityConnection) added
  EntityTablePanel.createStaticEntityTablePanel(), resulting panel is now read-only and without popup menu and south panel
  CriteriaUtil.DefaultStringCriteria.writeObject() and readObject() implemented, tested
  UiUtil, component returned from configuration methods
  PropertySummaryModel moved to common.table package and renamed ColumnSummaryModel, implementation as well
  EntityTableModel.SummaryValueProvider moved to AbstractFilteredTableModel.DefaultColumnValueProvider
  EntityTablePanel.summaryPanel moved to FilteredTablePanel
  H2Database.initializeDatabase() bug fixed, only tries to initialize an embedded database if it is required
0.9.6
  common.swing.model and common.swing.ui packages added, common.ui and common.model refactored accordingly
  org.jminor.framework.client package remaned to swing
  org.jminor.framework.swing moved to org.jminor.swing.framework and org.jminor.common.swing moved to org.jminor.swing.common
  Refactoring in order to move usages of Configuration out of core classes
  Source directory structure improved, now follows maven/gradle best practices
  Plugin and demo sources moved, unit test dependencies fixed, build file refactored
  Reorganized demo sql scripts and reports
  EntityUtil.hash... renamed to map...
  LocalEntityConnection.delete(keys) improved
  JasperReportsWrapper now tries to load reports from classpath if the file is not found in the file system
  Demos split up into separate directories
  Plugins split up into separate directories
  Demos now built into their own build directories
  EntityCriteriaUtil.getWhereClause() now caches the result
  DefaultEntity.DefaultKey.setHashCode() removed awkward if condition
  NextReports plugin added
  NextReports plugin improved
  Plugins are now indipendent modules
  Demos are now independent modules
  SwingMessages added, initialized in LoginPanel, this feels like a hack
  Build file improvements
0.9.7
  REST plugin jersey dependencies updated, jersey bundle 2.22
  SwingConfiguration extracted from Configuration
  EntityTestUnit moved from framework.tools.testing to framework.testing
  PropertySearchModel, EntityTableSearchModel and related classes and methods renamed to PropertyCriteriaModel and EntityTableCriteriaModel
  ColumnCriteriaModel, redundant setUpper/LowerBound() methods removed
  Build files restructured
  Project structure improved, core added
  JavaFX module added
  DefaultEntityModel, setting the foreign key value functionality moved from initialize() to handleInitialization(), which can be overridden
  H2Database.initializeDatabase() bug fixed, did not work with Windows paths, since \ is an escape character in the INIT clause
  ColumnCriteriaPanel and PropertyCriteriaPanel bug fixed, value binding failed due to the above removal of "redundant" methods from ColumnCriteriaModel
  ColumnCriteriaModel, DefaultColumnCriteriaModel, upperBound and lowerBound are now based on Value
  AbstractServer.DefaultServerInfo bug fixed, getServerVersion() returned client framework version, not the version of the remote server, this change seems to be serialization safe
  JavaFX functionality added along with a small demo
  DefaultValueMapEditModel refactored from DefaultEntityEditModel
  ColumnCriteriaModel and DefaultColumnCriteriaModel moved from org.jminor.swing.common.model.table to org.jminor.common.table, due to no swing dependencies
  TaskScheduler now synchronizes on a lock object instead of this
  Events, DefaultEvent and DefaultObserver now synchronize on a lock object instead of this
  States, DefaultState, DefaultAggregateState, DefaultStateObserver and DefaultGroup now synchronize on a lock object instead of this
  ValueChange, removed some unused methods
  EntityConnectionServerAdmin, DefaultRemoteEntityConnection, warningThreshold removed
  DefaultFilteredComboBoxModel.addItem() now respects the sorting order
  EntityEditModel.createEntityComboBoxModel() renamed to createForeignKeyComboBoxModel(), createPropertyComboBoxModel() renamed to createComboBoxModel(), getPropertyComboBoxModel() renamed to getComboBoxModel() and getEntityComboBoxModel() renamed to getForeignKeyComboBoxModel()
  EntityEditModel.createEntityLookupField() renamed to createForeignKeyLookupField()
  EntityEditPanel.createEntityLookupField() renamed to createForeignKeyLookupField(), createEntityComboBox() renamed to createForeignKeyComboBox(), createEntityField() renamed to createForeignKeyField()
  ClientUserMonitor, user history no longer displays a single user as multiple based on case difference in usernames
  EntityEditPanel.afterInsertFocusPropertyID and afterInsertFocusComponent added
  EntityComboBoxModel.strictForeignKeyFiltering property added and tested
  Util.getInt() and getLong() now remove both dots and commas before parsing
  IntField, LongField and DoubleField no longer use a ThreadLocal for the NumberFormat
  ValueLinks, numerical value links ignore the NumberFormat if the field is editable (very problematic otherwise)
  IntField, LongField and Double field, removed constructor overloaded with min and max
0.9.8
  IntField, DoubleField, LongField and relevant classes refactored and improved, NumberField disables grouping, must be turned on explicitly
  UiValues, numerical value methods no longer take a format parameter, the text field does all the formatting
  EntityUiUtil now supplies cloned format instances to NumberField descendants
  LocalEntityConnection now logs RecordModifiedExceptions correctly
  IntField, columns paramater was not used
  DefaultEntityComboBoxModel.translateSelectionItem() no longer throws exception if item is not found, now returns null instead
  DefaultEntityTableModel.getPreferencesKey() renamed to getUserPreferencesKey() and made protected
  AbstractEntityConnectionProvider.isConnectionValid() now returns false in case internal connection validity checking throws an exception and validateConnection() sets the internal connection to null in case it is invalid
  DatabaseConnection, EntityConnection and RemoteEntityConnection.isValid() removed and merged with isConnected()
  DefaultRemoteEntityConnection.isLocalConnectionValid() removed, EntityConnectionServer uses isConnected() instead
  MethodLogger.Entry.toString() now displays microseconds instead of milliseconds for method time
  LocalEntityConnection.prepareStatement() added
  EntityTestUnit.initializeReferenceEntity() may now return null, handled in setReferenceEntity()
  Copyright bumped to 2016
  ClientValidator added, AbstractServer and EntityConnectionServer modified to use it
  DatabaseConnection.getConnection() overloaded with a validate parameter
  DefaultRemoteEntityConnection, methodLogger only used if enabled, no longer uses methodLogger to determine last usage time
  AbstractConnectionPool now handles the collection of fine grained pool statistics
  DefaultValueMap, protected constructor added with values and originalValues maps as parameters
  DefaultEntity, constructors refactored to use the above
  EntityResultPacker.pack() improved using the above constructor
  DatabaseConnection.getConnection(validate) removed, getConnection() no longer performes any validation
  ClientValidator renamed to ConnectionValidator
  ChinookLoadTest, insertDeleteAlbum scenario added
  EntityLoadTestModel.selectRandomItem(EntityComboBoxModel) added
  LocalEntityConnection, now logs setForeignKeyValues() with methodLogger
  ClientInstanceMonitor, ClientInstanceMonitorPanel, crappy tree view of client log added
  DefaultEntity, minor optimization in the way DefaultEntity.DefaultKey objects are instantiated
  EntityTableModel.InsertAction enum added
  EntityTableModel.setAddEntitiesOnInsert() replaced with setInsertAction()
  DateUtil.getFirst/LastDayOfYear() renamed to getFirst/LastDayOfCurrentYear(), getFirst/LastDayOfYear(year) added
  MethodLogger, removed redundant and unused fields, is now final and no longer serializable, ArgumentStringProvider added and implemented
  EntityConnectionServerAdmin.performGC() removed
0.9.9
  Major renaming of methods, ValueMap, Entity now conform to Map method names, get() and put() instead of getValue() and setValue() etc
  ValueMap.getValueChangeObserver() renamed to getValueObserver()
  ValueMapEditModel.getValueChangeObserver() renamed to getValueObserver()
  Entity.set() renamed to put()
  EntityTableModel, renamed getEntitiesByPrimaryKeys() to getEntitiesByKey(), setSelectedByPrimaryKeys() to setSelectedByKey() and getEntityByPrimaryKey() to getEntityByKey(), getEntitiesByPropertyValues() to getEntitiesByPropertyValue()
  Plugin and demo JMinor dependencies now based on the current version in build.properties, ivysettings.xml added, artifactory settings in build.properties
  build.xml, deploy_server and deploy_server_monitor targets improved, no longer create duplicate jminor library jars
  EntityRESTService, minor parameter name change
  LocalEntityConnection.setForeignKeyValues() renamed to setForeignKeys()
  RemoteEntityConnectionProvider.RemoteEntityConnectionHandler.invoke() synchronized
  EntityConnectionServerAdmin, ServerMonitor, added monitoring of GC events and thread count
  Entity.getInt() renamed to getInteger(), getChar() renamed to getCharacter(), for consistency
  EntityUtil, renamed a few methods in accordance with recent changes
  Properties.booleaProperty(propertyID, columnType) added
  InputProviderPanel, ESC key now works like clicking the cancel button
  InpurProviderPanel generified and improved a bit
  NumberField bug fixed, field did not accept the minus sign
  SizedDocument no longer allows use of setDocumentFilter(), setDocumentFilterInternal() added for subclasses
  SizedDocument now uses DocumentCase enum for controlling case conversion
  EntityConnectionProvider.ConnectionWrapper removed along with EntityConnectionProviders.connectionProvider(EntityConnection)
  Entity.Definition.setTableName() added
  DefaultEntityApplicationModel.loadDomainModel() now throws ClassNotFoundException
  EntityConnection.Type enum added along with EntityConnection.getType() and EntityConnectionProvider.getConnectionType()
  DefaultEntityConnectionServerAdmin, error handling on startup improved
  LocalEntityConnection.getSelectSQL() improved, no need to check if queries created by the framework contain the where keyword
  Entity.Definition.setSelectQuery(), added containsWhereClause parameter
  Entities.selectQueryContainsWhereClause() added
  LocalEntityConnection.containsWhereClause() removed, now uses the above
  DefaultEntityLookupModel, added parameter validation
  DefaultEntityDefinition.initializeSelectColumnsString() bug fixed, did not use getColumnName() when constructing query
0.9.10
  Entity.Table and Property.Column annotations added for database specific entity information, such as table and column names
  Refactoring due the above
  Entity.Definition.setSelectQuery(selectQuery) added as deprecated for backwards compatibility
  Demo deployment process improved
  UiUtil.chooseFileToSave() renamed to selectFileToSave() for consistency
  States.AggregateStateListener bug fixed, incorrect new value reported, test added
  EntityUtil.getEntity() refactored from DefaultEntityEditModel.getDefaultEntity()
  EntityUtil.mapToOriginalPrimaryKey() moved from DefaultEntityEditModel
  DefaultEntityEditModel.createForeignKeyComboBoxModel() bug fixed, incorrect entityID for null value entity
  SearchType.Values enum added
  DefaultColumnCriteriaModel refactored
  Entity.getForeignKey(Property.ForeignKeyProperty) added
  DefaultEntityEditModel.getDefaultValue() now returns an empty entity for non loaded foreign key values where the referenced primary key is available
  DefaultColumnCriteriaModel, enabled boolean variable replaced with a State
  ColumnSummaryModel moved to org.jminor.common.model.table
  DefaultEntityLookupModel no longer throws exception if created with no lookup properties, but throws IllegalStateException in performQuery() instead
  DefaultEntityDefinition.initializeForeignKeyProperty() improved foreign key validation, reference property count checked
  Util.rejectNullOrEmpty(String) added
  DefultEntityDefinition constructor now rejects both null and empty entityID and tableName values
  UiUtil.selectFileToSave() overloaded with confirmOverwrite parameter
0.9.11 [server/client incompatible]
  EntityDefinition.setSelectQuery(String) removed, was deprecated
  EntitySelectCriteria.orderByAscending(propertyID) and orderByDescending(propertyID) added
  EntityCriteriaUtil.DefaultEntitySelectCriteria serialization backwards compatibility check improved
  Client version functionality added, EntityApplicationPanel.getClientVersion()
  DatabaseException.errorCode field added, transient for now due to serialization
  UiUtil, now uses SwingUtilities.invokeLater() for focus gained events, JFormattedTextField did not behave correctly without it
  Values, bean value error message improved
0.10.0
  Major refactoring for reuse of model classes in JavaFX, module client-model added
  JavaFX improvements
  Ivy module configuration improved
  SwingPropertyCriteriaModelProvider added, DefaultPropertyCriteriaModelProvider and DefaultPropertyFilterModelProvider moved to framework.model
  FXCriteriaModelProvider now extends DefaultPropertyCriteriaModelProvider
  FXEntityListModel, a bunch of EntityTableModel methods implemented
  EntityTableModel now implements FilteredModel
  AbstractEntityTableModelTest refactored from DefaultEntityTableModelTest, SwingEntityTableModelTest added and FXEntityListModelTest improved
  AbstractEntityModelTest refactored from DefaultEntityModelTest, SwingEntityModelTest and FXEntityModelTest added
  AbstractEntityApplicationModelTest refactored from DefaultEntityApplicationModelTest, SwingEntityApplicationModelTest and FXEntityApplicationModelTest added
  ObservableEntityList refactored from FXEntityListModel
  Util.getDelimitedString() no longer appends a redundant line separator at end
  EntityUtil.getStringValueArray() added
  FXEntityListModel.getTableDataAsDelimitedString() implemented
  FXEntityListModel.savePreferences() and setColumns() implemented
  framework.model generified
  DefaultEntityTableModel renamed to SwingEntityTableModel
  DefaultEntityModelProvider renamed to SwingEntityModelProvider
  Snapshot release mechanism enabled
  More swing components renamed
0.10.1
  jminor-client-model module renamed to jminor-framework-model
  jminor-framework-model-unittests module added
  jminor-swing project module split from jminor-core
  Major refactoring of build files
  More build file refactoring
  Sonar based JavaFX fixes
  EntityLookupModel.addSelectedEntitiesListener() parameter changed to EventInfoListener<Collection<Entity>>
  Server monitor module refactored from Swing module
  DefaultEntityEditModel.createForeignKeyLookupModel() now restricts the lookup model to single selection
  Sonar run
  Ant build dependencies moved from core module
  Framework module split from core
  Core module renamed to common
  Module jminor-common-model renamed to jminor-common
0.10.2
  Substantial refactoring of org.jminor.common package
  Module common split into sub-modules
  Module jminor-common-server-api renamed to jminor-common-server-client
  Module abomination jminor-common-server-client removed
  ServerInfo and DefaultServerInfo made inner classes of Server and AbstractServer respectively, Conjunction, User and Version moved back to common.model, for backwards compatability
  ScenarioException made inner class of LoadTest
  Value and Values moved to org.jminor.common
  SerializeException made inner class of Serializer
  TaskScheduler moved to org.jminor.common.model.tools
0.10.3
  Framework modules renamed for consistency
  AbstractServer.DefaultLoginProxy and DefaultConnectionValidator inner classes added
  AbstractServer, IllegalArgumentException replaced with IllegalStateException in a couple of places
  AbstractServer, bug fixed, added user authentication when retrieving an existing connection
  Database.Type enum introduced
  Sonar run
  Build file refactoring, publish split into install and deploy, local m2 repository added to ivysettings
  Ant build dependency management set up
  Build target dist renamed to package
  DateInputPanel.setDate() added
  EntityEditPanel, EntityUiUtil, createTextArea() minor signature changes
  EntityPanel.createEditControlPanel() added
  FilteredComboBoxModel.addSelectionListener() now takes EventInfoListener as parameter
  SelectionModel.addSelectedIndexListener() now takes EventInfoListener as parameter
  SelectionModel.addSelectedItemsListener() added along with remove
  SelectionModel.addSelectedItemListener() added along with remove
  Some ivysettings.xml improvement
  Usages of Util.rejectNullValue() and Util.equal() replaced with Objects.requireNonNull() and Objects.equals() respectively
  Util.rejectNullValue() and equal() removed
  org.jminor.common.model.Util broken up into TextUtil, PreferencesUtil and FormatUtil, rest moved to common.Util
  StateObserver.addActivateListener() and addDeactivateListener() removed
  ServerUtil.resolveTrustStoreFromClasspath() refactored
  Util.getArray/CollectionContentsAsString() moved to TextUtil
0.10.4
  Source updated to Java 8
  TextUtil.padString() now uses Alignment enum instead of boolean switch
  TextUtil.getDelimitedString() bug fixed
  <code></code> replaced with {@code } in javadoc
  ServerMonitor, thread stats not cleared on reset
0.10.5
  EntityConnectionServer refactoring, access to admin interface moved to the server itself with user authentication
  DefaultEntityConnectionServer refactoring continued, Configuration.SERVER_ADMIN_PORT reintroduced
  Server monitor, added framework-db-remote module to dependencies due to the above
  SwingEntityTableModel, replaceEntitiesByKey() no longer calls filterContents()
  DefaultEntityConnectionServer bug fixed, now unexports admin interface
  EntityConnectionServer removed, functionality moved to org.jminor.common.server.Server
  HostMonitor, hardcoded admin user removed
  Server monitor, removed framework-db-remote module from dependencies due to the above
  org.jminor.common, inlined a few Objects.requireNonNull() calls
  Unnecessary logback core and or classic dependencies removed from some modules
  Explicit logback core and classic dependencies added to framework modules
  States, state no longer fires change event on a call to setActive() if the actual state does not change
  SwingEntityEditModel, bug fixed, add- and removeForeignKeyValues() created unnecessary combobox models
  AbstractServer, getConnection() fixed, did not fulfill doc contract
  DefaultEntityConnectionServer, minor optimization based on the above change
  DefaultRemoteEntityConnection, removed unnecessary call to isConnected() during disconnect
  States.DefaultGroup, minor refactoring removing unnecessary array creation
  EntityEditPanel, overloaded createEditPanelAction() with EntitiesInsertedListener callback, some refactoring involved
0.10.6
  Conjunction, Version and User moved from common.model to common
  Major renaming, all things Criteria are now Condition
  SearchType renamed to ConditionType and moved to common.db.condition
  org.jminor.common refactored, now model depends on db not the other way around
  EntityConditions.DefaultEntitySelectCondition, removed version compatability hack
  FilteredComboBoxModel interface removed, had a single implementation
  Most of org.jminor.common.model.valuemap moved to org.jminor.common.db.valuemap
  FilteredComboBoxModel reintroduced, too quick on the delete trigger
  ConditionType is now Condition.Type
  ConditionSet is now Condition.Set
0.10.7
  PropertyConditionModelProvider refactored to get rid of wildcard return type
  Sonar run
  Property.SearchableProperty removed
  FilteredComboBoxModel.setContents(), removed a couple of wildcard types
  Item is now final
  EntityTableConditionModel.setConditionValues() removed wildcard type
  MasterDetailPanel.getDetailPanels() removed wildcard type
  Floating point comparison now done with Double.compare()
  Condition now Column based, Condition.getValueKeys() renamed to getColumns()
0.10.8
  ValueMap keys now restricted to Attribute plus associated changes
  TaskScheduler and DaemonThreadFactory moved to org.jminor.common to remove cyclical dependency between common.db and common.model
  DefaultProperty, some minor refactoring around PropertyResultPacker
  UiUtil.createMemoryUsageField() is now based on a TaskScheduler
  UiUtil.runWithProgressBar() is now based on a SwingWorker
  Properties.DefaultForeignKeyProperty constructor now takes an array of ColumnProperty instead of String, properties instead of property IDs
  DefaultEntity.initializeReferencedKey() bug fixed, wrong generic type of Map resulted in the single value key constructor being called for composite keys
  DoubleInputProviderTest improved
  IntInputProvider renamed to IntegerInputProvider for consistency
  EntityTablePanel.getUpdateSelectedControlSet(), enabled state is now based on both selection and the allowUpdate state of the edit model
  DefaultValueMapValidator moved to DefaultValueMap.DefaultValidator
  EntityTableConditionModel, additionalFilterCondition field added
  LocalEntityConnection bug fixed, selectRowCount() did not work with group by
  h2 library updated
  Shared library versions consolidated to build.properties
  Sonar run
  DefaultProperty.prepareValue() moved to DefaultEntity
  UiUtil.runWithProgressBar() now handles InterruptedException correctly
  User.UNIT_TEST_USER field removed
  SwingEntityTableModel.performQuery() condition parameter removed
  FXEntityListModel.queryContents() renamed to performQuery() for consistency
  Logback demo config moved to src/resources
  Unit test coverage results merged between modules, swing unit tests f.ex. cover a substantial amount of the framework module
  EntityComboBoxModel.setEntitySelectCondition() renamed to setSelectCondition(), parameter changed from EntitySelectCondition to Condition<Property.ColumnProperty>
  org.jminor.javafx.framework.model javadoc improvements
  ObservableEntityListTest added
  UiUtil.ProgressWorker refactored from anonymous class
  JasperReportsWrapper, bug fixed, could not run a parameterless report
  JUnit test improvements
  DefaultDatabaseConnection.DEFAULT_VALIDITY_CHECK_TIMEOUT introduced and used
  JavaFX javadocs improved
  UiUtil.selectFilesOrDirectories() and UiUtil.selectFileToSave() now only set the startDir if it exists
  EntityJSONParser.parseValue() bug fixed, returned Date instead of Timestamp for timestamp based properties
  EntityJSONParser improved, serializing is now instance based with the following configuration options: includeForeignKeyValues, includeNullValues, includeReadOnlyValues and indentation
  UiUtil.setPreferredHeight() added
  SizedDocument bug fixed, inserting characters no longer moves caret to end
  DefaultKey.equals() bug fixed, null keys and zero based keys are no longer equal
  SizedDocumentFilter and DoubleDocumentFilter bug fixes
  IntField renamed to IntegerField, ValuesLinks.intValueLink() to integerValueLink() and IntegerField.getInt()/setInt() to getInteger()/setInteger() for consistency
  TextUtil.getTextFileContents() bug fixed, no longer appends line break after last read line
  FileUtil, DatabaseUtil, ClientUtil, added a couple of unit tests
  EntityEditPanel.selectInputComponent() added, selectComponent() renamed to requestComponentFocus()
  EntityPanel.setupKeyboardActions() refactored according to the above
  List.removeIf() used instead of listIterator.remove() in a couple of places
  Added a few unit tests
  SizedDocumentFilter bug fixed
  EntityApplicationPanel.getNorthToolbar() replaced with initializeNorthPanel()
  EntityComboBoxModel.getSelectCondition() added
  EntityComboBoxModel.performQuery() no longer takes selectCondition parameter
  ColumnConditionModel.setLikeValue() parameter type changed from Comparable to Object
  Some Java 8 related improvements based on IntelliJ inspections
  SizedDocumentFilter bug fixed
  Condition.Provider interface added, for dynamic conditions
  PropertyConditionModel implements the above
  EntityLookupModel.setAdditionalLookupCondition() changed to setAdditionalConditionProvider()
  EntityComboBoxModel.setSelectCondition() changed to setSelectConditionProvider()
  EntityTableConditionModel.setAdditionalTableCondition() changed to setAdditionalTableConditionProvider()
  DefaultEntityEditModel no longer sets the default values by calling setEntity(null) in constructor since it doesn't play well with an overridden DefaultEntityEditModel.getDefaultValue()
  EntityEditPanel and EntityEditView now set default values in constructor by calling editModel.setEntity(null)
  ObservableEntityList.hasSelectionModelBeenSet() added, used in FXEntityListModel
  CompletionDocument bug fixed, hitBackspace was not reset during remove()
  Copyright updated
  EntityEditPanel and EntityEditView no longer set default values in constructor by calling editModel.setEntity(null), wrong place, wrong time since it resets the EditModel entity state
  DefaultEntityModel now calls editModel.setEntity(null) in constructor
  EntityConditions.getInList() bug fixed, 'not in' did not work when the condition value count exceeded the in clause limit
  FilteredTablePanel.performSearch() now clears the selection when search string is not found
  ProgressWorker and ProgressDialog added
  ProgressWorker and ProgressDialog improved, UiUtil.runWithProgressBar() refactored
  ProgressWorker typo fixed
  Configuration.CLIENT_DOMAIN_MODEL_CLASS added
  DefaultEntityApplicationModel.loadDomainModel() default implementation added based on the above
0.10.9
  Server refactoring 1st stage
  Server refactoring 2nd stage
  AbstractEntityConnectionServer now calls bindToRegistry() on creation
  Custom server demo added
  Server refactoring continued
  AbstractEntityConnectionServer renamed back to DefaulEntityConnectionServer
  SwingFilteredComboBoxModel bug fixed, setSelectedItem() fired selection changed event even though the selected item didn't actually change, test updated
  SwingFilteredComboBoxModel bug fixed, filterContents() did not assume the contents of the selected item could have change during setContents(), test updated
  Sonar run
  DefaultEntityConnectionServer.getClients() bug fixed, returned a non-serializable collection
  DefaultEntityConnectionServerTest improved, now uses remote interfaces for testing, for catching bugs like the one above
  Some minor javadoc fixes
  EntityApplicationPanel.getUser() added
  Attribute.validateType() added, implemented in DefaultProperty, now DefaultProperty validates the type in setDefaultValue()
  ValueLinks, added a couple of intSpinnterValueLink() convenience methods
  DateInputPanel.IntervalInputPanel added
  DateInputPanel.getDate() now returns null in case of an incomplete date string
  Sonar run, Condition, Condition.Set and Entity.Key interfaces now extend Serializable instead of the implementation classes
  AbstractRemoteEntityConnection refactored, couple of tests added
  Controls.methodControl() replaced by commandControl()
  Controls.commandControl() renamed to control()
  ToggleControl moved to Controls class
  DefaultEntity, now allows circular references
  EntityRESTService, now uses User.parse() when authenticating
  Some javadoc additions
  DefaultEntityLookupModel, constructor added
  DefaultPropertyConditionModelProvider.initializeForeignKeyConditionModel() now returns null if no search properties are defined for the referenced entity
  UiUtil.selectNoneOnFocusGained() added (reverses the effect of UiUtil.selectAllOnFocusGained())
  DefaultEntityConnectionServer.startWebServer() now uses a Callable for improved error handling
  EntityView, EntityEditView, EntityTableView, minor refactoring for consistency
  EntityTableConditionModel.getPropertyConditionModel() no longer throws IllegalArgumentException, returns null instead
  DefaultPropertyConditionModelProvider.initializeForeignKeyConditionModel() no longer returns null if no search properties are defined for the referenced entity, returns a PropertyConditionModel without a lookup model instead
  EntityTablePanel now sets the default setAutoResizeMode() during construction
  ServerUtil.initializeRegistry() now returns the Registry object
  ValueMapEditModel.removeValue() added
  EntityEditModel.removeValue() added
  DefaultEntityEditModel.isModified() bug fixed, did not use getModifiedObserver(), which can be overridden
  ForeignKeyConditionPanel, lookup field now selects all when gaining focus
  FilteredTablePanel.scrollToColumn() added
  ColumnConditionPanel.requestInputFocus() added
  EntityTableConditionPanel.selectConditionPanel() added
  EntityTablePanel.selectConditionPanel() added
  EntityPanel, EntityTablePanel and EntityEditPanel, replaced AbstracAction with Control
  FilteredTablePanel.scrollToCenter() removed, scrollToCoordinate() added centerXPos and centerYPos parameters
  ColumnConditionPanel.addFocusGainedListener() added
  EntityTableConditionPanel.addFocusGainedListener() added
  EntityTablePanel now automatically scrolls to a column when its condition panel receives focus
  EntityTablePanel, EntityTableConditionPanel and FilteredTablePanel, replaced loops with forEach
  EntityTableConditionPanel.getSearchPanel() renamed to getConditionPanel()
  Added some calls to SwingUtilities.invokeLater() where deemed appropriate
  Replaced AbstractAction with Control where applicable
  Controls.eventControl() refactored
  UiUtil.addKeyEvent() no longer requires Action to have a name
  EntityApplicationPanel, default View menu now contains an action for selecting between cross platform and system look and feel
  CredentialServer added
  EntityApplicationPanel.startApplicationInternal() bug fixed, silentLoginUser no longer prevents the startup dialog from showing
0.10.10
  Major refactoring of unit tests, removing interdependencies between modules
  Unittest interdependency between framework.db and framework.domain removed
  DefaultProperty.PropertyResultPacker.pack() bug fixed, missing else keyword
  UiUtil.runWithProgressBar() now uses Control.Command instead of Callable
  org.jminor.swing.common.ui.ExceptionHandler renamed to DialogExceptionHandler
  org.jminor.common.ExceptionHandler interface added
  UiUtil.runWithProgressBar() overloaded and refactored
  AbstractFilteredTableModel.removeItem() made a bit more efficient
  AbstractFilteredTableModel.removeItems() now uses a single call to fireTableDataChanged() after removing all the items instead of calling fireTableRowsDeleted() after each row is removed
  CredentialServer bug fixed, now checks if token is expired when queried, not only during periodic cleanup
  AbstractConnectionPool, DefaultConnectionPool and TomactConnectionPoolProvider refactored
  HikariCP connection pool plugin added
  Ant dependencies.xml file removed along with associated stuff, never used
  org.jminor.common.Configuration added
  org.jminor.framework.Configuration and associated abominations removed, configuration values refactored and spread all over the place
  Removed a reference to Configuration from framework module build file
  Property.SQL_BOOLEAN_VALUE_* initialization bug fixed
  Databases.createInstance() renamed to getInstance(), now creates an instance only when required
  Property.SQL_BOOLEAN_VALUE_* configuration values removed
  Database.getBooleanTrueValue() and getBooleanFalseValue() added instead of the above, by default returns Boolean.TRUE and Boolean.FALSE respectively, overridden in OracleDatabase and SQLServerDatabase with 1 and 0
  DefaultEntityConnectionServer.parseCommaSeparatedValues() moved to TextUtil
  Database.DATABASE_INIT_SCRIPT now supports a comma separated list of scripts, used by H2Database
  Database.createInstance() added back as deprecated, a bit too much of a breaking change
  Databases.isDatabaseTypeSpecified() added
  DefaultProperty only tries to use Databases.getInstance() when the above returns true
  Database configuration valuefied
  Database.getDatabaseType() renamed to getType()
0.10.11
  ClientInfo renamed to RemoteClient
  ConnectionInfo renamed to ConnectionRequest
  ServerUtil.JAVAX_NET_TRUSTSTORE configuration constant moved to Server
  ServerUtil renamed to Servers and ClientUtil renamed to Clients
  org.jminor.common.model.reports package moved to org.jminor.common.db
  ExceptionUtil, DateFormats and ProgressReporter moved to common core
  TimeUtil split from DateUtil due to java.sql dependencies
  Module dependencies modified according to the above
  Common module broken up into submodules
  Framework module broken up into submodules
  Swing module broken up into submodules
  Cleanup after breakup
  Automatic-Module-Name attribute added to jar manifests
  Swing client bundle module fixed
  Swing client-* module directories renamed to framework-*
  Swing client-* modules renamed to framework-*
  Swing framwork-test module directory renamed to framwork-ui-test
  Swing framework-test module renamed to framework-ui-test
  EntityTestUnit moved into org.jminor.framework.domain.testing
  EntityApplicationPanelTestUnit and EntityEditPanelTestUnit moved into org.jminor.swing.framework.ui.testing
  Ant build jdeps target added
  REST plugin uses Base64 instead of DatatypeConverter
  Server module tests no longer depend on framework-db-remote module
  Databases.isDatabaseTypeSpecified() moved to Database
  EntityGeneratorModel and EntityGeneratorPanel moved to swing.framwork.model and ui respectively
  IntelliJ modules synced with ivy dependencies
  Logback dependencies cleaned up
  EntityConditions.propertyCondition() now throws a more descriptive error when called with a foreign key property parameter
  EntityConditions.DefaultEntityCondition bug fixed, getValues() and getColumns() now return empty list instead of null when no property condition is available
  Resources moved to standard src/main/resources directory
  DefaultEntityConnectionServer now extends AbstractServer<AbstractRemoteEntityConnection, EntityConnectionServerAdmin>
  Some javadoc improvements
  Entities.getColumnProperties() and DateUtil.floorFields(), vararg parameter replaced with a collection
  LoggerProxy added, LogbackProxy module added, Logback dependencies removed
  Some build file improvements
  Build file streamlined a bit, deployment targets improved
  Server monitor ivy dependencies fixed, maven no longer pulls local db jar along
  Log4jProxy plugin module added
  Throw exception instead of returning null in a few cases
  RemoteEntityConnection moved from framework.db to framework.db.remote, server now depends on db-remote, test moved
  Abstract unit test classes in framework-model-unittests moved to package framework.model.testing
  module-info.java added for common and framework modules, ignored during build
  AbstractEntityConnectionProvider refactored a bit
  EntityConditions refactored, ForeignKeyCondition and EntityKeyCondition classes removed
  EntityDefinition.getForeignKeyReferences() added
  EntityConditions refactored some more, bug fixed, null condition tests added
  deploy.tsaurl build property added and used
  DefaultKey.isNull(), returns true if any non-nullable properties have null values, computeHashCode() added
  Primary key properties are now automatically configured as not-null
  Entities.Validator null validation bug fixed
  DefaultKey.getFirstValue() no longer uses Iterator.next()
  Optimized for single value keys
  EntityConnectionServerAdmin.ThreadStatistics.getThreadStateCount() added
  EntityConnectionServerAdmin.getSystemCpuLoad() and getProcessCpuLoad() added
  ServerMonitor and ServerMonitorPanel display the above
  DefaultKey now validates the value type, some hashCode refactoring
  Replaced frequently called foreach loops on Lists with indexed for loops, get rid of iterator instantiations
  Util.nullOrEmpty() for collections and maps overloaded for single instances, less garbage
  DefaultEntityConnectionServer creates and holds a Registry, CredentialServer as well, registry unexported on exit
  Replaced more foreach loops with indexed loops
  AbstractServer now sets remote client host instead of AbstractRemoteConnection, which was too late when using a login proxy
  AbstractRemoteEntityConnection socket factory usage refactored
  ConnectionPool.getDatabase() added, implementations refactored
  DefaultRemoteEntityConnection constructors tidied up
  MethodLogger public api reduced
0.11.0
  Major surgery, Entities and EntityConditions now instance based (unfinished, javadocs suffering)
  ConnectionRequest.getParameters() added, used to specify the required domain model class
  Minor improvements to the above
  Javadocs fixed
  Entities.registerDomain() added
  TestDomain cleanup
  DefultEntityConnectionServer.WEB_SERVER_DOMAIN_ID configuration property added, EntityRESTServiceTest fixed
  EntityConnectionProvider.getConditions() added, used where applicable
  EntityPanelProvider, re-added a couple of convenient constructors
  EntityUtil removed, methods moved to Entities, EntityBeanMapper moved up
  Entities, all public methods now final
  Ant build target clean_lib added
  EntityApplicationPanel/EntityApplicationView.initializeDomainEntities() renamed to initializeEntities()
  Entities.registerDomain() called by client and server when instantiated, no longer called in constructor
  NumberField grouping separator implemented
  NumberField refactored, now relies on NumberFormat for formatting and validation
  NumberField, SizedDocument minor refactoring
  NumberDocumentFilter no longer concerns itself with valid characters, the format deals with it, redundant isValid() removed
  DefaultEntity.initializeReferencedKey() bug fixed, used isNullable() for single column keys when isForeignKeyNull() did not
  NumberDocumentFilter.getNumber() renamed to parseNumber()
  EntityGeneratorModel updated according to recent changes
  Minor refactoring
  Entities.getDomainEntities() now throws IllegalArguentException in case the domain has not been registered
  LoadTests now register the domain model
  EntityConnectionServerAdmin.getGcEvents(), added since parameter
  ServerMonitor now collects gc event info automatically
  ConnectionRequest, parameters now contains the domain model class name instead of the actual class
  DefaultEntity.setSingleForeignKeyValue() bug fixed, wrong property used when checking for MirrorProperty
  Entity.Definition.getProperties() renamed to getPropertyMap() and getPropertyList() renamed to getProperties()
  Entities.addAll() removed
  Database.getAutoIncrementValueSQL() renamed to getAutoIncrementQuery(), getSequenceSQL() renamed to getSequenceQuery()
  EntityUiUtil.createForeignKeyLookupField() methods "underloaded", removed searchPropertyIDs parameter, EntityEditPanel updated accordingly
  DefaultEntity and DefaultKey now validate value types during deserialization
  Entities.initializeForeignKeyProperty() refactored, some renamings and clarifications in related classes
  Databases no longer serves as a database operation repository, moved to Entities
  ForeignKeyProperty no longer keeps the foreign column properties since primary keys are always used
  NumberField bug fixed, did not accept trailing decimal separator, NumberField refactored, uses strict number parsing
  NumberField refactored a bit
  NumberField refactored further, now skips over grouping separator on backspace and delete
  EntityTestUnit.getConditions() added
  DatabaseUtil removed, methods moved to Databases and DefaultDatabaseConnection
  Databases.createInstance() removed
  Configuration.ConfigurationValue no longer public
  Util.require() removed, Objects.requireNonNull() used instead
  Util.map() now uses computeIfAbsent()
  DefaultEntityConnectionServer, web server removed, auxiliary servers added
  Jetty plugin module added, split from rest plugin
  Entities.getDomainID() added, now uses the simple class name for domain ids
  EntityRESTService, added domainID parameter to api
  EmpDeptRESTLoadTest updated accordingly
  ExceptionUtil removed
  EntityJSONParser refactored, now uses ThreadLocal date formats
  JettyServer, logging added
  Major cosmetic surgery, entityID, propertyID and domainID changed to entityId, propertyId and domainId respectively, all IDs replaced with Ids
  db-http module added
  EntityRESTService assumes parameters are base64 encoded byte array, now uses EntityConditions, api simplified
  DefaultHttpEntityConnection, almost fully implemented
  DefaultHttpEntityConnection, EntityRESTService, exception handling improved, refactored
  DefaultHttpEntityConnection renamed to HttpEntityConnection
  EntityRESTService, clientTypeId is now a required header
  HttpEntityConnection and EntityRESTService no longer wrap parameters and results in a List
  Util.serializeAndBase64Encode() removed superfluous generic parameter
  HttpEntityConnection and EntityConditions, added a few null checks
  EntityRESTService now handles changing clientIds
  HttpEntityConnection, some refactoring
  Jetty plugin promoted into common-server-http module
  Preparing rest module for promotion to framework-servlet module, continued, and continued
  Rest module promoted to framework-servlet
  EntityRESTService renamed to EntityServlet and EntityRESTServer renamed to EntityServletServer
  Preparing db-http plugin for promotion to framework-db-http module
  db-http module promoted to framework-db-http module
  Cleanup after module promotions
  More cleanup
  EntityServlet, domainId parameter moved to header
  AbstractRemoteEntityConnection.RemoteEntityConnectionHandler, removed redundant methodLogger null check
  EntityServlet now uses POST only, assumes byte request data
  EntityServlet responses are no longer base64 encoded
  EntityServlet renamed to EntityService
  EntityService.save changed to update
  HttpEntityConnection and EntityService refactored
  Property.setDefaultValueProvider() added for dynamic default values
  EntityService authentication refactored
  HttpEntityConnection no longer relies on http entity content length
  Property.TransientProperty.modifiesEntity added, if false then changes to the value do not result in the owning entity becoming modified
  DefaultEntity.isModifiedInternal() added, used during writeObject() to handle the above
  Properties that are read only by definition can no longer be made writeable
  Entities, constructor added with domainId parameter
  Property.DenormalizedViewProperty removed, implemented with DerivedProperty, some refactoring in related classes
  IntelliJ modules renamed to java 9 module names
  Trying out Gradle
  DefaultEntityConnectionServer now exits in case of an exception during domain model loading
  Some minor gradle related fixes
  EntityTableConditionModel.additionalTableConditionProvider renamed to additionalConditionProvider,additionalTableFilterCondition to additionalFilterCondition and getTableCondition() to getCondition()
  ResultPacker.fetch() added
  ResultIterator added
  LocalEntityConnection.iterator(EntityCondition) added
  LocalEntityConnections.createConnection() now returns LocalEntityConnection instead of EntityConnection
  Added a few run configurations to gradle build
  Improved server level handling of InvocationTargetException
  DefaultEntityEditModel.insert() now calls saveAll() on the entity before inserting to remove unnecessary original values
  Entities.PERFORM_NULL_VALIDATION configuration value removed, Entities.Validator constructor overloaded with parameter instead
  DefaultValueMap.saveAll() simplified, removeOriginalValue() removed redundant containsKey() call
  Removed sonarqube plugin from demo gradle projects
  Swing framework bundle module removed, wont jive with jigsaw since it exports the same packages as other modules, a big nono
  Some minor modue-info.java fixes
  common-tools module split from common-model, due to JFreeChart dependency
  swing-common-ui-tools module split from common-ui, same reason
  framework-tools module split from framework-model
  Rearranging modules due to java.desktop dependency
  module-info.java added to Swing modules
  Server monitor module moved to Swing directory
  Server monitor now uses gradle application plugin
  Module names no longer used as artifact names
  EntityGeneratorModel moved to swing.framework.tools and EntityGeneratorPanel to swing.framework.tools.ui
  Removed 'framework' from plugin module names
  NumberField bug fixed, can now handle trailing decimal zeros (needs refactoring, perhaps even rethinking)
  UiUtil.getBorderlessTabbedPaneUI() removed, didn't work with GTKLookAndFeel
  UiUtil.getDefaultLookAndFeelClassName() added, overrides GTKLookAndFeel with MetalLookAndFeel due to ugly tabbed panes, sets the TabbedPane.contentBorderInsets property in a static block
  EntityApplicationPanel.getDefaultLookAndFeelClassName() uses the above, as does EntityServerMonitorPanel
  SizedDocument.setCaret() added, hack to set the correct caret position when replacing text (the old solution did not work with text selected)
  DefaultEntityTableCellRenderer.setValue() bug fixed, did not use format for string based properties, now handles ValueListProperty correctly
  EntityUiUtil.createTextField() bug fixed, did not use the format for string based properties
  SizedDocument refactored and simplified
  NumberField.NumberDocument no longer extends SizedDocument, bug fixed, refactored
  EntityEditPanel.USE_SAVE_CONTROL configuration value added
  FileUtil.serializeToFile() and deserializeFromFile() now throw IOException instead of SerializeException
  EntityEditPanel, EntityEditView, clear now requests initial focus
  TextInputPanel bug fixed, text field now receives focus when input panel is closed, now uses SizedDocument
  EntityEditModel and EntityApplicationModel is/setWarnAboutUnsavedData() added
  SwingFilteredComboBoxModel.setSelectedItem() bug fixed, allowSelectionChange() was called prematurely
  ResultPacker.pack() default implementation added
  ClientUserMonitor, clientVersion and frameworkVersion columns added to user history table
  UiUtil.getFileDataFlavor() renamed to getTransferFiles(), now handles multiple files
  EntityApplicationModel.savePreferences() added, called from EntityApplicationPanel and EntityApplicationView
  EntityPanel, EntityView, savePreferences() is no longer final and does not call model.savePreferences()
  Demo gradle run tasks now ant based, running multiple applications from different modules via gradle JavaExec did not work due to NoClassDefFoundError
  ServerMonitor, GC event types no longer hardcoded
  Gradle run tasks reverted back to gradle JavaExec, problem was jar manifest timestamp entry which resulted in jar task never being up-to-date, which killed the classpath of a running application
  EntityEditPanel.getSelectComponentPropertyIds() bug fixed, did not take isDisplayable() into account, refactored
  EntityEditView.selectInputControl() refactored
  LocalEntityConnection.update() now rollbacks and throws exception in case the number of selected rows does not match the number of rows to update
  ResultIterator now extends AutoCloseable
  jminor.server.pooling.initial server configuration key changed to jminor.server.pooling.startupPoolUsers
  domainJar gradle task added to demo projects, experimenting with server application configuration (not working yet)
  DefaultEntityModel.savePreferences() now calls savePreferences() for all detail models
  LocalEntityConnection.update() bug fixed, refactored
  LocalEntityConnection.doSelectMany() method logging added for result packing
  LocalEntityConnection.doSelectMany() bug fixed, try with resources did not play happily with method logging
  module-info.java files added and fixed
  Build improvements
  LoadTest.getTitle() added, overridden in EntityLoadTestModel adding connection type, used in LoadTestPanel
  org.jminor.framework.db.http no longer depends on org.jminor.common.server.http
  Chinook demo, application gradle plugin configured
  Gradle dependencies improved, chinook demo application fixed
  Gradle application plugin configuration for demos moved to root script
  Gradle, testing the jnlp plugin
  Unused ant build files removed (most of them)
  UpdateException added, extended by RecordModifiedException
  LocalEntityConnection.update() bug fixed, did not expect entities of different types
  LocalEntityConnection.executePreparedUpdate() now returns the number of affected rows
  LocalEntityConnection.update() uses the above to throw UpdateException in case no rows are affected
  LocalEntityConnection, refactored, exeption handling improved (more work needed)
  DefaultEntity.DefaultKey.newInstance() overloaded, so that getCopy() and getOriginalCopy() work
  ColumnProperty.setValueConverter() now with wildcards
  EntityTableColumn, redundant connectionProvider field removed
  PoolMonitor, PoolMonitorPanel, unused methods removed
  Entities.getEntity() renamed to entity()
  Removed generic wildcard parameter from ValueMap, ValueMapEditModel and descendants
  Farewell sweet Ant, remaining build files removed
  AbstractRemoteEntityConnection.disconnect() returns if already disconnected
  Databases.closeSilently() no longer varargs
  .idea directory removed
  module-info.java files added and fixed
  Version info moved from build.gradle to gradle.properties as frameworkVersion
  Idea and aggregate javadoc plugins removed from gradle build, combinedJavadoc task added
  DefaultPropertyFilterModel.getComparable() bug fixed, did not handle denormalized properties based on Entity instances
  Jetty dependency upgraded to 9.4.8.v20171121
  populateWiki task added to gradle build
  Gradle build compile and testCompile replaced with implementation and testImplementation for internal modules, dependencies fixed accordingly
  Dependency report added to wiki
  Logback and slf4j dependencies upgraded to 1.2.3 and 1.7.25 respectively
  Gradle build compile and testCompile replaced with implementation and testImplementation for external modules, dependencies fixed accordingly
  A few external dependency upgrades
  ValidationDocumentFilter added
  Gradle build refactoring, java9 stuff removed for now
  Gradle 'api' dependency introduced to common modules, common-server-http jetty dependencies reduced to minimum
  Gradle 'api' dependency introduced to framework modules, dependencies cleaned up
  Gradle 'api' dependency introduced to javafx, swing and plugin modules, dependencies cleaned up
  Gradle build refactoring, demo project stuff removed from root build file
  EntityService now handles forwarded requests
  Version bug fixed, could not handle non-snapshot versions
  Version 0.11.0 released
0.11.1
  Entities domain model now provided by the EntityConnection and EntityConnectionProvider, relevant classes now implement Serializable with non-client related fields transient
  EntityConnectionProvider.CLIENT_DOMAIN_CLASS string configuration value added, for domain model loading
  Annotation based domain modelling scrapped
  Entity.OrderBy added, string based order by clauses outlawed
  OrderBy.getSortOrder() added
  EntitySelectCondition.getOrderByClause() replaced with getOrderBy(), LocalEntityConnection now handles creating the actual order by clause
  Entity.getKeyGeneratorType() and getProperties() added
  Entities.Validator no longer keeps a domain model reference
  EntityService, error handling improved
  HttpEntityConnection now initializes Entities and EntityConditions in constructor
  HttpEntityConnectionProvider and RemoteEntityConnectionProvider.initializeEntities() now uses getConnection()
  NumberDocumentFilter now suppresses NullPointerException during setCaret() :(
  UiUtil now uses separate JFileChooser instances for open and save actions
  Copyright update mistake fixed
  EntityTablePanel, UiUtil.ExceptionDialog, replaced new Control() with Controls.control()
  SQLiteDatabase added, very preliminary
  EntityTablePanel.getCopyCellControl() and getCopyTableWithHeaderControl() now protected instead of private
  User.password is now a character array instead of String
  User.readObject() is now backwards compatible, as in, can read User instances from previous versions
  Entities.orderBy() now static
  H2Database bug fixed, did not guard against a null initScript value
  EntityTableConditionPanel bug fixed, addFocusGainedListener() assumed advancedSearchPanel was a AbstractTableColumnSyncPanel instance
  Entities.getModifiedProperty() renamed to getModifiedColumnProperties(), now returns a collection containing all modified column properties
  Entities instances renamed to domain throughout
  AbstractEntityConnectionProvider.setUser() no longer returns if the usernames match, since the password could have changed
  HttpEntityConnection, now uses BasicAuthCache for basic authentication instead of manually adding header
  HttpEntityConnection, https option added
  HttpServer, https option added
  EntityServletServerTest now uses BasicAuthCache for basic authentication
  EntityServletServerTest and HttpEntityConnectionTest now use https without host verification
  Configuration.value() removed, doubleValue() and longValue() added
  Configuration.ConfigurationValue now abstract, public, subclasses refactored
  Server.ServerInfo.getLocale() and getTimeZone() added
  EntityConditions.PropertyCondition now validates the types of the condition values according to the underlying property
  Demo run configurations fixed so they don't use https
  Configuration, configuration value logging added
  NavigableImagePanel.Coords renamed to Coordinates and made public along with isInImage() and panelToImageCoords(), getImageHeight() and getImageWidth() added
  NavigableImagePanel dependency on EntityTablePanel removed
  NavibaleImagePanel.imageMarkPoints() added along with overridable drawMark()
  EntityTablePanel.getViewImageControl() added, viewImage() added for overriding, not implemented yet
  Entity.KeyGenerator, primaryKeyProperty parameter removed from beforeInsert() and afterInsert()
  Entities.getModifiedColumnProperties() and getModifiedExceptionMessage() now static
  Entities.getForeignProperties() removed
  SwingEntityTableModel.isCellEditable() and setValueAt() no longer final
  EntityTablePanel now calls getJTable().getTableHeader().setReorderingAllowed() in constructor instead of initializeTable()
  Some minor changes
  Entity.Definition.getPrimaryKeyPropertyMap() added
  DefaultEntity.DefaultKey.domain field removed
  AbstractFilteredTableModel bug fixed, now guards against a null filterCondition
  FilteredModel implementations improved and made somewhat consistent
  FilteredTablePanel, EntityTablePanel, added constructor with JTable parameter
  UiUtil.setFontSize() added
  EntityApplicationPanel.selectFontSize() added, now sets the font size on application start
  EntityTablePanel now sets the row height according to font size
  ColumnConditionPanel, PropertyConditionPanel, Enter key no longer toggles enabled state
  EntityTableConditionPanel, Enter key now triggers table model refresh
  ColumnConditionModel.AutomaticWildcard enum added
  ColumnConditionModel.set/getAutomaticWildcard() now based on the the above enum, applicable only to string based LIKE or NOT_LIKE conditions
  Configuration.ConfigurationValue refactored
  Some configuration value keys now package based
  EntityApplicationPanel.selectFontSize() improved, now shows the font size in the combobox
  EventInfoListener renamed to EventDataListener
  LocalEntityConnection.populateStatementPropertiesAndValues() bug fixed, did not include properties with null values when inserting
  Fixed a few code smells
  Demo Swing applications started on the EDT
0.11.2
  UiValues.doubleValue(SpinnerNumberModel) added
  UiValues.integerValue(BoundedRangeModel) added
  NavigableImagePanel.getImage() added
  JasperReportsWrapper now loads the report on construction
  EntityTablePanel.createEntityTablePanel() added and used for the dependencies panel, allowing update of dependent entities
  EntityTablePanel.selectEntities() dialogOwner parameter is now a Container
  DefaultColumnConditionModel.getUpperBound() and getLowerBound() no longer try to add wildcards to multiple string values
  ConfigurationValue, improved logging
  EntityTablePanel.getInputProvider() improved, now uses property.getFormat() instead of Property.getDefaultDateFormat() for time based properties
  LoginPanel now uses a dummy frame so the dialog appears on the taskbar
  SwingForeignKeyConditionModel bug fixed, did not handle empty collection as upper bound
  LocalEntityConnection now throws a RecordModifiedException with a proper message describing the modification
  EntityApplicationPanel.getUser() improved, can now use a text file in user.dir containing the authentication token
  TextUtil.getTextFileContents() overloaded with File parameter
  EntityConditions.PropertyCondition now uses =/<> signs for String based LIKE/NOT_LIKE conditions when the value doesn't contain a wildcard
  DefaultEntity.DefaultKey.get(propertyId) and put(propertyId) now throw an exception if the key does not contain the property
  KeyGenerator.afterInsert(), statement parameter added
  IntelliJ inspections fixed
  Upgraded to JUnit 5
  Third party dependencies upgraded
  SteppedComboBox bug fixed, requestFocus() overridden, if not then detail panels (as opposed to the root parent panel) with a editable combobox as the initialFocusComponent get the initial focus on application startup
  EntityApplicationPanel.getUser() changes from above reverted, found a way to launch Getdown application with the required arguments for authentication
  Foreach replaced with streams
  Clients.getUserCredentials() overridden with String[] args parameter, getAuthenticationToken(String[] args) added
  EntityApplicationPanel.getUser() improved using the above
  AbstractEntityConnectionProvider.initializeDomain() removed, domain initialized in doConnect()
  UiUtil.selectValue() and selectValues() overloaded with defaultSelection parameter
  SonarQube run
0.11.3
  Messages refactored into multiple class specific resource bundles
  EntityEditModel read only status linked to allowInsert, allowUpdate and allowDelete, related refactoring of DefaultEntityEditModel
  DefaultEntityEditModel, unnecessary string constants removed
  Sonar run
  FrameworkMessages refactored into multiple class specific resource bundles
  AbstractEntityConnectionProvider now sets the connectedState on connect and disconnect
  AbstractEntityConnectionProviderTest added
  All interfaces in package org.jminor.swing.common.model.table moved to org.jminor.common.model.table, related classes refactored
  Module org.jminor.framework.model-unittests removed, classes moved to test source path of module org.jminor.framework.model
  Resources folder contents split among relevant modules
  Gradle modules renamed to reflect artifact name
  IntelliJ Java code formatting
  EntityTableModel.getEntitiesByPropertyValue() removed, Entities.getEntitiesByValue() added as replacement
  FilteredTableModel.rowColumn() moved to RowColumn
  Some unit test improvements, continued
  TableSortModel.getSortingDirective() and getSortingPriority() replaced with getSortingState()
  Util.map() return type changed from Map<T, Collection<V>> to Map<T, List<V>>
  LocalEntityConnection.selectMany(List<Entity.Key> keys) now handles keys with different entityIds
  SwingEntityTableModel bug fixed, adding entities on insert now filters out entities of different type
  HttpEntityConnection.selectMany(List<Entity.Key> keys) now handles keys with different entityIds
  HttpEntityConnection.delete(List<Entity.Key> keys) now handles keys with different entityIds
  NavigableImagePanel, imageMarkPoints removed, paintComponent() no longer final
  EntityEditPanel.InsertEntityAction, buttons enabled state linked to the associated components enabled state
  FrameworkMessages, insert and save captions split up
  NavigableImagePanel, some javadoc improvements
  Conjunction.toString() removed
  HttpEntityConnection.readBlob() and writeBlob() implemented and tested
  LocalEntityConnectionTest, blob tests improved
  Cleanup of create_h2_db.sql scripts for unit tests
0.11.4
  Property.hasDefaultValue() added
  Entities.entity(entityId, valueProvider) renamed to defaultEntity(), now excludes properties which columns have default values
  NavigableImagePanel.showImage() removed, readImage() added, no dependencies on jminor remaining, module-info fixed
  OracleDatabase resource bundle bug fix, value_missing key added (fixed in 0.11.3 tag as well)
  EntityLookupField bug fixed, now uses SwingMessages for dialog title (fixed in 0.11.3 tag as well)
  UiUtil.prepareScrollPanelDialog() no longer makes dialog visible and no longer sets the ok button as the default button (problematic Enter key behaviour)
  UiUtil.selectValues() bug fixed, now ensures the default selected value is visible and escape key means cancel
  EntityApplicationPanel bug fixed, MESSAGES no longer static so that default locale can be set in a main method of a subclass
  DefaultEntityConnectionServer, serialization whitelist implemented with dry run option
  AbstractServer, shared login proxies added
  AbstractServer bug fixed, did not disconnect clients on shutdown before closing login proxies, which would then not be notified of the disconnection
  DefaultEntityConnectionServer no longer disconnects clients in handleShutdown(), see above
  DefaultEntityConnectionServer, serialization whitelist no longer crashes Java versions > 8, only enabled on Java 8
  DefaultProperty.BooleanValueConverter default constructor now throws exception if database type is not specified
  EntityBeanMapperTest, added boolean property
  UiUtil.prepareScrollPanelDialog() regression bug fixed, now selection is triggered on Enter keyPressed
  UiUtil, generics added to a few methods
  EntityPanelProvider no longer implements Comparable
  EntityApplicationPanel now does the (correct) sorting of support panel providers
  JavaFX module unit tests improved, now use testfx library to initialize the JavaFX environment instead of the new JFXPanel() hack
  Automatic-Module-Name fixed after gradle module renaming
  Minor changes to RemoteClient.clientHost attribute handling
  H2Database, unit test multiple in-memory databases
  EntityService, some refactoring
  Jetty upgraded
  Serialization whitelist updated
  Chinook demo domain split into api and impl
  jaxb-api and javax-activation dependencies added to modules using Jetty and openjfx to FX module so project builds and runs with Java 11 as well as 8
0.11.5 [client/server incompatible with earlier versions due to Entity serialization bug fix]
  build.gradle refactored and improved (openjfx removed from FX module, wouldn't build with java 8, well duh)
  Jetty, tomcat pool and junit upgraded
  AbstractTableSortModel.sort() refactored, performance improved quite a bit, no longer calls getSortingStatesOrderedByPriority() on each compare
  EntityModel, add/removeLinkedDetailModelsListener() replaced with add/removeLinkedDetailModelAddedListener() and add/removeLinkedDetailModelRemovedListener()
  EntityGeneratorModel bug fixed, was still using static verion of Entities.define() method
  EntityEditView bug fixed, insert() and update() validation failures did not trigger focus request for the given control
  DefaultProperty.hasDefaultValue() bug fixed, did not work with remote connection since the defaultValueProvider was a deserialized instance so defaultValueProvider == DEFAULT_VALUE_PROVIDER did not work, replaced with instanceof operator
  DefaultEntity.writeObject(), readObject() bug fixed, serialization did not respect missing values, that is, it populated all missing values with null when deserializing
0.11.6 [client/server incompatible with earlier versions due to DefaultEntityDefinition changes]
  H2Database, unit test for multiple in-memory databases improved, no longer loads sql files as resources (did not work with gradle + java 11)
  JMinorServerKeystore and JMinorClientTruststore renamed to jminor_keystore.jks and jminor_truststore.jks respectively, type changed to pkcs12
  javax.net.ssl.trustStorePassword specified everywhere javax.net.ssl.trustStore is used
  jminor-framework-model no longer depends on jminor-framework-db-local and jminor-framework-db-remote, projects must now explicitly add a runtime dependency for these
  EntityConnectionProvider.setUser() now returns the EntityConnectionProvider instance
  AbstractEntityConnectionProvider constructor no longer takes User parameter, setUser() must be called before connection is requested
  EntityConnectionProvider and subclasses refactored for parameterless instantiation
  RemoteEntityConnectionProvider no longer crashes on parameterless instantiation due to missing configuration parameter
  CONNECTION_VALIDITY_CHECK_TIMEOUT configuration value moved from EntityConnection to DatabaseConnection
  ConnectionPoolProvider now service based
  LoggerProxy now service based
  Package org.jminor.common.server renamed to org.jminor.common.remote
  Modules common-server and common-server-http renamed to common-remote and common-remote-http respectively
  Module directories renamed to reflect the above
  EntityConnection.setMethodLogger() and getDatabaseConnection() removed, now only available in LocalEntityConnection
  LocalEntityConnection.getMethodLogger() added
  LocalEntityConnection renamed to DefaultLocalEntityConnection, preparing for LocalEntityConnection interface
  LocalEntityConnection interface added, DefaultLocalEntityConnection now package private
  EntityConnectionProvider generified
  AbstractEntityConnectionProvider.setClientId() bug fixed, did not use parameter, a few methods made final, disconnect() generified
  AbstractRemoteEntityConnection.RemoteEntityConnectionHandler.ACTIVE_CONNECTIONS is now a Set
  DefaultEntityConnectionServer, SerializationWhitelist enabled for Java > 8
  PetstoreApplicationModel constructor now adds all entity models so that the load test works
  SerializationWhitelist.SerializationFilter.allowedClassnames is now a Set instead of a List
  DefaultProperty.DefaultColumnProperty serialVersionUID added
  HttpEntityConnection now uses java.net.http instead of apache http client
  EntityServletServerTest now uses java.net.http instead of apache http client
  DefaultEntityDefinition constructor simplified, relevant methods moved from Entities, Entities.DefaultStringProvider added
  EntityService, now invalidates session on invalid header client id
  HttpEntityConnection bug fixed, did not set the cookieHandler on the HttpClient which caused a server side session pile-up (also set in EntityServletServerTest)
  CredentialsProvider added along with a default implementation CredentialServer.DefaultCredentialsProvider
  CredentialServer now provides CredentialsProvider as a service, org.jminor.swing.framework.ui no longer depends on org.jminor.common.remote
  AbstractRemoteEntityConnection, minor refactoring
  AbstractServer.containsConnection() removed, some javadoc improvements
  org/jminor/common/version.properties file added, used by Version class and gradle build
  buildReports gradle build task now defines input and output, UP-TO-DATE works now
  buildTime property added to org/jminor/common/version.properties before common.core jar is created, org.jminor.common.Version updated accordingly
  3d party libraries upgraded
  Minor refactoring of EntityInputProvider, IntegerInputProvider and LongInputProvider
  SwingTableSelectionModel.getSelectedIndexes() now returns right away if selection is empty
  EntityGeneratorModel, 'Properties.' prefix removed, assumes static import of org.jminor.framework.domain.Properties.*
  Sonarqube run
  EntityApplicationPanel.showEntityPanelDialog() bug fixed, now calls savePreferences() on both the panel and model when closing the dialog
  IntelliJ code analysis run
  Entity.Validator.performLengthValidation() added, implemented and used in Entities.Validator
  H2Database upgraded to 1.4.198, plus some minor refactoring
0.11.7 [client/server incompatible with earlier versions due to EntityConditions changes]
  Conditions.stringCondition() moved to EntityConditions, due to serialization related bug
  EntityPanel bug fixed, double clicking on a detail tab in a dialog now embeds the detail panel, instead of closing it
  OracleDatabase, now requires jminor.db.oracle.useLegacySID=true in case of pre-containerized Oracle databases (<12)
  AbstractEntityConnectionProvider, improved synchronization on a lock object, validityCheckScheduler now uses an initial delay
  AbstractEntityConnectionProvider, connection validity check scheduler moved to DefaultEntityApplicationModel
  NavigableImagePanel.centerImage(Point) and centerImage(Coordinates) added
  Controls.toggleControl() overloaded with name parameter
  SerializationWhitelist now supports simple wildcard entries org.jminor.* or org.jminor.common.Value*
  JavaFX upgraded to 11
  EmpDept JavaFX demo module-info fixed, run configuration added
  A couple of third party dependencies upgraded
  Module org.jminor.swing.framework.ui now uses org.jminor.common.CredentialsProvider
  EntityUiUtil.createEastButtonPanel() moved to UiUtil, button size now follows preferred size of centerComponent
  UiUtil.prepareScrollPanelDialog() no longer adds a double click action to the component
  EntityLookupField.setSelectionProvider() added, now supports EntityTablePanel based selection via EntityLookupField.TableSelectionProvider
  LocalEntityConnectionProvider and HttpEntityConnectionProvider can now be instantiated without the required system properties, fail on connect if those are missing
  Minor code cleanup
  FilteredTablePanel, EntityTablePanel, ColumnConditionPanel, disappearing horizontal scroll bar bug fixed, focus related bugs fixed
0.12.0 [client/server incompatible with earlier versions due to date based data type changes]
  Migrate from java.util.Date to java.time
  IntelliJ code analysis, Sonar run
  DateUtil, removed methods that have become redundant with the new java.time api
  ColumnConditionModel no longer based on java.sql.Types, replaced with typeClass (Class)
  Column.isSearchable() removed, not used anywhere
  ColumnSummary and related classes refactored, now uses streams for most things
  EntityTableModel.get/setQueryConditionRequired() replaced with getQueryConditionRequiredState()
  EntityConditionPanel removed, pretty much redundant, query condition required action moved to EntityTablePanel popup menu via EntityTableConditionPanel.getControls()
  Entity.OrderBy refactored, no longer uses a Map for the property order
  DefaultLocalEntityConnection, some minor refactoring
  ControlProvider.createButton() removed
  Cleanup of ui variable names, abbreviations retired
  Further code cleanup
  Entities renamed to Domain
  Entities reintroduced for static helper methods moved from Domain
  EntitiesTest refactored from DomainTest
  Entity.getPrimaryKeyProperties() added, Domain.isKeyModified() moved to Entities
  Some javadoc fixes and improvements
  Entities.sort(Properties) moved to Properties
  EntityTableCellRenderer bug fixed, Temporal values now properly rendered, did not handle null correctly
  Type for foreign key property is now Types.OTHER instead of Types.REF
  UiUtil.linkToEnabledState() no longer allows enabledState to be null
  Some code quality improvements
  Some javadoc improvements, continued
  EntityConnection.TYPE and getType() removed
  EntityConnectionProvider.getConnectionType() now returns a String
  Some code cleanup and javadoc improvements
  Entity.Definition.getResultPacker() removed, EntityResultPacker moved to DefaultLocalEntityConnection
  DefaultLocalEntityConnection.iterator() now synchronizes on connection
  Domain, minor refactoring of KeyGenerators
  Control bug fixed, did not initialize enabled status according to enabledState
  Controls.ToggleControl bug fixed, buttonModel enabled status did not follow enabledState
  Entity.getLong() added
  EntityApplicationPanel, removed ctr abbreviations
  Controls.toggleControl() overloaded with icon parameter, plus some misc. refactoring and javadoc improvements
  EntityEditPanel.isActive() removed, use getActiveObserver().isActive() instead
  FilteredTablePanel.isCellVisible() added
  Domain.getDefinition() is now protected instead of package private
  Entity.Definition.setKeyGenerator() now sets the key generator to the default no-op generator on receiving null as parameter instead of throwing a NullPointerException
  DefaultLocalEntityConnection.checkReadOnly() error message fixed
  Entities.getModifiedColumnProperties() includeReadOnlyProperties parameter added
  DefaultLocalEntityCollection.lockAndCheckForUpdate() no longer includes readOnly properties in the optimistic locking comparison
  Property.dateTimeFormatPattern, getDateTimeFormatter() added, used throughout, SimpleDateFormat usages removed
  FilteredTablePanel bug fixed, searchField no longer triggers search on focusLost/contentsChanged if search hint is visible
  Entity.remove(propertyId) now returns the value being removed
  SwingEntityTableModel.setForeignKeyConditionValues() no longer final
  DefaultColumnConditionModel.AUTOMATIC_WILDCARD and CASE_SENSITIVE configuration values moved to ColumnConditionModel
  NavigableImagePanel, some minor refactoring/renaming
  EntityTablePanel.createEntityTablePanel(), resulting panel popup menu now includes a delete action and a view dependencies action
  SwingEntityTableModel.selectDependentEntities() added
  ReferentialIntegrityException added
  Database.isReferentialIntegrityException() added
  DefaultLocalEntityConnection.delete() now throws ReferentialIntegrityException if applicable
  DialogExceptionHandler.handleException() renamed to displayException
  EntityEditPanel, EntityTablePanel, exception handling refactored
  EntityEditPanel, EntityTablePanel now handle ReferentialIntegrityException by displaying the dependent records (if configured to do so), allowing the user to delete them
  Property.ForeignKeyProperty.softReference attribute added
  DefaultLocalEntityConnection.selectDependentEntities() excludes soft foreign key references
  NavigableImagePanel.isInImage() renamed to isWithinImage() and made final, minor literal edge case bug fixes
  EntityTablePanel.ReferentialIntegrityErrorHandling enum added, some relevant refactoring
  EntityPanel.displayException() convenience method added
0.12.1
  org.jminor.common.db.dbms package broken up into seperate dbms modules, projects must now include dbms module dependency
  dbms modules no longer include jdbc dependencies
  Database now service based
  jminor-dbms-h2 module renamed to jminor-dbms-h2database
  jminor-framework-domain module split from jminor-framework-db-core
  DatabasesTest coverage improved a bit
  ValueMapEditModel, EntityEditModel, setValue(), removeValue(), getValue() and getForeignKeyValue() renamed to put(), remove(), get() and getForeignKey() respectively, now consistent with ValueMap and Entity method names
  DefaultValueMapEditModel, minor refactoring of put() and remove() methods
  Item.item renamed to value
  DefaultValueListProperty.getCaption() and isValid() now iterate the value list instead of instantiating a new Item and using indexOf()
  DatabaseException.statement now transient like errorCode, so it's not available when running as client/server
  EntityApplicationPanel.ApplicationFrameProvider added along with constructor, for customized application frames
  Controls.control() overloaded with command, icon and enabled state
  DefaultDialogExceptionHandler now handles null messages correctly
  SwingEntityComboBoxModel.linkForeignKeyComboBoxModel() improved a bit
  SwingEntityComboBoxModel.linkForeignKeyComboBoxModel() improved a bit more
  DefaultLocalEntityConnection.selectMany() now handles null value as varargs parameter
  DefaultLocalEntityConnection, fetchDepthLimit of -1 is now interpreted as no limit
  FilteredTableModel.AddingStrategy added
  FXEntityListModel.getTableColumn(propertyId) added
  FXEntityListModel.addEntities() now sorts if required
  AbstractFilteredTableModel.addItems() changed to use FilteredTableModel.AddingStrategy
  FilteredTableModel.AddingStrategy removed
  AbstractFilteredTableModel.addItems() and SwingEntityTableModel.addEntities() now with atTop/index and sortAfterAdding parameters
  NavigableImagePanel, minor refactoring
  EntityEditPanelTestUnit refactored and improved somewhat
  DatabaseConnection now extends AutoCloseable
  3d party dependencies upgraded
  SelectionModel.removeSelectedIndex() added, implemented in SwingTableSelectionModel
  SelectionModel added a few methods, implemented in SwingTableSelectionModel and FXEntityListSelectionModel
  AbstractEntityConnectionProvider.onDisconnect() added
  SwingTableSelectionModel.fireValueChanged() bug fix reverted, ill thought out
  SwingTableSelectionModel.addSelectedIndexes() and fireValueChange() refactored and improved
  AbstractFilteredTableModel.sortContents() and filterContents() bug fixed, table lost selected column on fireTableDataChanged(), now uses fireTableRowsUpdated() instead
  AbstractFilteredTableModel.removeItems() now uses removeItem() again, performance sacrificed for correct table model events
  EntityTableModel.refreshEntities() added
  EntityApplicationPanel, all main menu controls created via functions, for easier menu customization in subclasses
  Domain, some method culling
0.12.2
  DefaultLocalEntityConnection.doSelectMany(), redundant error logging removed, error logged during createIterator()
  DefaultLocalEntityConnection.packResult() now returns the result list instead of receiving it as parameter
  SQLServerDatabase.AUTO_INCREMENT_QUERY now uses @@IDENTITY instead of SCOPE_IDENTITY()
  Database.setUrlAppend()/getUrlAppend() added
  Database.supportsSelectForUpdate() added (for SQL Server), used in DefaultLocalEntityConnection
  SQLServerDatabase, isAuthenticationError() and isReferentialIntegrityError() overridden
  DefaultLocalEntityConnection now caches the insert and update properties for entities
  TextUtil.DEFAULT_COLLATOR_LANGUAGE added
  Package info with configuration values added to packages containing classes with configurable values
  Domain.getColumnProperties(entityId, includePrimaryKeyProperties, includeNonUpdatable) bug fixed, did not exclude read-only properties, renamed to getWritableColumnProperties()
  Removed a bunch of redundant generic wildcards
  Domain.getWritableColumnProperties() streamlined, tests added
  UiUtil, file chooser now clears the previously selected files when selecting files to open or save
  EntitySelectCondition.setFetchCount() added
  DefaultProperty.BooleanValueConverter, no longer depends on Database.getBooleanTrueValue() and getBooleanFalseValue()
  Database.getBooleanTrueValue() and getBooleanFalseValue() removed
  Properties.booleanProperty() calls must now specify trueValue and falseValue as parameters
  EntityApplicationPanel no longer sets the Look&Feel during startup if it's already set to the default one
  Entities.equal() added
  UniqueConstraintException added, used in DefaultLocalEntityConnection, some minor related fixes and refactorings
  DefaultLocalEntityConnection.insert() and update() now throw ReferentialIntegrityException when applicable (only H2Database and Oracle for now)
  EntityTableModel.isQueryConfigurationAllowed property removed, EntityTablePanel.includeConditionPanel used instead
  EntityTableConditionPanel, require_query_condition i18n caption changed
  UiUtil, file chooser now clears the previously selected files properly when selecting files to open or save
  DefaultProperty.validateType() improved error message now includes entityId
  EntityTableModel.set/getRefreshOnForeignKeyConditionValuesSet() added
  SwingEntityTableModel and FXEntityListModel implement the above
  EntityTablePanel, EntityTableView, popup menu controls setup refactored
  TristateCheckBox, FilteredTablePanel, IntegerFieldTest, deprecation warnings fixed
  ResultPacker bug fixed, redundant call to fetch() removed
  Gradle wrapper added
  Database, DatabaseConnections, DefaultDatabaseConnection, LocalEntityConnections, DefaultLocalEntityConnection now document where AuthenticationException is thrown
  TestUtil.getDelimitedString() simplified using String.join()
  ValueObserver added, for read only access to Values, Value.get() and Value.getObserver() moved to ValueObserver, Value extends it
  ValueObserver.getObserver() renamed to getChangeObserver()
  Misc. javadoc fixes and some minor changes
  TableModelProxy removed
  Minor javadoc fixes and getting rid of ret return variable name
  Values.value() overloaded with nullValue parameter, for preventing null values
  Value.isNullable() added, some related refactoring
  Values.valueState() added
  Values.StatValue.set() minor improvement
  ConfigurationStore added
  ConfigurationStore values now set the value to defaultValue when values are set to null
  ConfigurationStore, major refactoring
  ConfigurationStore.getConfigurationValue() added
  ValueParser moved up from Configuration and renamed StringParser
  ConfigurationStore, renamed to PropertyStore, some internal renamings as well as javadoc fixes
  State.isActive() and setActive() renamed to get() and set() respectively
  ValueChange.getOldValue() and getNewValue() renamed to getPreviousValue() and getCurrentValue() respectively
  IntelliJ code analysis based fixes
  StringParser removed, replaced with Function<String, ?>
  FileUtil.getBytesFromFile() removed, use Files.readAllBytes()
  PropertyStore now removes the property when the value is set to null instead of using the defaultValue
0.12.3
  PropertyStore now syncs values to system properties
  Configuration now based on PropertyStore
  PropertyValue interface added, PropertyStore now uses these
  Configuration now uses PropertyValue
  PropertyValue.toString() overridden, now returns the property name
  Module jminor-framework-db-test renamed to jminor-framework-domain-test
  Package names org.jminor.framework.domain.testing and org.jminor.swing.framework.ui.testing to .test to reflect module names
  org.jminor.common.core module now has a requires transitive dependency on slf4j, slf4j requires clause removed from other modules
  AbstractTableColumnSyncPanel now uses FlexibleGridLayout instead of FlowLayout, which stretches the component to fill all available vertical space
  Documentation migrated from markdown to asciidoc
  EntityTestUnit refactored, demo domain unit tests fixed
  TextUtil.getDelimitedString() minor bug fixed
  EntityTestUnit.getRandomValue() now truncates LocalDateTime and LocalTime to seconds, to prevent comparison errors when the underlying database system truncates on insert
  Some 3d party dependencies upgraded to latest version
  Plugin modules renamed to reflect package names (as is with java11 version)
  Slf4J dependency changed from 'implementation' to 'api'
  Property.isDecimal() added
  Property.BIG_DECIMAL_ROUNDING_MODE configuration value added
  BigDecimal support added using Types.DECIMAL
  DoubleField renamed to the more appropriate DecimalField
  BigDecimal support continued (as in, things I missed)
  BigDecimal support added to javafx module
  SerializationWhitelist moved to common.remote module
  EntityJSONParser now handles BigDecimal values
  Entities.getKeys() parameter now List<Entity>, iteration no longer stream based
  H2Database, handle null database name for in-memory databases
  AbstractEntityConnectionProvider.setDomainClassName() and setClientId() null parameter handling improved with better error messages
  EntityEditPanel.selectInputField() no longer displays selection list if only one input field is available
  EntityApplicationPanel no longer uses getApplicationIdentifier() when saving the default username to user preferences (key could be too long)
  PreferencesUtil.setDefaultUsername() and getDefaultUsername() removed
  EntityTestUnit, special equals handling for BigDecimal property values, plus some minor refactoring and javadoc improvements
  Entities.getValues() and getDistinctValues() now return List instead of Collection
  h2database module removed from a few testRuntimeOnly configurations where it was unnecessary
  Demo module-infos and builds fixed for running tests
  Static import added for Collections.singletonList(), Collections.emptyList() and Arrays.asList()
  Support for Types.JAVA_OBJECT added, useful for UUID primary key columns for example
  Entity.KeyGenerator.returnPrimaryKeyValues() added for custom primary key generation strategies
  UiValues, ValueLinks, usePrimitive replace with nullable where applicable, usePrimitive leftover parameters renamed to isPrimitive
  Some minor variable renamings
  Values.beanValue() renamed to propertyValue()
  StateObserver.getChangeObserver() removed
  Manual demo module added for code examples used in the manual
  EntityEditPanel.InsertEntityAction now uses the default domain model caption if none is specified
  Petstore demo now demonstrates usage of setColumnName()
  UiValues and related classes, major refactoring, readOnly and immediateUpdate parameters merged into UpdateTrigger enum
  UiValues and related classes refactoring continued, UpdateTrigger.READ_ONLY removed
  UpdateTrigger replace with updateOnKeystroke boolean parameter
  ValueMap, Entity, Entity.Key, ValueMapEditModel and EntityEditModel, isValueNull() renamed to isNull(), isNotNull() added
0.12.4
  Query columns now dynamic, ColumnProperty.selectIndex and Entity.Definition.selectColumnsString removed
  DefaultLocalEntityConnection.lockAndCheckForUpdate() uses only writable properties
  Dynamic query column improvements
  Select for update now uses the tableName instead of the selectTableName, since that could possibly be a view not supporting select for update (looking at you postgresql)
  EntitySelectCondition.setSelectProperties() and getSelectProperties() added
  DefaultLocalEntityConnection.selectMany(EntitySelectCondition) now restricts the selected properties to the ones specified in the above
  Static imports FTW
  MultipleRecordsFoundException added
  DefaultEntitySelectCondition.domain removed and foreignKeyFetchDepthLimit added
  DefaultLocalEntityConnection.setForeignKeys() now handles using the default foreign key fetch depth
  Major refactoring, common.db.condition contents moved to framework.db.condition
  Refactoring continued, methods moved from EntityConditions to Conditions
  ValueObserver now extends EventObserver, related refactoring
  AbstractObservableValue and AbstractValue added and used throughout
  AbstractObservableValue and AbstractValue moved to Values
  Synchronization improvements in Events and Values
  DefaultLocalEntityConnection, minor refactoring to get rid of an iterator
  LocalEntityConnection.createIterator() parameter type changed from EntityCondition to EntitySelectCondition
  DefaultLocalEntityConnection, some refactoring
  EntityConditions merged into Conditions, major refactoring of framework.db.conditions, simplification even
  Condition.EmptyCondition added to indicate a null or empty condition
  Property.setDomainId() removed, domainId no longer used internally
  Entity.Definition.addConditionProvider(), getConditionProvider() and Domain.getConditionProvider() added, conditionProviders map transient
  Condition.StringCondition replaced with CustomCondition, implemented using the above
  DefaultEntityConnectionServer, some methods made final
  Condition.getConditionString() added, related methods moved from DefaultEntityCondition to their respective Condition subclasses
  LocalEntityConnectionProvider.METHOD_LOGGER_ENABLED configuration value added, default false
  AbstractServer.connections and loginProxies are now CuncurrentHashMaps
  Servers.remoteClient(remoteClient, databaseUser) added
  ChinookLoginProxy added, implements database user lookup
  EntityEditPanel.InsertEntityAction now adds a CTRL-+ and CTRL-(numpad+) key events to the associated component to trigger the action
  Attribute and Column removed, methods moved to Property and ColumnProperty respectively
  ValueMap keys no longer restricted to descendants of Attribute, obviously
  DefaultEntityModel.bindMasterModelEvents() removed, minor related refactoring
  DefaultEntityEditModel, insert, update and delete events now use Collections.unmodifiableList/Map
  EditModelValues removed, EntityEditModel.value() added instead
  Preparing for Gradle 6.0
  LocalDateInputPanel, bug fixed, NullPointerException when no button was present prevented
  EntityEditPanel, no longer disables components created for read-only properties
  SwingEntityComboBoxModel.linkForeignKeyComboBoxModel() no longer selects null in the foreign key model when null is selected
  Configuration, now throws exception if jminor.configurationFileRequired system property is set to true and the configuration file is not found
  LocalEntityConnectionProvider.LocalConnectionHandler, removed excessive exception logging, no longer logs InvocationTargetExceptions, since the underlying exception is logged by the connection
  Conditions.condition() and selectCondition() renamed to entityCondition() and entitySelectCondition() respectively
  Static imports used for Conditions.entityCondition() and Conditions.entitySelectCondition() since those can no longer be confused with other methods in class
  DefaultEntityConnection.methodLogger field removed
  DefaultLocalEntityConnection, now initializes the Domain as a copy instead of always returning a new copy via getDomain()
  DefaultLocalEntityConnection bug fixed, EntitySelectCondition.fetchCount wasn't being respected anymore, re-implemented
  Domain bug fixed, did not copy databaseOperations in copy constructor
  Domain.getForeignKeyReferences() moved to DefaultLocalEntityConnection
  Domain bug fixed, NullPointerException prevented when referencing database operations in a deserialized Domain, plus some minor refactoring
  EntityConnectionUtil renamed to EntityConnections
  DefaultEntityConnectionServer.getRegistryPort() removed
  Sonar run
  DefaultDatabaseConnection, some refactoring
  ResultIterator, javadoc improvements
  EntityConnection.selectDependentEntities() renamed to selectDependencies()
  SwingEntityTableModel.selectDependentEntities() removed
0.12.5
  Plugin modules renamed from jminor-framework-plugins... to jminor-plugin...
  Java modules renamed to reflect Gradle module names
  Plugin packages renamed to reflect module names
  Plugin module-info files updated to reflect package name changes
  Java 11 version now has groupId org.jminor.jdk11
  Java 8 version now has groupId org.jminor.jdk8
  ServerMonitorPanel, environment info text area now uses word wrap
  Util.PropertyWriter added, getSystemProperties() overloaded with one of these as a parameter
  DefaultEntityConnectionServerAdmin.getSystemProperties() now writes the classpath as one item per line
  DefaultEntityConnectionServerAdmin.getSystemProperties() now writes the module path as one item per line
  DefaultEntity.prepareValue() now strips trailing zeros on BigDecimals as well as setting the scale
  ServiceLoader used throughout
  Minima 2.5.1 Jekyll theme files added to documentation
  CredentialServer.DefaultCredentialsProvider moved up, made ServiceLoader compatible
  CredentialServer moved to new plugin module
  Credentials server module-info added
  CredentialServer renamed to CredentialsServer along with related classes
  EntityBeanMapper disassembled, functionality moved to Domain
  Domain bean transformation now handles foreign key properties
  FormatUtil renamed to Formats
  DateUtil renamed to Dates
  PropertyStore.writeToFile() parameter is now File instead of String
  EntityConnections.batchInsert() now uses EventDataListener instead of ProgressReporter
  ProgressReporter removed
  AbstractEntityConnectionProvider.onDisconnect() removed, unused
  Some refactoring in common.db.pool
  DefaultConnectionPool removed, a bug from the above fixed
  H2Database, tomcat connection pool, jaxrs-ri, commons-beanutils and jasperreports dependencies upgraded
  DatabaseProvider interface added, implemented in dbms modules. Database interface did not lend itself to ServiceLoader usage, since initializing a Database (H2Database f.ex) performed some actions, like initializing a in-memory database
  Provides clauses in module-info.java updated according to the last change
  Property.ColumnProperty.isSelectable() added, useful for properties that are only used in conditions
  Property.isDateOrTime() renamed to isTemporal(), DefaultProperty no longer caches isDouble
  DefaultEntityConnectionServer, bug fixed, initializeConnectionPools() only checked for null on startupPoolUsers, not if empty
  Hunted down a bunch of non-final methods and finalized them
  DefaultEntity bug fixed, did not validate values for foreign key properties correctly
  DefaultForeignKeyProperty.getTypeClass() now returns Entity.class
  DefaultForeignKeyProperty overrides DefaultProperty.validateType() and validates correctly
  Gradle upgraded to 6.0
  Entity.Definition.setTableName() removed
  Entity.Definer added, implemented in DefaultEntityDefinition.DefaultEntityDefiner
  Domain.define() now returns a Entity.Definer instead of the Entity.Definition
  Entity.Definition, setters removed, now private in DefaultEntityDefinition
  Domain, most getters moved to Entity.Definition, Domain.getDefinition() public
  Major refactoring, domain.property package added
  domain.property package exported
  EntityEditModel.getEntityDefinition() and EntityTableModel.getEntityDefinition() added
  DefaultEntityDefinition.EntityDefinitionBuilder renamed to DefaultDefinitionBuilder and refactored
  PropertyBuilder now inner classe of relevant Property
  PropertyBuilder implementations now inner classes of relevant Property implementation
  Entity.DefinitionBuilder moved to Entity.Definition and rename Builder, for consistency
  Code cleanup
  DefaultColumnProperty, DefaultForeignKeyProperty, DefaultTransientProperty, builder() method added, Builder implementations now completely privat
  DefaultEntityDefinition.builder() method added, Builder implementation now private
  StringProvider.ForeignKeyValueProvider now uses foreignKeyPropertyId instead of the actual ForeignKeyProperty
  Some code cleanup and inner class renamings
  Removed the unholy mess that was property builder generics
  Further property builder refactoring
  DefaultProperty, bug fixed, used lambda for defaultValueProvider, which caused serialization problems
  Entity.Definition.getColumnProperties() parameter now List instead of Collection, implementation now uses old fashioned loop instead of stream
  Conditions.customCondition() parameter ordering changed
  Gradle asciidoctor plugin added, some doc changes
  jersey-bundle dependency replaced in framework-servlet module, was causing javadoc errors
  REPORT_PATH configuration value moved from EntityApplicationModel to ReportWrapper
  Entity.getBackgroundColor() renamed to getColor()
  Conditions refactoring
  DefaultLocalEntityConnection refactored
  Further refactoring of DefaultLocalEntityConnection
  Domain.getDefinedEntities() now returns Collection<Entity.Definition>, rename to getEntityDefinitions()
  Conditions refactoring continued, shuffling complexity around it seems
  WhereCondition.getPropertyIds() removed, usage replace with getColumnProperties()
  DefaultLocalEntityConnection.writeBlob() now throws exception if multiple rows were affected, refactoring
  Condition.expand() removed, functionality moved to WhereCondition
  PropertyCondition.setCaseSensitive() added
  Serializer removed
  DefaultLocalEntityConnection constructor simplified, LocalEntityConnection setters made fluent
  Entities.getOriginalKeys() added, old getKeys() with originalValue boolean parameter now private
  Entities.getValues() and getDistinctValues() streamlined, getDistinctValuesIncludingNull() added
  EntityConnection.selectMany() renamed to select()
  Entity.ConditionProvider.getConditionString(), propertyIds parameter added
  WhereCondition moved from db-local to db.condition in db-core, now an interface, Conditions.whereCondition() added
  Domain.key() overloaded with integer and long value parameter
  SwingEntityModelProvider, EntityPanelProvider, some refactoring, and more refactoring
  EntityTestUnit.initializeReferenceEntity() can now return null without crashing the test
  Using built-in javadoc and sources jar Gradle functionality
  Domain.keys() added, overloaded for Integer and Long
  Domain.StringProvider moved up
  Domain.Validator moved up to DefaultValidator
  DefaultValueMap.DefaultValidator moved up and renamed DefaultValueMapValidator
  domain.DefaultValidator renamed to DefaultEntityValidator
  HttpEntityConnection reverted back to apache httpcomponents, Jdk HttpClient unusable due to Thread leakage during load testing
  HttpEntityConnectionJdk added to hold on to Jdk implementation, unused
  ServerException moved to common.remote.exception, inner classes moved up
  Removed unnecessary writeObject() and readObject() implementations
  Event, State and Value moved to common.event, common.state and common.value packages respectively
  Inner classes in common.event, common.state and common.value packages moved up a level
  Entity.Definition.Provider added, implemented by Domain, DefaultEntity now uses the former instead of the latter
  ColumnProperty and DefaultColumnProperty no longer use ForeignKeyProperty, plus some further refactoring reducing cyclic dependencies
  DefaultWhereCondition no longer depends on Conditions
  DefaultForeignKeyProperty checks readOnly status before propagating
  ValueMap.copy(), getOriginalCopy() and getInstance() removed
  Domain.copyEntity(), deepCopyEntity() and copyKey() added
  DefaultValueMap and DefaultEntity refactored a bit, put() now final, DefaultValueMap.validateAndPrepare() added, minor performance penalty
  DaemonThreadFactory removed
  LoggerProxy.LOGGER_PROXY_IMPLEMENTATION configuration value removed
  ControlProvider.createCheckBox() bug fixed, did not create a TristateCheckBox when button model was TristateButtonModel
  PropertyStore.propertyValue(), nullValue parameter added, false by default for Boolean values
  DefaultValueMap constructor now copies the maps received as parameters instead of using them internally
  PropertyStore now loads all properties into System properties on construction
  DefaultEntity, referencedKeyCache functionality refactored, keys cached when created
  DefaultLocalEntityConnection, now caches query column strings containing all entity columns, which is used most of the time
  Condition, moved a couple of interfaces up to package level
  CustomStringCondition removed, perhaps even finally
  DatabaseConnection, poolTime and retryCount fields removed, some refactoring
  ValueFetcher and ValueConverter moved to ColumnProperty
  Databases.INTEGER_RESULT_PACKER and LONG_RESULT_PACKER removed
  DatabaseConnectionProvider removed
  ValueChange.isInitialization() removed, unused
  FilterCondition removed, replaced with Predicate
  EntityConnectionServerAdmin.removeConnections() renamed to disconnectClients()
  AbstractRemoteEntityConnection refactoring
  DefaultEntityConnectionServer.MaintenanceTask now logs errors instead of rethrowing
  DefaultLocalEntityConnection.EntityArgumentStringProvider moved to LocalEntityConnections
  Entity.OrderBy moved up to package level, now a concrete final class instead of interface
  DefaultLocalEntityConnection, EntityResultPacker and EntityResultIterator moved up to package level
  DefaultLocalEntityConnection.getReferencedKeys() moved to Entities
  jminor-plugin-jackson-json module added
  Jackson json improvements
  Jackson json, domain related moved to .domain and .db package created, ConditionObjectMapper added
  Jackson json, CustomCondition implemented
  ValueChange.isInitialization() reintroduced, used after all
  AbstractFilteredTableModel.filterContents() bug fixed, now calls fireTableDataChanged() after filtering, otherwise table did not repaint correctly
  Entity.Definition.getForeignKeyProperties(entityId) renamed to getForeignKeyReferences(), getForeignKeyProperties(columnPropertyId) added
  DefaultValueMap.handleRemove() removed
  DefaultEntity no longer removes column property values when removing the associated foreign key value
  DefaultEntity.removeInvalidForeignKeyValues() added, called in handlePut(), removes foreign key values that don't fit the value being put
  DefaultValueMap no longer calls handlePut() during setAs()
  DefaultKey.hashCodeDirty initialized to true instead of false, which then relied on handlePut()
  DefaultLocalEntityConnection.lockAndCheckIfModified() bug fixed, only selected writable properties, which could then exclude primary key properties
  DefaultEntity.initializeAndCacheReferencedKey() refactored
  DefaultEntity.DefaultKey moved up to package level and renamed DefaultEntityKey
  DefaultEntityKey now overrides validateAndPrepare(), validation moved from handlePut()
  DefaultProperty.validateType() now returns the value
  DefaultEntity and DefaultEntityKey now validate types on deserialization
  DefaultLocalEntityConnection.lockAndCheckIfModified() new bug fixed, now only selects writable along with primary key properties
  DefaultEntityDefinition.getSelectableColumnProperties() now uses old school for loop instead of stream
  Entity.Definition.getProperties(includeHidden) removed
  Domain.define() now protected
  DefaultEntityLocalConnection, blob handling improved, blob property values are now fetched by default
  Chinook demo, added blob image example
  BlobProperty added, with lazyLoading option
  EntityTestUnit now includes blob properties
  Blob unit tests improved
  BlobInputProvider added
  BlobProperty is now hidden by default
  NavigableImagePanel.setMoveImageEnabled() added
  DefaultEntity, now performes property and type validation on constructor parameters
  Entity.getProperty(propertyId) and Entity.Key.getPropertyCount() removed
  DefaultEntityDefinition refactored
  shutdownServer task added to server build file
  DefaultEntityDefinition constructor simplified, required methods moved from Domain
  DefaultEntityDefinition, some minor refactoring, reordering, Entity.Definition removed a couple of methods
  Domain.isDefined(entityId) removed, some refactoring
  KeyGenerators added, classes and methods moved from Domain
  KeyGenerators, KeyGenerator suffix removed from method names
  KeyGenerator.Type removed, isInserted() added
  Entity.Definition.getKeyGeneratorType() removed, isKeyGenerated() added
  Entity.Definition moved up to package level as EntityDefinition
  Entity.KeyGenerator moved up to package level
  KeyGenerator.isInserted() default implementation added returning true
  DatabaseConnection.Operation, Function and Procedure moved to package operation, DefaultOperation is now AbstractOperation
  EntityResultPacker refactored
  LocalEntityConnectionProvider refactored, LocalEntityConnectionHandler and proxying removed
  NumberField.DISABLE_GROUPING configuration value added, true by default, for now
  ForeignKeyProperty validation moved from DefaultEntityDefinition to Domain.DefaultEntityDefinitionProvider
  EntityDefinitions factory class added
  EntityDefinition.Builder.setDomainId() added
  Domain.addDefinition() added
  DefaultEvent.fire() no longer synchronizes on lock, was causing deadlocks
0.12.6
  Version.fromProperties() bug fixed, did not handle non-snapshot builds correctly
  Domain.DefaultEntityDefinitionProvider.validateForeignKeyProperties() minor bug fixed
  SwingFilteredComboBoxModel.addItem() no longer allows duplicates
  EntityEditPanel.InsertEntityAction now adds inserted item instead of refreshing model
  EntityEditEvents added, DefaultEntityEditModel notifies all insert, update and delete events, SwingEntityComboBoxModel listens
  EntityEditEvents.ENTITY_EDIT_EVENTS_ENABLED configuration value added, false by default
  EntityEditEvents.ENTITY_EDIT_EVENTS_ENABLED configuration value removed, EntityEditModel.POST_EDIT_EVENTS configuration value added, false by default
  DefaultEntityEditModel.postEditEvents property added, defaults to EntityEditModel.POST_EDIT_EVENTS.get()
  EntityEditEventObserver added, implemented by DefaultEntityEditEventObserver, EntityEditEvents refactored to use it
  SwingEntityComboBoxModel, event listener refactoring
  EntityComboBoxModel.listenToEditEvents property added
  EntityEditObserver no longer uses EntityEditModel events
  EntityEditEvents, notify methods renamed and made public
  SwingEntityComboBoxModelTest.editEvents() test added
  EntityEditEventObserver, methods renamed, javadocs fixed, more javadocs fixed
  DefaultEntityTableConditionModel and DefaultEntityLookupModel now final
  DefaultColumnConditionModel and DefaultPropertyFilterModel now final
  SwingFilteredComboBoxModel, some minor refactoring
  FilteredTableColumnModel.setColumnVisible() replaced with showColumn() and hideColumn()
  FilteredTablePanel, search field refactoring
  FilteredTableModel.findNextItemCoordinate() replaced with searchForward() and searchBackward()
  MasterDetailPanel renamed to HierarchyPanel
  EntityUiUtil, EntityEditPanel, createDateInputPanel() renamed to createTemporalInputPanel()
  EntityEditPanel, EntityTablePanel, removed mouse click based entity menu actions
  FilteredTableModel.searchForward() and searchBackward() renamed findNext() and findPrevious()
  FilteredTableModel.findNext() and findPrevious() condition parameter now Predicate<String>
  EntityTablePanel.initializeTableMouseListener() now private, typos fixed
  DefaultEntityLookupModel, EntityTablePanel, minor refactoring, Util.join() added
  PropertyConditionModel, removed unnecessary override of getCondition()
  DefaultPropertyConditionModel.toString() removed, replaced with DefaultEntityTableConditionModel.toString(ColumnConditionModel)
  PropertyConditionModel removed, didn't add much at all besides complexity
  EntityConnectionProvider no longer generic
  EntityModel.filterOnMasterInsert renamed to searchOnMasterInsert
  EntityDataProvider removed
  EntityEditEventObserver renamed to EntityEditObserver
  EntityEditModel.InsertEvent, UpdateEvent and DeleteEvent removed
  PropertyComboBoxModel removed
  EntityEditModel.update(), insert() and delete() now return a single entity instead of a list
  Java.util.logging JulProxy plugin added
  JulProxy module-info.java added
  Util.join removed, simple to do with streams
  Entity.ToString removed, replaced with Function<Entity, String>
  DefaultEntityLookupModel, minor refactoring
  TextUtil, removed a couple of methods
  DefaultLocalEntityConnection bug fixed, logging now includes error with stacktrace
  DateFormats.DateParser moved up to package level
  ExceptionHandler removed, replaced with Consumer<Throwable>
  MethodLogger.ArgumentStringProvider and Util.MapKeyProvider removed, replaced with Function
  StringProvider.ValueProvider removed, replaced with Function<Entity, String>
  Property.ValueProvider removed, replaced with Supplier<Object>
  Parameters in interfaces and abstract methods no longer final
  Code cleanup
  Chinook demo code restructured, EmpDept demo code restructured, Petstore demo code restructured, World demo code restructured
  Demo module-info.java fixed after restructuring
  Petclinic demo added, unfinished
  EntityTestUnit.testEntity() renamed to test()
  FilteredComboBoxModel.replaceItem() added
  SwingEntityComboBoxModel now calls replaceItem() in UpdateListener
  ObservableEntityList.isFiltered() bug fixed, refactored
  FilteredModel, filterCondition semantics totally changed when FilterCondition was replaced with Predicate, renamed to includeCondition
  EntityTableModel.getStatusMessage() removed, SwingEntityTableModel implementation moved to EntityTablePanel
  EntityTablePanel.viewImage functionality removed
  Couple of EntityTableModel.getStatusMessage() implementations removed
  Most instances of allowed replaced with enabled, such as setUpdateAllowed() is now setUpdateEnabled()
  FilteredTablePanel, minor refactoring
  AbstractFilteredTableModel, minor event model changes
  FilteredTableModel.sortContents() renamed to sort(), sortingListener renamed to sortListener
  FilteredTableModel.getValues() split into getValues() and getSelectedValues()
  SwingEntityTableModel.setValueAt() implemented
  SwingEntityTableModel.editable added, false by default, isCellEditable() implemented
  TextInputComponent no longer adds a lookup action to the text field
  InputProvider.setValue() added
  EntityTableCellEditor added
  EntityTableCellEditor improvements
  EntityUiUtil, major refactoring, EntityEditModel parameters replaced with Value
  EntityUiUtil.createInputComponent() added
  EntityTableCellEditor makes use of the just refactored EntityUiUtil to do its thing
  EntityEditPanel.createForeignKeyField() reintroduced
  TristateCheckBox replaced with its simpler cousin NullableCheckBox
  NullableToggleButtonModel, NullableCheckBox, renamed and refactored a few things, UiValues.NullableToggleUIValue added
  jminor.swing.common.ui.disableNumberFieldGrouping no longer true by default, as per javadoc
  Unit tests updated to reflect the above
  ForeignKeyTableCellEditor added, related refactoring
  NullableCheckBox, now requests focus on mouse click
  EntityTableCellEditor now center aligns JCheckBox
  EntityTableCellRenderers.DefaultEntityTableCellRenderer bug fixed, assumed String values for ValueListProperty (SwingEntityTableModel.getValue() change from the other day)
  SwingEntityTableModel.getValue() bug fixed, did not handle ValueListProperty, displayed the underlying value instead of the item caption
  EntityTableCellRenderer bug fixed, did not handle ValueListProperty
  EntityTableCellRenderers bug fixed, boolean renderer now displays selection correctly
  EntityTableCellRenderer.getForeground() and getBackground() added, EntityTableCellRenderers refactored
  ColumnConditionPanel now uses NullableCheckBox, DefaultColumnConditionModel now handles boolean null values
  EntityEditComponentPanel split from EntityEditPanel
  FilteredTable split from FilteredTablePanel
  EntityTablePanel no longer extends FilteredTablePanel, which is now final, plus related refactoring
  FilteredTablePanel merged into EntityTablePanel
  FilteredTable bug fixed, getModel() did not call super.getModel() which caused NullPointerException during construction
  EntityTablePanel.getEntityTableModel() renamed to getTableModel()
  EntityTablePanel constructor refactored
  FilteredTable no longer throws IllegalStateException if a required viewport is not found
  EntityConnection.delete() now returns the number of deleted records
  EntityUiUtil.createInputComponent() bug fixed, now only creates NullableCheckBox for nullable boolean properties
  PropertyConditionPanel.PropertyInputFieldProvider refactored to use EntityUiUtil.createInputField()
  EntityUiUtil set transferFocusOnEnter functionality moved to EntityEditComponentPanel, EntityEditPanel.TRANSFER_FOCUS_ON_ENTER moved to EntityEditComponents
  UiUtil.createFormattedField() no longer sets moveCaretToStartOnFocusGained() on the field
  LocalDateTimeInputPanel now provides a calendar button, selects time element after date has been set via calendar
  LocalDateInputPanel now sets the focus to the input field after date has been set via calendar
  EntityUiUtil, minor refactoring
  EntityEditPanel refactored
  EntityPanel refactored
  swing.framework.ui code cleanup
  EntityConnections.batchInsert() now returns the inserted keys
  EntityDefinition.getPropertySet() removed
  Entities.getModifiedColumnProperties() includeReadOnlyProperties parameter removed
  BlobProperty.isLazyLoaded() now isEagerlyLoaded(), blob properties lazily loaded by default
  Entities.getModifiedColumnProperties() now includes eagerly loaded blob properties
  FileUtil and TextUtil trimming
  DefaultEntity.prepareValue() moved to DefaultProperty
  EntityTestUnit.createRandomDouble() no longer performs rounding
  jminor.unittest.username and jminor.unittest.password properties replaced with jminor.test.user
  EntityTestUnit.getTestUser() removed, user constructor parameter added, by default jminor.test.user
  DefaultValueMap.handlePut() initialization parameter removed, unused
  DefaultColumnConditionModel caseSensitive constructor parameter removed, unused
  EntityDefinition.getPropertySet() reintroduced, quite important, performance wise
  DefaultEntityKey.validateAndPrepare() now calls property.prepareValue() as well as validateType()
  DefaultProperty, a few methods missing the final keyword
  ValueMapEditModel.addValueSetListener() renamed to addValuePutListener()
  ValueMapEditModel merged into EntityEditModel
  EntityEditPanel.handleException() now public
  EntityEditComponents.requestInitialFocus(afterInsert) refactored
  EntityEditModel, redundant methods removed
  EntityComponentValidators refactored
  EntityLookupField.TableSelectionProvider moved to EntityTablePanel, reducing cyclical dependencies in framework.ui
  EntityTablePanel, tableDoubleClickAction and related things moved to FilteredTable
  EntityTablePanel.TableSelectionProvider moved back to EntityLookupField, no more cyclical dependency
  EntityInputComponents utility class split from EntityUiUtil
  EntityPopupMenu split from EntityUiUtil
  EntityInputProviders refactored from EntityTablePanel
  EntityUiUtil renamed to EntityLookup
  EntityTablePanel.includeUpdateSelectedProperty(property) replaced with excludeFromUpdateMenu(property)
  EntityLookupFieldInputProvider and EntityComboBoxInputProvider made inner classes of their respective component classes and renamed to InputProvider
  EntityLookup.lookupEntities() moved to EntityLookupField, EntityLookup removed
  EntityLookupModel, selectedEntities changed from Collection to List
  EntityTablePanel and EntityEditPanel handleException() refactored
  EntitySelectionDialog extracted from EntityTablePanel
  EntityEditModel.addValuePutListener() renamed to addValueEditListener()
  SerializationWhitelist refactored
  LocalEntityConnections.createLogger() removed, EntityArgumentStringProvider moved to AbstractRemoteEntityConnection and refactored
  DefaultPropertyCondition, superfluous parenthesis removed from in clause
  EntityConnectionProvider.getServerHostName() removed, added to HttpEntityConnectionProvider and RemoteEntityConnectionProvider (along with getServerPort() and getRegistryPort())
  Event.fire() removed, EventListener and EventDataListener.eventOccurred() renamed to onEvent()
  DefaultObserver renamed to DefaultEventObserver, for consistency
  DefaultGroup renamed to DefaultStateGroup, for consistency, some minor refactoring
  DefaultState now only notifies listeners on set when a listener has been previously added
  EntityEditModel.isValuePersistent() renamed to isPersistValue()
  SwingEntityEditModel.replaceForeignKeyValues() now uses replaceItem() instead of refreshing combo box models
  DefaultForeignKeyConditionModel, superfluous toString() override removed, DefaultEntityTableConditionModel.boundToString() now handles Entity values
  EntityTablePanel.setTablePopupMenu() renamed to addTablePopupMenu() and made private
  EntityTablePanel, removed apparently redundant horizontal scroll bar visibility event binding
  MethodLogger.appendLogEntry() replaced with MethodLogger.Entry.append(StringBuilder), some refactoring
  MethodLogger argument handling improved
  ConnectionPool.returnConnection() removed
  ConnectionPoolProvider javadoc improved
  ChinookLoginProxy now uses a ConnectionPool
  LoadTestModel, system load graph added
  ServerMonitor, chart interfaces used as return values instead of concrete classes
  Copyright updated
  ClientUserMonitorPanel bug fixed, did not add table to JScrollPane, which prevented the header from displaying
  Jekyll configuration removed from docs, not used
0.13.0
  FilteredTableColumnModel, added <R> generic parameter for row type, related refactoring
  ValueMap valueListener() functionality moved to Entity
  ValueChanges moved to framework.domain, generics removed
  Entity.getModifiedObserver() removed, moved to DefaultEntityEditModel
  Entity.getValueObserver() removed
  DefaultValueMap.handlePut() renamed to valuePut(), for consistency
  ValueMap.clear(), removed DefaultValueMap.clear() now protected, handleClear() removed, subclasses now override clear() instead
  Entity.ValueChange.getCurrentValue() renamed to getValue()
  EntityEditModel.getValueObserver() removed, unused
  ConnectionPool.DEFAULT_MAXIMUM_POOL_SIZE, DEFAULT_MINIMUM_POOL_SIZE and DEFAULT_IDLE_TIMEOUT configuration values added
  Entity.ValueChange moved up to package level
  ProgressWorker refactored
  DefaultEntityModel.fire... methods renamed to notify...
  AbstractValue.fireChangeEvent() renamed to notifyValueChange()
  ValueMap.Validator removed, merged into Entity.Validator
  common.db.valuemap.exceptions package moved to framework.domain
  EntityEditModel.getValueProvider() removed
  ValueCollectionProvider removed
  ValueProvider removed, replaced with Function
  Operation renamed to DatabaseOperation, Function to DatabaseFunction and Procedure to DatabaseProcedure (to prevent collision with java.util.function.Function)
  EntityEditView.requestComponentFocus() added
  ToggleControl moved up to package level
  ControlProvider and related classes refactored
  swing.common.ui.value package added, ComponentValue added
  InputProvider removed, replaced with ComponentValue
  UiValues replaced with ComponentValues
  TextFields added, relevant methods moved from UiUtil
  Dialogs utility class added, relevant methods moved from UiUtil
  KeyEvents utility class, added, relevant methods moved from UiUtil
  swing.common.ui.time package added
  DocumentAdapter moved to swing.common.model.textfield
  SizeDocumentFilter renamed to LengthDocumentFilter
  AbstractComponentValue.setInternal() renamed to setComponentValue()
  AbstractComponentValue.getComponentValue() added, refactored
  DocumentAdapter now interface with default methods instead of abstract class
  TextInputPanel moved to swing.common.ui.textfield
0.13.1
  Allow entities without primary keys
  EntityComponentValues.getComponentValue() renamed to createComponentValue()
  ComponentValues and ValueLinks split and merged into type specific utility classes
  Further refactoring of ComponentValue utility classes
  NumberFieldValue, generic parameters reordered
  AbstractTextComponentValue added, replaces NumberFieldValue, related refactoring
  StringValues renamed to TextValues
  Layout related methods moved from UiUtil to Layouts
  transferFocusOnEnter() moved from UiUtil to KeyEvents
  linkToEnabledState() and relevant methods moved from UiUtil to Components, tests fixed
  Windows utility class added, window related methods moved from UiUtil
  UiManagerDefaults added, handles initializing UiManager values
  UiUtil.setWaitCursor() moved to Components
  Components.setWaitCursor() replaced with showWaitCursor() and hideWaitCursor()
  Layouts factory methods used where applicable
  ExceptionDialog, send email functionality removed, some refactoring
  DefaultValueMap hashCode() and equals() now rely on HashMap.hashCode() and equals(), validateAndPrepare() renamed to validateAndPrepareForPut()
  EntityApplicationPanel, call to UiManagerDefaults.initialize() moved from static initializer to constructor, since locale is usually set in main()
  TextValues, NumericalValues, BooleanVales, added a couple of overloaded methods
  TextValues, generics improved
  BooleanValues.toggleValueLink() renamed to booleanValueLink()
  ClientInstanceMonitor, minor refactoring
  DefaultEntityValidator bug fixed, did not initialize transient revalidateEvent field after serialization
  BooleanComboBoxModel now sets null as the initially selected value
  SelectedValues, BooleanValues, minor refactoring
  Dates removed
  Util.serialize() and deserialize() moved to Serializer
  Memory split from Util
  Util.initializeProxy() removed
  SwingEntityTableModel.bindEditModelEvents() renamed to onSetEditModel(editModel), added to FXEntityListModel
  DefaultDatabaseConnection, minor refactoring
  DefaultValueMap.valuePut() and valueChanged() renamed to onValuePut() and onValueChanged() for consistency
  ValueMap moved from common.db.valuemap to common.valuemap
  Gradle upgraded to 6.1
  DefaultPropertyValue.isNullable() is now based on whether the value class is a primitive
  ToggleControl now based on a Value<Boolean> instead of a ButtonModel
  ControlProvider.toggleButtonModel() renamed createButtonModel()
  Domain.key() now creates an empty primary key for entities without primary keys
  Allow insert of entities without primary keys
0.13.2
  EntityConnection.update(EntityUpdateCondition) added
  EntityConnection.update(EntityUpdateCondition) no longer throws UpdateException if no rows were affected
  jminor-documentation gradle module split from root project
  EntityComboBox.IntegerSelector added
  Components.createEastCenterPanel() added
  EntityTablePanel.excludeFromUpdateMenu() now takes a propertyId instead of Property parameter
  EntityComboBoxModelSelector added, EntityComboBox.IntegerSelector removed, EntityComboBox.integerFieldSelector() added
  ProgressWorker refactored a bit, was a bit flaky with respect to closing the dialog
  EntityComboBoxModelSelector removed, EntityComboBoxModel.integerValueSelector() added
  Value.getObserver() and AbstractObservableValue removed
  ItemRandomizerPanel, LoadTestPanel, minor refactoring
  Icelandic caption for INSERT action is now same as for SAVE
  ExceptionDialog no longer sets close button as the default root pane button, did not consume the Enter key event, which tended to trigger further actions after the dialog closed, key events used instead
  EntityLookupField bug fixed, closing exception dialog triggered lookup, now handles exceptions within performLookup method
  DefaultPropertyCondition, bug fixed, did not wrap in clauses exceeding the in clause limit in additional paranthesis
  AbstractValue.addListener() methods now final
  Value.link() added, Values.link() removed
  Value.link(value, readOnly) removed
  ProgressWorker, minor refactoring
  TextUtil renamed to Text
  Build version handling improved
0.13.3
  Value.link() now prevents a Value from being linked to itself
  jminor-documentation module now publishes full documentation as zip
  Version now part of documentation URLs
  MethodLogger enabled constructor parameter removed
  Dialogs.displayInDialog(), disposeOnEscape now triggered on onKeyPress instead of onKeyRelease, since the latter could be triggered by non-consumed Esc usages in the dialog, such as when closing a combobox popup
  Dialogs.displayInDialog() now uses DisposeDialogOnEscapeAction for Esc, to prevent the dialog from closing if popup menus are visible, focus does not return to the component under the popup menu though, when popups are closed this way
  TableSortModel.setSortingDirective(), boolean addColumnToSort parameter removed, replaced with method addSortingDirective()
  EntityConnectionServerAdmin.disconnectClients(boolean timedOutOnly) replaced with disconnectTimedOutClients() and disconnectAllClients()
  EntityLookupField, removed lookupOnKeyRelease parameter
  Dialogs.displayInDialog() no longer sets defaultButton on the rootPane, defaultButton parameter replaced with enterAction, linked to a key event on Enter released
  ComponentValuePanel.getOkButton() and getCancelButton() replaced with getOkAction() and getCancelAction()
  Ok changed to OK
  EntityLookupField.lookupEntities(), singleSelection parameter removed, lookupEntity() added
  EntitySelectionDialog.selectEntities(), singleSelection parameter removed, selectEntity() added
0.13.4
  3d party dependencies upgraded
  FilteredTable.setAutoStartsEdit() convenience method added
  EntityTablePanel, now sets autoStartsEdit during createFilteredTable()
  Queries refactored out of DefaultLocalEntityConnection, some renaming
  jminor_server.policy updated using pro-grade, jar versions still hardcoded, some work required to use
  AbstractValue.notifyValueChange() value parameter removed, uses get() internally
  Components.propertyChangeObserver() added
  EntityEditComponentPanel.includeComponentSelectionPropertyId() replaced with excludeComponentFromSelection()
  EntityEditComponentPanel.editModel now private instead of protected
  EntityEditComponentPanel.createPropertyPanel() labelOnTop parameter replaced with labelBorderLayoutConstraints
  TextInputPanel, textField now requests focus when the panel receives it
  EntityEditComponentPanel bug fixed, createTextInputPanel(), text field did not transfer focus on enter
  EntityEditComponentPanel now sets the TextInputPanel as the property component instead of just the text field
0.13.5 [API incompatible]
  EntityLookupField, bug fixed, focusLost should only kick in if the focus event is not temporary
  EntityConnection, insert, update and delete for single Entity/Key instances added
  EntityConnection.delete(Entity.Key) now returns boolean, true if record was deleted, false otherwise
  DefaultLocalEntityConnection, populateStatementPropertiesAndValues() refactored
  DefaultLocalEntityConnection, some renaming and minor refactoring
  EntityEditModel.replaceForeignKey(ForeignKeyProperty, List<Entity>) added
  DefaultEntityEditModel.replaceForeignKeyValues(Collection<Entity>) now final, tests added
  EntityTablePanel, removed unnecessary invokeLater() wrap from a couple of repaint() calls
  Google analytics added to asciidoc via docinfo (com.puravida.asciidoctor:asciidoctor-extensions did not work)
  Entity.isKeyNull() removed, use getKey().isNull() instead
  Entity.getDefinition() added, isKeyGenerated(), getProperties() and getPrimaryKeyProperties() removed
0.13.6
  Components.setPreferredWidth() and setPreferredHeight() generified and now return the component
  Domain.setStrictForeignKeys() added
  EntityInputComponents.createComboBox() now throws IllegalArgumentException if editable is true and the property is not String based, plus minor fixes
  ControlSet, ImageIcon parameters changed to Icon
  Entity.Key.isNotNull() added
  AbstractFilteredTableModel.getSelectionModel() now returns SwingTableSelectionModel
  SelectionModel.getSingleSelectionModeState() added
  FilteredTable.setSelectionMode() overridden, delegates to selection model
  FilteredTable.getSingleSelectionModeControl() added
  SwingTableSelectionModel.getSingleSelectionModeState() implemented, setSelectionMode() overridden, updates the state
  FXEntityListSelectionModel.getSingleSelectionModeState() implemented
  ObservableEntityList.getSelectionModel() now returns FXEntityListSelectionModel, FXEntityListSelectionModelTest added
  Property readOnly status pretty meaningless, replaced with ColumnProperty.insertable
0.13.7 [server/client incompatible]
  MariaDb database implementation added
  EntityInputComponents.createValueListComboBox() now adds a null item for nullable properties, if the value list does not contain one already
  Item now interface, moved to org.jminor.common.item package, DefaultItem and Items factory class added
  User now interface, moved to org.jminor.common.user package, DefaultUser and Users factory class added
  Version now interface, moved to org.jminor.common.version package, DefaultVersion and Version factory class added
  Entities.getModifiedColumnProperties() bug fixed, did not exclude lazy loaded blob properties, test improved, Chinook demo album cover now eagerly loaded
  set prefix removed from Builder methods
0.13.8
  ForeignKeyProperty.Builder.readOnly() added
  NavigableImagePanel bug fixed, constructor with image parameter did not call default constructor
  ExceptionDialog.showForThrowable() now returns the dialog
  Dialogs.showExceptionDialog() bug fixed, ExceptionDialog now disposed after it's closed
  ExceptionDialog bug fixed, escape and enter key events now onKeyPressed, enter was sometimes triggered in edit panel, after update exception
  Property.Builder, typo fixed, mininumValue -> minimumValue
0.13.9
  Dialogs.prepareScrollPaneDialog() refactored and renamed prepareOkCancelButtonDialog()
  Components.createOkCancelButtonPanel() added
  EntityLookupField bug fixed, SelectionProvider.setPreferredSize() added, scroll pane now contained in a base panel, so setting the preferred size works
  EntityConnection.selectValues() now "type safe"
  EntityConnection.executeFunction() now "type safe"
  KeyEvents.TransferFocusAction now private, transferFocusForwardAction() and transferFocusBackwardAction() added
  Lots of raw use of parameterized class fixed, mostly EventDataListeners
0.14.0
  org.jminor.framework.domain.entity package added, populated with Entity related classes
  DefaultEntityKey now validates type on single value construction
  EntityApplicationPanel.showEntityPanelDialog() renamed to displayEntityPanelDialog(), plus som minor refactoring
  EntityEditPanel.getActiveObserver() replaced with isActive() and addActiveListener()
  Boolean setter parameters renamed to reflect method name
  valueLink() methods removed, replaced with value.link(value)
  DefaultEntity.getValueChangedEvent() renamed to getValueChangeEvent()
  Some refactoring of org.jminor.framework.domain.entity package, inner classes moved up, cyclical dependencies reduced (but not eliminated)
  domain.exception package moved to domain.entity.exception
  OrderBy now interface, getOrderByString() moved to Queries, Domain.orderBy() moved to OrderBy
  Entity.getDefinition() removed, EntityDefinition added as parameter wherever it was used, cyclic dependencies reduced some more
  Removed redundant Locale.getDefault() parameters when fetching resource bundles
  DefaultProperty, some validation added
  EntityEditModel.getEntityCopy(includePrimaryKeyValues) removed
  EntityTableConditionModel.setEnabled(propertyId, enabled) replaced with enable(propertyId) and disable(propertyId)
  DefaultEntityValidator, removed constructor with performNullValidation parameter, setter/getter added instead
  SerializationWhitelist refactored to remove boolean parameter
  updateOnKeystroke parameter replaced with UpdateOn enum
  nullable parameter replaced with Nullable enum
  EntityPanelProvider now accepts EntityEditPanel and EntityTablePanel constructors with edit and table model subclass types
  JFreeChart usage example added to World demo
  Dialogs, modal boolean parameter replaced with Modal enum
  SelectionModel.getSelectionNotEmptyObserver() added
  Redundant jfreechart dependencies removed from demo projects, pulled in automatically via swing-common-tools module
  Controls.control(Command, StateObserver) overload added
  Dialogs, disposeOnEscape boolean parameter replaced with DisposeOnEscape enum
  ColumnProperty.isReadOnly() added, based on insertable and updatable
0.14.1
  AutoCompletion normalize boolean character replaced with Normalize enum, showPopupOnMatch parameter (and functionality) removed
  ColumnConditionPanel, includeToggleEnabledButton parameter removed, always true
  OracleDatabase.setUseLegacySid() added
  WhereCondition.getEntityCondition() removed and related refactoring
  EntityPanel.requestInitialFocus() now relies on editPanel.isShowing()
  EntityPanel.useKeyboardNavigation property added
  EntityPanel.initializeKeyboardActions(), initializeResizing() and initializeNavigation() now protected instead of private
  EntityPanel, caption no longer final, removed from constructor, setter added
  EntityPanelProvider, caption no longer final, removed from constructor, setter added
  Parameter reordering in Validator and KeyGenerator
  swing-common-tools-ui jfreechart dependency removed, transitive via swing-common-tools
  EntityPopupMenu bug fixed, cyclical dependency OOM exception prevented
  Layouts, removed create prefix from method names
  EntityPanelProvider now accepts EntityPanel constructors with model subclass types
  EntityPanelProvider renamed to EntityPanelBuilder
  EntityModelProvider renamed to EntityModelBuilder
  EntityApplicationPanel.initializeEntityModel() added
  EntityTableModel.add/removeRefreshListener() added
  FilteredModel.getAllItems() renamed to getItems()
  SwingEntityModelBuilder, EntityPanelBuilder, added validation, unit test added
  DefaultLocalEntityConnection.select(entityId, propertyId, Object...) now accepts collection as values parameter
  DefaultDatabaseConnection now caches Users from connection meta data based on username
  DefaultEntityKey, array index out of bounds exception prevented in constructor, minor refactoring
  DefaultValueMap, null key checks improved
  ValueMap.getAsString() moved to Entity
0.14.2
  SwingEntityTableModel.DefaultEntityTableSelectionModel moved to class level, renamed SwingEntityTableSelectionModel
  EntityTableConditionModel, ColumnConditionModel, TableSortModel, some method renaming
  DefaultEntityTableConditionModel, conditionChangedEvent removed, conditionChangedState used instead
  EntityConnection.fillReports() generified
  EntityReportUtil removed
  EntityReportUiUtil renamed to EntityReports, moved up to org.jminor.swing.framework.ui
  ReportUIWrapper renamed ReportUiWrapper, for consistency
  UiUtil removed, methods dumped into Components
  ClientLog now interface
  DefaultEntityEditModel.bindEventsInternal(), states updated before value change is notified
  ControlProvider now sets the mnemonic of check boxes created from ToggleProperty
  DefaultLocalEntityConnection.selectRowCount() bug fixed, Database.subqueryRequiresAlias() added, default false, overridden in PostgreSQLDatabase and SQLServerDatabase
  Conditions, entity prefix removed from methods returning EntityCondition and it's descendants
  ConditionType renamed to Operator
  EntityGeneratorModel updated to reflect recent changes
  DefaultEntityConnection.commitQuietly() removed, exceptions during commit no longer swallowed, checkReadOnly() renamed to checkIfReadOnly()
  Entities, factory methods for Entity and Entity.Key moved to EntityDefinition, no longer static
  EntityDefinition.Provider.getEntityDefinitions() added, some minor refactoring
  EntityDefinition.Provider.getEntityDefinitions() renamed to getDefinitions()
  EntityDefinition.getDefinitionProvider() added
  EntityDefinition.getForeignDefinition() added, EntityDefinition.getDefinitionProvider() removed, related refactoring
  TaskScheduler.getIntervalObserver() removed, addIntervalListener() added
  ServerMonitorPanel, added button to set the update interval
0.14.3
  AbstractConnectionPool refactored, getConnection() now implemented and final, fetchConnection() added for subclasses
  ConnectionPool and AbstractConnectionPool refactored further, ConnectionPool.Counter removed
  DefaultConnectionPoolCounter bug fixed, did not synchronize correctly when adding fine grained statistics
  HttpServer no longer implements AuxiliaryServer, EntityServletServer implements AuxiliaryServer and is now service based
  AuxiliaryServer service discovery moved to AuxiliaryServer
  DefaultEntityConnectionServerTest, removed TestWebServer auxiliary server, problematic with modules
  LoginPanel, ctrl-backspace functionality added to password field
  DefaultEntityKey.equals() now handles empty keys
  JasperReportsWrapper no longer loads report on construction, report loaded when filled, getReportName() now returns reportPath, so now report loading happens server side
  ReportResult and ReportDataWrapper removed
  JasperReports added, JasperReportsWrapper package private
  NextReports added, NextReportsWrapper package private
  SerializationWhitelist bug fixed, never rejected anything when no wildcard whitelist items were specified :|
  JasperReports major refactoring, demos now use classPathReport()
  AbstractReportWrapper bug fixed, cache lookup used incorrect key
  AbstractReportWrapper, toString() implemented in subclasses
  ReportWrapper refactored, DataSource removed
  DefaultEntityConnectionServer bug fixed, did not add auxiliary server and couldn't shut down properly
  ReportUiWrapper removed, ReportComponentProvider added, jasperreports plugin swing dependency removed
  JasperReportsEntityDataSource refactored, renamed JasperReportsDataSource, jminor-framework-domain dependency removed
  Chinook demo, user authentication refactored into it's own domain model
  UrlReportWrapper merged into FileReportWrapper, tests added
  AbstractReportWrapper and subclasses refactored, ReportWrapper.getReportName() removed
0.14.4
  ConnectionPool, fine grained statistics renamed snapshot statistics
  Databases.QUERY_COUNTER removed, Database.countQuery() and getStatistics() added instead
  AbstractRemoteEntityConnection.RequestCounter now synchronized
  DefaultConnectionPoolCounter, checkOutTimes no longer grows unbounded
  DefaultEntityConnectionServerAdmin no longer public
  ConnectionPools, now maps connection pools to usernames instead of User instances, related changes
  Users.user(username) added, used throughout
  DefaultConnectionPoolCounter, AbstractRemoteEntityConnection.RequestCounter and AbstractDatabase.QueryCounter now use AtomicInteger and AtomicLong instead of synchronizing internally
  HikariConnectionPoolProvider disables auto commit on connections
  TomcatConnectionPoolProvider disables auto commit on connections
  Tools modules reorganized
  Unnecessary @inheritDoc annotations removed
  Database.supportsSelectForUpdate() and supportsNowait() replaced with getSelectForUpdateSupport() with enum SelectForUpdateSupport
  ReportWrapper, added P generic type for report parameters, EntityConnection.fillReport() added P reportParameters parameter, ReportWrapper instances no longer contain parameters
  JasperReportWrapper and NextReportWrapper convenience interfaces added to hide all the generic type parameters
  ReportWrapper.getFullReportPath() added
  ReportWrappers now constants in the domain model, since they no longer contain the parameters
  AbstractReportWrapper added
  Domain.addReport() and containsReport() added, reports must now be added to domain model
  Domain.addReport() now tries to load the report, fail-fast
  ConnectionPoolProvider.createConnectionPool() parameters reordered
  DefaultConnectionPoolState and DefaultConnectionPoolStatistics no longer public
  ConnectionPoolException removed
  PreferencesUtil renamed to UserPreferences and moved to common root
  common.remote package split up into client and server
  common.remote.http moved to common.remote.server.http
  UserPreferences moved back to common.model, introduced java.prefs module dependency
  common.remote.exception moved under common.remote.server
  HttpEntityConnections.createConnection() split into createConnection() and createSecureConnection()
  SelectionModel.add/removeSelectedIndexesListener() added, for completeness sake
0.14.5
  SelectionModel.isSelectionNotEmpty() added, isSelectionEmpty() was mostly called with negation
  FilteredModel.contains(item, includeFiltered) removed includeFiltered parameter, renamed to containsItem() to prevent clash in JavaFX
  Replaced logger with System.err.println in common.core and common.db, SLF4J no longer default dependency for all modules, only where actually used
  framework-server-monitor, dependency cleanup, removed unnecessary transitive dependencies via framework-server
  framework-server project dependencies changed from api to implementation
  Upgraded a few 3d party dependencies
  Icons and FrameworkIcons added, preparing for pluggable icons
  Icons and FrameworkIcons now service based
  ikonli-foundation icon plugin module added
  EntityTablePanel bug fixed, refresh via F5 did not work when toolbar or condition panel had focus, only when the table itself had focus
  EntityTablePanel, toolbar button size increased from 20 to 24
  EntityPanel, EntityTablePanel added a couple of icons
  Removed try/catch from ServerLoader.load() calls
  RemoteEntityConnectionProvider, minor refactoring, some undo
  ColumnConditionPanel, increased Operator combobox font size, center alignment, Operator removed spaces, minor refactoring
  framework-server project dependencies changed from api to implementation rolled back, module problems
  PropertyConditionSerializer bug fixed, now uses Operator enum name instead of toString()
  Condition.Set renamed to Combination
  All jars/packages now sealed
  Shared tests in framework.model moved to tests package, due to sealed packages
  framework-model-tests module added, it was either that or a mess on the modular side
  AbstractFilteredTableModel.addItems(items, index, sortAfterAdding) renamed to addItemsAt(), index parameter moved to front
  AbstractFilteredTableModel, adding items refactored, getting rid of boolean parameters
  EntityTableModel.addEntities() method split into addEntities(), addEntitiesSorted(), addEntitiesAt() and addEntitiesAtSorted(), getting rid of more boolean parameters
  common.db.connection, database and result packages added
  EntityEditObserver, notify methods removed
  DefaultEntityEditModel now initializes persistent values in constructor, some refactoring
  DefaultEntityEditModel.removeForeignKeyValues() now clears all related references, as per todo
  DefaultEntityEditModel, insert, update and delete now start by throwing exceptions is action is not enabled
  DefaultEntityEditModel bug fixed, validation now only uses edit model validator for the underlying entity type, uses the one from the domain model for other types
  EntityEditObserver removed
  NextReports, JasperReports, some dependency cleanup
0.14.6
  ServerConfiguration extracted from DefaultEntityConnectionServer
  DefaultEntityConnectionServer renamed EntityConnectionServer
  HttpServerConfiguration extracted from HttpServer
  AbstractServer, dynamic adding of login proxies and connection validators removed
  ServerConfiguration renamed to EntityConnectionServerConfiguration, configuration related refactoring
  EntityConnectionServerConfiguration uses composition instead of inheritance
  ServerConfiguration interface extracted
  EntityConnectionServerConfiguration interface extracted
  Configuration constants moved from Server to ServerConfiguration
  HttpServerConfiguration interface extracted
  Server.ServerInfo moved up to package level, renamed ServerInformation
  Server.AuxiliaryServer moved up to package level
  Constants moved from Server to ServerConfiguration
  Servers.remoteClient() moved to RemoteClient, clientLog() moved to ClientLog, resolveTruststoreFromClasspath() to Clients
  Clients.connectionRequest() moved to ConnectionRequest
  sslEnabled along with socket factories moved from EntityConnectionServerConfiguration to ServerConfiguration
  auxiliary server functionality moved from EntityConnectionServer moved to AbstractServer
  auxiliaryClassNames moved from EntityConnectionServerConfiguration to ServerConfiguration
  serialization whitelist moved from EntityConnectionServerConfiguration to ServerConfiguration
  login proxies and connection validators moved from EntityConnectionServerConfiguration to ServerConfiguration
  EntityConnectionServerConfiguration now extends ServerConfiguration
  EntityConnectionServer renamed to EntityServer, along with related classes
  ServerConfiguration, EntityServerConfiguration, setters no longer return instance, no need for fluidity here
  org.jminor.common.remote.server.http package renamed org.jminor.common.http.server
  Module jminor-common-remote-http renamed to jminor-common-http
  HttpServerConfiguration no longer fluid
  jminor-common-http jpms module renamed to reflect module name
  RemoteEntityConnectionProvider now caches the remote method handles
  org.jminor.common.remote package renamed org.jminor.common.rmi
  common-remote module renamed to common-rmi
<<<<<<< HEAD
  jminor-common-remote jpms module renamed to reflect module name
  org.jminor.framework.db.remote package renamed org.jminor.framework.db.rmi
=======
  org.jminor.framework.db.remote package renamed org.jminor.framework.db.rmi
  framework-db-remote module renamed to framework-db-rmi
>>>>>>> 97cf3335
<|MERGE_RESOLUTION|>--- conflicted
+++ resolved
@@ -5958,10 +5958,6 @@
   RemoteEntityConnectionProvider now caches the remote method handles
   org.jminor.common.remote package renamed org.jminor.common.rmi
   common-remote module renamed to common-rmi
-<<<<<<< HEAD
   jminor-common-remote jpms module renamed to reflect module name
   org.jminor.framework.db.remote package renamed org.jminor.framework.db.rmi
-=======
-  org.jminor.framework.db.remote package renamed org.jminor.framework.db.rmi
-  framework-db-remote module renamed to framework-db-rmi
->>>>>>> 97cf3335
+  framework-db-remote module renamed to framework-db-rmi