--- conflicted
+++ resolved
@@ -6296,10 +6296,6 @@
   DefaultProperty.underscoreToCamelCase() bug fixed, now returns if string contains no underscore
   Entity.getOptional() and Key.getOptional() added
   DomainType.extendDomain() added
-<<<<<<< HEAD
   DefaultEntityDefinition.createDefaultMethodHandle() updated to work with modules, requires some massaging of the module system, with --add-reads for testing and running and --add-module in the server
   SwingEntityTableModel.isCellEditable() now handles ForeignKeyProperty as well
-=======
-  SwingEntityTableModel.isCellEditable() now handles ForeignKeyProperty as well
-  DefaultEntityDefinition.resolveEntityClassMethods(), simplified foreign key property handling, setters witout 'set' prefix and getters returning Optional supported
->>>>>>> 7b651274
+  DefaultEntityDefinition.resolveEntityClassMethods(), simplified foreign key property handling, setters witout 'set' prefix and getters returning Optional supported