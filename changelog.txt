0.4.8 (following section imported from old changelog)
  EntityTableModel.getRowBackgroundColor() added, used in EntityTableCellRenderer
  Property.SubQueryProperty added
  EntityDefinition.getSelectColumnString() handles Property.SubQueryProperty;
    entitySelectColumnNames cache removed from EntityDefinition
  EntityDbConnection and FrameworkDbUtil changed accordingly
  Version info added to ant build files
  Confirm on exit option added, set FrameworkSettings.confirmExit to true
  Some rather crude i18n work in EntityPanel (Update/Insert), EntityTablePanel, EntityApplicationPanel and FrameworkUiUtil
  MessageFactory.getMessage() renamed to MessageFactory.get()
  Unused caption constants removed from EntityPanel
  *EntityModel property change notification was problematic when Property.DenormalizedProperty was
    processed, skipped it, since denormalized properties are functionally immutable
  Some code reordering in EntityDbConnection
  EntityDbConnection.getDependentEntities() now works for multi column references
  Embedded search panel now resizes appropriately when the first property search panel is a null panel
  Restructured FrameworkConstants
  Added information on filtering via query configuration to TipsAndTricks
  Improved db profiling code
  Removed unused events from EntityApplicationModel
  Refactored EntityApplicationPanel.startApplication()
  Removed unused local variable from ClientWrapper
  Added a separate port for the rmi db connection, runtime pr framework.server.db.port
  Updated rmi server launch files to reflect changes in property names
  Added typical jnlp file code to the framework walkthrough file
  Added a dialog asking the user whether to retry if login fails
  Some i18n in EntityCriteriaPanel and EntityTablePanel
  EntityTableModel.getQuerySearchProperties() can be overridden to remove query configuration filters for certain properties
  EntityTableModel.clearQueryCriterias() added
  EntityTableModel.getQuerySearchCriteria() parameter changed from Property to String (propertyName)
  Fixed PropertyCriteria so that is provides "is not null" when appropriate
  Fixed DateTextProperty so that it returns a Timestamp object instead of Date, in accordance with the db layer which uses Timestamp exclusively, due to lack of an exact time element in Date
  EntityPanel.createLabel() added
  TextProperty.immediateUpdate can be activated even if the field is a JFormattedTextField
  EntityTablePanel.doubleClickAction property added
  EntityTableSearchPanel now shows correct indicator colors when initialized
  Prevented a NullPointerException in cases when login fails in EntityApplicationPanel.startApplication
  EntityPanel.initCommandPanels() added, override to initialize panels that depend on the commands being initialized
  A minor change in EntityTablePanel.configureQuery(), dialog not disposed of between showings
  FrameworkUiUtil.showInDialog() now takes boolean parameter includeButtonPanel and returns the dialog
  EntityCriteria.getWhereClause() now available with boolean parameter includeWhere, if false "where" is replaced with "and"
  EntityDbConnection.selectMany() handles the above change
  EntityPanel.getDefaultCommands() renamed to EntityPanel.getPanelCommandSet()
  Entity.setValue() now translates null entities into actual null values
  FrameworkUtil.createNullEntity() does not initialize null entities for all reference properties anymore
  Reordered functions according to access rights in PropertyChangePanel
  Improved EntityModel.getPropertyChangeDebugString()
  Added PropertyChangeEvent.isInitialization boolean property
  java.util.Date changed to java.sql.Timestamp where possible
  FrameworkUtil.hashByPropertyValue() added
  FrameworkUtil.getPropertyValues() added
  Date panel text fields have immediateUpdate set as true as default
  TextProperty.getTextField() added, protected
  DateTextProperty.fieldMaskString property added
  DateTextProperty now regards an empty text field as valid
  FilteredComboBoxModel; setting and filtering the contents does not interfere with the selected item
  FilteredComboBoxModel/Test moved to package ...framework.common.model
  FrameworkUiUtil.createDateFieldPanel() fixed, now it handles null Timestamp values correctly
  FrameworkUiUtil.showEntityPanelDialog() now takes a JPanel parameter as owner instead of Container
  Clear button now uses mnemonic charAt(1) instead of charAt(0) due to conflict with the Help menu item (in icelandic)
  Wait cursor is shown while waiting for a support panel initialization
  FrameworkUiUtil.getParentWindow() used instead of getParentFrame where applicable
  ExceptionDialog added to package client.ui, copied from general, used throughout
  EntityModel notifies property value changes in an order which does not interfere with combo box bindings
  Prevented a potential null pointer exception in EntityDefinition.getEntityReferenceProperties()
  EntityModel.setValue() protected, added public EntityModel.uiSetValue()
  Property links updated according to the change above
  Changed maximum log file size from 20 megabytes to a more reasonable 2 megabytes
  TextProperty.getFormattedValue() added, called when format is not null
  DateTextProperty overrides TextProperty.getFormattedValue() and returns a Timestamp object instead of Date
  EntityDefinition.get... methods now throw rational exceptions instead of NullPointerExceptions
  EntityPanel.getPropertyToUpdate() improved, sorts combo box contents
  PropertyListener added to package ...client.property, replaces ActionListener for property change events
  Moved EntityModel.PropertyChangeEvent to package ...client.property
  Replaced EntityApplicationPanel.getTabPlacement() with FrameworkSettings.tabPlacement property
  EntityPropertyEditor does not try to set current value if it is null
  EntityTablePanel, removed vertical scrollbar when not needed
  ItemComboBoxModel moved from ...client.model to ...common.model
  FrameworkUiUtil.chooseFileToSave() added, copied and improved from UiUtil
  Some i18n work in FrameworkUiUtil
  EntityTablePanel.allowQueryConfiguration property added
  FilteredComboBoxModel.setSelectedItem() fixed, now selects nullValueItem when initialized
  TextProperty now handles both JTextField and JTextArea, uses JTextComponent
  FrameworkUiUtil.createTextArea() added
  EntityPanel.createTextArea() added
  EntityModel.getEntityValue() added
  EntityModel.getPropertyInitializedEvent() added
  EntityModel.setValue() now updates stEntityActive accordingly
  FrameworkSettings.resetComboBoxModelsOnClear property added, defaults to false
  EntityModel.resetComboBoxModelOnClear() added, enabling EntityComboBoxModels to be reset when the model is cleared, returns the above property by default
  EntityModel.getEntitiesForInsert() and getEntitiesForUpdate() now return copies of the the active entity, instead of a reference, which was problematic
  Entity.Key.setValue() now copies null value keys as well
  DateTextProperty now returns Constants.TIMESTAMP_NULL_VALUE instead of null when the date string is unparsable
  EntityModel.updateEntityModifiedState() added, can be overridden
  Constructor added to ComboBoxPropertyLink
  EntityDbConnection.selectMany() fixed so that it can handle data sources containing the WHERE keyword
  Entity.Key.hashCode() returns Constants.INT_NULL_VALUE when all key values are null
  EntityDbConnection.selectMany() implementation bug causing f.ex. getDependentEntities() not to work, fixed, IN_LIST instead of EXACT
  EntityPanel returned by FrameworkUiUtil.createStaticEntityPanel() has query configuration disabled, as per panel definition (static data)
  FrameworkUiUtil.createStaticEntityPanel() changed to createStaticEntityTablePanel()
  PropertyCriteria.getConditionString() fixed so that filtering on Property.SubQueryProperty is possible
  EntityModel.getPropertyNotificationOrder() added, override to provide the model with a specific property change notification order
  Unused IEntityDb.selectSingle() and IEntityDb.selectMany() implementations removed
  EntityApplicationPanel.showApplicationPanel() added
  EntityTableModel.includeCriteriaComboBoxModel() added, override to disable a the column criteria combobox for a given property
  EntitySearchPanel.initEntityComboBox() changed to initEntityField(), creates a JTextField for the column criteria if no combo box model is available
  FilteredComboBoxModel.setSelectedItem() returns if the item is already selected since MaximumMatch results in two setSelectedItem() calls each time a change is made
  FilteredComboBoxModel now selects the nullValueItem on init if one is specified
  EntityModel.notifyPropertiesInitialized() bug introduced earlier (propertyNotificationOrder) fixed, didn't exclude Property.DenormalizedProperty as it should
  EntityPanel repaints its JTable on EntityModel.evtEntitiesChanged
  KeyCriteria added to ...framework.db
  EntityDbConnection.selectMany(entityClass, primaryKeys) implementation changed so that it uses EntityDbConnection.selectMany(entityCriteria)
  EntityModel.lastUpdatedEntityPrimaryKeys changed to lastUpdatedEntities
  EntityModel.doUpdate() now returns the updated entities
  EntityModel.update() now uses the entities returned by IEntityDb.update(), see above
  Removed redundant refresh of last updated entities when replacing them in the EntityTableModel, see above
  New overloaded version of EntityTableModel.replaceEntities() added
  FrameworkUtil.createColumnComboBoxModel() now takes a Property object as parameter instead of a columnName string
  EntityModel.entityComboBoxModels changed to EntityModel.propertyComboBoxModels since it now alos contains column combobox models
  EntityModel.getColumnComboBoxModel() added
  FrameworkUtil.createColumnComboBoxModel() fixed so that it selects the correct item on reset
  FrameworkUiUtil.createColumnComboBox() now takes a refresh trigger Event parameter
  FrameworkUtil.createColumnComboBoxModel() now takes a refresh trigger Event parameter, if null it defaults to EntityModel.evtEntitiesChanged
  Access to EntityModel.activeEntity and originalActiveEntity removed
  EntityModel.getActiveEntity() changed to getActiveEntityCopy()
  EntityModel.isActiveEntityNull() added
  EntityModel.isActiveEntityModified() added
  EntityModel.refreshDetailModelsAfterInsertOrUpdate() now throws UserException, DbException and RemoteException instead of RuntimeException
  Events evtEntitiesUpdated and evtEntitiesDeleted fired before refreshDetailModelsAfterInsertOrUpdate() is called, since an exception during that method would prevent those from firing
  FrameworkUtil.cloneMap() removed, unused
  Entity.copy() renamed to getCopy() and improved, now it truly makes a deep copy by calling Entity.getCopy() for all entity reference property values
  Entity.Key.setValue() now makes a deep copy
  Entity.rsEntity() overloaded with a Type parameter, implemented for Type.INT and Type.STRING
  Replaced RuntimeException with IllegalArgumentException where appropriate and removed a few redundant try/catch clauses
  EntityModel.initTableModel() renamed to initializeTableModel for consistency
  PropertySearchModel constructor now takes a EntityComboBoxModel as parameter instead of EntityTableModel, removing a cyclical package dependency
  EntityDefinition.getPropertyByColumnName/ByIndex renamed to getProperty
  EntityDefinition.getColumnIndex() removed
  EntityModel.updateDetailModelsByActiveEntity() now sends a null value as a parameter if the active entity is null
  EntityComboBoxModel.setSelectedItem() now sends a null value forward to super.setSelectedItem() if the value to be selected is a null entity
  FrameworkUiUtil.viewSelectionDependencies() removed, inlined in EntityPanel.viewSelectionDependencies()
  EntityPanel.initUI, initAssociatedPanels, initEntityTablePanel, initCommandPanels renamed to initialize... for consistency
  EntityPanel.getSetQueryRangeCommand() removed
  Removed redundant i18n constants regarding query range
  FrameworkUiUtil.chooseFileToSave() now caches the JFileChooser for quicker subsequent execution time
  FrameworkUiUtil.createStaticEntityTablePanel() changed back to createStaticEntityPanel(), since EntityTablePanel has no popup commands by default
  WaitCursor added to EntityPanel.viewSelectionDependencies(), .handleInsert(), .handleUpdate(), .handleDelete(), .updateSelectedEntities(), FrameworkUiUtil.showDependenciesDialog() and FrameworkUiUtil.chooseFileToSave()
  FrameworkUiUtil.createDateChooserPanel() added
  Util.DateMaskFormat subclasses including time element format changed from ..H:mm.. to ..HH:mm.. to force double digit 24 hour time
  FrameworkUiUtil.DateInputPanel now keeps a reference to the DateMaskFormat
  EntityPropertyEditor now uses the aforementioned FrameworkUiUtil.createDateChooserPanel()
  FilteredComboBoxModel does not set its contents on initialization
  EntityComboBoxModel.setSelectedItem() returns if the combobox model is empty
  EntityPanel restructured
  EntityTablePanel.init... renamed to initialize... for consistency
  FrameworkUiUtil.initFilterPanels() renamed to initializeFilterPanels
  FrameworkUiUtil.initFilterPanel() renamed to initializeFilterPanel
  FrameworkUiUtil.selectEntities() now throws UserCancelException when the user presses the cancel button
  Popup menus are now triggered correctly with a MouseListener.mouseReleased() MouseEvent.isPopupTrigger() combo, instead of a MouseListener.mouseClicked() MouseEvent.getButton() == MouseEvent.BUTTON3 combo
  EntityApplicationPanel.getApplicationInfo() renamed to getRootEntityPanelInfo(), getSupportApplicationPanelInfo() to getSupportEntityPanelInfo(), showApplicationPanel() to showEntityPanel()
  Added a popup menu with a refresh action to EntityComboBox
  EntityTableModel.getQuerySearchProperties() now returns primary key properties as well by default
  Static inner class EntityApplicationPanel.ApplicationPanelInfo moved to own file and renamed to EntityPanelInfo
  ComboBoxPropertyLink now makes an editable combobox post its edits on each keystroke without hiding the popup
  FrameworkUiUtil.createColumnComboBox() overloaded to add a editable boolean parameter
  EntityPanel.createColumnComboBox() overloaded to add a editable boolean parameter
  TextProperty, IntTextProperty, DoubleTextProperty and DateTextProperty renamed to ...TextPropertyLink
  ColumnComboBoxModel added to package ...client.model
  Removed a bunch of unused methods from FrameworkUtil
  Access to EntityPropertyLink.entityModel and .property restricted to private, protected get methods added
  EntityModel.evtActiveEntityChanged renamed to evtActiveEntityModified
  EntityTableModel.evtQueryRangeChanged removed
  PropertyCriteria.get/setValues() added
  EntityTableModel.queryRange Point removed and queryRangeCriteria added
  Added a few verbose logging messages
  Version info added, accessible via Help->About
  PropertySearchPanel now only initializes the lower bound field if it applies, as in, not for boolean or entity properties
  PropertySearchPanel does not refresh EntityComboBoxModels on initialization
  Added a couple of test cases to TestEntity
  Fixed a bug in FrameworkUiUtil.showAndPreparePanel which prevented the keyboard navigation feature from working unless each panel had set the default focus component
  Added valueContainsLiteralCharacters parameter to EntityPanel/FrameworkUiUtil.createTextField, used for formatted text fields
  Refactored detail panel handling in EntityPanel and added the option (dialogDetailPanels via constructor) to have them open in a non-modal dialog instead of embedding them in the parent panel
  Ctr-click on table header to show column filters disabled since it conflicted with sorting multiple columns, now this is only available via the table popup menu
  PropertySearchPanel fixed so that is shows initial value for date fields
  EntityModel.evtBeforeInsert, evtBeforeUpdate and evtBeforeDelete added
  Mnemonics added to i18n for the most common actions
  EntityPanel.allowQueryConfiguration added, is propagated to the EntityTablePanel and controls if Query Configuration appears in the table popup menu
  PropertySearchPanel does not reset SearchType anymore when going from advanced to simple search
  EntityTableModel.setSortingStatus(columnName, status) added
  EntityTableModel.whereLikeValue renamed to simpleSearchString
  EntityPanel floatingFilters property removed from constructor
  EntityPanel.getDetailPanel() removed
  EntityModel.getSelectionDependencies() moved to EntityTableModel
  EntityPanel.detailViewStatus added
  EntityTablePanel now trigger query configuration on status label double click
  Added action buttons to EntityPanel south
  EntityTableCellRenderer does not change the font of the topmost selected record
  PropertySearchPanel checkBox instead of togglebutton
  EntityCriteriaPanel refactored, added toggle command for the underlying EntityTableModel.showAllWhenNotFiltered property
  EntityTablePanel.configureQuery now sets the wait cursor while constructing the EntityCriteriaPanel
  EntityComboBoxModel and ColumnComboBoxModel now implement a new interface IRefreshable
  EntityPanel calls EntityModel.refreshComboBoxModels() on initialization if refreshOnInit is set to false
  PropertyCriteria removed redundant parenthesis
  EntityTableModel.queryCriteriaComboBoxModels not cleared when the search panel is hidden
  {EntityModel.setValue() now updates stEntityActive accordingly} from earlier reverted
  EntityTablePanel table summary panel added
  PropertySummaryPanel added
  EntityPanel.getDetailSplitPaneResizeWeight() added
  EntityTableModel.getColumnValues() added
  EntityTableModel.searchStateOnRefresh added
  EntityTableCellRenderer now uses the system default NumberFormat for all numbers
  EntityPanel SwingWorker used for the CRUD actions
  EntityTablePanel summary panel added
  PropertySummaryPanel added
  Fixed a few icons
  EntityTablePanel refresh button is now aware of the search state, enabled when the search state is different from the one when last refreshed
  PropertySearchModel.hashCode() added
  Replaced Framework*Util.toList() with Arrays.asList() throughout and removed the unused methods
  PropertySearchModel now selects the current value in the EntityComboBoxModel after it's refreshed
  PropertySearchPanel turned from butt ugly to absolutely stunning
  EntityTablePanel refresh button is now activated by pressing F5
  EntityTableModel simpleSearchString changes trigger stDataDirty to be activated
  EntityTablePanel.initializeSimpleSearchPanel made even simpler
0.4.9
  Improved default about dialog text and layout
  Some javadoc improvements
  Added tests to org.jminor.common.ui.control, TestBeanPropertyLink and TestMethodControl
  Added test to org.jminor.framework.client.ui.property, TestEntityPropertyLink
  Refactored and lessened package dependencies
  Moved getValueClass() from Type to Property (smaller dep. cycle in org.jminor.framework.model)
  Fixed and renamed checkout target in build.xml, minor code cleanup
  Added a couple logos, used in demos f.x.
  Profiling.selectRandomRows() added
  EntityDbConnection does not add EntityRepository info if it's already initialized
  Property.BooleanProperty.toBoolean() improved
  Navigation now selects correct detail model
  Removed CTR from resizing key combination
  Improved FrameworkUiUtil.showInDialog()
  Re-enabled EntityTestUnit.testUpdate(), added abstract modifyEntity() to accommodate
  Removed redundant entityID parameter from IEntityDb.selectMany(String entityID, List<EntityKey>)
  Completed the unit tests for EmpDept demo
  ControlIterator renamed to IControlIterator for consistency
  Fixed EmpDept test so they run on Oracle (oh the irony) (2 digit deptno values)
  Updated TipsAndTricks.txt
  Added FrameworkSettings.transferTextFieldFocusOnEnter
  Added UiUtil.transferFocusOnEnter(JTextField)
  TextFieldPlus, IntField, and FrameworkUiUtil changed according to the above
  South toolbar is now focusable
  Search sensitive refresh button now only visible when the search panel is visible
  Tentative fix of ToggleBeanPropertyLink
  Navigation is now CTR based with resizing enabled by adding SHIFT
  Added action listener to toolbar update button, showing the update popup menu (wrong position though)
  EntityPanel.prepareUI() now transfers focus to the table (not 100%, header seems to get focus) if the edit panel is hidden
  Added jminor-srctest.jar to dist
  We now throw intelligible exceptions on initialization if required system properties are not found
  EntityComboBoxModels are now provided automatically by the EntityModel if none has already been provided, changed demos to reflect this
  Moved all db connection type/host/sid/port property constants from FrameworkConstants to Constants
  Cleaned up DbUtil.getDatabaseUrl()
  Renamed a few constants in DbUtil
  Added boolean parameter propagateReferenceValues to Entity.doSetValue, selectMany->initializeValue from 7.1% to 0.4%
  FilteredComboBoxModel no longer sets the selected value to null if it does not exist after filtering
  Refactored and cleaned up Entity.doSetValue/setValue and EntityKey.setValue
  EntityDbConnection now initializes all reference property values, instead of leaving out the null references, which messes up originalValue
  propertyName replaced with propertyID throughout
  Removed unused methods from IEntityDb, restructured it and IEntityDbRemote a bit
  Privatized DbConnection.revalidate()
  Added EntityModel.allowInsert/Update/Delete, for overriding. Fx. used when initializing the EntityPanel, also prevents actual insert/update/delete
  IEntityDb.getDependentEntities now returns a Map instead of a HashMap
  Fixed Entity.propertyValuesEqual(), it now uses the entity received as parameter as base for the comparison
  EntityRepository.initialize now throws an exception if two properties have the same propertyID
  EntityPanel.handleSave uses tableModel.getSelectionModel().isSelectionEmpty() instead of EntityModel.isActiveEntityNull, which does not really work for non-trivial primary keys
  EntitModel.setValue does not update stEntityActive anymore, problematic when editing primary key values and thereby activating the state
  TextBeanPropertyLink now correctly disables the textComponent if LinkType is LinkType.READ_ONLY
  Removed entity history functionality, not mature enough and not really required
  Added EntityModel.containsDetailModel()
  Refactored EntityRepository
  Moved getEntityDependencies from EntityDbConnection to EntityRepository
  Fixed getEntityDependencies, by adding somewhat of a hack to EntityCriteria.isKeyCriteria()
  Removed AbstractEntityTestUnit and refactored EntityTestUnit
  Removed EntityDbConnection.getEntityCacheSize(), unused
  Removed DbConnection.getAutoIncrementValue()
  Fixed EntityTestFixture and EntityTestUnit, now initializing referenced entities is simpler and problem free
  Constants removed along with all its evil machinations (INT_NULL_VALUE...), changes throughout to accommodate
  Wait cursor now active during EntityPanel.initialize()
  Navigating through uninitialized panels now works as expected, that is, the panels are initialized and shown on demand (events were not bound until the panel was initialized)
  Some javadoc added in EntityPanel
  EntityComboBoxModel contents are now sorted by default
  Moved validateValue() and getValueClass() from Property to EntityUtil, lessening dependencies
  Refactored classes in org.jminor.framework.model and ...client.ui, lessening cyclical dependencies
  Table column header is now bold when search is enabled
  Fixed a couple bugs introduced during the refactoring, see above
  Renamed a couple events and methods in EntityTableModel
  Removed EntityPanel.usePreferredSize property
  Some restructuring/reordering/refactoring in EntityPanel, EntityTablePanel and EntityApplicationPanel
  Some more refactoring/restructuring/renaming
  Replaced the old EntityTestUnit and EntityTestFixture with org.jminor.framework.testing.EntityTestUnit
  ToggleBeanPropertyLink fixed at last
  Profiling renamed to ProfilingModel
  Fixed bug in UiUtil.makeUpperCase, null values were not handled correctly
  Fixed bug in EntityTableSearchPanel, it did not resize correctly on advanced toggle when the leftmost panel was not a search panel
  Added a condition in EntityPanel.handleSave, which prevents a save/update confirmation if updating is not allowed
  Simplified the strict editing functionality a bit, State -> boolean
  Removed a redundant variable, useDividers, from FrameworkSettings
  PostgreSQL table status query disabled since the function greatest is missing
  FrameworkSettings now Map based, useQueryRange now defaults to false
  Fixed a serious bug in Entity.getReferencedKey, where key values were cached on entityID instead of Property, fu**ing up the case where a table referenced the same table more than once
  Fixed a bug in Entity.doSetValue, it did not propagate the reference values when the new value was null, since it simply checked if the new value was an instance of Entity
  Some test case cleanup
  OPS$ removed from EntityApplicationPanel.getUserName(), now it uses the DEFAULT_USERNAME_PREFIX settings parameter
  EntityApplicationPanel.getFrameTitle() added
  Restructured EntityApplicationPanel along with minor access modifier modifications
  EntityApplicationPanel.loginRequired() added
  EntityTableCellRenderer boolean renderer now indicates row selected status
  EntityRepository.getEntityProperty() changed to getEntityProperties() since an entity can reference another via more than one property
  Property.DenormalizedViewProperty, ownerEntityID changed to a more logical referencePropertyID
  Entity.getDenormalizedValue changed according to the above
  EntityTablePanel.initializeTableCellRenderer() added
  EntityTablePanel.allowQueryConfiguration renamed to queryConfigurationAllowed, added getter
  Moved code from EntityPanel.initializeEntityTablePanel to EntityPanel.initialize, since it prevented simple overriding of said method
  A parameter to limit the number of records retrieved, recordCount, added to EntityCriteria, DbConnection and relevant EntityDbConnection code
  Removed whereClause caching in EntityCriteria, it was the source of a subtle bug, where the criteria got cached with the where keyword during server logging but used without it
  EntityPanel.setDetailPanelState() now hides all child detail panels if the state is changing from DIALOG
  Entity.isValueNull() fixed, it returned a false positive for Property.NonDbProperty values, since it only relied on Entity.getRawValue() which circumvents the EntityProxy, which handles NonDbProperties
  EntityPanel.initialize(), moved model refresh to top, otherwise the combo box models would be empty, thus preventing correct initial selection
  AbstractEntityPropertyLink, caption removed from constructor, sent property.propertyID forward as action name, removed from subclass constructors also
  EntityModel.modelCaption shortened to caption
  EntityCriteria.orderByClause added, EntityDbConnection.selectMany() changed accordingly
  IEntityDb.selectMany(EntityCriteria criteria, boolean order) removed
  Added getEntityDb() as a shorthand for getDbConnectionProvider().getEntityDb() to EntityModel and EntityTableModel
  EntityPanel.initialize(), moved model refresh back to bottom since most EntityComboBoxModels are created during UI initialization
  SmartRefresh/forceRefresh functionality removed
  TableStatus deprecated
  IEntityDb.getTableStatus() removed
  EntityCriteria.isRangeCriteria and tableHasAuditColumns properties removed
  EntityTableModel.recordCount added in place of TableStatus
  EntityRepository.createDateColumns added
  EntityTablePanel.toggleSearchPanel added, moving code from EntityPanel
  EntityComboBoxModel.setEntityCriteria() added, getEntitiesFromDb() changed accordingly
  Fixed bug preventing correct double click behavior if edit panel was null, detail panel was not shown
  FrameworkSettings.FILTER_QUERY_BY_MASTER property added, default false
  Fixed bug, resulting in a automatically created entity combobox while refreshing detail models after update and delete
  Added space bar as a selection trigger in a comboboxless PropertySearchPanel
  Property.EntityProperty is now hidden if caption is null
  EntityTablePanel, redundant private field tableControls removed
  EntityPanel, removed redundant getDefaultFocusComponent, isActive methods
  EntityPanel, getSelectedDetailPanel() now throws IllegalArgumentException if no detail panels are available
  Update selected entities popup menu now contains the propertyID as caption for properties without captions
  Some minor changes, error handling/messages and javadoc
  EntityComboBoxMOdel.setEntityCriteria() no longer initiates a refresh, must be done separately
  DbConnection.endTransaction() now calls DbConnection.commit/rollback, instead of connection.commit/rollback, results in correct logging
  DbConnection.setTransactionOpen() removed
  EntityPanel.prepareUI(), bindModelEvents(), default focus fixed, now the focus is only put on the defaultFocusComponent on panel activation if the focus owner is not a child component
  SteppedComboBox now uses dynamic popup sizing if the popupWidth property is <= 0, using the getDisplayWidth property from the UI
  PropertySearchModel, EntityComboBox now selects correct item on initialization
  EntityModel.getEntityComboBoxModel no longer creates a model if none exists
  EntityModel.createEntityComboBoxModel added
  FrameworkUiUtil.createEntityComboBox() changed accordingly
  EntityModel.getDefaultValue() renamed to getDefaultEntity
  Some javadocking
  EntityModel.createPropertyComboBox() added and createEntityComboBox protected
  EntityPanel.getInputManager, added List<Entity> toUpdate parameter
  EntityTableModel.searchStateOnRefresh changed from a hash based long to a String due to brokenness
  Property.hashCode removed
  AbstractSearchModel.toString() removed
  PropertySearchModel.hashCode() removed
  EntitySearchField added
  SearchFieldPropertyLink added
  EntityPropertyEditor changed, IEntityDbProvider instance variable removed, takes EntityModel as parameter and uses EntityModel.createEntityComboBoxModel when instantiating a combo box
  EntityModel.createEntityComboBoxModel made public, added nullValueItem and sortContents parameters
  EntityPanel.updateSelectedEntities changed to accommodate the above
  EntityRepository.propertyDescriptions map added, along with set/getPropertyDescription
  FrameworkUiUtil now adds EntityRepository.getPropertyDescription() as a tooltip on generated property components
  ControlSet added some null checks during additions to prevent adding null controls/actions
  EntityTablePanel.isPropertyColumnVisible() and setPropertyColumnVisible() added
  EntityPanel.selectTableColumns() added
  EntityPanel added "Select columns" action to table popup menu, added to FrameworkMessages
  EntityTableModel.clear() added
  EntityTablePanel added Clear action to popup menu
  PropertySearchModel.toString() added missing SearchType to result
  EntityTablePanel.setPropertyColumnVisible() now automatically disables searching on hidden columns
  EntitySearchField added double click as an OK trigger
  EntitySearchField.additionalSearchCriteria added
  EntityBindingFactory.createEntitySearchFieldPanel added
  FrameworkUiUtil.createEntitySearchFieldPanel added
  AbstractSearchModel.stLocked added, introducing the ability to lock search models in a certain state
  AbstractSearchPanel changed according to the above, linking components to the locked state
  PropertySearchModel.initialize fixed to prevent a property setting roundtrip back to the ui
  AbstractPropertySearchModel.stSearchEnabled privatized due to locking mechanism
  EntityModel.stAllowInsert/Delete/Update, .isAllowInsert/Delete/Update, .setAllowInsert/Delete/Update added
  EntityKey improved setValue error handling and reporting
  IntTextPropertyLink fixed valueFromText(), parsing the - sign to -1
  FilteredComboBoxModel.removeItem(), fireContentsChanged() called instead of resetContents(), thus preventing full refresh after removing an item
  UiUtil.selectDirectory() now uses user.home property in case no start directory is specified (instead of C://)
  UiUtil.selectDirectory() added dialogTitle parameter
  EntityTablePanel renamed a few fields
  EntityTablePanel added Copy cell action to JTable popup menu
  EntityUtil.getUpdateSQL() now throws an exception if no updatable properties have been modified, instead of returning a malformed SQL query
  EntitySearchField constructor now takes a String propertyID instead of Property as parameter
  PropertyCriteria now handles LIKE and NOT LIKE as IN and NOT IN when more than one value is specified
  EntityTableModel some refactoring, javadoc improvements and additions
  EntityModel javadoc improvements and additions
  AbstractSearchModel.caseInsensitive added
  PropertyFilterModel changed according to the above
  PropertySearchModel changed according to the above
  EntityRepository.initialize now correctly identifies multiple properties with same id
  EntitySearchField developed further, case sensitivity and wildcards
  EntityTableModel.simpleSearchString removed
  EntityTableModel.stSimpleSearch added
  EntityTablePanel.initializeSimpleSearchPanel improved
  FrameworkUiUtil changes to accomodate the above
  EntityTableSearchModel created, EntityTableModel, EntityTablePanel, EntityCriteriaPanel and EntityTableSearchPanel changed accordingly
  Property.EntityProperty.isLookup property added
  EntityTableModel.includeSearchComboBoxModel() removed, see above item
  EntityTableModel.propertyFilterModels moved to EntityTableSearchModel
  NotEquals60x16.gif changed
  EntitySearchModel.setExactSearchValue() now returns a boolean indicating whether the search state changed
  EntityTableModel.filterByReference() now only triggers a refresh if the search state changed
  EntityPanel.setupControls() now uses the setControl() method
  Control improved error reporting
  Util.formatLat/Lon improved
  Removed > 40 instances of generic Exception catch clauses
  EntityTableCellRenderer date renderers now accept String values as input
  EntityTablePanel.setTableCellRenderer() added
  Util.putUserPreference() and getUserPreference() added
  EntityApplicationPanel sets the last successful login name as the default username for the currently logged on OS user
  FrameworkSettings.getDefaultUser() now returns the username found in the OS users preferences, if any
  Added preferences editing permission to jminor_client.policy
  EntityUtil.getModifiedEntities() added
  EntityDbConnection.update() does not throw an exception any more if it receives an empty list
  DbConnection.queryObjects() added
  TestDbConnection added
  IEntityDb/EntityDbConnection.selectRows() added
  Fixed a bug in Entity, where the toString cache was not cleared on property change
  Moved EntityProxy handling from EntityRepository to static EntityProxy methods, to remove a circular class dependecy
  Added some javadocs
  Fixed a bug in EntityPanel.createStaticEntityPanel() where getAllEntitiesFromDb() was not being overridden due to changes in signature
  EntityApplicationModel.loadDbModel renamed to loadDomainModel
  FrameworkSettings.PERSIST_ENTITY_PANELS added
  EntityApplicationPanel changed according to the above
  EntitySearchField modified to be able to handle multiple entities
  SearchFieldPropertyLink modified to accommodate the above
  PropertySearchPanel now uses a EntitySearchField when a ComboBoxModel is not available in the PropertySearchModel, the field searches by every string property found in the entity
  EntityCriteriaPanel fixed so that text fields in PropertySearchPanels are no longer tiny
  EntityRepository.setPropertyDescription() fixed, it now maps the description to entityID and propertyID instead of only propertyID, which isn't unique
  EntityRepository.setEntitySearchProperties/getEntitySearchProperties added, to hold default search by properties for entities
  EntitySearchField now sets its selected entity value as null on enter when it contains no text, instead of returning a search result containing all underlying records
  TestState and TestAggregateState added
  Property.NonDbProperty renamed to TransientProperty
  Some javadoc additions and changes
  TestDbConnection improved
  EntityModel.getDefaultEntity() fixed, now it doesn't set the value of Property.DenormalizedProperty, since that is set via its parent property
  EntityPanel.getUpdateProperties() no longer includes Property.DenormalizedProperty
  EntityModel.evtActiveEntityChanging added, fired before the active entity changes
  PropertySearchModel.toString(Object obj) fixed, now it uses entity.getPrimaryKey().toString() instead of entity.toString(), which resulted in a non-unique EntityTableSearchModel.searchState values
  EntityModel.lastDeleted/updated... fields removed
  InsertEvent, UpdateEvent and DeleteEvent added to accommodate the above change
  EntityModel.isEntityModified renamed to isActiveEntityModified and changed so that is returns the isActive result of the state returned by getActiveEntityModifiedState
  UiUtil.selectFile() added
  Some javadoc additions and changes
  PropertySearchModel.toString() fixed, now adds the current search type to the result
  EntityModel.masterSelectionChanged changed, now when no entity is selected the master reference property value is set to null in linked detail models
  PropertySearchModel.toString() fixed again, now adds the current search type to the result only when the search is enabled
  Entity.setAs() fixed, now copies the toString cache as well
  EntityApplicationPanel.getRootEntityPanelInfo renamed to getMainEntityPanelInfo
  EntityApplicationModel.getRootEntityModelClasses renamed to getMainEntityModelClasses
  Entity.getValueAsUserString() removed
  EntityProxy.getValueAsUserString() removed
  EntityModel, if the selected record is being updated via the table model refresh the one in the model
  DbConnection, EntityDbConnection, Property and remote interfaces updated for rudimentary BLOB handling
  EntityPropertyEditor now uses Timestamp for date properties
  FrameworkUiUtil, lookup dialog added to all text fields by default
  UiUtil.selectDirectory/File now shows the last visited directory when used
  Transfer focus on enter now works for all editable comboboxes
  EntityModel.getDefaultValue(Property property) now returns null if the the combobox associated with the property has an empty string selected
  EntityComboBoxModel.setSelectedItem now translates an empty string to null
  EntitySearchField added transferFocusOnEnter property
  EntitySearchField, EntityComboBox and UiUtil.setTablePopup now show popup menus via JComponent.setComponentPopupMenu
  PropertySummaryPanel.evtStateChanged renamed to evtSummaryTypeChanged
  EntityApplicationPanel added mnemonics to main menu
  ControlSet removed mnemonic field, now it simply uses the inherited functionality of Action
  EntityPanel.showDependenciesDialog simplified
  EntityPropertyEditor mnemonics added to buttons
  UiUtil.showInDialog added mnemonic to OK button
  ExceptionDialog mnemonics added to buttons
  EntityPanel.getDefaultFocusComponent() added, for overriding
  EmpDept application i18n'ized
  EntityTablePanel.copyTableAsDelimitedString() added along with control method
  EntityPanel.selectTableColumns() moved to EntityTablePanel
  EntityModel.getAllEntities(final boolean includeFiltered) added
  FrameworkSettings.INITIAL_SEARCH_PANEL_STATE added and used in EntityPanel
  Entity.getDenormalizedViewValueAsString() added
  Util.getDelimitedString() refactored out of writeDelimitedFile
  Entity.is(final String entityID) added
  Property.getCaption() returns the caption of the parent property in case the caption is null
  EntityTableModel.initSearchModel() renamed to initializeSearchModel
  EntityRepository.getVisiblePropertyList() added
  EntityModel.resetComboBoxModelOnClear(final Property property) removed, replaced by useLastValueAsDefault()
  FrameworkSettings.RESET_COMBOBOXMODELS_ON_CLEAR replaced with PERSIST_ENTITY_REFERENCE_VALUES, with default value 'true'
  EntityModel.useLastValueAsDefault() renamed to persistValueOnClear()
  DoubleField.setDecimalSymbol() added
  DoubleTextPropertyLink and IntTextPropertyLink changed so that valueFromText now uses Util.getDouble()/getInt()
  EntityPropertyEditor text fields now include lookup functionality (CTR-space)
  IntBeanPropertyLink/DoubleBeanPropertyLink fixed, now use Util.getInt/Double
  EntityUtil.getPropertyValues() added
  EntityPropertyEditor simplified and improved
  EntityUtil.copyPropertyValue() added to lessen cyclical dependencies within the framework.model package
  Entity.isValueNull() method moved to EntityUtil to lessen cyclical dependencies within the framework.model package
  EntityPanel.EntityPanelInfo moved up to it's own class and renamed to EntityPanelProvider... and related changes
  EntityApplicationPanel.getMain/SupportEntityPanelInfo renamed to getMain/SupportEntityPanelProviders
  EntityPanel.getDetailPanelInfo renamed to getDetailPanelProviders
  AggregateState.AND/OR changed to enum
  EntityCriteria, PropertyCriteria and EntityKeyCriteria moved from framework.model to framework.db.criteria
  PropertyChangeEvent and PropertyListener moved from framework.model to common.model
  EntityDependencies deleted (and from EntityRepository), EntityDbConnection.Dependencies and .resolveEntityDependencies() added
  EntityModel strictEditing changed, hopefully improved but needs more thought/work
  AbstractPropertyLink and subclass hierarchy improved and simplified with the above in mind
  IEntityDb.selectForUpdate() now works for multiple entities
  AbstractPropertyLink.refreshUI/Model renamed to updateUI/Model
  TextPropertyLink.isDigitString() unused, removed
  AbstractPropertyLink enabledState removed from constructor, didn't have any effect whatsoever
  PropertyLink class hierarchy changed according to the above, that is, removed a lot of 'null' parameters
  JavaDoc changes and additions
  TextPropertyLink.getFormattedValue() renamed to getParsedValue()
  More JavaDoc additions and changes as well as some minor code improvements, variable names and such
  CheckBoxPropertyLink renamed to BooleanPropertyLink
  UiUtil.DateInputPanel improved and moved to its own class
  TextInputPanel created
  EntityPropertyEditor now uses TextInputPanel for text input
  FrameworkUiUtil.createDateInputField renamed to createDateInputPanel
  EntityBindingFactory.createDateInputField renamed to createDateInputPanel
  EntityBindingFactory renamed to EntityBindingPanel
  UiUtil.showInDialog button caption and mnemonic is now consistent
  TextInputPanel.getTextComponent() added
  EntityDbUtil created, moved some db related stuff from EntityUtil to this class as well as to EntityDbConnection
  TestEntityDbConnection created to accommodate the above (moved dml test case from TestEntity)
  Fixed and added copyright messages
  EntityUtil.isPrimaryKeyModified() added
  EntityModel.update() fixed so that if primary keys were involved in the update the table model is refreshed afterwards
  CompactDotDateFormat mask fixed
  EntityModel.evtLinkedDetailModelChanged now only updates the selected detail model with the active entity if it is non-null
  TestEntityDbConnection fixed, it did not initialize the required domain model
  Entity.setReferenceKeyValues() subtle bug fixed, when a EntityProperty was part of the primary key it didn't update the modified state when changed since it asked the primary key if it had a value using the EntityProperty propertyID (_ref) so it was always an initialization
  EntitySearchField renamed to EntityLookupField
  FrameworkUiUtil.createEntitySearchField() renamed to createEntityLookupField
  EntityBindingPanel.createEntitySearchField() renamed to createEntityLookupField
  ControlProvider moved from ui to ui.control, where it belongs
  ControlSet.iterate() made static and moved to ControlProvider
  UiUtil.handleException() moved to ExceptionDialog to remove a cyclical dependency
  UiUtil.getUser() moved to LoginPanel to remove a cyclical dependency
  EntityUtil.getValueString/printPropertyValues/copyPropertyValue/isValueNull/equal/validateValue/getPropertyChangeDebugString moved to Entity to remove a cyclical dependency
  EntityLookupField renamed some variables and methods from search... to lookup...
  EntityTestUnit.getReferencedEntities() removed
  EntityTestUnit.initializeDbConnection() added
  Split demo sources from test source tree to srcdemos
  ManagerComboBoxModel removed from EmpDept demo
  EntityModel.createEntityComboBoxModel(Property.EntityProperty property) added, uses "-" as the default nullValueItem and sorts the contents
  EmployeeModel override createEntityComboBoxModel() instead of initializeEntityComboBoxModels()
  EntityPropertyEditor now calls the new EntityModel.createEntityComboBoxModel() version
  FrameworkConstants.WILDCARD removed
  FrameworkSettings.WILDCARD_CHARACTER property added
  AbstractSearchModel, EntityLookupField, PropertyCriteria added wildcard property
  FrameworkConstants.JMINOR_SERVER_NAME_PREFIX removed
  FrameworkSettings.SERVER_NAME_PREFIX added
  FrameworkConstants.REMOTE_CONNECTION_PROVIDER and LOCAL_CONNECTION_PROVIDER removed
  FrameworkSettings.REMOTE_CONNECTION_PROVIDER and LOCAL_CONNECTION_PROVIDER properties added
  UiUtil.bindColumnSizesAndPanelSizes() renamed to bindColumnAndPanelSizes and simplified considerably
  UiUtil.DIMENSION_TEXT_FIELD_SQUARE added
  UiUtil.DIMENSION18x18 deprecated
  EntityTablePanel.initializeTableMouseListener() added, for overriding
  EntityPanel.initializeTableDoubleClickAction() added, for overriding
  EntityPanel.confirmUpdate() now uses the edit panel for dialog parent if one is available
  UiUtil.transferFocusOnEnter() now transfers focus backwards is shift is down
  EntityTableModel.getAllEntitiesFromDb() renamed to performQuery
  EntityTableModel.getSearchCriteria() renamed to getQueryCriteria
  State.StateGroup now uses WeakReference to prevent memory leaks
  Event.scheduleForRemoval/scheduleForAddition replaced by synchronizing calls
  Event.debug removed along with the relevant code
  org.jminor.common.model.WeakPropertyChangeListener added
  EntityPanel.initialize() now uses WeakPropertyChangeListener for focusActivation -> no memory leak
  EntityPanel.focusPropertyListener field added for the above
  EntityPanel.resizePanel(), added pixelAmount parameter
  EntityLookupField.setSelectedEntity() added
  EntityPanel.getUpdateProperties() now returns primary key properties as long as they are not auto-incremented
  EntityPropertyEditor now uses isLookup to determine if a combobox or a EntityLookupField should be used
  PropertySummaryPanel constructor now takes a maximumFractionDigits parameter
  PropertySummaryPanel now shows a decimal number average for integer properties
  Renamed a few e1 Exceptions to ex
  EntityTableSearchModel.setStringSearchValue() removed
  EntityTableSearchModel.setSearchState() renamed to setSearchModelState
  EntityTableSearchModel.getSearchModelState() privatized
  EntityTableSearchModel.dbProvider field removed
  UiUtil.DIMENSION18x18 removed
  EntityLookupModel added
  EntityLookupField refactored according to the above
  LookupFieldPropertyLink renamed to LookupModelPropertyLink
  EntityModel.createEntityLookupModel() added
  TestEntityLookupModel added
  PropertySearchModel.entityLookupModel field added, along with overloaded constructors, a getter and bindLookupModelEvents()
  PropertySearchPanel.dbProvider field removed (whohooo) due to the above, along with all the crap involved
  EntityCriteriaPanel, removed all traces of IEntityDbProvider
  EntityTableSearchModel now handles creating the EntityLookupModel
  EntityTableSearchPanel, removed all traces of IEntityDbProvider
  ControlProvider, inlined UiUtil.linkToEnabledState to remove a cyclical dependency
  IEntityDb.executeCallable renamed to executeStatement
  EntityDbConnection reorganized
  RemoteClient renamed to ClientInfo and moved to common.model, common.remote removed
  Added backup ant targets to project template build.xml file and backup.path property to build.properties
  Added deploy_project ant task to build.xml
  Changed default ant task to deploy_all
  readme.txt added
  EntityDbRemoteServer, EntityRepository.get().add(repository.initializeAll()) is now done in the connect() method instead of deep down inside EntityDbConnection
  EntityDbConnection, EntityRepository parameter removed from constructor
  EntityDbConnectionPool, remove EntityRepository parameter from checkOutConnection()
  EntityDbRemoteAdapter, EntityRepository parameter removed from constructor
  PropertySearchPanel now instantiates a JComboBox instead of EntityComboBox to reduce cyclic dependencies
  EntityComboBoxModel/EntityListModel.getEntitiesFromDb() renamed to performQuery
  EntityListModel.entityCriteria field + setter/getter added, used in performQuery()
  EntityLookupField constructor overloaded with an Action parameter, which is performed on enter if the text field represents the selected entities
  PropertySearchPanel uses the aforementioned EntityLookupField constructor action parameter to enable/disable the search on enter
  Event.fire() now copies the listeners list, synchronizing the fire/add/remove methods wasn't enough apparently, so it was removed
  EntityModel.masterModel field added
  EntityPanel.masterPanel field added
  EntityApplicationModel.applicationTreeModel removed
  EntityPanel.initializeResizing/Navigation moved to EntityApplicationPanel
  EntityPanel.getDetailPanels() and getLinkedDetailPanel() added
  EntityApplicationPanel shows the root tab pane regardless of the number of main application panels
  EntityApplicationPanel, some refactoring and restructuring
  Reorganized the resources structure
  Added run_demo_***, run_server_*** tasks to ant build file, restructured it a bit and renamed junit_db_*** properties to run_db_*** in build.properties
  DbConnection query logging now includes query execution time
  EntityApplicationPanel, removed setLookAndFeel command from menu
  UiUtil.setLookAndFeel() removed
  Ant build file cleanup and restructuring, merged deploy_profiling into deploy_demos
  Added create/delete db targets for empdept to ant build file as well as relevant scripts to resources/demos/empdept/scripts
  EntityDbUtil.getQueryString() now uses "is" for null values
  Added resources for creating a derby db for the unit tests
  EntityTestUnit now uses setUp() and tearDown() to connect and disconnect from the database
  PropertySearchModel.bindComboBoxEvents() reverted back to previous version since my "fix" introduced a bug resulting in only single item selection
  Fixed copyright message name for UTF-8, yet again
  TestPetstore now extends EntityTestUnit
  Unit tests now run with an embedded derby database
  Added run_derby_server and shutdown_derby_server to ant build file
  Created lib/derby for the derby jars
  Removed mysql and oracle jdbc drivers due to licensing
  EntityModel.stActive and activeStateGroup moved to EntityPanel, where they belong
  Added IntelliJ project file
  Excluded *Stub.class files from jminor-server.jar
  Added user authentication (scott/tiger) to demo db
  Database.get().getURL() and onDisconnect() now takes a connectionProperties parameter for derby user authentication
  FrameworkSettings.AUTHENTICATION_REQUIRED property added and used in EntityApplicationPanel.loginRequired()
  IdSource constant ID_ prefix removed
  Entity.equal() renamed to isEqual
  FrameworkSettings.FILTER_QUERY_BY_MASTER property value is now true by default
  Default usernames are now saved in preferences per application
  UiUtil.selectAllOnFocusGained(JTextComponent) added
  FrameworkSettings.USE_NUMBER_FORMAT_GROUPING property added, default true
  Refactored EntityTableModel.EntityJRDataSource out of EntityTableModel which no longer implements JRDataSource hence no more reportPrintIterator and currentReportRecord fields
  EntityTableModel.initReportIterator() renamed to initializeReportIterator and made protected
  Removed a few probably ill-placed synchronized keywords, they simply gave the false illusion of thread-secure stuff
  EntityPanel constructor now takes an EntityModel parameter
  EntityPanel.setModel() removed
  UiUtil.showInDialog() improved button caption and mnemonic
  EntityTableModel constructor parameters reordered
  EntityLookupModel, EntityComboBoxModel, EntityListModel and EntityModel constructor parameters reordered for consistency
  EntityPanel.compactPanel field renamed to compactLayout
  EntityPanel.initialize(), moved some code to initializeUI() and bindEvents()
  EntityTablePanel.initializeSummaryPanel() now uses the underlying JTable column model when initializing summary panels
  Database.get().DERBY_LONG_DATE_FORMAT added
  FrameworkUiUtil.IEntityExceptionHandler and DefaultEntityExceptionHandler added
  FrameworkUiUtil.exceptionHandler static field added plus getter/setter
  EntityApplicationModel.instantiateMainApplicationModel() added, for overriding
  EntityApplicationPanel.startApplication() refactored along with prepareFrame()
  EntityPanel now accepts DIALOG as the initial detail panel state
  EntityPanel focus grabbing on activation improved
  EntityApplicationPanel.loginRequired() renamed to isLoginRequired()
  EntityApplicationPanel.startApplication() refactored further
  EntityApplicationPanel.model field renamed to applicationModel
  ProfilingModel.selectRandomRow() now takes a EntityTableModel as parameter
  ProfilingPanel/ProfilingModel refactored
  SchemaBrowser domain model now uses resource bundle
  DbConnection.endTransaction(boolean rollback) is now endTransaction(boolean commit)
  IEntityDb.endTransaction(boolean rollback) is now endTransaction(boolean commit)
  No /bin folder in demos/server deployment, run files fixed
  ServerMonitor, added option to shutdown the selected server, leaves the server monitor in a bad state
  EntityPanel focus grabbing on activation reverted somewhat, so that it does not try to grab default focus when a child component already has the focus, the table for example
  EntityApplicationPanel, navigation modifier key changed from CTR to ALT, resizing from SHIFT-CTR to SHIFT_ALT
  Removed the query range explanation from the TipsAndTricks.txt file, since it is rarely used
  EntityPanel, pressing ALT-CTRL-T toggles the focus between the table and input panels.
  Petstore client, some getDetailSplitPaneResizeWeight() adjustments
  FrameworkMessages, Support tables mnemonic changed from S to P, S conflicted with the edit panel save action
  EntityPanel, direct references to model replaced by getModel() throughout
  EntityTablePanel, direct references to tableModel replace by getTableModel() throughout, as well as for entityTable/getJTable()
  @override annotation added where applicable
  EntityTableModel, some reordering of fields
  QueryRange removed with all its ugly effects
  FrameworkSettings.USE_SMART_REFRESH removed, unused
  EntityPanel, keyboard actions added, ALT-CTRL-T focuses the table, ALT-CTRL-W the edit panel and ALT-CTRL-S the search panel
  EntityTablePanel, ALT-CTRL-T shows the popup menu instead of SHIFT-SPACE
  EntityTablePanel.addJTablePopupMenu() added (removed from UiUtil)
  PropertyCriteria.getMultiReferenceCriteriaString(), bug fixed, searchType NOT_LIKE did not trigger "not in" condition
  EntityTablePanel, a tentative searchPanel/summaryPanel scrollbar fix, added 15 pixel label buffer to each panel, somewhat hacky but seems to work
  UiUtil.getDateFromUser() simplified and refactored
  PropertyFilterPanel, removed unused/inactive key listener from date input field for getting date from use via dialog
  FrameworkUiUtil.getDateChooserPanel() doesn't use today's date as default value if initialValue is not provided
  FrameworkSettings.DEFAULT_SHORT/LONG_DATE_FORMAT properties added
  EntityTableCellRenderer uses the above
  EntityLookupField now transfers focus on enter correctly
  TestEntityDbConnection, TestEntity, EntityDbUtil, null value properties not included in insert statements
  UiUtil.moveCaretToStartOnFocusGained added
  UiUtil, createFormattedField, text field moves cursor to start on focus gained
  Database.get().DATABASE_HOST_PROPERTY used for Derby embedded instead of SID
  DbConnection.execute() uses executeUpdate()
  EntityPanel.confirmUpdate() now uses the EntityPanel for dialogOwner instead of the editPanel
  EntityModel.updateDetailModelsAfterInsertOrUpdate split in two
  EntityModel now sets the appropriate property value in detail models as the newly inserted record
  Util.getFirst/LastDayOfYear/Quarter added
  H2 database support added
  Database.get().isEmbedded() added
  Fixed some server side issues with sid being a required property
  Added jcalendar library to server monitor
  Added server security policy entries for embedded databases
  Added run_server_localhost_derby_embedded.bat
  UiUtil.moveCaretToEndOnFocusGained() added
  Util.addAcceptSingleFileDragAndDrop(JTextComponent) added
  ItemComboBoxModel.getIndexOfItem() added
  BooleanComboBoxModel.setSelectedItem(boolean) added
  Util.DEFAULT_SHORT/LONG_DATE_FORMAT private fields added
  Util.isDateOk() renamed to isDateValid()
  TestCriteriaSet, TestDbUtil, TestItemComboBoxModel, TestEvent, TestUtil and TestBooleanComboBoxModel added
  EntityLookupModel.dbProvider field finalized
  EntityLookupModel.allowMultipleSelection field renamed to multipleSelectionAllowed
  EntityProperty.isLookup field removed
  EntityRepository largeDataset property added for entities, replacing the above
  Property.isUpdatable field renamed to updatable
  Database is now inheritance based
  IDatabase created in org.jminor.common.db.dbms as well as implementations for supported databases
  H2 database creation task added to build.xml
  Updated and added some run scripts according to the above
  EntityApplicationPanel.getUser() now accepts empty passwords
  Added h2 lib to run targets in ant build file
  Added H2 support to SchemaBrowser (not quite working, key_column_usage table not available)
  Removed run_schema_browser targets from ant build file
  Server monitor now handles server shutdown a bit more gracefully
  IEntityDbRemoteServerAdmin.getSystemProperties() added and to implementation as well
  Server monitor code base changed radically, no more messing about with trees
  IEntityDbRemoteServerAdmin.getDatabase.getConnectionPoolStats() renamed to getConnectionPoolStatistics
  IEntityDbRemoteServerAdmin.getDatabase.getDatabaseStats() renamed to getDatabaseStatistics
  DbConnection does not call IDatabase.onDisconnect() on logout since it obviously wreaks havoc when an embedded database is running in the server
  IDatabase.onDisconnect() renamed to shutdownEmbedded(), which is called in the server on exit and in EntityDbLocalProvider on logout
  Util.addAcceptSingleFileDragAndDrop() moved to UiUtil
  FrameworkUIUtil.createComboBox() now calls UiUtil.transferFocusOnEnter for both the combobox and the editor component, it now works for uneditable boxes as well
  All unit test classes renamed ...Test from Test...
  AbstractDateMaskFormat.getDateMask() is no longer abstract
  AbstractDateMaskFormat renamed to DateMaskFormat
  EntityBindingPanel.createDateInputPanel(propertyID) added, uses the default short date format
  EntityDbRemoteServerAdmin refactored out of EntityDbRemoteServer, exported on separate port, changes in dist ant target and run files
  FrameworkConstants.SERVER_ADMIN_PORT_PROPERTY added
  EntityDbRemoteServer.shutdown() now exits properly by simply unexporting the remote object, no call to System.exit() necessary
  EntityDbRemoteAdapter now unexports itself on logout
  Updated source copyright notice where needed, removed it from 3d party files
  deploy targets in ant build file use chmod to make .sh files executable
  initialize_h2_db.sql fixed and renamed create_h2_db.sql, create_h2_db ant target changed accordingly
  run_rmi_registry.bat/sh files added to resources/server as well as resources/security/all_permissions.policy for running the registry
  build.xml cleaned up, removed dist/version and current directories, removed deploy target
  EntityDbRemoteProvider moved to server.provider
  Ant build file cleanup
  DateTextPropertyLink improved somewhat
  Event, removed name field
  Added run_rmi_registry target to build.xml, removed run/shutdown_derby_server
  Cleaned up project_template build file
  IDatabase.DATABASE_TYPE_DERBY_EMBEDDED and DATABASE_TYPE_H2_EMBEDDED removed
  IDatabase.DATABASE_EMBEDDED property added
  DerbyEmbeddedDatabase and H2EmbeddedDatabase removed
  Build and run files changed according to the above
  PropertyFilterPanel and PropertySearchPanel now use default date formats
  PropertyFilterModel.get/setUpper/LowerBound(Comparable) removed
  FrameworkUiUtil.createDateChooserPanel/Field rename to createDateInput...
  EntityBindingPanel.createControlPanel are now protected final
  EntityPanel.handleSave/Insert/Update/Delete renamed to save/insert/update/delete
  serialVersionUID added to Serializable and Externalizable classes
  State, Event and FrameworkSettings no longer implement Serializable
  manifest target added to build file
  EntityDbResultPacker.loadEntity() now catches Exception instead of SQLException
  SQLServerDatabase.getAutoIncrementValueSQL() now uses SELECT SCOPE_IDENTITY() instead of select @@IDENTITY
  EntityTestUnit.testUpdate() does not check properties which are selectOnly or not updatable
  FrameworkUiUtil/EntityBindingPanel createEntityLookupFieldPanel removed
  EntityLookupField.createPanel() added
  EntityBindingPanel javadoc'ed
  Oracle specific code removed from DbException and DbUtil
  IDatabase.getErrorMessage() added
  FrameworkMessages.VALUE_MISSING moved to Messages
  FrameworkUiUtil.IEntityExceptionHandler simplified
  EntityDbUtil.getDbException() added
  StrictEditModelTest now sets the lock timeout if the underlying database is H2 to speed up the test
  EntityApplicationModel/EntityModel/EntityTableModel.getDbConnectionProvider() renamed to getDbProvider()
  IDatabase.getUserInfoString() renamed to getAuthenticationInfo()
  Misc code cleanup
  specialRendering renamed to rowColoring everywhere
  H2/Derby jars included in demo remote run file classpath for db specific exception classes
  EntityDbUtil.getDbException() removed again
  DbException refactored
  EntityDbConnection exception handling changed according to the above
  IEntityDbProvider.getConnectEvent() removed
  Entity and EntityKey are now Serializable instead of Externalizable, the latter resulted in more bytes :|
  EntityKey.keyValues field renamed to values
  Entity.propertyValues field renamed to values
  Entity.originalPropertyValues field renamed to originalValues
  EntityDbConnection entityCache functionality removed
  EntityDbRemoteAdapter loggedIn field removed, not really used
  EntityKey no longer returns the default value for a property if no value is set
  EntityModelTest, removed the default value test according to the above
  EntityKey, all fields privatized
  Entity, changes related to the above
  EntityDbConnection, selectMany() removed redundant return ArrayList, now simply returns the query result list
  build.xml, doc -> javadoc, removed init target
  Some javadoc additions in Entity
  Property.SubQueryProperty renamed to SubqueryProperty
  Entity.validateValue renamed to validateType
  EntityRepository.setIsLargeDataset() added
  EntityModelTest refactored a bit
  EntityTablePanel.getSummaryProvider() renamed to getSummaryPanel
  EntityTablePanel.doubleClickAction renamed to tableDoubleClickAction
  EntityDbRemoteServer.getConnectionLog() renamed to getEntityDbLog
  EntityModel.update() now returns silently if it receives only unmodified entities
  EntityDbRemoteAdapter loggedIn field added again, renamed to connected, it was really used
  AbstractSearchPanel.upper/lowerBooleanComboBoxModel removed
  ModelTestDomain renamed to EntityTestDomain
  EntityPanel, renamed detailTabPane to detailPanelTabbedPanel, editDialog to editPanelDialog, detailDialog to detailPanelDialog
  EntityModel.setActive() renamed to setActiveEntity
  StringBuffer replaced with StringBuilder globally
  EntityLookupFieldTest, added more test cases
  EntityModelTest.testDetailModel() added
  EntityTestUnit refactored, initializeReferenceEntities now void, setReferenceEntity() added
  StrictEditModeTest code moved to EntityModelTest
  PropertySearchModelTest added
  Improved JasperReports integration, added client.model.reporting.EntityReportUtil, moved EntityJRDataSource from EntityTableModel to there
  Added rowColoring to EmpDept demo
  FrameworkSettings renamed to Configuration, removed get(), renamed get/setProperty to get/setValue
  All constants from FrameworkConstants move to configuration
  FrameworkConstants removed
  DateUtil created, moved date related stuff from Util, DateUtilTest created
  ClientInfo moved from common.model to common.db
  Added runtime permission to server policy file to handle some evaluation expression thing in jasper reports
  Added missing jasper collections/logging libs to server run files
  Property.EntityProperty renamed to ForeignKeyProperty
  Added compile_reports target to ant build file, along with the required libraries
  EntityModel.caption moved to EntityPanel
  EntityPanel.initialize() now calls the protected postInitialization() method, which should be overridden instead of initialize()
  Wait cursor now used while preparing reports for viewing via the EntityPanel
  EntityReportUtil.fillReport() added, called from EntityModel.fillReport()
  EntityPanel.initialize() renamed to initializePanel, initialized renamed to panelInitialized, postInitialization() renamed to initialize
  Property.is() added
  Property.DenormalizedViewProperty.referencePropertyID renamed to foreignKeyPropertyID
  Property.DenormalizedProperty.ownerEntityID renamed to foreignKeyPropertyID, changed relevant code in EntityRepository and Entity
  EntityUtil.isPrimaryKeyModified() moved to Entity
  EntityRepository.EntityInfo created
  EntityRepository refactored, transient fields removed, temporarily?
  Package framework.model renamed to framework.domain
  EntityRepository.get() removed, no longer singleton, all methods static
  IEntityDbRemoteServer.connect() now takes a map instead of a EntityRepository parameter
  EntityRepository.EntityInfo renamed to EntityDefinition, refactored
  EntityRepository.getOrderByColumnNames renamed to getOrderByClause
  EntityKey.propertyCount, singleIntegerKey fields removed
  Util.notNull() added along with test method in UtilTest
  Util.sqlEscapeString() moved to EntityDbUtil
  IEntityDb.set/isCheckDependencies() removed
  EntityTableModel.filterQueryByMaster field, setter and getter renamed to queryFilteredByMaster
  IEntityDb.startTransaction() renamed to beginTransaction
  EntityModel.initializeEntityComboBoxModels return value changed from Map<Property, ComboBoxModel> to Map<Property.ForeignKeyProperty, EntityComboBoxModel>
  EntityModel.containsTableModel() added
  EntityModel.useStrictEditing renamed to useSelectForUpdate
  EntityModel.stSelectionFiltersDetail State field changed to boolean selectionFiltersDetail
  EntityModel.refreshEntityComboBoxModels() removed
  Configuration.USE_STRICT_EDIT_MODE renamed to USE_SELECT_FOR_UPDATE
  Demo package model renamed to domain
  private List<Entity> selectMany(final List<Property> properties, final List<EntityKey> primaryKeys) removed from EntityDbConnection
  EntityCriteria.isKeyCriteria() removed
  EntityRepository.EntityDefinition.entitySelectString renamed to selectColumnsString
  EntityRepository.entityInfo renamed to entityDefinitions
  EntityDbUtil.* moved to EntityUtil, EntityDbUtil removed, it introduced a dependency cycle between db.criteria and db
  EntityDbConnection, StringBuilder used throughout
  EntityDbConnection.set/getPoolTime() made package protected
  FrameworkUiUtil.createDateInputField() removed, unused
  TableSorter.evtTableHeaderShiftClick removed
  EntityTablePanel changed according to the above, using a MouseAdapter
  EntityTablePanel.toggleColumnFilterPanel() simplified according to the above
  IDatebase.DATABASE_TYPE_* renamed to *
  IEntityDb.selectAll(String entityID, boolean order) removed
  IEntityDb.getDependentEntities() renamed to selectDependentEntities
  EntityDbRemoteProvider, moved dbProxy initialization from getEntityDb() to initializeEntityDb()
  Type.SHORT_DATE renamed to DATE and LONG_DATE to TIMESTAMP
  EntityDbRemoteProvider, removed proxy since it wasn't used at all
  package framework.tools created, DomainGenerator moved there along with the profiling package
  testing package moved to tools
  DomainGenerator improved, uses arguments and actually writes a file
  Entity.isValueEqualTo() removed, unused
  Entity, removed property debug code, moved relevant stuff to EntityModel
  EntityModel, property change debug code refactored and improved
  PropertyChangeEvent renamed to PropertyEvent and moved to framework.domain
  PropertyListener moved to framework.domain
  Excluded demos from jminor.jar
  EntityModel.getPropertyUIChangeEvent/getPropertyModelChangeEvent renamed to getPropertyUIEvent/getPropertyModelEvent
  Configuration.ALL_PANELS_ENABLED renamed to ALL_PANELS_ACTIVE
  EntityModel constructor refactored, addDetailModels() added
  EntityTablePanel.initializeSimpleSearchPanel() now uses Conjunction.OR and excludes hidden properties
  EntityTableSearchModel javadoc improvements
  Configuration.DEFAULT_SHORT_DATE_FORMAT and DEFAULT_LONG_DATE_FORMAT renamed to DEFAULT_DATE_FORMAT and DEFAULT_TIMESTAMP_FORMAT respectively
  EntityApplicationPanel.initializeSettings() renamed to configureApplication
  Renamed classes in common.model.formats to include Timestamp in classname where applicable
  DateUtil.floorLongDate() renamed to floorTimestamp
  EntityModel.getPropertyUIEvent/getPropertyModelEvent renamed back to getPropertyUIChangeEvent/getPropertyModelChangeEvent
  EntityTestUnit.initializeDbConnection changed to initializeDbConnectionProvider
  Property.ForeignKeyProperty.isWeakReference renamed to lazyLoading
  DbConnection, removed a couple of synchronized instances, these simply gave the illusion of some kind of thread safety
  IEntityDb.selectPropertyValues(), removed distinct parameter
  EntityModel.uiSetValue/setValue, removed unused notify parameter
  DbLog renamed to ServerLog
  LogEntry renamed to ServerLogEntry
  Renamed a few methods according to the change above
  ServerLog, ServerLogEntry and ClientInfo from common.db to new package common.server
  FrameworkUiUtil renamed to EntityUiUtil
  Entity.getTimestampValue() added, some changes concerning Timestamp/Date in related classes
  EntityDbRemoteAdapter refactored and cleaned up a bit, inner classes MethodLogger and RequestCounter created
  EntityApplicationModel.getMainEntityModelClasses() removed
  EntityApplicationModel.initializeMainApplicationModels() return type changed from List<Class<? extends EntityModel>> to List<? extends EntityModel> and made abstract
  EntityApplicationModel.instantiateMainApplicationModel() removed
  EntityApplicationPanel refactored a little
  EntityApplicationPanel.getAboutPanel() added memory usage
  Entity.validateType() does not accept EntityKey values for type ENTITY anymore
  ThreadLocal functionality removed from date formats
  DateUtil.getDateMask(SimpleDateFormat) added
  DateMaskFormat removed, replaced by SimpleDateFormat throughout
  EntityComboBoxModel now uses setSelectedItemByPrimaryKey when setSelectedItem is called, for better lazyLoading support
  EntityKeyCriteria, changed parameter type from varargs to list
  EntityDbConnection refactored (40 loc poof! gone)
  IEntityDbRemoteServerAdmin.get/setConnectionTimeout() added
  ServerMonitor/ServerMonitorPanel, added the above configuration setting
  PropertySummaryModel refactored out of PropertySummaryPanel
  PropertySummaryModelTest added
  EntityTableModel.getPropertySummaryModel(propertyID/Property) created
  EntityTableModel.propertySummaryModels map field introduced
  EntityTableSearchModel.stSimpleSearch converted to a simple boolean, with a getter, added to constructor as well
  EntityPanel.detailEntityPanelProviders Map renamed to detailEntityPanels and turned into a List
  EntityPanel constructor now initializes the EntityTablePanel and calls setupControls()
  EntityPanel.rowColoring field removed due to the above
  EntityPanel.queryConfigurationAllowed moved to EntityTableModel
  EntityPanel.initializePanel() now returns the EntityPanel instance
  EntityTablePanel.propertySummaryPanels map field removed, unused
  common.ui.printing.* deleted
  EntityTableModel.removeAll() removed, code moved to clear()
  IEntityDbRemote, all methods removed, apparently they were unnecessary
  EntityDbConnection, minor changes in throws clauses
  EntityDbRemoteAdapter, minor changes in throws clauses
  IEntityDb.delete() argument is now List<EntityKey> instead of List<Entity>
  EntityUtil.getWhereCondition() overloaded, ValueProvider interface introduced
  I prefix removed from interface names
  PropertyCriteria now adds parenthesis around in conditions, fixes bug due to 1000 item in list limit
  ComboBoxPropertyLink now handles PropertyComboBoxModel.isNullValueSelected()
  EntityLookupField refactored a bit
  EntityLookupModel.getEntityID() added and used
  EntityDbProvider, EntityDbLocalProvider and EntityDbProviderFactory moved to framework.db.provider
  EntityModel.uiSetValue() renamed to setValue()
  EntityModel.setValue() renamed to setPropertyValue()
  EntityModel.addDetailModels() now checks if the detail models are based on valid foreign keys
  Property.maxLength field added
  EntityUiUtil.createTextField() now uses the above field to restrict the allowed number of characters in text fields
  UiUtil.makeUpperCase() overloaded for TextFieldPlus
  Property, replaced constructor arguments with chained method calls
  EntityProxy.addEntityProxy() renamed to setEntityProxy()
  EntityRepository.getDatabaseProperties() implemented with ListIterator instead of HashSet
  LoginPanel, initial focus bug in linux finally fixed
  EntityModel.addDetailModels() doesn't check if the detail models are based on valid foreign keys anymore
  EntityLookupModel.searchStringRepresentsSelected() now returns true for zero selected entities and an empty search string
  EntityPropertyEditor.getValue(), didn't take into consideration that the input field could be a EntityLookupField
  Property.propertyID, propertyType and caption fields privatized
  EntityRepository.initialize() renamed to define()
  DoubleFieldDocument and IntFieldDocument now handle null string values like their superclass
  TextBeanPropertyLink.textComponent field replaced by document
  ToggleBeanPropertyLink.button field replaced by buttonModel field
  ToggleBeanPropertyLink.getButtonModel() added
  ControlProvider toggle control methods changed according to the above
  SelectedItemBeanPropertyLink no longer implements ItemListener, uses an anonymous instance instead
  ui.property.*PropertyLink constructor argument order changed, moved UI component up front
  BooleanPropertyLink, buttonModel argument removed from constructor, buttonModel field plus getter added
  EntityUiUtil.createCheckBox() changed according to the above
  EntityPropertyLinkTest.testDatePropertyLink() improved
  EntityTableModel.filteredEntities renamed to hiddenEntities
  Configuration.DEFAULT_COMBO_BOX_NULL_VALUE_ITEM added
  FilteredComboBoxModel.nullValueItem type changed from Object to String
  EntityModel, EntityUiUtil, EntityBindingPanel and PropertyComboBoxModel changed according to the above
  FilteredComboBoxModel.nullValueItem unfinalized, setter added
  EntityPropertyEditor.InputManager.getInputManager() now throws UserException, useful when refreshing combo box models
  EntityModel.getPropertyComboBoxModel(), moved code into PropertyComboBoxModel constructor
  EntityEditModel refactored from EntityModel
  Entity.getPropertyChangeEvent() removed
  Entity.setFirePropertyChangeEvent() removed
  Entity.add/removePropertyListener() added
  State.evtSetActive/evtSetInactive removed
  State.LinkeState and getLinkedState() added
  EntityEditModel.getPropertyChangeEvent() and getPropertyValueSetEvent() refactored
  Entity.getModifiedState() now returns a linked state
  State.name field removed along with a couple constructors
  EntityEditPanel refactored out of EntityPanel
  ResultPacker is no longer serializable
  EntityPanel.editPanel field renamed to editControlPanel
  EntityPanel.editPanel field added (EntityEditPanel)
  EntityBindingPanel deleted, functionality merged into EntityEditPanel
  framework.client.ui refactoring, removed dependency cycles
  framework.client.ui.reporting.EntityReportUiUtil added
  EntityUiUtil.createEntityComboBoxPanel() and createEntityLookupFieldPanel() added
  SearchTypes renamed
  EntityDb.selectForUpdate() removed, replaced with optimistic locking
  EntityDbProvider.logout() renamed to disconnect
  EntityDb.logout() renamed to disconnect
  DbConnection.getConnectionUser() renamed to getUser()
  EntityDbRemoteServer and EntityDbRemoteServerAdmin refactored, removing cyclical dependency
  IdSource.isQueried() and isAutoIncrement() added
  EntityDbConnection uses the above in insert()
  EntityProxy nested into Entity, renamed to Proxy
  EntityKey nested into Entity, renamed to Key
  PropertyEvent nested into Property, renamed to Event
  PropertyListener nested into Property, renamed to Listener
  EntityPropertyEditor renamed to PropertyEditorPanel and refactored
  EntityPanel.initializeEditPanel(), added EntityEditModel as parameter
  EntityPanel.initializeEntityTablePanel() renamed to initializeTablePanel(), added EntityTableModel and ControlSet as parameters
  UserException removed, RuntimeException used throughout instead
  ValidationException added, thrown by EntityModel.validateData() and EntityPanel.validateData()
  UiUtil.DefaultExceptionHandler.handleException() now unwraps RuntimeExceptions
  PropertyFilterPanel refactored
  Configuration.getDefaultDateFormat() and getDefaultTimestampFormat() added
  EntityTableModel now performs the query on refresh before clearing the model
  FormattedTextPropertyLink refactored out of TextPropertyLink
  DatePropertyLink now extends FormattedTextPropertyLink
  EntityUiUtil.createTextField() refactored
  Property.isNullable field added
  EntityEditModel.isValid() default implementation uses the above
  TextPropertyLink.addValidator() added
  FormattedTextPropertyLink overrides the above and does its thing
  Configuration.INVALID_VALUE_BACKGROUND_COLOR added
  Property.description field added
  EntityRepository.set/getPropertyDescription() removed
  FormattedTextBeanPropertyLink refactored out of TextBeanPropertyLink
  AbstractPropertyLink, removed name parameter
  PropertySearchPanel refactored
  AbstractSearchPanel.getInputFormat() added
  Type.Boolean enum removed, good riddance
  BooleanComboBoxModel refactored and moved to common.model.combobox
  EntityModel.getDetailModel(String entityID) added
  EntityTestUnit.getDbConnectionProvider() renamed to getDbProvider()
  EntityKeyCriteria, removed the unused getKeys() and getProperties() methods
  Methods returning Collection fields now return a new Collection, preventing modification to the field contents
  EntityRepository.EntityDefinition moved up to framework.domain
  EntityDefinition refactored, added chained setters
  EntityRepository.define(EntityDefinition) added, rest deprecated
  EntityRepository.define(EntityDefinition) renamed to add
  EntityRepository.define() removed, wohooo
  Entity.isValueNull() needs to handle Entity.Key values as well for Type.ENTITY
  Property fields privatized, getters added
  Property.selectOnly field renamed to readOnly
  ForeignKeyProperty now uses an unmodifiable list for reference properties
  EntityDbConnection.getResultPacker(Type) is now non static and caches the packers
  EntityComboBoxModelTest and PropertyComboBoxModelTest added, rather rudimentary, to say the least
  Unit tests relying on a database connection now use a centrally initialized EntityDbProvider in EntityDbConnectionTest
  EntityDbRemoteServer.connectionTimeout field now represents seconds instead of milliseconds
  EntityTestUnit EntityDbProvider field replaced with a EntityDb field
  EntityDefinition, fixed bug preventing DenormalizedProperty from working
  Entity.hasDenormalizedProperties field removed
  State.StateGroup, now all other states are deactivated if an active state is added to the group, added a synchronized block in the add method
  Configuration.PERFORM_NULL_VALIDATION added
  EntityModel.validateData() renamed to validateEntities
  EntityModel.validateEntities() performs null validation if Configuration.PERFORM_NULL_VALIDATION is true
  EntityDefinition refactored, all Collection fields made unmodifiable
  Cryptic ret return parameter name replaced throughout
  EntityEditModel validation refactored, isValid() is now final, validate(property,value) throws ValidationException added
  EntityModel.validateEntities() now calls EntityEditModel.validate
  TextPropertyLink now uses the improved validation mechanism in EntityEditModel and adds the validation message to the component tooltip
  TextPropertyLink and FormattedTextPropertyLink refactored a bit, added toolTip functionality to the formatted one
  AbstractEntityPropertyLink.getValidationMessage() added
  EntityEditModel.getEntityComboBoxModel() and getPropertyComboBoxModel() now throw RuntimeException when no comboboxmodels have been initialized
  EntityComboBoxModel and PropertyComboBoxModel moved from model.combobox to model
  Configuration.getDefaultDateFormat() and getDefaultTimestampFormat() removed
  DefaultDateFormat and DefaultTimestampFormat added to common.model.formats
  UiUtil.ExceptionHandler moved up into common.ui package, replaced the old ExceptionHandler interface
  UiUtil.DefaultExceptionHandler moved up into common.ui.package
  DefaultDateFormat and DefaultTimestampFormat removed from common.model.formats, illegal dependency introduced
  DateUtil.getDefaultDateFormat() and getDefaultTimestampFormat() added
  DateUtil moved from framework to framework.client.model.util
  Property.mnemonic field added
  EntityUiUtil.createLabel() add, moved from EntityEditPanel, now uses the above mnemonic field
  Configuration.DEFAULT_LABEL_TEXT_ALIGNMENT added
  DomainClassGenerator improved quite a lot
  Configuration constants changed
  H2Database now uses "sa" for username in embedded mode if none is specified
  ExceptionDialog now truncates the shown message to 100 characters
  Criteria toString renamed to asString
  Database.get() removed and createInstance() added
  Dbms instance is propogated all the way down to DbConnection instead of relying on the static Database.get() method
  Dbms.getSqlDateString() implementations made thread safe using ThreadLocal DateFormats
  EntityApplicationPanel.constructApplicationModel() made non-static and protected
  EntityDbLocalProvider.disconnect() does not revalidate an invalid connection before trying to disconnect it
  EntityApplicationPanel.constructApplicationModel() made abstract and renamed to initializeApplicationModel
  EntityApplicationPanel.startApplication() signature changed accordingly
  EntityApplicationPanel.getUser() made non-static and protected
  EntityComboBoxModel now selectes item whether or not it exists in the model
  EntityApplicationPanel.saveUser() added
  EntityDbConnection.insert() now disregards id generation if primary key values are already set
  SearchType.IN removed
  EntityCriteria.propertyCriteria() added
  AuthenticationException removed, replaced with SQLException
  PropertyCriteria refactored
  common.model.formats SimpleDateFormat classes deleted
  common.model.formats.DateFormats added
  UiUtil.getSize() renamed to getScreenSizeRatio()
  common.db.Criteria.asString(), added Dbms parameter
  DbConnection.endTransaction(boolean commit) replaced with rollbackTransaction() and commitTransaction()
  EntityDb.endTransaction(boolean commit) replaced with rollbackTransaction() and commitTransaction()
  EntityDb.writeBlob() readBlob() signatures changed
  EntityCriteria removed ambiguous method
  EntityCriteria.setOrderByClause() added
  EntityModel refactored, insert/update/delete mechanism moved to EntityEditModel
  EntityEditModelTest added
  bindEventsInternal() added where applicable, so that you don't have to remember to call super.bindEvents() when overriding bindEvents()
  EntityEditModel.getEntityCopy() overloaded with includePrimaryKeyValues parameter
  EntityEditModel.insert() now uses the above method
  EntityEditModel.stEntityNotNull changed to stEntityNull
  EntityEditModel.getEntityNotNullState() renamed to getEntityNullState()
  EntityEditModel.initializeEntityComboBoxModels() removed
  EntityEditModel.isPropertyNullable() added
  EntityEditPanel.getDefaultFocusComponent() added, protected
  EntityApplicationPanel now statically initializes the Messages class
  Property.preferredWidth renamed to preferredColumnWidth
  EntityRepository.getTransientProperties() added
  EntityDefinition.transientProperties field added plus getter
  EntityResultPacker now initializes Property.TransientProperty values as null, does not apply to Property.DenomormalizedViewProperty
  EntityDefinition, added tableName to constructor, used in demos, supports multiple entities based on the same table
  EntityRepository.setEntitySearchProperties() removed
  EntityTestUnit.createEntity() added
  Property.columnHasDefaultValue field added
  UiUtil.selectAllOnFocusGained() now clears the selection on focus lost
  FilteredComboBoxModel.nullValueItem renamed to nullValueString
  FilteredComboBoxModel.emptyStringIsNull boolean field added
  PropertyComboBoxModel sets emptyStringIsNull as true
  EntityEditModel.validate() now takes an action parameter
  EntityEditModel.validate() now takes into account if a column has a default value during null value validation
  EntityUiUtil.createEntityLookupField() now calls UiUtil.selectAllOnFocusGained() for the field
  Entity.validateType() added entity type validation for foreign keys
  EntityDb.delete(EntityCriteria) added
  SelectCriteria refactored out of EntityCriteria
  CriteriaUtil added, moved static helper methods there from EntityCriteria
  EntityTableSearchModel.setExactSearchValue renamed to setSearchValues and generalized, now takes a propertyID and a Collection of values
  Configuration.COMPACT_ENTITY_PANEL_LAYOUT added
  common.db.Database renamed to DatabaseProvider
  common.db.dbms.AbstractDatabase added
  common.db.dbms.Dbms renamed to Database
  EntityDbLocalProvider, EntityDbRemoteProvider set entityDb instance to null on disconnect
  SERVER_LOGGING_ON and SERVER_SECURE_CONNECTION properties changed from 1/0 to true/false
  EntityApplicationPanel.getHelpText() added
  EntityPanel.createStaticEntityPanel refactored and simplified
  Property.BooleanProperty.toSQLString() bug fixed, return null value on false
  Entity.doSetValue()/setValue() now returns the old value
  EntityUtil.copyEntities() added
  EntityPanel.updateSelectedEntities() now copies the selected entities before setting the value, hence no resetting the value on exception
  EntityUtil.getPropertyValues() renamed to getDistinctPropertyValues()
  DatabaseProvider moved from common.db to common.db.dbms
  Util.getContents() renamed to getTextFileContents() and refactored
  Util.getTextFileContents() added Charset parameter
  EntityLookupField now calls the enterAction if the search string is empty
  Entity.getDateStringValue() renamed to getFormattedDate() and it now returns an empty string in case of a null value
  EntityApplicationPanel restructured and refactored, startApplication() and prepareFrame() no longer static
  Entity.Proxy.compareTo() by default uses Collator for i18n sorting
  TableSorter now uses a Collator for String columns for i18n sorting
  EntityTablePanel, some refactoring/restructuring/renaming
  EntityPanel, moved a few getButton() methods to EntityTablePanel
  EntityPanel, removed a couple getButton() methods, renamed others to getControl()
  EntityEditModel.validate() bug fixed, it allowed null values in non-nullable columns during update, since L921
  EntityApplicationPanel.savePreferences() added, called during exit()
  EntityTablePanel.addSouthPanelButtons() removed, initializeSouthPanelToolbar() added
  EntityPanel.getSouthPanelButtons() renamed to getSouthPanelControls(), result no longer includes update button
  EntityPanel.getUpdateButton() removed
  TextInputPanel.maxLength field added
  EntityEditPanel.createTextInputPanel() now uses the above
  TextFieldPlus, fixed bug, getMaxLength() did not prevent insert in case the content was pasted into the field
  EntityApplicationPanel.getSupportModelControlSet() renamed to getSupportTableControlSet()
  EntityApplicationPanel.showInitializationDialog() renamed to showStartupDialog()
  EntityApplicationPanel.evtApplicationStarted event field added
  StateGroup, fixed ConcurrentModification error by iterating array in updateAccordingToState()
  DbConnection.toString() added, for logging
  EntityLookupField now uses wait cursor while performing the query
  EntityEditModel.isPropertyNullable() added entity parameter
  EntityEditModel.validate() overloaded with entity parameter
  EntityPropertyLinkTest separated into multiple test classes
  DoubleTextPropertyLinkTest, added a simple validation test
  Spelling corrected throughout
  EntityLookupField now uses Entity.compareTo() for lexical ordering of selection list
  Entity.setDefaultProxy() not used in demos, problematic during tests for example, when one proxy overrides another
  EntityEditPanel.setDefaultFocus() now requests focus for the base panel in case no default focus component is set
  MethodLogger.getLogEntries() does not fail when logging is not enabled
  EntityEditModel.validate() removed value parameter
  DefaultExceptionHandler.unwrapRuntimeException() now works properly
  DefaultExceptionHandler.unwrapRuntimeException() bug fixed
  EntityTableModel.getFetchCount() added
  EntityTableCellRenderer.DateRenderer(DateFormat) added
  EntityTableCellRenderer.TimestampRenderer(DateFormat) added
  EntityTableCellRenderer.createRenderer(Property) added
  EntityTableModel.tableColumnProperties replaced by TableColumnModel
  EntityTableSearchModel.tableColumnProperties replaced by TableColumnModel
  EntityTableSearchPanel.tableColumnProperties removed
  Property.searchable added
  EntityTableModel.convertColumnIndexToView() added, basically copied from JTable
  EntityTableModel now handles dynamic column positioning
  EntityTableCellRenderer.getRenderer() now takes Property as parameter instead of column index
  EntityTablePanel show/hide table column functionality improved
  EntityTableSummaryPanel added
  EntityTablePanel.summaryPanel added
  EntityTablePanel table popup menu now added to the JTable parent as well, works for empty tables with no columns showing
  EntityTablePanel column reordering allowed
  UiUtil.bindColumnAndPanelSizes() now takes column reordering in account
  EntityTableModel.getTableColumn(Property) added
  EntityTableModel.getColumnClass() and getValueAt() both use convertColumnIndexToView
  EntityTableSearchPanel now handles column reordering
  Configuration.ALLOW_COLUMN_REORDERING added
  EntityTablePanel.allowColumnReordering() added, returns the above value by default, used in initializeJTable()
  EntityTableSearchModel refactored
  EntityTableCellRenderer, EntityTablePanel changed according to the above
  PropertyFilterModel.columnIndex field removed
  EntityTablePanel, fixed column filter panel bugs introduced by allowing column reordering
  EntityDbConnection.optimisticLockingEnabled renamed to optimisticLocking, getter/setter added
  EntityDbConnectionTest, testOptimisticLocking() added
  EntityModifiedException improved
  EntityUiUtil.createEntityComboBoxFilterPanel() added
  Property.maximumFractionDigits field added
  Property.useNumberFormatGrouping field added
  EntityUiUtil.createEntityComboBoxFilterPanel(), remembers the filter criteria
  EntityTableCellRenderer.NumberRenderer.formatValue field removed
  PropertySummaryModel refactored, now uses number formatting based on the underlying property
  EntityTablePanel.setTableCellRenderer() removed
  EntityDbConnection, bug fixed, update was not performed if optimistic locking was enabled
  EntityDbRemoteAdapter now rethrows EntityModifiedException when caught during update()
  ComboBoxPropertyLinkTest added
  LookupModelPropertyLinkTest added
  BooleanPropertyLinkTest added
  BooleanPropertyLink bug fixed, doClick() was required on the actual JButton, setSelected() on the model did not suffice
  BooleanPropertyLink, ButtonModel constructor parameter added
  BooleanPropertyLink.getButtonModel() removed
  BeanPropertyLinkTest separated into multiple tests
  ToggleBeanPropertyLink, ButtonModel constructor parameter added
  ControlFactory.toggleControl() uses a ToggleButtonControl when constructing a ToggleBeanPropertyLink
  EntityUiUtil refactored
  EntityTableColumnPanel refactored from EntityTableSearchPanel and EntityTableSummaryPanel
  EntityUiUtil.createEastButtonPanel() added
  EntityUtil.activeDependencies() removed
  EntityEditPanel.createControlPanel() renamed to createPropertyPanel()
  EntityComboBoxModel.include(Entity) renamed to includeEntity
  FilteredComboBoxModel refactored, filterContents() added, different handling of nullValueString, uses Collator when sorting
  EntityComboBoxModel.foreignKeyFilterEntities and foreignKeyFilterCriteria fields added
  EntityComboBoxModel.get/setForeignKeyFilterEntities() and createForeignKeyFilterComboBoxModel() added
  EntityComboBox.createForeignKeyFilterComboBox() added
  EntityTableColumnPanel.setVerticalFillerWidth() added
  Property.columnName field added
  framework/db package classes changed according to the above
  Configuration now reads most settings from system properties
  Configuration.FILTER_QUERY_BY_MASTER removed
  Configuration.INITIAL_SEARCH_PANEL_STATE renamed to DEFAULT_SEARCH_PANEL_STATE
  common.db.SimpleCriteria added
  EntityTablePanel.getAutoResizeMode() added for overriding
  common.model.ValueMap added
  Entity now implements ValueMap
  common.model.ValueMap.StringProvider added
  domain.Entity.StringProvider added
  EntityDefinition.stringProvider field+setter+getter added
  EntityRepository.getStringProvider() added
  Entity.Proxy.toString() changed according to the above
  Entity.hasValue() renamed to containsValue()
  EntityDbConnectionPool.collectStatistics field added
  Configuration.getBooleanValue() added, used throughout
  Property.format field added
  EntityTableCellRenderer changed according to the above
  EntityDefinition.selectQuery field added
  EntityRepository.getSelectQuery() added
  EntityDbConnection.selectMany(), selectPropertyValues() and selectRowCount() changed to take the above into account
  EntityDbConnectionTest improved
  ProfilingModel/Panel improvements
  ServerMonitor improvements
  TextBeanPropertyLink now synchronizes document during setUIPropertyValue()
  EntityTableModel.getSelectedView/ModelIndexes() now return Collection<Integer> instead of int[]
  EntityTableModel.add/setSelectedItemIndexes() now takes List<Integer> as parameter
  EntityDbRemoteServer no longer keeps a reference to the Registry
  ServerMonitor improved
  Configuration.getIntValue() added
  PetstoreTest and EmpDeptTest now use createEntity() exclusively
  ClientInfo.clientHost field added
  Configuration.SERVER_LOGGING_STATUS renamed to SERVER_CLIENT_LOGGING_ENABLED, property name changed to jminor.server.clientLoggingEnabled
  Configuration.SERVER_CONNECTION_SECURE renamed to SERVER_CONNECTION_SSL_ENABLED, property name changed to jminor.server.connection.sslEnabled
  Configuration.SERVER_POOLING_INITIAL renamed to SERVER_CONNECTION_POOLING_INITIAL
  EmpDeptProfiling now performs updates as well as selects
  EntityDbConnectionTest refactored
  PropertySearchModel.toString(Object) bug that prevented proper search state string functionality fixed
  EntityRepository.isPrimaryKeyAutoGenerated() added
  EntityEditModel null validation did not handle non-auto generated primary keys
  UiUtil.setWaitCursor() now works with multiple frames/dialogs
  Unit tests migrated to JUnit 4
  EntityTableModel.setSortingStatus() simplified
0.5
  EntityTablePanel.showColumn() refactored
  framework.client.ui.property renamings
  IntArray removed
  UserCancelException renamed to CancelException
  Event objects privatized behind a eventXXX() method
  DateUtil.floorDate() added
  Unit test coverage improved somewhat
0.5.1
  EntityTableSearchModel.getSearchCriteriaConjunction() renamed to getSearchConjunction()
  Unit test coverage improved
  EntityDbConnectionPoolTest added
  EntityDbRemoteServerTest added
  Tests added to common.db.dbms package
  Tests added to framework.client.model.reporting
  Unit test coverage improved
  CancelExceptionTest added
  WeakPropertyChangeListenerTest added
  ControlFactory, removed setControlXXX(Control) methods
  Control, setXXX() methods now return the Control instance allowing chained method calls
  EntityApplicationPanelTest added
  MonitorModelTest and MonitorPanelTest added
  Checkstyle run plus lots of minor fixes
  DbConnectionProvider interface added to common.db
  ConnectionPool interface added to common.db
  EntityDbConnectionPool now implements ConnectionPool
  EntityDbConnectionPool renamed to DbConnectionPool and moved to common.db along with test class
  ServerLogEntry.exception field added, included in toString()
  EntityDbRemoteAdapter uses the above
  EntityDbRemoteAdapter logs more detailed info about entity parameters used in method calls
  EntityUtil.get/parseJSONString() added
  Entity.initializeEntity() added, package protected
  EntityPanel.exportSelected() added, included as control action
  DefaultExceptionHandler.handleException() now handles a CancelException wrapped in a RuntimeException correctly
  JSON library from json.org added
  EntityDbConnection.checkIfModified() did not query by original key values, which could have changed since the entity was loaded
  EntityUtil.getWhereClause() result does not include where keyword anymore
  EntityDbRemoteAdapter logs the name of JasperReport parameters used in method calls
  common.db.pool package created and populated with relevant classes
  common.db.criteria package created and populated with relevant classes
  common.db.exception package created and populated with relevant classes
  DbConnectionPool refactored a bit
  DbUtil.getBytesFromFile() moved to Util
  DbUtil removed
  User.properties field removed
  EntityDb.getProperties() added
  ServerLogEntry.exception field replaced with stackTrace
0.5.2
  EntityUtil JSON functionality improved, now exports whole entity object graph and formats the output for readability
  EmpDeptAppPanel example action for importing JSON file added
  DateUtil.getDefaultTimestamp/DateFormat() moved to Configuration
  DateUtil.isDateValid() now requires a format argument
  DateUtil moved to common.model
  client.model.util package removed
  DateFormats.getDateFormat() added and used throughout
  DbConnection.QueryCounter added
  DbConnection added more statistics
  DbConnectionPool.cleanPool() removed parameter
  DbConnectionPool.emptyPool() added
  Entity.Key.copyEntityKeys() renamed to copy
  Entity.Key.equals(Key) removed
  db.EntityDbUtil refactored out of domain.EntityUtil
  EntityJRDataSource.getCurrentEntity() protected
  Lots of minor JavaDoc improvements
  FilteredComboBoxModel removed unused constructor and added protected initializeComparator()
  package-info.java added to all packages as well as overview.html to source root, javadoc ant target updated accordingly
  EntityModifiedException renamed to RecordModifiedException and moved to common.db
  EntityDbRemoteProviderTest added
  ProfilingModel.UsageScenario added
  EmpDepProfiling uses the above
  EntityUtil.createRandomEntity() added
  EntityTestUnit added automatic test entity creation
  Demo domain test cases take advantage of the above
  common.db.Version added
  EmpDept domain uses the above
  run_emp_dept_profiling ant task added
  Property.min/max fields added
  EntityEditModel now does range checks on numerical properties using the above
  FrameworkMessages.PROPERTY_VALUE_TOO_LARGE/SMALL added
  ProfilingModel.initializeUsageScenarios() added
  ProfilingModel.runScenario() added
  ProfilingModel.counter field as well as Counter class
  ProfilingModel added usage scenario statistics graph data set
  ProfilingPanel added usage scenario graph
  common.model.ValueProvider added (moved from EntityDbUtil)
  Property.isNumerical() added
  EntityEditModel.performRangeValidation() added
  EntityUtil.getRandomValue() now takes into account the min and max values of numerical properties
  EntityUtil.createEntity() now uses the ValueProvider interface
  Configuration.SERVER_DOMAIN_MODEL_JARS and SERVER_DOMAIN_MODEL_CLASSES added
  EntityDbRemoteServer.loadDomainModel() added
  EntityDbRemoteServer.loadDefaultDomainModels() added, which loads domain model classes and jars according to the above configuration values
  deploy_server ant task now copies jminor-demos.jar to server_dir/lib
  EntityDbServer.connect() no longer takes EntityDefinition map as parameter
  EntityDbRemoteProvider changed according to the above
  ServerMonitor.loadDomainModel() added
  ServerMonitorPanel.loadDomainModel() added and added as action as well
  Clients no longer send EntityDefinition maps when connecting to the server, the EntityDefinition loading now happens on the server only, which means that the server must preload domain models before clients working on that domain model can connect
  EntityDbRemoteServer.getEntityDefinitions() added
  EntityDbServerAdmin.getEntityDefinitions() added
  ServerMonitor.domainListModel field and getEntityDefinitions() method added
  ServerMonitorPanel added a new environment tab showing a list of entities defined in the server
  dist ant task added framework.domain classes to server_monitor.jar
  EmpDeptProfiling insertEmployee scenario fixed
  EntityTableModel summary models no longer update on evtSelectionChangedAdjusting, performance killer
  common.model.RandomItemModel, BoundedRandomItemModel and tests and and common.ui.RandomItemPanel added
  ProfilingModel.scenarioShareModel field added
  ProfilingModel.performWork() no longer abstract
  ProfilingPanel refactored and added SharePanel for usage scenario weight configuration
  build.xml joined delete_*_db and create_*_db into recreate_*_db and commented out tasks and properties related to Derby Db
  ServerMonitorPanel added a button to reset the statistics and a server shutdown confirmation dialog
  UsageScenario.getDefaultWeight() added
  EntityRepository.putAll() removed, unused
  EntityDb.getProperties() removed
  EntityDbProvider.getDescription() added
  RandomItemPanel UI changed, decrease button moved to the east side
  RandomItemModel.getWeightRatio() added and tested
  BoundedRandomItemModel no longer truncates the total weight to module # of items
  RandomItemPanel refactored
  ProfilingModel now updates scenario chart while inactive
  ProfilingModel.getThinkTime(), think() and delayLogin() added
  EmpDeptProfiling added loginLogout usage scenario
  common.model.LoadTestModel refactored from ProfilingModel
  ProfilingPanel renamed to LoadTestPanel and moved to common.ui
  LoadTestModel.relentless and working fields removed
  LoadTestPanel showFrame() no longer called in constructor
  ProfilingModel renamed to EntityLoadTestModel and moved to framework.tools.testing
  EmpDeptProfiling, PetstoreProfiling and SchemaBrowserProfiling renamed to ...LoadTest
  Configuration.PROFILING_* renamed to LOAD_TEST_*, values changed accordingly
  Demo load and unit testing classes moved to demos.xxx.testing
  Renamed jminor_profiling.policy to jminor_load_test.policy
  build.xml run_rmi_server, added demo classes to classpath and specified the default domain model classes for loading
  EntityLoadTestModelTest added
  EntityLoadTestModel.selectRandomRows() bugs fixed
  LoadTestModel getter/setter/changeEvent added for loginDelayFactor field
  LoadTestModel.getUsageScenario() added
  LoadTestModel.UsageScenario.successfulRunCount and unsuccessfulRunCount fields added plus getters as well as getTotalRunCount() which returns the sum of the two
  LoadTestModel added value checks to setters
  RandomItemModel some minor changes/refactorings
  LoadTestModel/Panel application used instead of client
  Entity.getModifiedState() renamed to stateModified() for consistency
  RandomItemPanel.createWeightSpinnerModel() added
  RandomItemPanel is now JSpinner based
  LoadTestModel.collectChartData field plus event and getter added
  LoadTestPanel refactored
  LoadTestModel now collects memory usage data
  LoadTestPanel displays memory usage data chart
  EntityDbServerAdmin.getAllocatedMemory(), getMaxMemory() and getUsedMemory() added
  ServerMonitor now collects memory usage and connection count data
  ServerMonitorPanel displays memory usage and connection count data charts
  Util.getAllocatedMemory(), getUsedMemory(), getMaxMemory() and getFreeMemory() added
  LoadTestModel, some minor field/method name changes
  LoadTestModel.scenarioRandomModel field renamed to scenarioChooser
  UiUtil.createMemoryUsageField() added
  MonitorPanel displays memory usage
  DbConnectionPool.Counter added
  LoadTestPanel UI improved
  EntityDbConnection.getDeleteSQL() bug fixed, now it always includes the 'from' keyword (MySQL doesnt like it when its missing)
  EntityDbConnection.selectRowCount(), now uses 'alias' for subquery alias when selectQuery is available (MySQL requires it)
  Database.getCheckConnectionQuery() added
  AbstractDatabase implements the above returning null
  PostgreSQLDatabase and OracleDatabase override the above
  EntityDefinition, added (subquery) 'as' alias for subquery properties when initializing the select properties, for PostgreSQL
  AbstractDatabase now has default implementations for supportsIsValid(), shutdownEmbedded(), getAuthenticationInfo() and getErrorMessage()
  EntityDbRemoteServer does not check for SID anymore
  SQLServerDatabase no longer throws error if SID is missing
  User.UNIT_TEST_USER added, parses jminor.unittest.username and jminor.unittest.password from system properties, scott/tiger default
  Unit tests now running on H2, HSQL, Derby, MySQL, PostgreSQL, Oracle and SQL Server, fuck yeah
  DbConnectionPoolTest.loadTest() added
  DbConnectionPool now silently disconnects connections checked into a closed connection pool instead of throwing an exception
  ConnectionPoolInstanceMonitor refactored and moved to common.db.pool.monitor, home sweet home
  User moved from common.db to common.model
  EntityDbUtil removed, code moved to common.db.SQLUtil
  EntityDbUtil.getInsertProperties() and getUpdateProperties() moved to EntityDbConnection
  common.db.criteria.CriteriaValueProvider interface added
  Criteria.asString(), added CriteriaValueProvider parameter
  CriteriaValueProvider moved and renamed to Criteria.ValueProvider
  Criteria.ValueProvider.getSQLStringValue() renamed to getSQLString()
  ConnectionPoolMonitor renamed to PoolMonitor
  ConnectionPoolMonitorPanel renamed to PoolMonitorPanel
  ConnectionPoolInstanceMonitor renamed to ConnectionPoolMonitor
  ConnectionPoolInstanceMonitorPanel renamed to ConnectionPoolMonitorPanel
0.5.3
  ValueMapModel refactored from Entity and Entity.Key
  Entity.StringProvider moved to common.model
  ChangeValueMap aded
  ValueMapModelTest added
  LoadTestModel.updateTimer and updateInterval fields added
  EntityListModelTest added
  PropertyEditPanel.InputManager renamed to InputValueProvider and moved to common.ui.input (along with descendants)
  ValueListProvider added to common.model
  PropertyValueListProvider added
  EntityUiUtil.addLookupDialog() moved to UiUtil
  ValueMap, ChangeValueMap, ValueMapModel, ValueProvider and StringProvider generified
  Entity changed accordingly
  Entity.properties cache field added
  RandomItemModel generified
  LoadTestModel changed accordingly
  BoundedRandomItemModel generified
  ValueListProvider generified
  PropertyValueListProvider changed accordingly
  AbstractPropertyLink generified
  InputValueProvider generified
  InputValueProvider descendant unit tests added
  RandomItemPanel generified
  EntityLoadTestModelTest now shows a LoadTestPanel frame
  ClientMonitor finished, HostMonitor improved
  EntityDbRemoteServerAdmin getClients() overloaded
  EntityPanel.getInputManager() renamed to getInputProvider()
  PropertyEditPanel.EntityInputProvider moved up to client.ui
  DbConnectionProvider.destroyConnection() added
  Entity.setAs() no longer checks if eventPropertyValueChanged() returns null since it wont, ever
  DbConnection.commit()/rollback() throw IllegalStateException in case a transaction is open
  InputValueProvider renamed to AbstractInputProvider
  EntityInputProvider refactored into EntityComboProvider and EntityLookupProvider, tests added
  PropertyEditPanel renamed to InputProviderPanel and moved to common.ui.input
  EntityTableColumnPanel renamed to AbstractTableColumnSyncPanel and moved to common.ui
  InputProviderPanel now implements InputProvider
  SelectCriteria renamed to EntitySelectCriteria
  CriteriaUtil renamed to EntityCriteriaUtil
  DateUtil.getThreadLocalDateFormat() added and used throughout common.db.dbms
  EntityDbConnectionTest added three exception tests
  EntityDbProviderFactoryTest added
  EntityDbServer renamed to RemoteServer and moved to common.server
  AbstractRemoteServer added
  EntityDbRemoteServer now extends AbstractRemoteServer
  Entity.initializeEntity() renamed to initialize()
  EntityUtil.getJSONEntity() renamed to getJSONObject()
  EntityDb.disconnect() removed, EntityDbProvider responsible for disconnecting
  AbstractFilteredTableModel refactored from EntityTableModel, added to common.ui.table
  AbstractFilteredTableModel.tableColumnModel field renamed to columnModel
  EntityTableSearchModel.tableColumnModel field renamed to columnModel
0.5.4
  Chinook demo added
  EntityTestUnit bug fixed which prevented testInsert/Update/Delete being run for writable entities, duhh
  EntityUtil.randomize() added
  EntityResultPacker now retrieves dates for date properties and timestamp for timestamp properties
  ChangeValueMap.clearOriginalValues() added
  ValueMapModel.equals() improved
  Launch files added for chinook demo
  ChangeValueMap.revertAll() added
  Entity.getOriginalCopy() now uses the above
  Entity.Key.setValue() renamed to setAs() and changed so that original values are also set
  IdSource.isAutoGenerated() added
  Entity overrides revertAll() and revertValue() delegating to the primary key when appropriate
  BorderlessTabbedPaneUI replaced with UiUtil.getBorderlessTabbedPaneUI()
  Entity.getOriginalCopy() bug fixed
  Entity.setValue() no longer accepts values for denormalized properties, these get their values via their respective parent properties
  Property.isDenormalized() added
  TransientProperty.linkedPropertyIDs field added
  EntityDefinition.transientPropertyChangeLinks field added
  EntityRepository.hasLinkedTransientProperties() and getLinkedTransientPropertyIDs() added
  ValueMapModel.notifyValueChange() added
  Entity overrides the above to implement the transient property linkage
  ValueMapModel renamed to ChangeValueMapModel
  Entity.getValue(Property) removed
  Entity.setValue(Property, Object) removed
  Chinook demo now uses IDENTITY for primary key columns, domain model changed accordingly
  EntityApplicationPanel, call to new Messages() to initialize OptionPane messages moved from static initializer to start of startApplication()
  EntityLookupField.defaultBackgroundColor field added
  EntityEditModel.performNullValidation() bug fixed, if action was unknown no validation was performed
  EntityLookupField.searchHint field added, along with related functionality
  ChangeValueMapModel.setValue() bug fixed, it overwrote the original value each time making it last value
  EntityEditPanel.controls field added
  EntityEditPanel.setControl() added
  EntityEditPanel.selectControl() added
  NullValidationException added
  RangeValidationException added
  EntityPanel now handles ValidationExceptions gracefully, shows a message and puts focus on the control
  UiUtil.showInDialog() dialogs now close on escape
  EntityLookupField now cancels search text edit on escape
  PropertySearchModel.bindLookupModelEvents() bug fixed, it did not handle an empty entity lookup model correctly by setting selected item to null
  UiUtil.addKeyEvent() added, used throughout
  Static imports used for domain classes in demo entity panels
  EntityUtilTest.testJSON() was failing because JSON did not guarantee the order of items returned when parsing, entity equality tested instead
  Chinook demo, removed duplicates from ddl.sql
  BeanPropertyLink renamed to the more appropriate AbstractBeanPropertyLink
  Entity.setAs() pushed up to ChangeValueMap
  ChangeValueMap.copyValue() added
  ChangeValueMap.getValueKeys() and getOriginalValueKeys() added
  ChangeValueMapEditModel refactored from EntityEditModel
  EntityEditModel.clear() pushed up to ChangeValueMapEditModel
  ChangeValueMapEditModel.setMap() renamed to setValueMap()
  Entity overrides ChangeValueMap.clear() and clears the primary key as well
  ChangeValueMapModel.setAs() bug fixed, it did not notify a value change
  ChangeValueMap.removeValueListener() added
  ValueMap.getValues() added
  IdSource moved from common.db to common.model
  EntityUtil.getValueChangeEvent() renamed to createValueChangeEvent() and moved to Entity
  EntityTablePanel.showEntityMenu() added, CTR-click or CTR-V for value tree
  UiUtil.addKeyEvent() overloaded
  Entity.loaded boolean field added
  EntityResultPacker sets the loaded entity attribute
  Entity.foreignKeyValues field added, stores entities referenced via foreign keys
  Entity.setValue(), getValue() and others takes the above into account
  EntitySelectCriteria.foreignKeyFetchDepth and maxFetchDepth fields added
  EntityDbConnection.setForeignKeyValues() uses the above fields to decide when to stop loading foreign key references
  EntityTablePanel.showEntityMenu() and createEntityMenu() added
  Property.ForeignKeyProperty.lazyLoading field removed
  ChangeValueMapEditModel.name field removed
  EntityEditModel.entityID field added
  ChangeValueMapEditModel takes the initial map as parameter
  ChangeValueMapEditModel.defaultValueMap field + getter/setter added
  EntityTablePanel.createEntityMenu() renamed to populateEntityMenu() and moved to EntityUiUtil
  Entity.Proxy.valueAsString() now takes Property.format into account
  EntityUtil no longer export whole entity object graph when exporting JSON
  Entity.isLoaded(fkPropertyID) added
  Entity.removeValue() overridden
  EntityPanel.initializePanel() now refreshes only table model if refresh on init, combo box models seem to be refreshed on creation
  Entity.Proxy.getValue() removed, getTransientValue() added
  EntityDbConnection.setForeignKeyValues() no longer initializes fk values with an empty entity
  CallLogger refactored from EntityDbRemoteAdapter.MethodLogger
  DbConnection.MethodLogger added
  ServerLogEntry renamed to LogEntry and moved to common.model
  LogEntry.subLog field added
  EntityRbRemoteAdapter logs calls to the connection pool
  LogEntry.toString() overloaded with indentation parameter to handle sub logs
  EntityDbRemoteAdapter adds the DbConnection log as a sub log
  DbConnectionPool logs average check out time
  ClientInstanceMonitorPanel changed according to the above
  ClientMonitorPanel and ClientTypeMonitorPanel now use split panes
  DbConnection cache functionality removed
  Configuration.DEFAULT_FOREIGN_KEY_FETCH_DEPTH added
  Property.ForeignKeyProperty uses the above
  EntitySelectCriteria can now override the max fk fetch depth on fk basis
  Fixed fetch depth issue
  EntityTablePanel.showEntityMenu now takes scrolling into account
  Entity.getRawValue() removed
  DatePropertyLink.isTimestamp field added
  EntityUiUtil.populateEntityMenu() and co. moved to EntityTablePanel to resolve an ugly dep. cycle
  ChangeValueMapEditModel.defaultValueMap field removed
  Entity.getDefaultEntity() renamed to getDefaultValueMap(), overriding
  ChangeValueMapModel.getOriginalValueKeys() bug fixed, did not check for null
  ChangeValueMapModel renamed to ChangeValueMapImpl
  ChangeValueMapModel refactored from EntityModel
  ChangeValueMapPanel refactored from EntityPanel
  ChangeValueMapEditPanel refactored from EntityEditPanel
  AbstractFilteredTablePanel refactored from EntityTablePanel
  AbstractFilteredTableModel moved from common.model.table to common.model
  TableSorter moved from common.model.table to common.model
  EntityDefinition.rowColoring field added
  EntityRepository.isRowColoring() added
  ValueMap now extends ValueProvider and ValueListProvider
  ValueMap and associates moved to common.model.valuemap
  Entity overrides getValues(), returns values from pk and fk as well
  AbstractEntityPropertyLink renamed to AbstractValueMapLink and moved to common.ui.valuemap
  Descendants of above moved if possible
  ValidationException and descendants moved to common.ui.valuemap.exception
  Renamed classes/methods in common.ui.control
  EntityPanel added overloaded initializeEditPanel() and initializeTablePanel() methods, finalized the overridden ones
  EntityEditModel.validate() overloaded, finalized the overridden one
  EntityTablePanel.isRowColoring() added
  EntityEditModel.getDefaultValueMap() finalized, getDefaultEntity() added
  Minor javadoc improvements in common.model.valuemap and common.ui.valuemap
  Property now inherits updatable, readOnly and nullable from its parent property
  Type removed, replaced with Class
  Entity.Key singleIntegerKey field added
  Entity.setValue(Property, Object) added
  ValueMap.setValue() overloaded with initialization parameter
  Property.propertyType renamed to valueClass
  Entity.class references changed to ValueMap.class
  Entity.setValue() now accepts values for Property.DenormalizedProperty
  ValueMap.isNull(value) added
  ValueMap.setValue() unoverloaded, initialize parameter removed (for now)
  Null value checking simplified
  Property initializes a default format for time and numerical properties
  Entity.getFormattedValue() added
  Property.valueClass changed to int and renamed to type, uses java.sql.Types values
  Entity.setValue() overloaded with a validateType parameter
  Property.Event renamed to ValueChangeEvent and moved to common.model.valuemap
  Property.Listener renamed to ValueChangeListener and moved to common.model.valuemap
  ChangeValueMap... classes renamed to ValueChangeMap...
  CallLogger renamed to MethodLogger
  AbstractValueMapLink.isModelPropertyValueNull() renamed to isModelValueNull()
  Configuration.LIMIT_FOREIGN_KEY_FETCH_DEPTH added
  EntityDbConnection.limitForeignKeyFetchDepth field added, initialized according to the above
  Entity.Key and Entity.foreignKeyValues maps override getMapTypeID()
  common.ui.valuemap.ComboBoxValueLink refactored from framework.client.ui.property.ComboBoxValueLink
  EntityUiUtil.EntityComboBoxValueLink class added to deal with framework specific stuff
  AbstractValueMapLink descendants generified
  Property.DerivedProperty added, takes over some of the transient property functionality
  Empty string no longer equals null
  EntityResultPacker returns null for empty strings
  Entity.valueNull(value) removed
  Entity.isNull(value) no longer overridden
  Entity.Key.isNull(value) no longer overridden
  AbstractValueMapLink.isNull() removed
  TextValueLink.valueFromText() now returns null for empty strings, test changed accordingly
  TextBeanValueLink.getUIValue() now returns null in case of an empty string
  ValueChangeMapEditModel.isNull(key, value) removed
  Criteria.isValueNull(key, value) removed
  TextInputProvider.getValue() now returns null if the text is empty
  ValueMap.isNull(value) removed
  ForeignKeyProperty now maps reference properties to referenced propertyIDs in case of multi column relations
  Entity.Key.isSingleIntegerKey() removed, field kept
  Entity.getReferencedPrimaryKey() refactored
  ValueChangeEvent.isNewValueNull(), isOldValueNull(), isNewValueEqual() and isOldValueEqual() added
  Util.getInt()/getLong() now removes grouping char before parsing
  Entity.valueEquals(propertyID, value) added
  EntityTableModel.convertColumnIndexToView() moved up to AbstractFilteredTableModel
  AbstractFilteredTableModel.columnIndexCache added, reset on column move, remove and add
  Property.getTypeClass() added
  EntityLookupModel.setSelectedEntities() now simply returns if the state does not change (only applies when no entities are selected)
  TableSorter no longer defines a empty string as null
  TableSorter.columnComparators field and setColumnComparator() removed for now
  Entity.Proxy.getTableValue() removed, derived properties fit the bill where needed
  ValueMap.initializeValue() added
  Entity.initializeValue() added
  EntityResultPacker uses the above
  EntityDbConnection uses the above
  DbConnectionPool.creatingConnection added
  ValueChangeMapImpl.setValue() refactored, updateModifiedState() added
  ValueChangeMapEditModel.isNullable() overloaded
  EntityEditModel.isPropertyNullable() removed (replaced by the above)
  Entity.initializeValue() now propagates denormalized values
  Entity.propagateReferenceValues(), initialization parameter added
  Entity.getFormattedDateValue() removed, getFormattedValue() handles it
  Entity.Proxy.getValueAsString() changed to getFormattedValue()
  Entity.isValueNull() added
  PropertyValueListProvider, added getters
  Database.addConnectionProperties() added
  DbConnection.execute(List<String>) added
  EntityDbConnection.execute() renamed to executeStatements to avoid overriding the above
  EntitySelectCriteria.setFetchDepthForAll() added
  EntityDbConnection.checkIfModified() now uses 0 foreign key fetch depth
  EntityDbConnection.checkIfModified() now only checks properties found in the current selected entity, to prevent denormalized property confusion due to the above fetch depth issue (which means no denorm. values are set)
  FindBugs run
  Entity.loaded field removed
  EntityResultPacker now sets denormalized values
  Entity.initializeValue() does not propagate denormalized values anymore
  ClientMonitor/Panel renamed to ClientUserMonitor/Panel, UserMonitor and UserInstanceMonitor (and panels) removed
  Entity.Key.equals() improved
  Entity.Key.INTEGER_NULL_VALUE added
  ValueChangeMap.getInstance(), getCopy() and getOriginalCopy() added
  ValueChangeMapImpl implements the above
  Entity and Entity.Key override the above when necessary
  Renamed a few tests in common.model.valuemap
  ValueChangeMapEditModel.evtValueMapChanged renamed to evtValueMapSet
  Entity.getCopy() override removed
  Entity.getReferencedPrimaryKey() now returns null in case of null references instead of a Key with .isNull() = true
  Entity.Key.equals improved
  EntityResultPacker.getValue() now uses switch instead of if/else
  Property.hashCode() result pre-cached
  EntityDbRemoteServer.loadDomainModel() now uses URI instead of URL
  Util.getURI()/getURIs() added
  ValueListProvider renamed to ValueCollectionProvider, returns Collection
  ValueChangeMapImpl.getValues() and getValueKeys() return unmodifiableCollection instead of creating new lists
  AbstractSearchModel moved to common.model
  AbstractSearchPanel moved to common.ui
  EntityDefinition now serves Entity.Proxy's purpose, proxy removed
  ValueMapChangeEditModel.getPropertyChangeEvent() and getPropertySetEvent() renamed to getValueChangeEvent() and getValueSetEvent()
  Entity.Proxy removal undoood
  common.model.checkbox.TristateState, TristateButtonModel added
  common.ui.checkbox.TristateCheckBox added
  TristateValueLink added
  EntityUiUtil.createTristateCheckBox() added
  LookupValueLink moved to EntityUiUtil
  EntityEditPanel.createTristateCheckBox() added
  TristateCheckBox used in petstore's ItemPanel
  ValueChangeMapEditPanel.getControlKeys() added
  UiUtil.selectPropertyValue() renamed to selectValue()
  EntityUtil.getSortedProperties() added
  EntityPanel, ALT-CTR-C shows select control dialog
  ValueChangeMapPanel generified
  AbstractFilteredTablePanel generified
  UiUtil.selectValue() overloaded with dialogTitle parameter
  Property now gets assigned the default formats in case it is date or timestamp
  EntityUiUtil.EntityFieldPanel added
  EntityEditPanel.createEntityFieldPanel() returns the above, set the text field as the property control
  EntityUiUtil.createCheckBox() checks if property is boolean and createTristateCheckBox() checks if it is nullable
  EntityTestUnit.createReferenceEntity(entityID) added
  ValueChangeMapEditPanel.setControl() renamed to setComponent(), as well as other instances
  ValueChangeMapImpl.stateModified() changed, now returns a new state on each invocation
  ValueChangeMapImpl.stModified field removed
  ValueChangeMapImpl.setAs() now starts by setting the original values so the modified state is correct on each subsequent set value
  ValueChangeMap.clearOriginalValues() removed
  ItemComboBoxModel.Item moved to common.model
  ItemComboBoxModel sorts items by caption and adds the null item at top
  Property.ValueListProperty added
  Entity.setValue() now validates value list property values
  EntityTableModel.getValueAt() now returns the caption value for value list properties
  ValueListInputProvider added to common.ui.input
  BooleanProperty hash comparison removed
  BooleanProperty.nullValue removed
  Configuration.SQL_BOOLEAN_VALUE_NULL removed
  EntityCriteriaUtil.getBooleanSQLString() improved, now handles null true/false values
  EntityModel.setLinkedDetailModels() no longer fires change event even if no changes are made
  ValueChangeMapEditModel.clear() removed, added to EntityEditModel
  ValueChangeMapEditPanel.getComponent(key) added
  PropertySummaryModel.Sum now uses long for integer sums, preventing overflow
  EntityPanel.getSelectComponentProperties() now excludes disabled components
0.5.5
  Criteria.getValues() added
  Criteria.getTypes() added
  DbConnection.connected field removed
  EntityUtil.hashKeysByEntityID() added
  PropertyCriteria.getForeignKeyCriteriaValues() and getMultipleColumnForeignKeyCriteriaValues() added
  EntityDbPreparedConnection added
  Configuration.USE_PREPARED_CONNECTIONS added
  EntityKeyCriteria now extends CriteriaSet and delegates to PropertyCriteria
  Criteria generified
  Criteria.getTypes() removed
  Criteria.getValueKeys() added
  EntityCriteria.getTypes() renamed to getValueProperties()
  EntityDbPreparedConnection.setStatementValue() now handles the specific case of Property.BooleanProperty
  EntityUtil.getRandomValue() now handles value list properties correctly
  Entity.Key.isCompositeKey() added
  Entity.Key.hashCode() improved
  Entity.addInsertProperties() and addUpdateProperties() added
  EntityDbPreparedConnection setParameterValues() call moved into executePreparedSelect/Update()
  EntityDbPreparedConnection refactored
  EntityDbRemoteAdapter.appendEntityCriteria() added, takes prepared statement usage into account when logging
  Property.ForeignKeyProperty.isMultipleColumnReference() renamed to isCompositeReference()
  JMinorServerMonitorTruststore added
  PropertyCriteria refactored
  EntityDbPreparedConnection merged into EntityDbConnection
  Criteria.asString() removed Database and ValueProvider parameters
  EntityDbConnection code cleanup/refactoring
  Database.getSQLDateString() removed
  Entity.Key single value constructor optimized for integer values
  Entity.Key.setAs() now sets the hashCode value instead of simply setting the hash code dirty flag
  FilteredComboBoxModel now contains the nullValueString, sort comparator guarantees it stays at the top
  ItemComboBoxModel sort comparator keeps null items at the top
  Property.hasDescription() added
  EntityUiUtil now only adds tool tips to components if description is provided
  EntityLookupField adds the lookup properties as default tool tip
  EntityKeyCriteria now always uses original key values
  EntityDataUtil added
  EntityDb.disconnect() added
  EntityDbRemoteAdapter.server field added, used when disconnecting
  Entity.Key overrides clear() to handle hash code caching
  DateFormats.getDateFormat() overloaded with lenient parameter
  Configuration.getDefaultDate/TimestampFormat() returns non-lenient formats
  EntityDataUtil.copyEntities() copyPrimaryKeys parameter added
  MethodLogger.parameterArrayToString() renamed to argumentArrayToString() and implemented, appendArgumentAsString() added for overriding, no longer abstract
  EntityUtil.getPropertyValues() overloaded
  PropertyValueListProvider renamed to PropertyValueProvider, getValueProvider() added
  EntityDbConnection insert improved a bit when it comes to queried/autogen keys
  EntityPanel.updateSelectedEntities(property) and getInputProvider() moved to EntityTablePanel
  EntityEditModel.getValueProvider() added
  EntityUtil.getUpdateProperties() added
  EntityPanel.createStaticEntityPanel() removed
  EntityTabelPanel.createStaticEntityTablePanel() added
  EntityPanel.viewSelectionDependencies() moved to EntityTablePanel
  EntityPanel.exportSelected() moved to EntityTablePanel
  EntityTablePanel.hiddenColumns and associated stuff moved all the way down to AbstractFilteredTableModel/Panel
  ValueChangeMapEditPanel.defaultFocusComponent renamed to initialFocusComponent (along with related methods)
  PropertyValueProviderTest added
  common.db.DbUtil added, with createEmbeddedDatabase()
  EntityEditModel.getEntityNullState() renamed to stateEntityNull()
  EntityKeyCriteria bug fixed, it didn't use the original key values
  EntityTableModel constructor now takes a EntityEditModel as parameter
  EntityPanel, refactored all controls into EntityEditPanel and EntityTablePanel
  EntityEditModel constructor takes stActive as parameter
  EntityEditModel.isEntityNull() renamed to the more apt isEntityNew()
  EntityEditModel.isEntityNew() also checks the original key values
  EntityPanel.stActive and activeStateGroup moved to EntityEditModel
  ValueMap.saveValue() and saveAll() added, implemented in ValueChangeMapImpl and overridden in Entity
  ValueChangeMapModel.removeOriginalValue() now notifies a value change
  ValueChangeMapModel.mapTypeID field added
  AbstractFilteredTableModel.mapTypeID field added
  EntityModel.handleInsert/Update/Delete() added
  ValueChangeMapModel no longer implements Refreshable
  EntityTablePanel.getSelectColumnsControl() moved up to superclass
  EntityEditModel.evtRefreshStarted added
  EntityEditPanel uses the above to set the wait cursor during update
  ConnectionPoolSettings.set() added
  DbConnectionPool cleanupInterval is now editable
  Database.createConnection() added
  DbConnection constructor overloaded with Connection parameter
  EntityDbConnection constructor overloaded with Connection parameter
  DbConnection.poolRetryCount field added
  LogEntry.exitMessage field added
  EntityDbRemoteAdapter logs pool retry count
  ReportResult, ReportWrapper and Jasper reports impl added, quite experimental
  EntityTablePanel.initializeViewImageAction() added
  UiUtil.getBrowseAction() added
  ControlSet.hasName() and addAll() added
  EntityTablePanel.getPopupControls(), if additionalPopupControls has a name it is added as a submenu, else all items added sequentially
  EntityPanel.handleException() added, delegates to edit panel
  Configuration.getReportPath() added
  EntityDb.fillReport() generic using wrappers now
  framework.plugins.jasperreports.* added
  Entity.getProperty() now throws exception if the property was not found
  build.xml/.properties added -plugins.jar and related stuff
  Added jminor-plugins.jar to demo run files
  ConnectionPoolMonitor moved back to framework.server.monitor to remove common -> JFreeChart dependency
  EntityComboBoxModel.createForeignKeyFilterComboBoxModel(), returned model selects the item referenced by the selected item
  AbstractFilteredTablePanel.txtSearch, initializeSearchField() added
  AbstractFilteredTableModel.findNextItemIndex() and getSearchCriteria() added
  EntityTableModel overrides above method
  EntityTablePanel.initializeSouthPanel() now adds search field
  SearchFieldHint added
  ALT removed from shortcut key combos
  DocumentAdapter added
  EntityTablePanel overrides initializeSearchField()
  EntityPanel.setupKeyboardActions(), search panel is now toggled instead of simply shown
  PropertyComboBoxModel sets the null value string if property is nullable
  PropertyComboBoxModel.isNullValueItemSelected() renamed to isNullValueSelected()
  Methods now return the linked state instead of the actual state (which could then be modified)
  FilteredComboBoxModel.emptyStringIsNull removed, nullValueString functionality improved
  AbstractFilteredTableModel.findNextItemIndex() renamed to findNextItemCoordinate(), now returns Point
  AbstractFilteredTableModel.getSearchValueAt() added
  EntityTableModel overrides getSearchValueAt()
  AbstractFilteredTablePanel.scrollToCoordinate() added
  Configuration.USE_LOOKUP_FIELD_SEARCH_HINT removed
  EntityLookupField.searchHintEnabled removed
  ValueMap.ToString<T, V>, removed V type parameter
  Plugin api doc generation added to build.xml
  EntityTablePanel.getConfirmDeleteMessages() added
  Entity.getEntityValue() renamed to getForeignKeyValue()
  LogEntry.isValid() renamed to isComplete()
  LogEntry.message renamed to entryMessage (since we have exitMessage as well)
  EntityModel.handleDelete() no longer deals with the table model
  EntityTableModel.handleDelete() added
  EntityTableModel.bindEventsInternal() now binds handleDelete() to editModel.eventAfterDelete()
  EntityTablePanel.delete() added
  EntityTablePanel.setupControls() now checks if update is allowed, and delete control is now based on EntityTablePanel.delete()
  EntityApplicationModel.login()/logout() added
  EntityApplicationPanel.login()/logout() added
  Refreshable.clear() added
  EntityApplicationModel.refreshAll() renamed to refresh(), now implements Refreshable
  EntityEditModel.clear() renamed to clearValues(), clear() now part of Refreshable implementation
  EntityTableModel.filterByReference() renamed to searchByForeignKeyValues()
  EntityTableModel.queryFilteredByMaster field renamed to isDetailModel
  AbstractFilteredTableModel.SelectionModel.stMultipleSelection field added
  AbstractFilteredTableModel.SelectionModel.minSelectedIndex renamed to selectedIndex
  AbstractFilteredTableModel.getSelectionCount() added
  EntityModel.getDetailModel(entityID) removed
  EntityModel.includeTableModel field moved to superclass
  EntityTableModel.showAllWhenNotFiltered renamed to queryCriteriaRequired
  Sonar/CheckStyle run, with some minor modifications
  Database.validate() and required() added
  Added braces to all control statements
  EntityPanelProvider generified, which does enlarge the dependency cycle in ui, needs to be resolved somehow
  Util.rejectNullValue() added, used throughout
  DomainClassGenerator improved
  EntityDefinition.caption field added
  EntityPanel(model) constructor added, uses the above
  EmpDept demo uses the above
  Item is now serializable
  EntityDbRemoteAdapter now handles db logging correctly when pool is disabled
  EntityDbConnection.delete() now uses a single statement per entityID
  EntityDbRemoteProvider.setTruststore() added
  Util.closeSilently() added
  EntityComboBoxModel, createForeignKeyFilterComboBoxModel() now links the model to the refresh event
  Entity.isModified() changed, writablePropertiesModified() added
  Util.HashKeyProvider added
  Util.map() refactored from the EntityUtil.hashBy... methods
  common.model.Serializer/Deserializer added
  EntityJSONParser moved to plugins
  JSON and JasperReports dependencies removed from demo run files where applicable
  Util.onClasspath() added
  Configuration.ENTITY_SERIALIZER_CLASS, ENTITY_DESERIALIZER_CLASS added
  Configuration.entitySerializerAvailable()/entityDeserializerAvailable()
  EntityTablePanel.initializeViewImageAction() and co. moved to UiUtil/EntityUiUtil
  UiUtil.showImage() overloaded with acceptedFileTypes parameter
  Util.rejectNullValue() added to various methods, relevant code fixed accordingly
  Sonar run, code cleanup
  LogEntry.setExitTime() now returns the LogEntry instead of delta
  LogEntry.toString() no longer appends new line characters
  EntityDbConnection.executePrepared... uses LogEntry for debug output
  EntityTestUnit.initializeReferenceEntities() improved, needs some additional testing
  Code inspection/sonar run
  ValueChangeMapModel/Panel removed
  EntityModel.addDetailModel(s)() added
  EntityModel.initializeDetailModels() remove
  EntityModel constructor overloaded with EntityEditModel/EntityTableModel parameters
  EntityModel.initializeTableModel/EditModel() removed
  EntityPanel.addDetailPanel(s)() added
  EntityPanel.initializeDetailPanels() and getDetailPanelProviders() removed
  EntityTableSearchModel constructor now takes Collection<Property> instead of TableColumnModel
  EntityTableSearchModel.columnModel field removed, properties field added
  EntityTableSearchPanel columnModel parameter added to constructor
  AbstractFilteredTableModel constructor now takes a TableColumnModel as parameter
  AbstractFilteredTableModel.initializeColumnModel() remove
  AbstractFilteredTableModel.mapTypeID field removed
  EntityTableColumnModel added
  EntityTableModel.entityID field added
  EntityTableModel queryConfigurationAllowed removed from constructor, added setter
  EntityPanel buttonPlacement removed from constructor
  EntityPanel.controlPanelConstraints field added
  EntityEditPanel.getControlPanel() renamed to createControlPanel()
  EntityPanel refreshOnInit removed from constructor, added setter
  EntityTableModel.deleteSelected() and update() added, used in EntityTablePanel
  EntityModel.refreshDetailModelsAfterDelete() keeps the selected entity in combo box models
  FilteredComboBoxModel.containsItem() added
  FilteredComboBoxModel.isVisible() added
  ValueMap.getMapTypeID() removed
  EntityTableModel.fetchCount field added
  EntityPanel.addDetailPanel(s)(EntityPanelProvider) removed
  Entity, replaced ? : with if else
  ValueMapImpl refactored out of ValueChangeMapImpl
  Entity.primaryKey field removed
  Entity.entityID field added
  Entity.foreignKeyValues field removed
  Entity, removed lots and lots of overridden stuff due to the above changes
  Entity.Key now extends ValueMapImpl instead of ValueChangeMapImpl
  RegexpFilterCriteria added
  AbstractFilteredTableModel/Panel added regular expression search
  EntityComboBoxModel replaced overloaded constructor with setters
  EntityLookupModel replaced overloaded constructor with setters
  EntityLookupField replaced overloaded constructor with setters
  EntityTableModel replaced overloaded constructor with setters
  Major refactoring of framework.client.model
  EntitySelectCriteria.selectForUpdate field added
  EntityDbConnection.checkIfModified() renamed to lockAndCheckForUpdate(), now selects for update, with nowait if supported by the dbms
  Database.supportsNowait() added
  EntityApplicationPanel.initializeMainApplicationModels() removed
  EntityApplicationPanel.addMainApplicationModel(s)() added
  framework.db.criteria refactored
  EntityApplicationPanel.initializeMain/SupportEntityPanelProviders() removed, addMain... and addSupport... added
  AbstractValueLink now uses SwingUtilities.invokeLater() when applicable
  EntityApplicationPanel.showStartupDialog() renamed to createStartupDialog()
  EntityApplicationPanel.startApplication() refactored, uses SwingUtilities.invokeLater()/SwingWorker
  FilteredComboBoxModel sets the selected item on filtering
  Property.Audit... properties added
  EntityDb.fill(Jdbc)Report(), removed report parameters parameter
  JasperReportsWrapper.reportParameters field added
  Replaced List with Collection in a few places
  EntityApplicationModel(User) constructor removed
  EntityApplicationModel.initializeDbProvider() moved to EntityApplicationPanel
  EntityApplicationPanel.getLookAndFeelClassName() added, called during startApplication()
  EntityApplicationPanel.getSupportTableControlSet() now uses SwingUtilities.invokeLater()
  SwingUtilities.invokeLater() usages added
  EntityApplicationPanel.startApplication() refactored some more
  EntityApplicationPanel.startApplication() now uses SwingUtilities.invokeLater()
  EntityPanelProvider.entityID, editPanelClass and tablePanelClass fields added
  EntityPanel.refreshOnInit field removed
  EntityPanelProvider.refreshOnInit field added
  Configuration.AUTO_CREATE_ENTITY_MODELS added
  EntityModel.getDetailModel() now creates a default entity model depending on the above configuration parameter
  EntityPanel.createInstance() moved to EntityPanelProvider
  EntityApplet added
  EmpDeptApplet added
  TextInputPanel.button field added
  EntityUiUtil.createText/DateInputPanel now adds focus transfer to the panel button
  Chinook demo application changed according to the latest changes
  Configuration.SEARCH_PANELS_VISIBLE added
  EntityPanelProvider refactored
  EntityModel.fillReport() removed
  EntityPanel.viewReport() removed
  EmpDept demo application changed to reflect bootstrapping changes
  EntityPanel.getToggleEdit/DetailPanelControl() is now public
  EntityTablePanel.southPanel field added
  EntityTablePanel.initializePopupMenu() and initializeToolbar() added
  EntityPanelProvider takes advantage of the above changes
  EntityApplicationPanel.startApplication() refactored
  EntityDbProvider.isConnected() added
  FilteredComboBoxModel interface added
  DefaultFilteredComboBoxModel added
  FilteredModel added
  FilteredTableModel and FilteredComboBoxModel extends the above
  Renamed a few tests in client.model
  MaximumMatch handles null items
  FilteredComboBoxModel and descendants generified
  common.model.valuemap.ValueStringProvider interface added
  ValueMap implements the above
  StringProvider now leverages the above paradigm
  DefaultEntityComboBoxModel.dataInitialized moved to DefaultFilteredComboBoxModel as clear, interfaces changed accordingly
  AbstractSearchModel.autoEnable field added plus functionality
  TableSorter removed, functionality moved to FilteredTableModel/Panel
  DefaultFilteredComboBoxModel.getContents() renamed to initializeContents()
  FilteredComboBoxModel.isVisible() moved to FilteredModel
  FilteredComboBoxModel.setContents() added
  FilteredModel hidden replaced with filtered
  EntityPanel CTR-I is now used to select input component instead of CTR-C which conflicted a bit with the default copy function
  Util.rejectNullValue() version taking only the value as parameter removed
  AbstractEntityDbProvider added
0.5.6
  AbstractFilteredTableModel/DefaultFilteredComboBoxModel/DefaultEntityComboBoxModel improved/refactored filtering
  FilteredComboBoxModel.addItem() added
  DefaultFilteredComboBoxModel.sortContents field removed
  FilteredModel.getAllItems(includeHidden) removed
  EntityRepository.has/getLinkedDerivedPropertyIDs() renamed to has/getLinkePropertyIDs()
  Removed a few Util.rejectNullValue() calls from private methods
  ConnectionPoolSettings removed
  ConnectionPoolState is now an interface with DbConnectionPoolState as the implementation
  ConnectionPoolStatistics is now an interface with DbConnectionPoolStatistics as the implementation
  EntityDbServerAdmin.getEntityDefinitions() now returns a Collection instead of a Map
  ServerMonitor now sorts the entity definition list
  EntityModel.selectionFiltersDetail field removed
  EntityTableModel.setSortingStatus() renamed to setSortingDirective()
  EntityDataProvider interface added
  EntityTableSearchPanel is now an interface
  EntityTableSearchSimplePanel added
  EntityTableSearchAdvancedPanel added
  DatabaseStatistics is now an interface
  DbStatistics added as an implementation of the above
  KeyListeners now dispatch the event to their parent if not consumed
  EntityDbRemoteServerAdmin added shutdown hook, server security policy updated accordingly
  Bugs fixed in EntityDbProvider classes
  AbstractRemoteServer.shuttingDown field added, used to prevent shutdown hook from repeating the shutdown sequence
  RemoteServer connectionKey is now a UUID
  connectionKey renamed to clientID throughout
  ServerMonitorPanel, moved connection timeout control to ClientUserMonitorPanel
  AbstractDatabase.require() moved to Util
  JasperReportsWrapper.toString() implemented, returns report name and parameters, if any
  EntityPanel.getPrintControls() removed
  Util.rejectNullValue() now returns the value if it isn't null
  Removed redundant Util.rejectNullValue() calls
  Entity and Entity.Key are now an interfaces
  EntityImpl and EntityImpl.KeyImpl added
  Entities factory class added
  DbConnection is now an interface
  DbConnectionImpl added
  DbConnectionPool renamed to ConnectionPoolImpl
  PoolableConnection added, DbConnection implements it, ConnectionPool uses it
  Column interface added to common.db
  Property is now an interface
  PropertyImpl added, package protected
  Properties factory class added
  Major refactoring of PropertySearchModel and co
  Finished the interfacing of client.model
  EntityDefinition is now an interface
  EntityDefinitionImpl added
  Entities.define() added
  Collections.size() == 0 replaced with isEmpty() throughout
  Finalized a bunch of classes and methods
  More of the same
0.5.7
0.5.8
  Distribution jars are now package-sealed by default
  ValueChangeMapEditModel.clearValues() removed, setValueMap(null) serves that purpose
  ValueChangeMapEditPanel.clearModelValues() added for clear action
  AbstractValueChangeMapEditModel, added default implementations for abstract methods, renamed to DefaultValueChangeMapEditModel
  ForeignKeySearchModel.initialize() removed
  AbstractInputProvider overgenerified?
  More finalization/inheritance work
  Coberture coverage added to build.xml
  ValueMapImplTest added
  EntityDbConnection.insert() minor optimization change
  EntityImpl.handleSetAs() did not call super
  DefaultEntityEditModel.update() now sets the active entity after update
  PropertyFilterModel, most of it pushed up into SearchModel
  AbstractSearchModel renamed to DefaultSearchModel
  AbstractFilteredTableModel now contains the column search models, filterCriteria implemented accordingly
  PropertyFilterPanel stuff moved to AbstractSearchPanel
  AbstractFilteredTablePanel now contains the column search panels
  DateBeanValueLink and TimestampBeanValueLink added
  ValueMap.getValueCount() removed
  Field and parameter finalization (automatic)
  common.model.valuemap improved unit tests
  common.model improved unit tests
  common.ui.control improved unit tests
  common.ui improved and added unit tests
  common.model.valuemap.Validator added
  DefaultValidator added
  DefaultValueChangeMapEditModel.getValidator() added
  EntityValidator added
  DefaultEntityValidator added
  EntityValidator.getDbProvider() added
  DefaultEntityValidator.dbProvider field added
  EntityPanelProvider.validatorClass added
  EntityValidator moved to client.model
  Insert/Update/DeleteListener added
  EntityTablePanel.initializeSearchPanel() and initializeSummaryPanel() removed to constructor
  DefaultFilteredComboBoxModel.setSelectedItem() now final, translateSelectionItem() and vetoSelectionChange() added
  DefaultFilteredComboBoxModel.resetContents() removed
  AbstractBeanValueLink.getSet/GetMethod() now private
  LoadTestModel.usageScenarios now final, initializeUsageScenarios() removed
  More finalization of classes, fields and methods
  LoadTestModelTest improved
  AbstractFilteredTableModelTest improved
  AbstractFilteredTableModelTest improved some more
  Added tests to common
  More finalization/refactoring
  EventObserver interface added
  Event model improved, event...() methods replaced with ...Observer() and add...Listener() methods
  Event and State now interfaces
  Events and States factory classes added
  EventObserver fleshed out
  common.model.Conjunction added
  ControlFactory renamed to Controls for consistency
  StateObserver added
  LinkedState removed
  state... methods renamed to get...State
  string.length() >/== 0 replaced with (!)string.isEmpty()
  Util.nullOrEmpty() finally added and used throughout
  common.db.dbms refactored
  State/StateObserver refactored
  EntityPanel.getTablePopupControlSet() is now private
  EntityApplicationPanel.configureApplication() removed
  TextValueLink.addValidator() removed
  TextValueLink.Validator and ValidatorImpl added
  FormattedValueLink.FormattedValidator added
  UiUtul.transferFocusOnEnter() bug fixed, key events got lost if SHIFT was not down
  AbstractFilteredTablePanel.getTableModel() renamed to getFilteredTableModel(), finalized
  AbstractFilteredTablePanel.getDateFormat() moved to SearchModel and renamed to getForma()
  AbstractSearchPanel, added input fields as constructor parameters
  AbstractSearchPanel.InputFieldProvider interface added, implemented in subclasses
  AbstractSearchPanel.searchTypeAllowed() removed, SearchType... parameter added to constructor
  SearchModel renamed to ColumnSearchModel
  SearchModel.getSearchKey() renamed to getColumnIdentifier()
  AbstractSearchPanel renamed to ColumnSearchPanel
  SearchType.getImageName() added
  DefaultEntityTableSearchModel no longer sets the search state during construction, call to bindEvents() moved to initialize()
  EntityPanel, editControlPanel initialized during setEditPanelState()
  PropertyFilterModelProvider/DefaultPropertyFilterModelProvider added
  PropertySearchModelProvider/DefaultPropertySearchModelProvider added
  PropertyComboBoxModel interface removed, FilteredComboBoxModel used instead
  DefaultPropertyComboBoxModel simplified
  EntityLookupModel.description field added
  DefaultEntityComboBoxModel.performQuery() privatized
  ValueChangeMapEditPanel.getEditModel() finalized
  EntityEditPanel.getEntityEditModel() added
  AbstractFilteredTablePanel.getFilteredTableModel() renamed to getTableModel()
  EntityTablePanel.getTableModel() renamed to getEntityTableModel()
  DefaultValueChangeMapEditModel.getDefaultValueMap() implementation removed
  DefaultValueChangeMapEditModel renamed to AbstractValueChangeMapEditModel
  EntityTablePanel.initializeUI() renamed to initializePanel(), publicized, call required after panel construction
  EntityTablePanel.panelInitialized field added, functionality mirrors EntityPanel
  EntityTablePanel.additionalPopup/ToolbarControls fields added
  DefaultEntityModel.bindTableModelEvents() functionality moved to DefaultEntityTableModel.setEditModel()
  DefaultEntityModel.updateDetailModelsByActiveEntity() privatized
0.5.9
  Entities.getSearchProperties() used to replace a couple of similar code snippets
  /** {@inheritDoc} */ added
  EntityApplicationPanel.loginRequired field added, isLoginRequired() finalized, setter added
  DomainClassGenerator improved
  EntityPanelProvider now handles null editPanelClass
  EntityImpl.writablePropertiesModified() modified
  EntityImpl.getDefaultValueMap() bug fix
  ColumnSearchModel.searchEnabled renamed to enabled
  Entities.getEntityDefinitions() no longer exposes the EntityDefinition class
  ConnectionPoolImpl overhaul
  MySQLDatabase.supportsNowait() overridden, returns false
  Entities.getSearchProperties() bug fixed
  EntityEditPanel.createPropertyPanel(propertyID) added, picks up the input component associated with the property, well duhh
  EntityEditPanel now picks a default LinkType based on the readOnly/updatable status of the underlying property
  EntityTestUnit.initializeReferenceEntities() renamed to initializeReferencedEntities(), refactored and bugfixed
  Entities.getDependencyTree() added
  EntitiesTest added
  EntityApplicationPanel.viewDependencyTree() added to View menu
  EntityDefinition.domainID added
  Entities.getDomainEntityIDs()
  Entities.getDependencyTreeModel() overloaded with a domainID parameter
  EntityTestUnit.createReferenceEntity() renamed to initializeReferenceEntity()
  EntityTestUnit.doSetUp() and doTearDown() added, empty, overridable
  EntityPanel bug fixed, activation event was bound to late, now bound during construction
  EntityEditPanel.addPropertyPanel() added, used throughout
  ConnectionPoolImpl bug fixed, creating a connection did not prevent another one from being created at the sam time
  UsageScenario.runScenario() now throws ScenarioException
  ConnectionPoolImpl bettered a bit
  ConnectionPoolStatistics.getLiveConnectionCount() renamed to getPoolSize()
  ConnectionPoolStatistics.getPoolStatistics() renamed to getFineGrainedStatistics()
  LoadTestModel, javadoc improvement
  common.* javadoc improvements
  EntityCriteriaUtil now respects the 100 max IN list items guaranteed by the JDBC standard
  Properties, EntityUtil docs added
  More javadocs added
  ValueMapImpl and ValueChangeMapImpl no longer implement Serializable
  EntityImpl and EntityImpl.KeyImpl implement writeObject and readObject (testing)
  EntityDefinitionImpl no longer implements Serializable
  EntityImpl.writeObject() and readObject() now use superclass methods to bypass validation, for the speed!
  ConnectionPoolImpl.RETRIES_BEFORE_NEW_CONNECTION added
  EntityImplTest.serialization() added
  Column moved from db to model
  RMI server now logs to {user.dir}/logs/jminor_server.log instead of {user.home}/logs/jminor.log
  LoadTestModel uses ExecutorService instead of Thread
  LoadTestModel changes rolled back, refactored a bit
  ConnectionPoolImpl improved some
  AbstractRemoteServer synchronized on connections
  Configuration now properties based, .config files added for server + monitor, Util.parseConfigurationFile() added and called by Configuration
  TextValueLink.getLink() renamed to getValueLink
  FormattedValueLink.FormattedValidator.updateValidityInfo() refactored
  DocumentAdapter.insertOrUpdate() renamed to insertOrRemoveUpdate()
  ValueLinkValidators added, fixed issue where formatted value link got both the normal validator as well as the formatted validator
  AbstractFilteredTableModel, refactored and simplified sorting
  EntityImpl.getValue() no longer returns the default value in case no value exists
  DoubleField refactored a bit
  Criteria implementations, implemented readObject/writeObject
  EntityKeyCriteria uses composition instead of inheritance
  SteppedComboBox refactored
  EntityTablePanel.createDependenciesPanel() now uses the entity caption instead of the entityID as tab title
  EntityCriteriaUtil.DefaultEntityCriteria.readObject() cast bug fixed
  ConnectionPool.get/SetMaximumCheckOutTime added, up through server admin layer
  ConnectionPoolException added
  ConnectionPoolImpl, check out time is now measured in ms instead of ns
  EntityDefinition.is/SetLargeDataset() exchanged for is/SetSmallDataset(), which property is by default false
  Entities.isLargeDataset() replaced with isSmallDataset()
  AbstractFilteredTableModel sorting functionality refactored
  AuditProperty is now readOnly by default
  EntityLookupField refactored, needs more of it!
  Javadoc berserker appeared.
  FilteredTableModel.compare() removed
  AbstractFilteredTableModel.compare() renamed to compareRows() and privatized
  FilteredTableModel.getFilterModels() removed
  FilteredTableModel get... methods taking column index as parameter now take column identifiers
  EntityDbRemoteAdapter refactored
  EntityDbRemoteServer, fixed inconsistencies in maintenance interval / timeout API
  ConnectionPoolImpl now checks if a connection is valid before returning it from the pool, lets survive db restarts please
  EntityDbRemoteAdapter does the same if connection pool is not enabled
  ServerMonitor can now set the server logging level
  Configuration now loads logging level property from Util
  EntityDbRemote no longer extends EntityDb
  EntityDbRemoteProvider proxies EntityDb
  EntityDb no longer throws Exception
  RuntimeException replaced with UnsupportedException, IllegalStateException and IllegalArgument exception where applicable
  DomainClassGenerator renamed to EntityGenerator, refactored
  EntityGeneratorTest added, needs fleshing out
  Some remote refactorings
  Entities.Proxy dismantled, Entity.*Provider added instead
  ConnectionPoolImpl refactored quite a bit
  ConnectionPool/EntityDb/EntityDbRemote.isConnectionValid() renamed to isValid()
  ConnectionPool.checkOutConnection() and checkInConnection() renamed to getConnection() and returnConnection()
  EntityDbRemoteAdapter refactored
  domain package refactored
  EntityModel.masterSelectionChanged() renamed to initialize()
  EntityTableModel.searchByForeignKeyValues() renamed to setForeignKeySearchValues()
  Refactored ConnectionPool and related classes
  Property.get/SetEntityID() added
  EntityCriteriaUtil, reduced serialization overhead
  ConnectionPoolStatistics.connectionRequestsFailed added
  ClientMonitorPanel, disconnect action added to list popup menu
  LoadTestModel/Panel, average scenario duration added
  Log4j replaced with logback
  Interfaced load test classes
  ItemRandomizer interface added
  RandomItemModel renamed to ItemRandomizerModel
  Remote load testing implemented
  Derby lib removed, with JavaDB and all that
  AbstractFilteredTableModel.isRefreshing() added
  StateObserver, activation listeners can now be added/removed
  EntityDbProvider.getConnectedState() added
  EntityDbRemoteProvider description now includes the server host name
  EntityApplicationPanel now displays a "Disconnected" message in the title
  EntityDbConnection no longer propagates dbms specific exception to the client
  LoginProxy added
  ConnectionPoolImpl new connection threshold is now configurable from pool monitor
  LoadTestModel generified
  Fixed sorting when columns have been moved around
0.6.0
  EntityComboBoxModel.getEntity(primaryKey) added
  EntityEditModel.containsComboBoxModel(Property) removed
  Javadocs and coverage improvements
  AbstractRemoteServer connection limiting added
  RemoteServer.connectionsAvailable() added
  WebStartServer added
  Configuration.SERVER_CONNECTION_LIMIT added
  EmpDeptLoadTest improved
  ConnectionPoolImplTest now uses QueryLoadTestModel
  EntityDbConnection.setForeignKeyValues() simplified
  Server logging improved
  ClientInstanceMonitor.getLoggingEnabledButtonModel() uses lazy init
  LogEntry, User and ClientInfo read/writeObject implemented
  EntityImpl.read/writeObject optimized a bit more
  CriteriaSet.read/WriteObject optimized
  LoadTestServer refactored and improved
  EntityPanelProvider.tableSearchPanelVisible field added
  DefaultEntityModel.refresh() calls editModel.refreshComboBoxModels() instead of .refresh() which automatically triggered a refresh in the table model, which isn't always the right thing to do
  java.rmi.server.randomIDs=true and java.rmi.server.useCodebaseOnly=true added to server config files
  Tentative fixing of the column movement bug
  DefaultEntityEditModel now refreshes data bound combo box models when they are created
  Property.isReference() removed, instanceof Property.ForeignKeyProperty used instead
  EntityTablePanel does not add the search panel to the search panel scroll panel on initialization anymore
  AbstractFilteredTablePanel, fixed bug causing selection to be cleared during refresh, evtSortingDone was being fired without a previous evtSortingStarted firing
  Cascade refresh functionality removed
  Removed unused images
  Refactored event bindings between DefaultEntityModel, DefaultEntityEditModel and DefaultEntityTableModel with relation to sorting and repeated detail model refreshing
  ServerUtilTest added
  RemoteServer refactorings
  EntityDefinition.isRowColoring field removed
  EntityDefinition.isRowColoring() renamed to hasBackgroundColorProvider(), renaming bubbled all the way up
  QueryLoadTestModel improved
  EntityDbRemoteTest added
  EntityModel.stActive moved to it's logical home, EntityEditPanel
  EntityTableColumnModel removed along with default implementation
  EntityEditModel insert/update/delete now return the affected entities/keys
  EntityUiUtil.NewRecordAction renamed to NewEntityAction, now uses a single EntityEditPanel instead of a whole EntityPanel
  LoginPanel.addInitialFocusHack() moved to UiUtil, action parameter added
  EntityPanelProvider.createInstance() renamed to createPanel()
  EntityPanelProvider.createEditPanel() and createTablePanel() added
  Minor improvements, mostly javadoc errors
  LoadTestModel, nanoTime() used for measurements
  MethodLogger, nanoTime() used for measurements
  EntityCriteriaUtil.PropertyCriteria refactored
  EntityTableModel.isMultipleUpdateAllowed() renamed to isBatchUpdateAllowed()
  EntityTableModel.getAllowDeleteState() renamed to getDeleteAllowedState()
  JasperReportsWrapper now only holds the report path and loads the actual report object only when requried, and caches it
  Entity.FormattedValueProvider removed
  Entity.BackgroundColorProvider.getBackgroundColor() added Property parameter
  EntityTableCellRenderer uses the above to set the background color of individual cells
  EntityTableModel.getColumnProperty() moved to FilteredTableModel, renamed to getColumnIdentifier()
  Entities.getEntityIdSource() renamed to getIdValueSource()
  EntityTableModel.getRowBackgroundColor() renamed to getPropertyBackgroundColor()
  H2Database.DATABASE_INIT_SCRIPT and DATABASE_IN_MEMORY added
  H2Database, embedded in memory implemented
  Entity.DerivedValueProvider removed
  Property.DerivedProperty.Provider added (too deep?)
  EntityValidator is now Entity.Validator
  ConnectionPoolImpl.isNewConnectionWarranted() refactored
  EntityEditModel.replaceForeignKeyValues() added
  EntityTableModel.replaceForeignKeyValues() added
  DefaultEntityModel.refreshDetailModelsAfterUpdate() now calls the above methods
  DefaultFilteredComboBoxModel.setContents() now refreshes the selected item
  DefaultEntityModelTest tests the above
  DefaultEntityTableModel.stDeleteAllowed removed, delegated to the edit model as with updateAllowed
  DefaultEntityEditModel.setComboBoxModel() removed
  DefaultEntityEditModelTest improved
  DefaultEntityTableModelTest improved a bit
  Unit tests and demo apps run via Ant now run with an in-memory database
  AbstractFilteredTableModel.setColumnVisible() now adds the column at index 0
  EntityEditPanel.isPanelInitialized field added, along with initializePanel() and isPanelInitialized()
  PropertySummaryPanel now uses JTextField instead of JLabel
  EntityLookupField transfers focus on select
  EntityTablePanel.includeSouthPanel field added
  EntityPanel.includeControlPanel and includeDetailPanelTabPane fields added
  TextValueLink.format field added
  AbstractValueLink.translateModelValue() added
  EntityCriteriaUtil.ForeignKeyCriteria nullCriteria bug fixed
  EntityDbConnection now logs the result packing time and row count
  EntityDbConnection result packer logging improved a bit
  EntityEditModel.setPersistValueOnClear() added
  EntityImpl now rounds double values before setting them if maximumFractionDigits is specified
  Operation, AbstractOperation, Procedure and Function added
  DatabaseProvider.add/Get/Function/Procedure() added
  EntityDb.executeProcedure() added
  EntityDbRemote.executeProcedure() added
  EntityDb.executeStatement() removed
  TextValueLink.format field removed
  AbstractValueLink.translateModelValue() removed
  ItemRandomizer.RandomItem.enabled property added
  EntityDbConnection update and select for update functionality improved
  Entity.getCopy() was now working, setAs() moved from ValueMap to ValueChangeMap
  DefaultEntityTableModel.getValueAt() returns valueAsString for value list and foreign key properties
  EntityImpl.getValueAsString() now returns the referenced primary key as string for non-loaded foreign key values
  Major refactoring/renaming
  EntityImpl.isModified() now checks super.isModified() before going any further
  EntityValidator moved to Entities and renamed to Validator
  Configuration.COMPACT_ENTITY_PANEL_LAYOUT is now true by default
  EntityServerMonitorPanel layout changes
  EntityImpl now returns an empty entity for non-loaded foreign key values
  EntityConnectionImpl package private now
  EntityConnections added as a factory for the above class
  DatabaseConnections added as a factory for the DatabaseConnection class
  ConnectionPoolImpl package private
  ConnectionPools added as a factory class for the above
  DatabaseConnection, moved a few methods to PoolableConnection
  EntityGenerator refactored into tools.generator.EntityGeneratorModel and tools.generator.ui.EntityGeneratorPanel
  Dependency entanglement removed from common.db and framework.domain
  AbstractFilteredTablePanel.initializeFilterPanel() is no longer abstract, class renamed to FilteredTablePanel
  FilteredTablePanel.initializeFilterPanel() removed
  AbstractFilteredTableModel now range checks selection indexes
  EntityGeneratorModel.getDocumentText() added
  EntityGeneratorModelTest fleshed out some
  EntityGeneratorModel improved
  AbstractFilteredTableModel.refresh() no longer resets the sorting state, simply sorts the model before returning
  ConnectionPoolImpl, Stack replaced with Deque
  EntityUiUtil.checkProperty() added, used throughout
  DefaultEntityModel.refreshDetailModelsAfterDelete() bug fix
  EntityUiUtil.NewEntityAction did not initialize the edit panel so it appeared empty
  EntityConnection.selectRows() removed
  AbstractFilteredTableModel refresh/sorting/selection functionality improved a bit
  EntityApplicationPanel.initializeUI() now adds the main entity models to the application model
  EntityGeneratorModel fixed maximumFractionDigits appearing on non-floating point data types
  EntityUiUtil.selectEntities() now handles when the dialog is closed via [x]
  EntityTablePanel, removed a few redundant constructors
  EntityUtil.getUpdatableProperties() did not anticipate read only foreign key properties :|
  ComboBoxValueLink now handles FilteredComboBoxModel with the null value selected correctly
  EntityUtil.Validator moved to Entities
  AbstractFilteredTableModel.removeItems() improved a bit
  EntityConnectionImpl.insert(), improved readability and removed repeated calls to entity.getPrimaryKey(), the reasons for which have long since disappeared into the mists of time
  EntityConnectionImpl.update(),improved readability a bit
  EntityConnectionImpl, some more prettyfication
  ProgressReporter added
  EntityDataUtil.batchInsert() added
  EntityConnectionImpl.translateValue() bug fixed, Timestamp got translated into Date
  EntityTablePanel.setAdditionalPopupControls() renamed to addPopupControls()
  EntityTablePanel.setAdditionalToolbarControls() renamed to addToolbarControls()
  EntityPanelProvider/DefaultEntityModel, tableModel.setEditModel() revised
  EntityImpl, some minor value setting refactoring
  EntityPanel.addDetailPanel() now sets includeDetailPanelTabPane as true and adds the detail model to the underlying model
  EntityPanelProvider.createPanel() now checks if the underlying entityModel contains models for the detail panels
  EntityModel.getDetailModel(Class) no longer tries to auto create the model, since it does not have the required info (no entityID)
  EntityPanelProvider.createPanel() bug fixed (model.getDetailModel(DefaultEntityModel.class))
  UiUtil.linkToEnabledState() now affects the focusable state as well
  EntityUiUtil.createComboBox(), removed apparently redundant transferFocusOnEnter item
  ItemComboBoxModel implements Refreshable, initializeItems() protected
  DefaultEntityComboBoxModel.performQuery() is now overridable
  ValueChangeMapImpl.removeOriginalValue(), no longer notifies value change,
  ValueChangeMapImpl.originalValues nulled when emptied
  DefaultExceptionHandler.handleException() now unwraps RuntimeException and InvocationTargetException
  EntityApplicationPanel navigation bugs fixed, needs rethinking
  EntityCriteriaUtil, small improvements
  Entities.entityInstance/keyInstance renamed to entity/key
  Entity.isNull() renamed to isPrimaryKeyNull()
  EntityModel.containsDetailModel(EntityModel) added
  UiUtil.getParentOfType() added
  Entities.define() bug fixed
  DefaultFilteredComboBoxModel.setContents() bug fixed
  ValueChangeMapEditPanel.getComponentKey() added
  EntityPanel.addDetailPanel() adds the detail model to the underlying entity model if it has not been done already
  DefaultFilteredComboBoxModel setContents(), selected item bug fixed
  EntityConnectionImpl.update() bug fixed, inserting = false, instead of the oh so wrong updating = true
  EntityPanel search panel keyboard action no longer toggles the search panel state, simple shows it and requests focus
  MasterDetailPanel added, to base the entity panel navigation on
  EntityApplicationPanel, navigation and resizing functionality moved to EntityPanel
  EntityApplicationPanel and EntityPanel implement MasterDetailPanel
  UiUtil.initializeNavigation() added, refactored from EntityApplicationPanel
  EntityTablePanel.populateForeignKeyMenu() bug fixed, assumed entity.getForeignKeyValue() return null
  EntityPanel.FocusActivationListener, bug fixed, incorrectly assumed the focus owner to always be a [J]Component
  FilteredTablePanel, ctrl+shift needed to show filter dialog
  EntityPanel, navigation now ctrl+alt based, jcombobox seems to prevent alt+arrowKey propagating further up the ancestor tree, arrgh
  Sonar based cleanup
0.6.1
  State.getStateChangeObserver() added
  AbstractFilteredTableModel, some refactoring
  DefaultColumnSearchModel, an empty string now results in a null bound value
  ItemComboBoxModel.initializeItems() renamed to setItems(), refactored a bit
  EntityApplicationModel.containsApplicationModel() added and overloaded
  DefaultColumnSearchModel, the above fix now works with collection upper/lower bounds
  MaximumMatch, reverted back to a past version, a bug must have crept in during refactoring
  UiUtil.showInDialog() now calls the close action on windowClosed() instead of windowClosing()
  EntityPanel, navigation and resizing actions added to editControlPanel as well, some minor behavioral changes
  AbstractFilteredTableModel, filterContents() now sorts the table model afterwards
  SearchFieldHint renamed to TextFieldHint, some fields/methods renamed, hintForegroundColor field added
  SearchType.getImageName() removed, getCaption() added, search type images removed
  ColumnSearchPanel, panel initialization bug fixed, stTwoSearchFields not set correctly on init
  ColumnSearchPanel/Model and related classes refactored a bit
  Global renaming, 'StateObserver get...State()' renamed to 'StateObserver get...Observer()'
  DefaultEntityTableSearchModel initializes property search models for all properties, hidden as well
  DefaultEntityTableSearchModel.simpleSearchString field added (moved from EntityTableSearchSimplePanel)
  EntityImpl.setValue() bug fixed, propagates fk values before setting the actual entity value, otherwise isValueNull(FK_PROP) tells lies during the value change event firing
  EntityTableSearchModel.hasSearchStateChanged() added
  DefaultEntityEditModel.prepareForUpdate/Insert() added
  EntityTableSearchSimplePanel and EntityTableSearchAdvancedPanel merged into EntityTableSearchPanel, interface removed
  AbstractDatabase.createConnection() now throws DatabaseException instead of SQLException, for error message localization, changes bubbled all the way up
  EntityApplicationPanel, better handling of exceptions during startup
  DefaultEntityLookupModel.getEntitySelectCriteria() ignored any additional criteria in case of a wildcard search string
  AbstractBeanValueLink.getValueClass() added
  IntBeanValueLink/DoubleBeanValueLink, usePrimitives parameter added to constructor, tests added
  Entities.define() now throws IllegalArgumentException when the entity has already been defined
  EntityConnectionServer, remote loading of domain models disabled, not that useful
  EntityConnectionServer, initializes default domain model classes in static initializer
  EntityApplicationPanel, improved startup error handling
  EntityDefinitionImpl, default entity comparator now replaces spaces with underscores before sorting with collator
  FilteredTableModel, add/removeTableModelClearedListener() added
  MasterDetailPanel, some renaming going on
  EntityPanel, fixed a bug introduced during last commit
  MasterDetailPanel, more renaming
  EntityTablePanel.bindEvents(), moved some code to FilteredTablePanel
  FilteredTablePanel.sortingEnabled, scrollToCenter() and isCellVisible() added
  JFreeChart library updated to 1.0.13
  ExceptionDialog.showExceptionDialog(), event dispatch thread related bug fixed
  Util.collateSansSpaces() added, Util.collate(List) uses it by default
  FilteredTablePanel.selectTableColumns(), added 'Show all columns' button
  DoubleField, IntField, fixed a bug, fields displayed sci-notation for large numbers, format added
  DoubleValueLink, IntValueLink fixed according to the above
  Util.collateSansSpaces() overloaded for list
  EntityTablePanel, initialization refactored, initializeTable moved from constructor to initializePanel()
  Util.countLines() added
  LoginPanel, layout changes
  Util.countLines() improved
  FilteredTableModel.removeItems(from, to) added
  DateFormats.FULL_COMPACT_TIMESTAMP added
  EntityImpl.getValue() now longer handles fraction digits for doubles (perf. reasons)
  EntityImpl.getDoubleValue() now handles the fraction digits if necessary
  EntityEditPanel constructor now accepts null controlKeys parameter
  EntityTablePanel.setupControls() now protected
  Configuration.DEFAULT_SPLIT_PANE_DIVIDER_SIZE added
  AbstractTableColumnSyncPanel.SyncColumnModelListener.columnAdded() now initializes a column panel if none exists, such as when the column is hidden before the search panel is initialized
  FilteredTablePanel.scrollToSelectedItem field added
  AbstractFilteredTableModel.removeItems(from, to) now fires a tableRowDeleted event
  Util.LINE_SEPARATOR added, used throughout
  UiUtil.getFileDataFlavor() added
  UiUtil.isFileDataFlavor() added
  EntityImpl.getDoubleValue() bug fixed, it did not handle null values correctly
  DoubleValueLink and IntValueLink, bug fixed, ThreadLocal format objects were instance variables
  EntityEditPanel.createDateInputPanel() now uses the property date format by default, instead of the default date format
  DefaultEntityEditModel.initializeEntityComboBoxModel() no longer refreshes the combo box model
  EntityUiUtil.createEntityComboBox() now refreshes the combo box model
  EntityApplicationPanel, some minor refactoring
  ValueChangeEvent.getNew/OldValue() generified
  FilteredComboBoxModel.getSelectedValue() added
  EntityComboBoxModel.getSelectedEntity() removed, the above covers it quite nicely
  ItemComboBoxModel now extends DefaultFilteredComboBoxModel instead of DefaultComboBoxModel
  ComboBoxValueLink slightly modified to accommodate the above
  DefaultFilteredComboBoxModel.isNullValueSelected() now regards an empty string to be null
  Entity.clearPrimaryKeyValues() added
  EntityTablePanel, added column info tooltips to entity popup menu
  EntityTableModel.removeItemsOnDelete field added
  EntityEditPanel.createControlPanel() and createControlToolBar() now return null if no controls are defined
  ValueLinkValidators, some refactoring
  EntityTableModel.getSelectionDependencies() removed
  EntityEditPanel, controlKeys constructor parameter handled better
  DatabaseConnectionImpl, EntityConnectionImpl, some refactoring
  EntityGeneratorModel, setColumnHasDefaultValue() moved above setNullable() since the latter returns Property instead of Property.ColumnProperty
  Sonar based fixes
  Item, removed unnecessary type parameter
  Sonar based cleanup
  PropertiesTest added
  EntityTestUnit.initializeReferencedEntities() now deals with self referencing entities correctly
  EntityConnectionImpl, some refactoring/renaming, exception handling/throwing for insert/update and delete improved
  EntityTablePanel, now performs it's own error handling, instead of throwing
  ComboBoxValueLink, now updates model via itemListener on both state changes, ItemEvent.SELECTED and ItemEvent.DESELECTED
  Minor mostly cosmetic doc/code changes
  Entity.ToString added
  Entities.StringProvider added, implements the above, org.jminor.common.model.valuemap.StringProvider removed, test code moved accordingly, demos updated
  EntityImpl.isValueNull() now relies on the result of isLoaded() in case of foreign key properties, tested
  Some javadoc updates, using (perhaps overusing?) {@link ...} where applicable
  AbstractFilteredTableModel now uses Util.collateSansSpaces() when sorting
  Util.getSpaceAwareCollator() added, used where applicable and tested
  Entity.Comparator removed
  Some javadoc improvements
  EntityEditPanel now handles a null controlKeys constructor argument
  EntityEditModel, contains/initialise/create/getEntityComboBoxModel() functionality replicated for EntityLookupModels, plus some related changes
  EntityEditModel, removed superfluous method introduced in the above
  DefaultPropertySummaryModelTest, fixed locale sensitive tests
  EntityPanelProvider.getCaption() no longer sets the caption if it is null
  EntityCriteriaUtil.getValues()/getValueKeys() now return Collections.emptyList() instead of new ArrayList() for null criteria
  EntityApplicationPanel.initializeUI(), EntityPanelProvider caption used by default, entityPanel.getCaption() used only if the other is not available
  Some minor doc improvements
  Added the option of using a non-default rmi registry port, via Configuration.REGISTRY_PORT_NUMBER
  Fixed a bug in the custom registry port functionality
  Moved the web server instance from the server admin class to the server class itself
  EntityPanel.includeComponentSelectionProperty() moved to ValueChangeMapEditPanel, and renamed to includeComponentSelectionKey()
  EntityPanel.getSelectComponentProperties() moved to ValueChangeMapEditPanel, and renamed to getSelectComponentKeys()
  DefaultEntityLookupModel now trims the search strings
  EntityLookupPanel, added multiple value configuration to settings panel
  EntityModelProvider/DefaultEntityModelProvider refactored from EntityPanelProvider
  AbstractDatabase, removed null check of parameters where, added to getURL() of subclasses
  jminor-db.jar added to dist ant target
  EntitySelectCriteria.getGroupByClause() added
  EntityConnection takes EntitySelectCriteria.getGroupByClause() into account
  AbstractRemoteServer.getServerVersion() added
  EntityConnectionServerAdmin.getServerVersion() added
  ServerMonitorPanel, added server version info to environment tab
  Databases.QueryCounter no longer uses a Timer to refresh queries per second, it is updated on demand instead
  Minor Sonar based cleanup
0.6.2
  Minor javadoc improvements
  Util.unwrapAndLog() now takes Throwable causes into account
  ClientUserMonitorPanel, connection timeout spinner now editable
  UiUtil.showImage() now handles urls as well as file paths
  Util.map() now uses and returns a LinkedHashMap, respecting the iteration order of the given collection
  ColumnSearchPanel.initializeSimpleSearchPanel(), bug fixed, corrected order of search fields so that lower bound appears before upper bound
  EntityApplicationPanel.getSupportTableControlSet() and showEntityPanelDialog() now use the default entity caption if the panel provider does not provide one
  AbstractFunction now correctly implements DatabaseConnection.Function instead of DatabaseConnection.Procedure
  EntityTablePanel.layoutPanel() added, overridable
  UiUtil.addAcceptSingleFileDragAndDrop() now requests focus for the text field after drop is accepted
  ColumnSearchPanel, no longer uses UiUtil.getPreferredTextFieldHeight() to determine it's own preferred size
  NavigableImagePanel, previousPanelSize initialized during construction, seemed to cause NullPointerException on Windows
  EntityUiUtil.createEntityLookupField() and EntityEditPanel.createEntityLookupField() overloaded with enabledState parameter
  EntityEditModel.add/removeEntityListener() added
  DefaultEntityEditModel implements the above by delegating to the underlying ValueChangeMapEditModel.add/RemoveValueMapSetListener()
  EntityConnectionImpl.setForeignKeyValues(), bug fixed, foreign key property values were not initialized if all selected entities had a null value for that property
  AbstractBeanValueLinkTest added
  EntitySelectCriteria.groupByClause() moved to EntityDefinition, since the group by clause is static for a given entity
  EntityConnectionImpl changed according to the above
  EntityConnectionImpl, query debug logging no longer depends on the method logger being enabled
  PropertySummaryPanel, no longer uses UiUtil.getPreferredTextFieldHeight() to set the field size
  DefaultEntityEditModel.createEntityLookupModel(), bug fixed, no search properties exception contained the wrong entityID
  EntityImpl.setAs(), bug fixed, referencedPrimaryKeysCache was not reset, test added
  EntityTableSearchMode.setSearchState() renamed to rememberCurrentSearchState()
  Some javadoc improvements
  JCalendar build dependency removed, UiUtil.getDateFromUser() now uses JCalendar if available on classpath
  TextFieldPlus.lowerCase field added
  UiUtil.makeLowerCase(TextFieldPlus) added for consistency
  UiUtil, added javadoc
  EntityConnectionImpl.delete() now uses EntityCriteriaUtil.criteria() instead of selectCriteria() when constructing the where condition
  EntityCriteriaUtil.ForeignKeyCriteria now throws an IllegalArgumentException if values of types other than Entity or Entity.Key are used, tests added
  EntityImplTest, added a few tests
  Entity.getForeignKeyValue(), now throws IllegalArgumentException instead of RuntimeException
  EntityDefinitionImpl constructor throws IllegalArgumentException if no primary key property is specified, tests added
  EntityConnectionServerAdminImpl, added logging of service calls
  LOG.debug("{} bla bla", value) used instead of LOG.debug(value + " bla bla") where applicable
  EntityEditPanel.getControlToolBar() renamed to createControlToolBar() for consistency
  EntityApplicationPanel,evtSelectedEntityPanelChanged removed, add/removeSelectedPanelListener() removed, initializeActiveEntityPanel() removed, initialize() and initializeUI() refactored to accommodate changes
  DefaultEntityApplicationModel.getDependencyTreeModel(), bug fixed, Entities.getDefinitions(domainID).values() (table names) replaced with Entities.getDefinitions(domainID).keySet() (entityIDs)
  DefaultFilteredComboBoxModel.sort() added
  IntInputProvider constructor overloaded with minValue and maxValue
  DoubleInputProvider constructor overloaded with minValue and maxValue
  InputProviderPanel now handles a null caption
  EntityEditPanel.getControlPanelControlSet() renamed to initializeControlPanelControlSet(), setupControls() renamed to setupDefaultControls()
  DefaultEntityModel, simplified constructors
  DefaultEntityModelTest refactored to improve testing of the above
  EntityTablePanel.initializeRefreshToolbar() bug fixed, WHEN_ANCESTOR_OF_FOCUSED_COMPONENT used instead of WHEN_IN_FOCUSED_WINDOW, which resulted in the detail panel being refreshed instead
  EntityDefinitionImpl.checkForPrimaryKey() now includes the entityID in the exception
  EntityApplicationPanel.getParentWindow() added
  EntityEditModel.insert(), update(), delete() no longer throw CancelException
  EntityEditPanel, no longer handles the above exception
  DefaultEntityModel.initialize() only sets the relevant values in the edit model if the edit model entity is new, so as to not change a persistent entity
  EntityUiUtil.createComboBox() sets transfer focus on enter on both the editor as well as the combobox itself, thereby handling both editable and non-editable
  DefaultEntityComboBoxModel.linkForeignKeyComboBoxModel() now throws an exception if the foreign key combobox model is not of the required type
  EntityUtil.getDistinctPropertyValues() overloaded with includeNullValue parameter
  DefaultEntityComboBoxModel.linkForeignKeyComboBoxModel() made an instance function on EntityComboBoxModel
  EntityTableModel.getPropertyColumnIndex(propertyID) added
  DefaultFilteredComboBoxModel, constructor overloaded with Comparator parameter
  ItemComboBoxModel, constructor overloaded with Comparator parameter
  EntityUiUtil.createValueListComboBox() overloaded with sortItems parameter
  EntityEditPanel.createValueListComboBox() overloaded with sortItems parameter
  FilteredComboBoxModel.is/setFilterSelectedItem() added
  PropertySearchPanel redundant tool tips removed from input fields
  FilteredTablePanel.selectTableColumns(), bug fixed
  AbstractValueLink constructor overloaded with enabledObserver parameter, all the way up through AbstractBeanValueLink, ToggleBeanValueLink and Controls
  UiUtil.showImage() now sets the wait cursor while the image is being loaded and rendered
  InputProviderPanel.isEditAccepted() renamed to isInputAccepted()
  EntityPanel.setActiveDetailPanel() uses SwingUtilities.invokeLater() when setting the linked detail model, selected tab now shown before table model is refreshed
  groupingColumn and aggregateColumn attributes added to Property.ColumnProperty, groupByClause automatically set in EntityDefinitionImpl based on those, also used to exclude a search model for aggregate columns in DefaultEntityTableSearchModel, some spelling errors fixed
  RemoteEntityConnectionImpl now initializes the database connection on construction, so that wrong username or password is handled immediately, in case of connection pool it checks the username and password manually
  Configuration.SERVER_CONNECTION_POOLING_INITIAL now takes a comma separated list of username:password combinations
  Configuration.SERVER_CONNECTION_TIMEOUT added, used int EntityConnectionServer
0.6.3
  ForeignKeySearchModel.getSearchEntities() added
  DefaultForeignKeySearchModel.getSearchEntities() implemented
  DefaultForeignKeySearchModelTest added
  DefaultForeignKeySearchModelTest improved
  DefaultForeignKeySearchModel.getSearchEntities() bug fixed
  ConnectionPoolImplTest, added trying to return a connection with an open transaction to the pool
  DefaultEntityTableModel constructor now throws IllegalArgumentException if searchModel is null or the search model entityID does not match the one supplied as parameter
  DefaultEntityTableModelTest updated accordingly
  AbstractFilteredTableModel, null check added for columnModel parameter
  AbstractFilteredTableModel updated accordingly
  logback.xml no longer included in dist jars
  Util.createRandomString() could not create strings of a fixed length, test added
  EntityLookupModel.setAdditionalLookupCriteria() no longer has the side effect of resetting the selected values, documented, tested
  EntityUiUtil.createNewEntityButton() added for EntityLookupField and EntityComboBox
  IntValueLink and DoubleValueLink now take a format via the constructor
  EntityUiUtil.createTextField() now uses the format associated with the property when instantiating IntValueLink or DoubleValueLink
  PropertyImpl, number format by default has grouping off
  FilteredTableModel.getSingleSelectionObserver() added
  AbstractFilteredTableModel.getSingleSelectionObserver() implemented, tested
  TextValueLink.format field added, with a default non-formatting format, removed from IntValueLink, DoubleValueLink and FormattedValueLink, propagated via constructor
  IntValueLink and DoubleValueLink format parameter narrowed to NumberFormat
  TextValueLink.getValueAsText(), no longer overridden in subclasses, finalized
  Property.setFormat() now throws IllegalArgumentException if the format does not fit the property, tested
  Util.getNonGroupingNumberFormat() added, used where applicable
  UiUtil.transferFocusOnEnter() now uses keyReleased instead of keyPressed
  UiUtil.transferFocusOnEnter() now uses key bindings instead of key listener
  UiUtil.TransferFocusAction added
  UiUtil.addKeyEvent() now uses onKeyRelease as default, instead of onKeyPressed
  EntityLookupModel.getSearchStringRepresentsSelectedObserver() added
  ForeignKeySearchPanel no longer uses EntityLookupField.setEnterAction()
  EntityLookupField.enterAction field removed
  EntityLookupField.transferFocusOnEnter() improved, using key bindings, instead of enterAction
  EntityModelProvider.addDetailModelProvider() added
  DefaultEntityModelProvider.detailModelProviders added
  DefaultEntityModelProvider.equals() and hashCode() added for good measure
  DefaultEntityModelProviderTest added
  EntityTableModel.detailModel attribute removed along with associated crap
  EntityModel.addDetailModel() has the side effect that the table model of the added detail model has it's setQueryCriteriaRequired() called with true
  DefaultEntityModelProvider.initializeTableModel() calls setQueryCriteriaRequired() on the initialized table model if it is a detail model
  Ill-thought changes reverted
  Configuration.AUTO_CREATE_ENTITY_MODELS removed
  DefaultEntityModel.getDetailModel() and DefaultEntityApplicationModel.getMainApplicationModel() no longer create a default model if none exists
  Tests and demos updated to accommodate the above change
  Configuration.USE_NUMBER_FORMAT_GROUPING removed
  EntityPanelProvider.register() removed, didn't pan out
  EntityPanel.addDetailPanel() no longer adds the detail panel model as detail model
  EntityPanelProvider.addDetailPanelProvider() now calls addDetailModelProvider()
  AbstractFilteredTableModel.addItems() overloaded with index parameter, tested
  Some javadoc improvements
  EntityConnectionServer, static configuration now instance based, supplied via constructor parameters
  EntityConnectionServerAdminImpl, static configuration now instance based
  SSL truststore specified in server run config, for shutdown command
  SSL truststore deployed into server config path
  EntityConnectionServerAdminImpl responds to shutdown command
  Configuration, port settings now integer based
  Configuration.SERVER_DB_PORT removed
  run_server.sh and run_server.bat now pass a single argument to the process
  EntityConnectionServerAdminImpl, startup/shutdown functionality refactored
  EntityPanelProvider.createPanel() bug fixed, when creating detail panels it did not use the detail models available in the model, but created new ones
  EntityModel.addDetailModel() no longer calls setQueryCriteriaRequired(true) on the detail table model
  EntityModelProvider.initializeModel renamed to createModel, making it consistent with EntityPanelProvider
  EntityConnectionServer.isLoggingOn, setLoggingOn renamed to isLoggingEnabled, setLoggingEnabled
  Some unit test cleanup
  EntityPanel.containsDetailPanel(entityID) added
  EntityPanelProviderTest added
  EntityModelProvider.containsDetailModelProvider() added
  EntityConnectionServerAdminImpl, shutdown bug fixed, db sid and hostname switched
  EntityApplicationPanel, server/db connection disconnected on startup error
  ServerUtil.getServer(), exception thrown if no server is found now contains server port and registryPort
  Configuration.SERVER_PORT no longer has a default value, required on the server side but not on the client side
  AbstractRemoteServer now supports a LoginProxy instance per clientTypeID
  AbstractRemoteServerTest added
0.6.4
  ClientInfo.databaseUser field added, by default same as user
  RemoteEntityConnectionImpl uses ClientInfo.databaseUser where applicable
  EntityConnectionServerTest.testLoginProxy() added
  LoginProxy.close() added
  AbstractRemoteServer.shutdown() calls close() on all registered LoginProxy instances, ignoring exceptions
  ServerException.LoginException, message constructor parameter added
  EntityApplicationPanel.startApplicationInternal(), now uses getClass().getName() for clientTypeID supplied to the connection provider
  LoginProxy.getClientTypeID() added
  Configuration.SERVER_LOGIN_PROXY_CLASSES added
  EntityConnectionServer.loadLoginProxies() added and called on startup
  EmpDeptLoginProxy added as a LoginProxy example
  jminor.server.loginProxyClasses, added EmpDeptLoginProxy to demo server launch files
  jminor.server.domain.jars property removed from server launch files
  EntityConnectionServerTest now tests with EmpDeptLoginProxy
  EntityTableModel, methods use Collection instead of a List as parameter/return value where applicable
  EntityLookupModel.get/setSelectedEntities(), Collection used instead of List
  DefaultEntityLookupModel.selectedEntities is now a Collection instead of a List
  EntityUtil, methods use Collection instead of a List as parameter/return value where applicable
  FilteredTableModel.setSelectedItems() and setSelectedItemIndexes() take Collection instead of List
  ForeignKeyProperty.isUpdatable() added, returns true if and only if all component properties are updatable
  EntityLookupField no longer sets lookupAction as actionListener on the field, conflicts with focus transferal, uses keyEvent on ENTER instead
  EntityLookupField.defaultBackgroundColor renamed to validBackgroundColor
  EntityLookupField.invalidBackgroundColor added
  UiUtil.transferFocusOnEnter() now uses onKeyRelease = false, otherwise it gets called on actionPerformed on associated dialogs and such
  TextValueLink.NullFormat bug fixed, parseObject() did not update the parse position as specified in the method contract
  H2 database library updated to 1.3.161, chinook dml character encoding fixed, removed problematic comments from ddl
  TextInputProvider constructor overloaded with a JTextComponent parameter
  EntityApplicationModel, renamed references to mainApplicationModels to entityModels throughout
  EntityApplicationPanel, renamed references to mainApplicationPanels to entityPanels throughout
  EntityEditPanel.clearAfterInsert field added, with getter and setter
  DefaultEntityModel.getActiveEntities() now returns the edit model entity in case the table model selection is empty
  DefaultEntityEditModel.insert() now sets the primary key in the underlying entity according to the inserted value
  Events.EventObserverImpl bug fixed, listeners is now an ArrayList instead of HashSet, chaotic iteration order no longer a problem
  EntityLookupField was still doing lookup on actionPerformed, removed
  EntityLookupField, actions linked to keyEvents now enabled/disabled according to the lookup model state
  EntityTablePanel, bug fixed, delete action now based on inputMap/actionMap instead of keyListener, now respects the enabled state of the delete action
  UiUtil.addKeyEvent() uses JComponent.WHEN_FOCUSED instead of JComponent.WHEN_ANCESTOR_OF_FOCUSED_COMPONENT as default condition
  Calls to UiUtil.addKeyEvent() changed according to the above
  UiUtil.showInDialog() bug fixed, dispose action did not work since its name was null
  UiUtil.addKeyEvent() now throws IllegalArgumentException if the action name is null
  EntityLookupProvider now creates a EntityLookupField with the lookup action activated on keyPressed, so as to not interfere with the default button on the dialog containing the field
  UiUtil.createFormattedField(SimpleDateFormat, Date) renamed to createFormattedDateField
  DefaultEntityModel now uses SwingUtilities.invokeLater() when initializing detail models if on the event dispatch thread, allowing the UI to update before querying data
  Database.getSequenceSQL() and getAutoIncrementValueSQL() documentation now specifies which exceptions should be thrown
  Database implementations now respect the above requirements, tested
  EntityDefinitionImpl.setIdSource() no longer automatically sets the idValueSource as tableName + "_seq" for AUTO_INCREMENT and SEQUENCE
  EntityUiUtil.lookupEntities() added
  EntityUiUtil.selectEntities() now returns Collection instead of List
  EntityUiUtil.selectEntities() now takes JComponent instead of Window as dialogParent
  EntityTablePanel, selected table column resizing via ALT-LEFT, ALT-RIGHT added
  Minor cleanup of action names in UiUtil and some associated panels
  EntityApplicationPanel, removed Close button from support panel dialog, ESC still closes the window, as well as the close window decorator
  Removed parameters from calls to UiUtil.addKeyEvent() made redundant by sensible default values
  FilteredTablePanel, searchField KeyAdapter no longer explicitly dispatches unhandled event to parent
  UiUtil.DialogDisposeAction renamed to DisposeWindowAction, changed accordingly, no longer takes action name as constructor parameter
  FilteredTablePanel, searchField ignores key events with modifiers
  MaximumMatch, ignores key events with modifiers
  UiUtil.lookupValue() now restricts dialog width to a somewhat arbitrary 500 pixels
  Property.has/set/getParentProperty() renamed to is/set/getForeignKeyProperty()
  PropertyImpl.parentProperty field renamed to foreignKeyProperty
  Property.is/set/getForeignKeyProperty() moved to Property.ColumnProperty, where it belongs
  DefaultEntityTableSearchModel refactored, no longer implements EntityDataProvider, connectionProvider field removed
  DefaultPropertySearchModelProvider refactored
  DatabaseConnectionImpl, Connection based constructor now retrieves username from the underlying connection meta data instead of using .toString(), tested
  DefaultEntityComboBoxModel.getEntity(Entity.Key) bug fixed, did not handle the null element
  DefaultFilteredComboBoxModel.getVisibleItems() bug fixed, threw index out of bounds exception when the model contained only the null value item, did not return the last value in the list otherwise
  DefaultFilteredComboBoxModelTest test model now has the nullValueString set, changed accordingly
  Events, minor refactoring
  PoolableConnectionProvider.createConnection() no longer takes User as parameter
  PoolableConnectionProvider.getUser() added
  ConnectionPoolImpl.user field removed, constructor changed accordingly, getUser() delegates to the connectionProvider, see above
  ConnectionPools.createPool() no longer takes a User argument
  minor changes to example build file
  Inspection run, minor things, exceptions not thrown, final and such
  DatabaseConnectionImpl.commit() and rollback() now throw exceptions as per method contract instead of ignoring them
  TextFieldPlus removed
  SizedDocument added, serves the purpose of the class removed above
  IntField and DoubleField refactored to accommodate the above
  RegexFilterCriteria refactored a bit
  FilteredTableModel.getColumnIdentifier() spelling fixed, getColumnIdentifier()
  cobertura.dir property moved from build.properties to user.properties
  CriteriaSet, criteriaList instantiated inline
  EntityPanel, javadoc improvements
  ResultPacker, added doc for type parameter
  Entities.getDefinitions() now uses a LinkedHashMap for a defined iteration order
  EntityDefinitionImpl.ENTITY_DEFINITIONS is now a LinkedHashMap for a defined iteration order
  DefaultEntityApplicationModelTest.getDependencyTreeModel() now uses preorderEnumeration when going through dependency tree
  Sonar run
  DefaultEntityModel.refreshDetailModelsAfterDelete() now throws DatabaseException instead of RuntimeException
  ConnectionPoolImpl.returnConnection() now throws IllegalStateException instead of RuntimeException in case a transaction is open
  MethodControl constructor now throws IllegalArgumentException instead of RuntimeException
  Util.countLines() now throws IOException instead of wrapping it in a RuntimeException
  Util.writeFile() now throws IOException instead of wrapping it in a RuntimeException
  UiUtil.showImage() now throws FileNotFoundException instead of RuntimeException when the image file can not be found
  Ignored exceptions now named ignored
  ConnectionPoolMonitor/Panel, renamed some fields and methods
  ServerMonitor/Panel, renamed some methods
  ValueMapImpl.hashCode(), minor refactoring
  ValueChangeMapImpl.setAs() bug fixed, setAs(this) simply cleared the map, test added
  DefaultEntityModel.bindEvents() revoked usage of invokeLater() when initializing the detail models (see changelog line 2599)
  Util.parseConfigurationFile() overloaded with a filename parameter
  Util.ADDITIONAL_CONFIGURATION_FILES property added
  Util.parseConfigurationFile() uses the above to discover additional configuration files to parse
  Util.parseConfigurationFile() now searches under user.dir/filename if the file is not found on the classpath
  UtilTest.parseConfigurationFile() added
  DefaultEntityComboBoxModel.foreignKeyFilterCriteria now includes items which have null for the relevant foreign key value
  DefaultEntityComboBoxModelTest, refactored a bit due to the above
  Images, unused field removed
  Util.getGetMethod(), getSetMethod() added, (refactored from AbstractBeanValueLink)
  AbstractBeanValueLinks uses the above
  EntityUtil.EntityBeanMapper added, tested
  @Override annotation added on interface implementations
  Sonar run
  EntityUtilTest, minor improvements in toBean() and toEntity() tests
  WebStartServerTest added
  webserver.jar library updated
  WebStartServer, changed according to updated library version, removed main
  ServerUtil, added logging
  PropertyImpl, minor refactoring
  Unit test cleanup and refactoring
  WebStartServerTest, gives the server a moment to start
0.6.5
  TextInputPanel, added null check to constructor
  DateInputPanel, enabledState now linked to input field as well as button
  Some minor unit test improvements/refactorings
  DefaultApplicationModel, constructor performs null check on connectionProvider
  EntityApplicationModel.login(user) throws IllegalArgumentException if user is null
  EntityImpl.KeyImpl, added entityID to a couple of exceptions
  EntityUtil.EntityBeanMapper.toBeans() and toEntities() added
  EntityTablePanel.setTablePopupMenu() handles a null controlSet parameter
  EntityTablePanel.getPopupControls() documented
  ServerMonitor.connectServer() error messages improved
  DateUtil refactored, floors time fields in all returned dates, floorFields() and floorTimeFields() added, used throughout, tested
  SearchType bug fixed, renamed AT_LEAST and AT_MOST to LESS_THAN and GREATER_THAN respectively, these were incorrect according to the signs used
  DefaultColumnSearchModel, renamed a couple of methods mirroring the above changes
  DefaultColumnSearchModelTest.include() added
  Util.countLines() overloaded with excludePrefix
  Messages.SELECT_FILE and SELECT_DIRECTORY added
  UiUtil.selectFile() and selectDirectory() use the above
  UiUtil.selectDirectory() overloaded with dialogTitle parameter
  Messages_is_IS.properties UTF-8 encoding fixed
  ChinookLoadTest bugs fixed, relied on automatic model creation
  Entities.Validator skips ForeignKeyProperty's when performing null validation instead of skipping the component properties
  ForeignKeyPropertyImpl.setNullable() now sets the nullability of it's component properties
  Demo truststore files no longer added to demos and server monitor jar files during dist, done during deployment instead
  Deployed demo and server monitor jars now contain a logback configuration file, useful when running with webstart
  Minor changes in build.xml
  Minor chinook demo code cleanup
  ValueChangeMapEditPanel removed, functionality moved to EntityEditPanel
  EntityEditPanel.setInitialFocus() now handles the case where initialFocusComponent is not focusable
  EntityEditPanel.get/setInitialFocusComponentKey() renamed to get/setInitialFocusProperty()
  AbstractValueChangeMapEditModel removed, functionality moved to DefaultEntityEditModel
  ValueChangeMapEditModel, some methods moved down to EntityEditModel
  EntityConnectionProvider.getHostName() added, tested
  Moved user specific targets from build.xml to user_build.xml and associated properties from build.properties to user.properties
  LoadTestModel.getExceptions() now returns a copy of the exceptions list, to prevent a ConcurrentModificationException in LoadTestPanel$RefreshExceptionsAction
  DatabaseConnection.query(), queryObjects(), queryInteger(s)(), queryStrings(), readBlobField(), writeBlobField(), execute(), executeCallableStatement() removed
  DatabaseConnectionImpl.query(), queryInteger(), readBlobField(), writeBlobField(), moved to EntityConnectionImpl and privatized
  Databases.INT_PACKER moved to EntityConnectionImpl
  DatabaseConnection(Impl).executeFunction() and executeProcedure() removed
  PoolableConnection merged into DatabaseConnection, removed
  EntityConnection.getPoolableConnection() renamed to getDatabaseConnection()
  EntityRemoteConnection.getPoolableConnection() renamed to getDatabaseConnection()
  EntityConnectionImpl.executeProcedure() and executeFunction(), tests added to EntityConnectionImplTest
  ConnectionPoolImpl now initializes minimumPoolSize connections on start
  EntityTablePanel.includeUpdateSelectedProperty() added
  EntityApplicationPanel.getApplicationIdentifier() added, fixed bug, EntityApplicationPanel did not use the same string identifier when saving the default login name and when retrieving it
  EntityApplicationPanel.getUser(), applicationIdentifier parameter removed, uses the above
  FilteredTableModel.addSelectedItem() and addSelectedItems() added, tested
  FilteredTableModel.getSelectedIndexes() now returns a List instead of Collection
  AbstractEntityConnectionProvider, logger added, logs when a connection is invalidated, disconnects an invalid connection
  AbstractEntityConnectionProvider, validity time now runs every 10 seconds instead of every second
  PostgreSQLDatabase bug fixed, select currval/nextval now surround the sequence name with single quotation marks
  EntityTestUnit.connectionProvider field replaced with connection
  DefaultEntityTableModel.getPropertySummaryModel() now adds summary update event as a listener on afterInsert on the edit model, if available
  EntityModel.initialize() overloaded with Property.ForeignKeyProperty
  DefaultEntityModel.handleInitialization() signature changes, now takes Property.ForeignKeyProperty as parameter
  EntityTableModel.setForeignKeySearchValues() overloaded with Property.ForeignKeyProperty
  EntityModel.setDetailModelForeignKey() added
  EntityConnectionImpl now performs commit/rollback for select queries as well as insert/update/delete, required by postgresql transaction handling
  EntityUtil.getRandomDouble() bug fixed, + 1 removed
  EntityUiUtil.createEntityField(), field made unfocusable
  ExceptionDialog.emailErrorReport() no longer windows specific, uses Desktop.browse(), errorReportEmailAddressTo removed and lastUsedEmailAddress added
  DefaultEntityEditModel.insert() refactored, it set the primary key values after doInsert() had fired evtAfterInsert, .insertEntities() added
  EntityPanel.setEditPanelState() now calls initializeUI() at the end so the parent panel will get the focus when the edit panel dialog is hidden
  EntityTableModel.addEntities() added
  EntityTableModel.addEntitiesByPrimaryKeys() removed
  DefaultEntityModel.handleInsert()/refreshDetailModels() after insert refactored
  InsertEvent now takes a list of entities as constructor parameter instead of primary keys
  InsertEvent.getInsertedEntities() added
  EntityEditModel.insert() returns the inserted entities instead of only their primary keys
  DefaultEntityComboBox.vetoSelectionChange() no longer vetos if model is empty
  DefaultEntityModel.setMasterModel() can now only be called once
  EntityPanel.setMasterPanel() can now only be called once
  DefaultEntityModel.bindMasterModelEvents() added, called from setMasterModel()
  DefaultEntityModel.handleInsert(), handleUpdate() and handleDelete() no longer take care of the detail models, handleDelete() removed
  DefaultEntityModel.handleMasterInsert(), handleMasterUpdate() and handleMasterDelete() added
  EntityImpl.initializeValue() nulls primary key in case of primary key properties
  DefaultEntityEditModel.bindEventsInternal() stPrimaryKeyNull updated in valueSetListener instead of entitySet, valueChangeEvent fired after states are updated
  DefaultEntityModel.initialize() now only sets the value in the edit model if foreign key values are specified, that is, no longer nulls the value when initialized with an empty list
  EntityEditModel.getEntityNullObserver() renamed to getPrimaryKeyNullObserver()
  IntBeanSpinnerValueLink constructor overloaded with SpinnerNumberModel parameter
  EntityConnectionImpl synchronized public methods
  EntityConnectionImpl.getSelectSQL() now uses tableName instead of selectTableName in case of select for update
  EntityConnectionImpl.selectForUpdate() added
  EntityConnectionImpl.lockAndCheckForUpdate() uses the above since selecting from views with count(*) subqueries fails when selecting for update, so using the standard doSelectMany failed when the selectTableName for the entity was a problematic view, select for update should also use the underlying table, not selectTableName
  EntityPanel constructor uses the default entity caption if the caption parameter is null
  EntityPanelProvider uses the EntityPanel constructor which includes a caption parameter
  EntityConnectionImpl.populateStatementPropertiesAndValues() exception message improved
  EntityConnectionImplTest.insertOnlyNullValues() and updateNoModifiedValues() added
  EntityConnectionImpl.createLogMessage() no longer displays null when no sqlStatement is specified
  EntityApplicationPanel.initializeUI() no longer throws exception if no entity panel providers have been specified and only tries to initialize the selected panel if it exists
  EntityDefinition.getPrimaryKeyProperties() now returns a list of primary key properties sorted by primary key column index
  Entities.define() refactored, property related code moved to EntityDefinitionImpl.initializeProperties()
  EntityDefinitionImpl.initializeProperty() throws exception if a foreign key property references an undefined entity
  Configuration.STRICT_FOREIGN_KEYS added so the above restriction can be lifted in case of entities with circular dependencies
  AbstractEntityConnectionProvider.validateConnection() now ignores any exceptions occurring when trying to disconnect an invalid connection, NoSuchObject exception was thrown when server had already disconnected
  RemoteEntityConnectionProvider now includes special handling for isConnected(), failed if server had disconnected with NoSuchObject exception
  EntityUtil.EntityBeanMapper null argument handling added, tests added
  AbstractOperation made inner class of DatabaseConnectionImpl and renamed to OperationImpl
  FilteredComboBoxModel.set/getSortComparator() added
  DefaultFilteredComboBoxModel implements the above, tested
  EntityUtil, removed a couple of duplicate string literals
  DefaultEntityTableModel now remembers the search state only after a successful refresh
  DefaultEntityComboBoxModelTest improved
  DefaultEntityComboBoxModel.getFilteredIndexOfKey() bug fixed
  DefaultEntityModelTest improved
  JaCoCo coverage targets added to build.xml
  build.xml removed cobertura coverage targets
  Configuration.SHOW_DETAIL_PANEL_ACTIONS added
  EntityPanel changed according to the above, ways for the user to hide or popup detail panels are included only if the above value is true
  build.xml removed last cobertura remnants
  Configuration.SHOW_DETAIL_PANEL_ACTIONS renamed to Configuration.SHOW_DETAIL_PANEL_CONTROLS
  EntityPanel.showDetailPanelControls property added, setter and getter, defaults to Configuration.SHOW_DETAIL_PANEL_CONTROLS
  Configuration.SHOW_TOGGLE_EDIT_PANEL_CONTROL added
  EntityPanel changed according to the above, a way for the user to hide or popup the edit panel is included only if the above value is true
  EntityPanel.showToggleEditPanelControl property added, setter and getter, defaults to Configuration.SHOW_TOGGLE_EDIT_PANEL_CONTROL
  SearchType.getDescription() added
  Messages, added strings for the above
  ColumnSearchPanel.initializeSearchTypeCombo() adds tooltips to the search type items, using the above descriptions
  EntityLookupField now uses a customized dialog for showing the no results from criteria message, due to the enter key loop bug in windows
  EntityUiUtil.createTextField() and createDateInputPanel() no longer take DateFormat as parameter, use the property format
  EntityEditPanel.createDateInputPanel() no longer takes a DateFormat parameter
  EntityEditModel.persistValueOnClear() renamed to isValuePersistent(), .clear() does not clear the values from the edit model, so this was a misnomer
  EntityEditModel.persistValue() renamed to isValuePersistent() for consistency
  Entity.Definition.setToStringProvider() removed, duplicate of setStringProvider()
  UnitTest coverage improved
  EntityImplTest refactored
  EntityImpl.getReferencedPrimaryKey() refactored
  PropertySearchPanel refactored
  SteppedComboBox refactored
  EntityLookupField refactored
  DefaultEntityTableModel refactored
  Property.BlobProperty removed
  EntityConnection.writeBlob(), removed blobDescription parameter
  EntityConnectionImpl, RemoteEntityConnectionImpl changed according to the above
  EntityConnectionImpl.writeBlob() and readBlob() implemented correctly
  EntityConnectionImplTest, added tests for the above
  EntityConnectionImpl refactored
  EntityConnectionImpl, writeBlob() can now be executed within an open transaction
  includeantruntime="false" added to javac targets in build.xml
  EntityConnectionImpl, logging revised
  DatabaseException now copies the stack trace of the root cause, minor refactoring
  RemoteEntityConnectionImpl, logIdentifier field added, used to identify logging statements during remote calls
  resources/server/config/logback.xml modified to support log file per user@client
  RemoteEntityConnectionImpl method logging now logs the root LogEntry to the log file, not only the sublog entries
  RemoteEntityConnectionImpl uses log level ERROR to log method calls, hacky
0.6.6
  State.notifyObservers() removed
  StateImpl.notifyObservers() is no longer public
  StateObserver.addListeningAction() removed
  EventListener added, replaces ActionListener throughout
  Event.fire() parameter type changed from ActionEvent to Object
  EventListener.eventOccurred() parameter changed from ActionEvent to Object
  EventListener.eventOccurred() overloaded parameterless
  EventAdapter added
  Attribute.hasDescription() removed
  Util.initializeRegistry() and getRegistry() moved to ServerUtil
  Util.setClipboard() moved to UiUtil
  EntityPanel.checkIfInitialized() added and used
  EntityTablePanel.checkIfInitialized() added and used
  Column.columnHasDefaultValue() and isDenormalized() pushed down to Property.ColumnProperty
  framework.client.model.event package removed, InsertEvent, InsertListener, UpdateEvent, UpdateListener, DeleteEvent and DeleteListener removed
  InsertEvent, UpdateEvent and DeleteEvent made inner classes (interfaces) of EntityEditModel
  DefaultEntityEditModel.InsertEventImpl, UpdateEventImpl and DeleteEventImpl added
  FilteredTableModel.add/removeColumnHidden/ShownListener() generified
  EntityConnectionImpl.selectMany() bug fixed, no longer commits if the criteria is marked as selectForUpdate, tested
  EntityCriteria, EntitySelectCriteria, some javadoc improvements
  PropertyImpl, unused constructors removed
  ValueChangeMap.add/RemoveValueListener() parameter now ValueChangeListener
  ValueChangeMap merged up into ValueMap, removed
  ValueMap.initializeValue() removed, implementations appeared not to do anything but call setValue()
  Entity.initializeValue() removed, see above
  ValueMap.handleSetAs() removed, was overridden in EntityImpl only to copy the cached toString value from the source entity, not worth the complexity
  CriteriaProvider removed, practically unused
  ValueChangeEvent.valueOwner property removed, fixing a cyclical dependency
  EntityTableCellRenderer, minor refactoring
  EntityLookupField, duplicate code refactored into UiUtil.prepareScrollPanelDialog()
  Messages, moved static initializer with UIManager dependency to FrameworkMessages
  FrameworkMessages, removed getDefaultConfirm...() methods
  H2Database.createEmbeddedH2Database() no longer static, dynamically loads RunScript tool to get rid of compile time dependency to H2 codebase
  H2Database refactored a bit
  AbstractDatabase.getAuthenticationInfo() now allows empty passwords
  Util.nullOrEmpty() now returns true if the no arguments are provided
  H2Database, bug fixed, did not initialize properly
  EntityConnectionImpl.lockAndCheckForUpdate() now respects contract and throws an exception if a record has been deleted, tested
  EntityConnectionImpl.EntityResultPacker, minor refactoring
  Entities, minor refactoring in StringProvider classes
  LoadTestModelTest main scenario no longer uses Random
  LocalEntityConnectionProvider, now uses a proxy for logging method calls
  EntityConnectionLogger added
  ConnectionPools now manages available connection pools
  EntityConnectionServer now handles initializing connection pools
  RemoteEntityConnectionImpl, refactored a bit
  RemoteEntityConnectionImpl, synchronized public methods
  MethodLogger, minor refactoring
  LogEntry.exitTime field added, some refactoring
  EntityTableModel.setForeignKeySearchValues(entityID, values) removed
  DefaultEntityModel.detailModelForeignKeys map now contains the actual foreign key property as value, instead of the propertyID
  DefaultEntityModel.setDetailModelForeignKey() fetches (and thereby validates) the actual foreign key
  EntityConnectionImpl.BLOB_RESULT_PACKER added, BlobResultPacker class removed
  EntityLoadTestModel sets the client connection type to remote during setup
  ResultPacker.pack() javadoc improved
  ValueMapValidator renamed to Validator and made inner class of ValueMap, generics definition improved
  ValueMap.Validator, action parameter removed from validation methods
  ValueMap.Validator.INSERT, UPDATE, UNKNOWN constants removed
  DefaultValueMapValidator changed according to the above
  Entities.Validator changed according to the above, now uses the same strategy as DefaultEntityEditModel to determine if the entity being validated is new
  Entity.Validator changed according to the above
  Entities.DefaultEntityValidator changed according to the above
  ValueMap.getValues() removed, already specified in ValueCollectionProvider
  Util.get/putUserPreference() incorrect static lazy initialization fixed
  ValueChangeEvent.isModelChange removed
  DbUtil added
  DbUtilTest added
  Util.closeSilently(ResultSet) and closeSilently(Statement) moved to DbUtil
  UtilTest, added a couple of tests
  AbstractEntityConnectionProvider synchronized some public methods
  DatabaseConnectionImpl.beginTransaction() logging added
  DatabaseConnectionImpl, connection validation refactored
  AbstractFilteredTableModel, some reordering, minor refactoring
  AbstractFilteredTableModel.convertColumnIndexToView() bug fixed, columnIndexCache was not initialized, columnIndexCache never used for index 0
  EntityTableSearchModel.getPropertyFilterModelsOrdered() removed
  FilteredTablePanel, ctr+alt+click toggles filter panel
  DefaultEntityTableSearchModel, some refactoring
  PropertySearchModel.toString() added, basically just for the javadoc
  EntityTableSearchModel.getSearchableProperties() removed
  EntityTableModel.getPrimaryKeysOfSelectedEntities() removed, unused
  FilteredTableModel.clearSortingState() removed, unused
  DefaultEntityModelProviderTest improved a bit
  EntityImpl, rounding of double values moved from getDoubleValue() to setValue()
  Util.getTypeClass() moved to PropertyImpl
  Configuration.DEFAULT_MAXIMUM_FRACTION_DIGITS added, default 10
  PropertyImpl.initializeDefaultFormat() uses the above
  RemoteEntityConnectionImpl, refactored connection pooling mechanism
  ConnectionPoolImpl.setEnabled() now sets closed = false when enabling, which means a pool can be closed and re-opened
  RemoteEntityConnectionImpl.getUser() and isConnected() no longer synchronized, blocked server monitor while the connection is active
  RemoteEntityConnectionImpl.isConnected() synchronized yet again
  ServerMonitorPanel, added stats update interval spinner
  server.monitor, removed unused methods and fields, renamed some methods for consistency
  ServerMonitor, bug fixed, resetStatistics() did not clear all series
  RemoteEntityConnectionImpl, static connection pool related admin methods removed, EntityConnectionServerAdminImpl calls pool directly
  EntityImplTest, removed Chinook dependency
  Configuration.DEFAULT_HORIZONTAL_AND_VERTICAL_COMPONENT_GAP added
  EntityUiUtil.createBorderLayout(), createFlowLayout() and createGridLayout() added, used throughout
  EntityUiUtil.createBorderLayout(), createFlowLayout() and createGridLayout() moved to UiUtil
  SearchType refactored
  EntityConnectionImpl.translateValue() bug fixed
  TextValueLink, immediateUpdate field removed, unused
  ValueMap.copyValue() removed
  ValueMapImpl.copyValue() protected
  EntityImpl now overrides copyValue(), tested
  EntityImplTest refactored
  States refactored
  StateImplTest improved
  States.ReversedStateObserver removed, merged into StateObserverImpl with reversed attribute
  Tests refactored, minimizing the use of fail() within test methods
  Version removed
  WeakPropertyChangeListener removed
  RegexFilterCriteria removed
  WebStartServer removed
  DbUtil renamed to DatabaseUtil, for package consistency
  FilteredTableModel.getTableColumn() throws IllegalArgumentException instead of returning null when column is not found
  FilteredTableModel.setSelectedItemIndexes() renamed to setSelectedIndexes(), 'Item' removed from set/add selection method names
  AbstractFilteredTableModel.refreshing and filtering fields removed
  DocumentAdapter made abstract, insertOrRemoveUpdate() renamed to contentsChanged()
  TristateButtonModelTest added
  EntityGeneratorModel, refactored, now includes tables referenced via foreign keys
  EntityGeneratorModel, removed some unused methods, test coverage improved
  EntityConnectionServer.setMaintenanceInterval() bug fixed, did not restart the maintenance timer
  org.jminor.common.server.loadtest.* removed, had not been maintained for some time, never used
  EntityGeneratorModel, refactored some more
  EntityApplet removed
  EntityCriteriaUtil.getInList() no longer adds parenthesis around the whole clause, tested
  EntityGeneratorPanelTest added
  DefaultEntityApplicationModel, unused methods removed
  DefaultEntityApplicationModelTest, some tests added
  DefaultEntityTableModelTest, some tests added
  EntitiesTest, some tests added
  States.StateObserverImpl, bug fixed, reversedStateObserver was not notified on state change, tested
  EntityTablePanel.initializePanel(), bug fixed, did not enable wait cursor
  common.model.table, common.ui.table packages added, table related classes moved there
  DatabaseConnectionsTest added
  EntityCriteriaUtil.selectCriteria() takes Collection instead of List
  EntityConnectionImpl, removed a couple of unnecessary StringBuilder usages
  EntityApplicationPanel.setParentWindowTitle() added, handles both JFrame and JDialog
  RemoteEntityConnectionProviderTest improved a bit
  EntityApplicationPanel.getEntityPanel() with Class parameter removed, unused
  BooleanProperty.getSQLString() removed, unused
  EntityJSONParser improved quite a bit, refactored
  Util.nullOrEmpty() overloaded for Collections and Maps
  EntityConnectionImpl.update() refactored
  Configuration.resolveTrustStoreProperty() moved to Util and renamed to resolveTrustStore()
  EntityConnectionServerTest improved a bit, setUp()/tearDown() now use EntityConnectionServerAdminImpl.startServer/shutdownServer() respectively
  EntityConnectionImpl.PropertyResultPacker now handles null values correctly
  EntityConnectionServerTest refactored
  EntityConnectionServerAdminImpl.adminInstance privatized
  EntityConnectionImpl.PropertyResultPacker, bug introduced above fixed, null values handled correctly
  EntityApplicationPanel.initializeEntityPanels() added
  EntityLookupField, bug fixed, OKAction did not call super constructor with a name
  Configuration.getDefaultUsername() removed
  EntityApplicationPanel.getUser() uses Util.getDefaultUserName() instead of the above
  ValueLinkValidators.AbstractValidator.updateValidityInfo() renamed to validate()
  ValueMap.Validator, revalidate(), addRevalidationListener() and removeRevalidationListener() added
  ValueLinkValidators.AbstractValidator listens to re-validation events using the above
  DefaultValueMapValidatorTest added, some methods moved from ValueMapImplTest
  Some minor improvements
  Timer replaced with ScheduledExecutorService throughout, some related refactoring
  Util.DaemonThreadFactory added, tested
  TaskScheduler added, ScheduledExecutorService usages refactored to use that class
  TaskScheduler.setInterval() synchronization bug fixed
  TaskScheduler no longer started on construction, start() returns instance to facilitate startup on construction
  Events.EventObserverImpl redundant synchronization removed
  TaskSchedulerTest added
  TaskSchedulerTest improved
  ConnectionPoolMonitorPanel, fine grained statistics checkbox moved
  EntityServerMonitorPanel bug fixed, JDK_PREFERENCE_KEY was too long
  LoadTest, MethodLogger and related classed moved to common.model.tools
  ItemRandomizerPanel and LoadTest panel moved to common.ui.tools
  DefaultEntityTableModel.doRefresh() now performs the query before clearing the model, so that exceptions during refresh do not result in an empty model
  DefaultEntityTableModel.getValue() added, allows the overriding of the getValueAt() mechanism
  EntityConnectionServer, constructor now handles errors and un-exports the server
  EntityConnectionServerAdminImpl, constructor now handles errors and un-exports the server admin
  Entity.BackgroundColorProvider.getBackgroundColor() now returns Object instead of java.awt.Color to get rid of awt dependency
  Configuration.INVALID_VALUE_BACKGROUND_COLOR removed, unused
  EntityConnectionServer, domainModelClassNames, loginProxyClassNames, initialPoolUsers, webDocumentRoot, webServerPort and clientLoggingEnabled added as constructor parameters
  EntityConnectionServer.logShutdownAndReturn() added and used
  Configuration.DEFAULT_HORIZONTAL_AND_VERTICAL_COMPONENT_GAP removed
  Configuration.DEFAULT_LOOK_AND_FEEL_CLASSNAME removed, Configuration no longer depends on UiUtil
0.6.7
  Entity.KeyGenerator added, implementations added to EntityDefinitionImpl, factory methods to Entities
  IdSource removed
  EntityTableCellRenderer refactored
  TextValueLink.NullFormat moved to Util
  PropertyImpl.setFormat() no longer accepts null values
  PropertyImpl.initializeDefaultFormat() returns Util.NullFormat by default
  TristateValueLink now extends BooleanValueLink
  Database.loadDriver() removed, no longer required, jdbc.drivers system property can be used to specify the driver
  Database implementations load driver classes statically
  Database.createConnection() no longer throws ClassNotFoundException
  ivy configuration added, handles all libraries except for tjws, project 3rd party libraries updated
  ConnectionPools methods synchronized
  Renamed ivy runtime configurations
  MethodLogger refactored and improved
  LogEntry removed
  MethodLogger synchronized, enable/disable implemented
  DatabaseUtil.query() moved back to DatabaseConnection
  PropertyImpl no longer implements Serializable
  Property.PropertyValueFetcher added
  ServerLog now contains the MethodLogger entries instead of the logger itself
  ServerLog renamed ClientLog
  ConnectionPoolImpl.connectionPoolStatistics is now a LinkedList
  JasperReportsWrapper, replaced usage of deprecated method
  LoadTestModel.resetChartData() did not reset failed runs
  EntityImpl, minor optimizations, minimizing the usage of Property.getPropertyID() where possible
  Entity.setValue() overloaded with a validateType parameter, again
  EntityResultPacker calls the above method with false, no need to validate the types coming from the database
  BooleanProperty.toSQLValue() and getColumnType() moved up to ColumnProperty
  EntityConnectionImpl.setParameterValue() simplified, using the above
  PropertyImpl, value fetcher bug fixed, now handles BooleanProperty correctly
  LocalEntityConnectionProvider no longer logs calls to isConnected and isValid
  Petstore demo now uses BooleanProperty
  EntityDefinitionImpl.KeyGenerator implementations refactored
  Property.PropertyValueFetcher renamed to ValueFetcher
  Property.ColumnProperty.toSQLValue() renamed to toColumnValue()
  Property.ColumnValueConverter added
  Property.ColumnProperty.fromColumnValue() added
  Property.ColumnProperty.setColumnValueConverter() added
  BooleanProperty removed
  Previous KeyGenerator refactoring broke it, needs to lazily load the query due to remote connections
  EntitySelectCriteria.selectForUpdate field renamed to forUpdate along with accessors
  SubqueryPropertyImpl constructor overloaded with columnType parameter
  SubqueryPropertyImpl, removed unused constructor
  empdept ddl script simplified a bit
  EntityConnectionServer, added logging of unsuccessful login attempts
  EntityConnectionImpl.selectPropertyValues() now throws IllegalArgumentException if not a column based property, tested
  DoubleField.set/GetMaximumFractionDigits() added, a rather clumsy implementation
  SizedDocument.postInsert() added to accommodate the above
  EntityUiUtil.initializeTextField() uses the above
  Properties.columnProperty() method without columnType parameter removed
  RemoteEntityConnectionImpl, bug fixed, did not set method logger for non-pooled connections
  UiUtil.prepareScrollPaneDialog(), bug fixed, did not set OK button caption
  UiUtil.addKeyEvent() now removes key binding if action parameter is null
  DefaultEntityTableModel.bindEditModelEvents() renamed to bindEditModelEventsInternal()
  DefaultEntityTableModel.bindEditModelEvents() added for overriding
  EntityTablePanel, removed unused parameterless updateSelectedEntities() along with getPropertyToUpdate()
  EntityApplicationPanel.getApplicationTabPane() added
  RemoteEntityConnectionImpl, added logging of rollback of an open transaction on disconnect
  PropertyImpl no longer initializes a ValueFetcher for MirrorProperty
  Entities.DEFAULT_KEY_GENERATOR added, useful for checking if an entity is using the default one
  EntityDefinitionImpl.SequenceKeyGenerator only queries a primary key value if it is not already specified for the entity
  EntityTableCellRenderer.NumberRenderer and DateRenderer overloaded constructor with format parameter
  EntityModel.setLinkedDetailModels() replaced by addLinkedDetailModel() and removeLinkedDetailModel()
  TextBeanValueLink refactored to mirror TextValueLink
  TimestampBeanValueLink removed, DateBeanValueLink refactored to accommodate
  UiUtil.createFormattedField() now has valueContainsLiteralCharacters as true by default
  DefaultFilteredComboBoxModel, listDataListeners now a CopyOnWriteArrayList, due to a java.util.ConcurrentModificationException in OSX, null check added to add/removeListDataListener
  EntityCriteriaUtil.propertyCriteria() and foreignKeyCriteria() generified
  DefaultForeignKeySearchModel.getCriteria() modified to accommodate the above
  EntityEditPanel.requestFocusAfterInsert property added
  EntityPanelProvider uses default entity caption if none is specified
  EntityApplicationPanel.setupEntityPanelProviders() added for overriding
  DocumentSizeFilter added
  EntityUiUtil.createTextArea() uses the above when a property has a maximum length defined
  ValueListProperty generified
  ValueListInputProvider generified further
  Demos fixed according to recent framework changes
  publish target added to ant build file and publications clause to ivy config
  common.ui.valuemap merged with common.ui.control
  'Bean' removed from common.ui.control value link classnames
  AbstractValueLink.ModelValue moved to common.model.Value
  EditModelValue moved to common.model.valuemap.ValueMapValue
  AbstractValueLink renamed to ValueLink, no longer abstract, uses the Value mechanism for the ui value as well as the model value
  AbstractValueLink descendants removed
  ToggleValueLink removed
  Control.Toggle added
  createToggleControl() moved back to Controls
  Control.Toggle moved up to ToggleControl
  ValueLinks, EntityUiUtil, some generification
  EntityUiUtil, removed redundant null check
  EntityUiUtil.LookupUIValue privatized
  EntityLookupField, some minor changes
  'Bean' removed from common.ui.control.ValueLinks method names
  ValueLink privatized, made inner class of ValueLinks
  ValueLink no longer extends Action
  LinkType, ValueLinks moved from common.ui.control to common.ui
  ColumnSearchPanel.DefaultInputFieldProvider.createTextProperty() bug fixed, missing conditional
  Controls.toggle... methods moved to ValueLinks, due to cyclical dependency
  ValueLinks.toggle... methods moved back to Controls
  common.Values refactored from ValueLinks
  common.ui.UiValues refactored from ValueLinks
  LinkType deprecated
  LinkType removed
  ValueLinks refactored
  Values.ValueLink, readOnly attribute removed
  PropertyImpl.DateColumnValueConverter bug fixed, did not handle null values correctly
  Values.value() added along with Values.ValueImpl
  ValuesTest added
  UiValuesTest added, common.ui.valuemap tests ignored
  common.ui.valuemap tests removed
  UiValues.TextUiValue field textComponent replaced with document
  UiValues.TextUiValue.getText() synchronizes on document
  EntityLookupField, searchHint is enabled after the field has been linked with the model, since that removed the search hint text
  TextFieldHint.updateState() privatized, only used due to the above
  ForeignKeySearchPanel.initializeForeignKeyField() removed lookup field initialization code
  ForeignKeySearchPanel.initializeInputField() now returns null for lower bound fields
  PropertyImpl.getTypeClass() now returns byte[].class for BLOB properties
  EntityConnectionImpl.setForeignKeyValues() now calls setValue() with validateType parameter as false
  EntityImpl, PropertyImpl, some minor optimizations, using package protected fields
  ItemComboBoxModel, minor generification
  Util, removed a couple of unused methods, parseInt/Double/Long() refactored
  UiUtil.selectFile()/selectDirectory() refactored
  UiUtil.removeTransferFocusOnEnter() added, used in Chinook demo
  EntityConnection, RemoteEntityConnection, some minor javadoc improvements
  UiValues.SelectedItemUIValue no longer listens to editor document, test fixed
  UiUtil.comboBoxImmediateUpdate() added as a replacement for the above
  MaximumMatch null handling improved
  EntityEditModel.createPropertyComboBoxModel() and initializePropertyComboBoxModel(), refreshEvent and nullValueString parameters removed
  EntityEditPanel and EntityUiUtil, changed according to the above
  DefaultEntityTableModel.initializeColumnModel() now throws exception if no visible properties are defined
  EntityEditModel.initializeEntityComboBoxModel(), initializeEntityLookupModel() and initializePropertyComboBoxModel() removed
  ValueMapEditModel.getValueChangeObserver() and validate() added
  DefaultEntityEditModel implements the above
  Ant task resolve_libraries now syncs
  String.isEmpty() replaced by length() == 0 for android compatibility
  Configuration.CLIENT_SCHEDULE_CONNECTION_VALIDATION
  DatabaseUtil.closeSilently(Connection) added
  H2Database refactored
  Configuration.SHUTDOWN_EMBEDDED_DB_ON_DISCONNECT added
  LocalEntityConnectionProvider uses the above
  AbstractFilteredTableModel.initializeColumnComparator() added, overridable
  EntityJSONParser, made couple of methods public
  AbstractFilteredTableModelTest.customSorting() added
  EntityConnectionImpl.EntityResultPacker.loadEntity() error message improved
  LoginPanel improved a bit, allowing easier customization
  EntityDataUtil.batchInsert() now throws exception on non-positive integer batchSize
  PropertyImpl.prepareValue() added
  EntityConnectionImpl, minor refactoring
  EntityTableModel.get/SetReportDataSource() removed
  Criteria.getValues() now uses generics wildcard
  Criteria.asString() renamed to getWhereClause()
  EntityCriteria now extends Criteria<Property.ColumnProperty>
  EntityApplicationPanel.savePreferences() added and called when exiting
  EntityPanel.savePreferences() added
  EntityModel.savePreferences() added
  EntityTableModel.savePreferences() added
  DefaultEntityTableModel.savePreferences() implemented and applyPreferences() added and called during construction
  UiUtil.showInDialog() overloaded with closeAction parameter
  DefaultEntityTableModel, saving and applying preferences logs errors instead of throwing RuntimeException
  AbstractFilteredTableModel, column comparators initialized lazily
  Configuration.USE_CLIENT_PREFERENCES added
  DefaultEntityTableModel uses the above
  Util.removeUserPreference() added
  Util.flushUserPreferences() added, called during EntityApplicationPanel.exit()
  DefaultEntityTableModelTest.preferences() added
  Util, added some javadoc
  UiUtil.showInDialog() refactored and renamed to displayInDialog()
  AbstractFilteredTableModel.getComparable() is now abstract
  AbstractFilteredTableModelTest.findNextItemCoordinate() improved
  AbstractTableColumnSyncPanel, regression bug, this class could not be instantiated with hidden columns (allowed with preferences)
  AbstractFilteredTableModel.columns field added to help with the above
  EntityTableSearchPanel constructor simplified
  FilteredTableColumnModel refactored out of FilteredTableModel
  DefaultFilteredTableColumnModel and DefaultFilteredTableColumnModelTest added
  TableSortModel refactored out of AbstractFilteredTableModel
  DefaultTableSortModel and DefaultEntityTableSortModel added
  TableSortModel.sort() added, getRowComparator() removed
  AbstractFilteredTableModel.sorting field removed
  LoadTest.ScenarioException moved up
  Serializer.SerializeException moved up
  Deserializer.DeserializeException removed, replaced with SerializeException
  DefaultTableSortModel renamed to AbstractTableSortModel
  DefaultEntityTableModel.getQueryCriteria() removed
  DefaultEntityTableModel.getTableColumnProperties() removed
  DefaultEntityTableModelTest refactored
  PropertySummaryModel and descendants refactored
  Property, Types.TIME implemented
  Deserializer merged with Serializer
  RemoteEntityConnection code cleanup, synchronized with EntityConnection
  FrameworkMessages_is_IS.properties encoding fixed
  DateUtils.floorTime() added
  EntityUtil.getRandomDate() now returns a random date within the last year instead of a date based on current time
  EntityUiUtil.createEntityLookupFieldPanel() added
  EntityUtil.getPropertyValues() no longer returns a generified collection
  PropertySummaryModel.PropertyValueProvider.getValues() no longer returns a generified collection
  EntityUtil, minor refactoring
  TableSelectionModel refactored out of FilteredTableModel
  DefaultTableSelectionModel added
  DefaultColumnSearchModel.include(Object) now returns true if model is not enabled
  AbstractFilteredTableModel.getSearchValueAt() second parameter changed to TableColumn, some minor refactoring
  EntityUtil, testing related methods moved to EntityTestUnit
  EntityTablePanel.getInputProvider() improved, uses new TextInputProvider constructor with max length parameter
  EditModelValue replaced by factory class EditModelValues
  EntityUiUtil, javadoc improvements
  ControlProvider, javadoc improvements
  EntityPanelProvider, javadoc improved
  UiUtil, javadoc improved
  ExceptionDialog, javadoc improved
  DoubleField, javadoc improved
  LoginPanel, javadoc improved
  Configuration, javadoc improved, renamed a few properties, added constants for default numerical values
  Some javadoc improvements
  EntityEditPanel.createEntityFieldPanel() removed
  EntityUiUtil.createEntityFieldPanel() removed
  DateUtilTest, added a single test
  ExceptionDialog.close() re-added
  UiUtil.getDateFromUser() improved
  EmployeeEditPanel in empdept demo uses DateInputPanel with button
  Control.toString() implemented, returns name
  Item, single parameter constructor added
  ValueListInputProviderTest added
  TristateCheckBoxTest added
  EntityUiUtilTest added
  UiUtil.createFrame() removed
  Removed a few magic numbers
  PropertyImpl, finalization improvements
  ControlProvider, finalized some classes
  States, synchronized notifyObservers() methods
  AbstractEntityConnectionProvider, synchronized getConnectionInternal() and setConnection()
  Database.getDriverClassName() added
0.6.8
  UiUtil.selectValue() generified
  AbstractDatabase now implements getDriverClassName()
  Removed a couple of "true" and "false" hardcoded strings, replaced with Boolean.TRUE.toString() and Boolean.FALSE.toString() respectively
  EntityEditPanelTestUnit added
  EmployeeEditPanelTest added
  EntityApplicationPanelTestUnit added
  EmpDeptAppPanelTest added
  EntityApplicationPanel.startApplication() modified to allow
  EntityTestUnit.initialize() renamed to selectOrInsert(), only checks if primary key is available
  EntityTestUnit.initializeReferencedEntities() refactored
  UiUtil.displayInDialog() overloaded with a disposeOnEscape parameter
  EntityTestUnit.getRandomDouble() now rounds the result according to the property's maximum fraction digits
  AbstractDatabaseTest improved
  EntityTestUnit.getRandomString() now returns null instead of an empty string
  build.xml android jar contents fine tuned
  PropertyImpl.initializeValueFetcher() refactored
  States.StateGroupImpl, unnecessary call to Collections.synchronizedMap() on members, already properly synchronized
  EntityTablePanel.bindEvents(), bug fixed, header and table were not repainted on search state change, now listens to all individual search models
  Chinook demo, added not null constraints to some columns, unit tests failed randomly
  Property.ColumnValueConverter renamed to ValueConverter for consistency
  Property.ValueConverter and ValueFetcher moved to ColumnProperty
  EntityGeneratorModel improved
  Types.BIGINT partial support added
  ExceptionHandler.handleException() dialogParent parameter is now Window
  CancelException is now a RuntimeException descendant
  DefaultEntityEditModel, getModifiedEntities() added
  TableSelectionModel.TableModelProxy.vetoSelectionChange() added
  TableSelectionModel.TableModelProxy.getSize() renamed to getRowCount() for TableModel consistency
  FilteredTableModel extends TableSelectionModel.TableModelProxy
  DefaultTableSelectionModel uses TableModelProxy.vetoSelectionChange() to check if changes to selection should be vetoed
  AbstractFilteredTableModel.AbstractFilteredTableModelProxy removed
  ForeignKeySearchPanel constructor parameter includeToggleSearchEnabledButton added
  DefaultTableSelectionModelTest added
  EntityTestUnit.getRandomString() now returns a string of length maxLength if specified
  Configuration.SAVE_DEFAULT_USERNAME added
  UiUtil.displayInDialog() no longer available with both disposeOnEscape and closeEvent, since the latter now overrides the former
  UiUtil.chooseFileToSave() no remembers last directory used
  MethodControl now handles CancelException correctly
  DefaultExceptionHandler.unwrapException() now handles CancelException specifically
  DefaultEntityTableModel.applyColumnPreferences() bug fixed, column.setPreferredWith() now used instead of setWidth(), see javadoc
  EntityTablePanel and EntityTableSearchPanel modified to allow customizations of the latter
  Controls.toggleControl() based on a State added
  UiUtil.linkToEnabledState() modified to accept varargs
  State.StateGroup renamed to State.Group
  EventObserverImpl now uses WeakReference
  EventObserverImpl no longer uses WeakReference, forgot to think on this one
  EntityApplicationPanel.onExit() added
  EntityApplicationPanel.exit() calls the above method, allowing CancelException to propagate
  EntityApplicationPanel now generified in regard to the application model
  EntityApplicationPanel.createMenuBar() renamed to initializeMenuBar() and can be overridden
  DefaultForeignKeySearchModel no longer refreshes the combo box model on initialization
  ForeignKeySearchPanel now refreshes the underlying combo box model, if any
  EntityTableSearchPanel now lazily initializes the search panels
  FilteredTablePanel.ColumnSearchPanelProvider added, added as constructor parameter enabling lazy initialization of filter panels
  FilteredTablePanel bug fixed, reordering of columns broke filter panel display
  EntityEditModel.addEntitySetListener() now takes a generified listener, notified with the actual entity being set
  DefaultEntityModel, moved bindEvents code linking the edit model to the table model to DefaultEntityTableModel
  AbstractFilteredTableModel.setFilterCriteria() implemented
  DefaultExceptionHandler now unwraps RemoteException
  EntityTablePanel.setIncludePopupMenu() added
  EntityApplicationPanel.onExit() functionality replaced by addOnExitListener()
  FilteredTableModel.setColumns() added
  EntityTableModel.setColumns() added
  OracleDatabase.getErrorMessage() now handles multi-line error messages
  EntityLookupField now places the caret at index 0 when the selected entity has been set
  DefaultEntityEditModel.getDefaultEntity() now always returns an unmodified instance
  TableSelectionModel.TableModelProxy.addTableModelListener() added
  AbstractFilteredTableModel.removeItems() now uses removeItem(), so that it fires table row deleted, worse performance probably
  DefaultTableSelectionModel now listens to TableModelEvent.DELETE events and modifies the selection accordingly, bypassing the vetoSelectionChange functionality for obvious reasons
  DefaultEntityModel.initializeDetailModels() now protected
  EntityTestUnit no longer uses LoginPanel for getting unit test user credentials
  EntityPanel no longer explicitly sets the edit panel dialog location
  DefaultEntityTableModel now clears the selection when the associated edit model is cleared
  ValueChangeEvent.toString() added
  DefaultEntityEditModel.delete() now clears the model if the active entity was deleted
  EntityUiUtil.createTextArea() overloaded with enabledState
  Databases.getDatabaseStatistics() moved to DatabaseUtil along with associated classes
  DefaultFilteredComboBoxModel.acceptAllCriteria now static and final
  Util.NullFormat() privatized, NULL_FORMAT constant introduced
  Naming prefixes for State and Event instances removed (st, evt)
  FilteredTableModel.setColumns() moved to FilteredTableColumnModel
0.7.0 [incompatible api: server monitor can not connect to servers of earlier versions]
  Tomcat jdbc connection pool plugin added, lots of refactoring in common.db.pool and elsewhere
  EntityRESTService plugin added, some refactoring of related components
  ivy.xml reorganized and improved
  ValueMapImpl.setAs() improved, now fires value change events only after all values have been set
  EntityConnectionImpl.executeFunction/Procedure() does not check for transaction states before or after execution, leaving the responsibility in the hands of the programmer
  EntityConnectionLogger now package private, instantiated via EntityConnections.createLogger()
  DatabaseConnectionImpl.checkConnectionStatement field removed
  EntityImpl.entityInstance() changed into a constructor
  ValueMap.ToString interface removed, superfluous
  EntityPanel no longer constructs a default EntityTablePanel in case the one received via the constructor is null
  EntityTablePanel.tableDoubleClickedEvent was never fired
  DatabaseUtil.DatabaseStatistics moved back to Databases, now package protected, no need for a backwards incompatible change, barely cosmetic
  Control.doSetMnemonic() added protected
  ToggleControl overrides doSetMnemonic() in order to set the mnemonic in the associated button model as well
  Control.getMnemonic() now returns -1 in case no mnemonic is specified, instead of throwing a NullPointerException
  Configuration.DISPOSE_EDIT_DIALOG_ON_ESCAPE added, used in EntityPanel
  EntityTableCellRenderer.indicateSearch field added
  EntityTableCellRenderer.tooltipData field added
  ServerUtil.getServers() logging improved
  ServerUtil.initializeRegistry() no longer logs an error when no registry is found during startup
  Startup error message improved a bit
  EntityTableCellRenderer removed and EntityTableCellRenderers added
  EntityTableCellRenderers, renderer no longer uses hard coded search indicator colors
  EntityTableCellRenderers, rendering of boolean columns fixed with setOpaque(true) (java bug workaround)
  EntityTablePanel.initializeTableCellRenderer() now takes a Property parameter
  PropertySummaryModel.locked field added, DefaultPropertySummaryModel disables the changing of summary type if locked
  PropertySummaryPanel only displays popup menu if the model is not locked
  PropertySummaryModel.getValueProvider() added
  PropertySummaryModel.PropertyValueProvider.useValueSubset field added, implemented in DefaultPropertySummaryModel
  EntityUiUtil.initializeTextField() now sets the allowed range for numerical properties with min and max defined
  EntityEditPanel now shows the entity menu on ctrl-alt-V
  EntityEditPanel now shows the entity menu on alt-double click
  Controls.eventControl() added
  EntityUiUtil.showEntityMenu() now displays validity info
  EntityUiUtil.showEntityMenu() now displays original values
  DatabaseConnectionImpl renamed to DefaultDatabaseConnection
  EntityConnectionImpl renamed to DefaultEntityConnection
  EntityDefinition.staticData field added
  EntityLookupField.lookupEnabledState added as a hack to prevent the triggering of a lookup by closing the empty result message
  EntityTableCellRenderers.DefaultEntityTableCellRenderer made public
  EntityUiUtil.showEntityMenu() improved
  EntityTablePanel.EntityTableCellRenderer moved up to
  AbstractRemoteServer.disconnect() minor optimization
  Impl postfix exchanged for Default prefix for consistency
  Events.DefaultEventObserverImpl only fires when it has listeners
  Entity and Key implementations renamed back to Impl, for serializations sake man
  ValueMapEditModel.validate(final Collection<? extends ValueMap<K, V>> valueMaps) added
  DefaultEntityEditModel implements the above
  DefaultEntityEditModel.validate(Entity) added protected
  EntityUiUtil.populateForeignKeyMenu() improved
  EntityImpl.getValue() now returns null for non-loaded foreign key values while getForeignKeyValue() returns a empty entity
  EntityImpl.isValueNull() contract now respected for foreign key properties
  Entities.Validator takes advantage of the above, improved
  EntityImpl.validateValue() optimized, no longer initializes primary keys for entities during cyclical reference check
  Property.ColumnProperty.ValueConverter and ValueFetcher moved to common.db
  EntityTableCellRenderers, some factory methods made public
  EntityLookupModel.resultComparator field added
  EntityEditPanelTestUnit and EntityApplicationPanelTestUnit moved to tools.testing
  EntityConnectionServer.doConnect() bug fixed, clientInfo.getUser() used when getDatabaseUser() was required
  DefaultEntityDefinition.setSearchPropertyIDs() now handles invalid properties
  Util.FILE_SEPARATOR added
0.8.0 [incompatible api: EventListener/Observer]
  AbstractFilteredTableModel, access to visibleItems is now synchronized
  AbstractFilteredTableModel, addItems() refactored
  Property.ValueListProperty no longer generic, it gave only an illusion of type safety
  EventInfoListener split from EventListener
  EventInfoObserver split from EventObserver
  EventAdapter removed
  ValueChangeListener removed
  ValueChangeEvent replaced with ValueChange interface and ValueChanges factory class
  EventInfoObserver merged into EventObserver
  MaximumMatch, showPopupOnMatch parameter added, default false
  UiUtil.displayInDialog() overloaded
  DefaultEntityEditModel bug fixed, update() called validator.validate() directly, instead of going through it's own overridable validate()
  State.getStateChangeObserver() renamed to getChangeObserver()
  Value.getChangeEvent() renamed to getChangeObserver()
  Java 7 syntax update
  Java 7 try with resources
  EntityConnectionServerTest, web server now uses port 8181 to prevent conflicts with server running on the same machine
  Value.getChangeObserver() generified
  UiValues refactored
  FilteredComboBoxModel generified further with java 7
  FilteredComboBoxModel nullValueString replaced with T nullValue
  EntityUtil.createToStringEntity() added
0.8.1
  FilteredComboBoxModel.setContents() signature modified slightly
  ItemComboBoxModel refactored
  DefaultPropertyComboBox generified
  EntityUiUtil.selectEntities() improved/bug fixed, now uses EntityPanel so keyboard shortcuts are enabled
  UiUtil.getDateFromUser() bug fixed, now returns null on cancel
  DefaultEntityComboBoxModel.translateSelectionItem() bug fixed, JComboBox uses getEditor().getValue() when setting the selected value in the model
  DefaultFilteredComboBoxModel.setContents() refactored to minimize the number of calls to fireContentsChanged()
  Events, bug fixed, listeners now LinkedHashMap for consistent iteration order
  Configuration.CENTER_APPLICATION_DIALOGS added, used when showing the edit panel dialog in EntityPanel
0.8.2
  TableSelectionModel.TableModelProxy.vetoSelectionChange() changed to allowSelectionChange()
  Some unit test improvements
  Configuration.ALLOW_REDEFINE_ENTITY added, used in Entities, default false
  EntityTableModel.addEntitiesOnInsert attribute added, implemented and used in DefaultEntityTableModel
  EntityTableModel.removeItemsOnDelete attribute renamed to removeEntitiesOnDelete
  Recent ToggleControl changes undone, buggy stuff
  DateInputPanel, bug fixed, did not handle UiUtil.getDateFromUser() returning null on cancel
  MaximumMatch, enabled normalization of strings before matching
  ControlsTest.tristateToggleControl() fixed
0.8.3
  UiUtil.displayInDialog(), modality functionality improved, well, changed at least
  EntityEditPanel, SAVE control code added, used by default instead of INSERT (which actually performed a save)
  Configuration.WARN_ABOUT_UNSAVED_DATA added, default false, used in EntityApplicationPanel.exit()
  EntityApplicationModel.containsUnsavedData() added to accommodate the above
  Code cleanup, some generification, RuntimeException replaced by IllegalArgumentException where applicable
  Some generification of Events
  FilteredTableColumnModel.containsColumn() added
  DefaultEntityTableModel, loading of property preferences for previously non-existing properties no longer crashes the application
  DefaultEntityTableModel, removed org.json.JSONException from signatures to remove a direct dependency to JSON
  UiUtil.linkToEnabledState() overloaded with includeFocusable parameter
0.8.4
  Usages of ValueChange re-generified throughout
  EntityPanel.disposeEditDialogOnEscape attribute added, defaults to the value of Configuration.DISPOSE_EDIT_DIALOG_ON_ESCAPE
  EntityUiUtil.showEntityMenu() improved, now indicates the modified state of properties along with the original value
  DefaultEntityApplicationModelTest.containsUnsavedData() added
  EntityTablePanel, key event to show entity values menu is now CTRL-ALT-V, like in EntityEditPanel
  EntityPanel.setEditPanelState() bug fixed, now simply returns when the state being set is the same as the current state, instead of making a mess of it
  EntityPanel, bug introduced by the change above fixed
  EntityUtil.createToStringEntity() simplified
  Removed a bunch of redundant /** {@inheritDoc} */
  Removed redundant throws CancelException since it is unchecked, left in javadoc though
  EntityLoadTestModel constructor fixed to remove possible heap pollution
  EntityPanel, yet another edit panel state initialization bug fixed
  EntityPanel, editControlPanel made final and initialized during construction
  H2Database, in memory database initialization improved
  ValueLinkValidators, validBackgroundColor parameter removed, now uses the UI default
  ValueLinkValidators, bug fix, the above change did not consider the enabled/disabled state of the component
  AbstractEntityConnectionProvider.scheduleValidityCheck attribute added, constructor overloaded
  DefaultEntityConnection, bug fixed, setForeignKeyValues() incorrectly handled the case when the referenced entity was not available (deleted or filtered out of an underlying view), it simply set the reference to null, whereas now it populates it with an empty entity wrapping the referenced primary key
0.8.5
  CriteriaSet constructor refactored to avoid unchecked array creation warnings
  UiUtil.createFormattedField() now uses a MaskFormatter extension which preserves selection and caret position on focus gained
  DefaultEntityConnection.update() bug fixed, did not handle null values in the where condition, "x = null" used instead of the correct "x is null", solved by using EntityCriteria which handles this case correctly
  EntityUtil.hashBy...() functions return value made more specific in order to convey the fact that they respect the iteration order of the collection
  ValueLinks.dateValueLink(), dateValue(), integerValue() and doubleValue(), immediateUpdate parameter added
  EntityUiUtil.createTextField() now also propagates the immediateUpdate parameter in case of date, int and double based values, see above
  DefaultEntityTableModel.DefaultEntityTableSortModel.initializeColumnComparator() now uses the comparator associated with the underlying entity for columns based on foreign key properties
  UiValues.TextUiValue fires change event on focus lost only if the focus event isn't temporary
  FilteredTablePanelTest, some additions
  FilteredTablePanel, minor refactoring to accommodate the above
  UiUtilTest, some additions
  DefaultEntityConnection.selectRowCount() bug fixed, did not work correctly for entities defined with a select query
  DefaultEntityConnectionTest.rowCount() improved due to the above
  UtilTest, some additions
  Unit test coverage improved
  Javadoc improvements
  AbstractFilteredTableModel.filterContents() bug fixed, it now resets the filtering if filterCriteria is set to null
  Unit test coverage improved
  UiUtil.selectFilesOrDirectories() added
  UiUtil.selectFilesOrDirectories() bug fixed
  Util.getGetMethod() and getSetMethod() overloaded with Class parameter
  Util.unwrapAndLog(), fixed possible heap pollution
  DefaultRemoteEntityConnection, removed redundant throws clauses
  EntityUtil.EntityBeanMapper improved, exceptions thrown earlier in case of invalid methods
  EntityImpl, minor refactoring
  FilteredTableColumnModel.getFilterModel() renamed to getColumnFilterModel()
  EntityEditModel.refreshEntity() added, tested
  EntityCriteriaUtil, some refactoring of getConditionString()
  Code cleanup
0.8.6
  Demo deployment updated according to latest java security requirements
  EntityJSONParserTest.entity() improved, no longer depends on the order of values (failed in Java 8)
  DefaultEntityComboBoxModel no longer overrides vetoSelectionChange() with a final method
  DefaultFilteredComboBoxModel.vetoSelectionChange() renamed to allowSelectionChange() for consistency
  LoginProxy.doLogout() added
  EntityConnectionProviders.createConnectionProvider() overloaded with clientID parameter
  Configuration.SERVER_CLIENT_CONNECTION_TIMEOUT added, used in EntityConnectionServer
  EntityConnectionServerAdminImpl, minor refactoring
  Configuration bug fixed, now initializes SERVER_CLIENT_CONNECTION_TIMEOUT correctly
  AbstractTableSearchModel.initializeColumnComparator(), bug fixed, should use lexical comparator for Object types
  UiUtil.runWithProgressBar() added
  DefaultDatabaseConnection.disconnect() now uses isValid() instead of !con.isClosed() to check if connection is alive
  EntityUtil.getPropertyValues() re-generified
  EntityUtilTest.isPrimaryKeyModified() added
  Configuration.CLIENT_SCHEDULE_CONNECTION_VALIDATION renamed to CONNECTION_SCHEDULE_VALIDATION, constant changed
  LocalEntityConnectionProvider constructor overloaded with a scheduleValidityCheck parameter
  RemoteEntityConnectionProvider, some refactoring due to the above
  DefaultDatabaseConnection.disconnect(), isValid() call moved within try clause
  DefaultDatabaseConnection.isValid() now uses a hardcoded (1 sec) timeout during validity check instead of 0 (meaning no timeout)
  ServerException.LoginException is no longer final
  ServerException.AuthenticationException added
  EntityConnectionServerTest, no longer uses the default server/registry ports
  MaximumMatch, bug fixed, equalStartLength() did not normalize the strings before matching
  DefaultDatabaseConnection.disconnect() change reverted, calling isValid() is an overkill (especially with a query) when we are about to discard the connection, so we're back to !con.isClosed()
  Entities.Validator no longer validates read-only values
  DefaultDenormalizedViewProperty bug fixed, is now read-only, along with MirrorProperty
  EntityTableCellRenderers refactored
  DefaultDatabaseConnection constructor overloaded with validityCheckTimeout parameter, added to factory classes as well
  Configuration.CONNECTION_VALIDITY_CHECK_TIMEOUT added, default 0 seconds (no timeout)
  DatabaseUtil.validateWithQuery() now guards against databases that have not implemented setQueryTimeout()
  DefaultDatabaseConnection constructor throws exception if the connection parameter is closed
  Configuration.USE_OPTIMISTIC_LOCKING default value changed to true
  DefaultEntityConnection.lockAndCheckForUpdate() bug fixed, now excludes Types.BLOB properties from the modified check
  ColumnSearchPanel.initializeSearchTypeComboBox() bug fixed, SearchType was read-only due to incorrect type parameter in a call to ValueLinks.selectedItemValueLink()
  ItemComboBoxModel, some refactoring
0.8.7
  EntityTableCellRenderer.BooleanRenderer bug fixed (from last refactoring), BooleanRenderer is now aligned in center
  EntityTableSearchModel.addSearchStateListener(), removeSearchStateListener() and isSearchEnabled() added
  DefaultEntityTableModel.getOrderByClause() added
  Sonar run
  Entity, redundant getFormattedValue() removed
  EntityImpl, bug fixed, setValue() set the primary key to null to early, before validation had been performed
  Configuration.SERVER_MONITOR_UPDATE_RATE added
  EntityApplicationPanel.getFrameTitle() signature change, now takes a EntityConnectionProvider parameter instead of User
  EntityTablePanel.getRefreshControl() and getClearControl() made public
0.8.8 [incompatible api: Property]
  Property.PrimaryKeyProperty removed
  Property.ColumnProperty, get/setPrimaryKeyIndex() and isPrimaryKeyProperty() added
0.8.9
  EntityCriteriaUtil, possible heap pollution due to generic vararg parameters fixed
  EntityImpl.KeyImpl no longer relies on Integer.MAX_VALUE to a represent null value
  EntityLookupModel.setToStringProvider() added
  DefaultEntityDefinition.checkForPrimaryKey() renamed to checkPrimaryKey(), now checks if the same index is used twice
  DefaultEntityEditModel, minor refactoring
  EntityCriteriaUtil, bugs fixed, methods overloaded with a "Collection values" parameter removed, all other methods now handle a Collection parameter
  EntityCriteriaUtil, bug fixed, ForeignKeyCriteria refactored
0.9.0
  DefaultEntityConnection no longer extends DefaultDatabaseConnection, composition used instead
  DefaultEntityConnection now synchronizes on it's internal connection instead of itself
  DatabaseConnection.Procedure and Function generified to accommodate the above inheritance change
  HostMonitor bug fixed, now removes admin server name prefix before checking if the server is already open
  Sonar run
  LoginPanel, refactored, static methods removed
  Sonar run, magic numbers
  EntityConnectionServer, some refactoring
  Util.resolveTrustStore() renamed to resolveTrustStoreFromClasspath()
  EntityDataUtilTest added
  Unit test coverage improved
  Configuration.REGISTRY_PORT_NUMBER renamed to Configuration.REGISTRY_PORT
  HostMonitor bug fixed, only listed servers named RemoteServer.SERVER_ADMIN_PREFIX + Configuration.SERVER_NAME_PREFIX
  DefaultFilteredComboBoxModel.getAllItems() no longer includes the null value
  EntityUtil.setNull() added
  DefaultEntityModel bug fixed, no longer creates an edit model if the supplied table model contains one
  FilteredComboBoxModel.isSelectionEmpty() added, implemented in DefaultFilteredComboBoxModel, tested
  UiUtil.getDateFromUser() dialog using JCalendar now responds to enter (OK) and escape (Cancel) keys
  UiUtil.runWithProgressBar() refactored and overloaded with a cancelAction, now quits silently on CancelException
  DefaultRemoteEntityConnection now synchronizes on it's internal connection proxy instead of itself
  AbstractRemoteServer, connections synchronization improved
  AbstractRemoteServer, disconnect() reduced synchronization time
  AbstractRemoteServer, connect() getLoginProxy() moved out of synchronized block
  AbstractRemoteServer, EntityConnectionServer added logging for connect/disconnect
  DefaultRemoteEntityConnection.isLocalConnectionValid() added
  EntityConnectionServer, maintenance thread now keeps local connections alive via isLocalConnectionValid() along with disconnecting idle ones
  EntityServerMonitorTest added some tests
  UiUtil.runWithProgressBar() overloaded with a northPanel parameter
  DefaultExceptionHandlerTest added
  EntityUiUtilTest improved
  EntityUiUtil.createTristateCheckBox() bug fixed
  EntityUiUtilTest fixed broken tests
  DefaultEntityConnection, redundant synchronized instance removed
  MethodLogger, minor refactoring
  Sonar run, some minor improvements
  MethodLogger serialization bug introduced during refactoring fixed
  final keyword added to catch clauses, quite the overkill but gets rid of annoying warnings in IntelliJ 13
  EntityTableModel.getTableDataAsDelimitedString() added
  Databases.setInsertHint(), getInsertHint() added, used in DefaultEntityConnection.insert()
  EntityGeneratorModel no longer uses Properties.primaryKeyProperty() but rather Properties.columnProperty() along with a call to setPrimaryKeyIndex()
  DefaultEntityEditModel.getModifiedObserver() no longer final
  Entity.getModifiedState() renamed to getModifiedObserver() for consistency
0.9.1
  Entity.isNull() only returns null if all primary key values are null, so primary keys can now contain null values
  Util.collate() problematic wildcard removed
  logback and slf4j latest versions used
  logback-core added as compile time dependency
  EntityPanelProvider.equals() improved, now takes the underlying EntityModel class into account
  EntityEditModel.getEntityNewObserver() added
  DefaultEntityEditModel.isEntityNew() is no longer final
  EntityEditPanel, update and delete actions enabled states now depend on the entityNewObserver provided by the underlying edit model
  EntityPanel, bug fixed, navigation was broken when it came to detail panels, always selected first available panel
  EntityPanel, navigation and panel state constants changed to enums
  EntityEditPanel, confirm type constants changed to enum
  EntityApplicationPanel, now saves preferences for support panels on dialog close
  EntityEditModel.UpdateEvent now contains the updated entities mapped to their respective original primary keys
  DefaultEntityTableModel, uses the above information to refresh the relevant rows after an update has been performed
  EntityPanel.setActiveDetailPanel() bug fixed, introduced in the navigation bug fix above, selecting a detail panel by tab did not work anymore
  DefaultEntityEditModel.delete() bug fixed, now uses getEntity().getOriginalCopy() so that any non-persistent changes to the primary key do not interfere with the delete
  ServerMonitor, connection history tab added
  ServerMonitor, the above improved a bit
  FilteredTablePanel.SortableHeaderRenderer bug fixed, now aligns the text correctly when sorting icon is visible
  ServerMonitor, ClientInstanceMonitorPanel, log JTextArea no longer editable
  EntityUtil.hashByPropertyValue() map key generified
0.9.2 [incompatible api: EntityCriteria, EntityDefinition, RemoteServer]
  EntityCriteria, added support for limit/offset
  EntityDefinition, added having clause
  ClientUserMonitor now logs errors occurring during the refresh of user history
  build.xml, bug fixed, jminor-server-monitor.jar target did not include EntityConnectionServerAdminImpl_Stub.class
  build.xml, removed redundant domain package from jminor-server-monitor.jar
  build.xml, minor changes to deploy_server_monitor and deploy_generator targets
  ClientUserMonitor refactoring
  FilteredTableModel.sortContents() added, implemented in AbstractFilteredTableModel
  DefaultEntityConnection refactored, redundant select during update removed
  DefaultDatabaseConnection no longer validates connections received via constructor parameter
  build.xml, bug fixed, jminor-client.jar target did not include DefaultRemoteEntityConnection.class
  EntityLoadTestModel disables connection validation
  TomcatConnectionPoolProvider now sets testOnBorrow to true since JMinor no longer validates connections coming from a connection pool
  TableSortModel.getColumnClass() added
  AbstractTableSortModel.getColumnClass() removed
  AbstractFilteredTableModel now overrides getColumnClass(), delegating to the sort model
  DefaultEntityTableModel.getColumnClass() removed
  FilteredTablePanel now contains a base panel which contains the JScrollPane containing the JTable
  EntityTablePanel.layoutPanel() simplified
  ClientUserMonitor and ClientUserMonitorPanel refactoring
  DefaultEntityConnection.getSelectSQL() refactored
  Copyright updated
  ClientUserMonitor bug fixed, user history table model did not sort correctly by 'last seen'
  EntityServerMonitorPanel now displays startup errors instead of simply exiting
  DefaultDatabaseConnection is no longer extended, made final
  DatabaseConnection.query() removed
  DatabaseConnection.getMethodLogger() added
  DefaultDatabaseConnection.query() moved to DatabaseUtil
  UiUtil.setPreferredWidth() added, tested
  EntityTestUnit.initializeReferencedEntities() now short circuits the initialization of circular references
  World demo application added
  build.xml deploy_demos refactored, renamed to deploy_demo_apps
  MaximumMatch, now selects first item when the user backspaces beyond the first character
  Version added
  Util.getVersion() and getVersionAndBuildNumber() renamed with String suffix
  Util.getVersion() added
  RemoteServer.getServerVersion() now returns a Version object instead of a String
  DefaultEntityLookupModel now includes configuration settings for each lookup property
  DefaultEntityConnection.executePreparedSelect(), minor refactoring of parameters
  RemoteEntityConnectionProvider constructor overloaded with scheduleValidityCheck parameter, for consistency
  AbstractEntityConnectionProvider implements isConnectionValid() and disconnect(), abstract doDisconnect() added
  RemoteEntityConnectionProvider and LocalEntityConnectionProvider refactored due to the above
  EntityConnectionProvider.getHostName() renamed to getServerHostName()
  RemoteServer.ServerInfo added
  RemoteServer.getServerInfo() added, getServerName(), getServerPort(), getServerVersion() and getServerPort() removed
  AbstractRemoteServer implements the above
  ServerMonitor modified according to the above changes
  AbstractEntityConnectionProvider.disconnect() now synchronized
  RemoteServer.connect(clientInfo) removed
  Sonar run, some minor refactoring
  Refactoring to reduce cyclomatic complexity
  EntityEditModel.isLookupAllowed(property) added
  DefaultEntityEditModel, property debug output refactored
  ColumnSearchPanel and PropertySearchPanel refactored to reduce cyclomatic complexity
  ValueLinks, removed superfluous generics
  EntityLookupField.initializeUI(), bug fixed, now handles the case when no search properties are defined for the underlying entity
  ClientUserMonitor, ClientMonitor, user and client type lists sorted
  ConnectionInfo and ClientUtil added
  ClientInfo is now an interface, implemented in ServerUtil.DefaultClientInfo
  RemoteServer.connect() now takes a ConnectionInfo as parameter
  Some refactoring due to the above
  Util.getVersionString() bug fixed, cut patch number from version
  EntityConnectionServer constructor error handling improved
  RemoteServer renamed to Server
  EntityTablePanel.initializeUI() bug fixed, NullPointerException when summary panel was not available
  EntityLookupField.SettingsPanel.initializeUI() bug fixed, CardLayout used
  EntityDataUtil moved to from tools to db
  EntityDataUtil renamed to EntityConnectionUtil
  EntityApplicationPanel.startApplications() bug fixed, did not handle exceptions originating from initializeConnectionProvider()
  FilteredTablePanel.selectTableColumns(), added select all/none buttons
  FilteredTablePanel, moved column resizing functionality from EntityTablePanel
  FilteredTablePanel, SHIFT-CTR-[left/right arrow] moves the column
  EntityEditModel.containsUnsavedData(), addConfirmEntitySetAllowedObserver() and removeConfirmEntitySetAllowedObserver()
  EntityEditPanel now warns if entity is about to be set when it contains unsaved data
0.9.3
  States.DefaultStateObserver, lazy initialization of Events
  States.DefaultAggregateState refactored to accommodate correct event firing, see StatesTest.aggregateStateEvents()
  Unit test usage of clumsy collection counting method replaced by using AtomicInteger instead
  JasperReports library updated to 6.0.0
  iText pdf library added to client runtime classpath for pdf export
  EntityImpl.KeyImpl renamed to DefaultKey for consistency
  EntityImpl renamed to DefaultEntity for consistency
  Property.setColumnName() added
  build.xml run_rmi_registry target removed
  EntityConnectionServerAdminImpl renamed to DefaultEntityConnectionServerAdmin for consistency
  build.xml updated according to the above
  distribution jars restructured, jminor-db-provider.jar split from jminor-client.jar and jminor-db.jar, jminor-server.jar no longer contains db, depends on jminor-db.jar instead, no more jar redundancies
  framework.db.local and framework.db.remote added, substantial refactoring involved
  distribution jars restructured further, jminor-db-provider.jar removed, jminor-db-core.jar, jminor-db-local.jar and jminor-db-remote.jar added
  DefaultEntityConnection renamed to LocalEntityConnection
  EntityConnections renamed to LocalEntityConnections
  distribution jars restructure even more, jminor-common.jar split into jminor-common-model.jar and jminor-common-ui.jar
  DatabaseConnection.setConnection() added
  LocalEntityConnections.setConnection() removed
  jminor-client-bundle.jar added to distribution
  resources/publish added, contains module definitions for publishing artifacts
  jminor-client-bundle added as publishing artifact
  UiUtil.selectValues() added
  Values, some minor changes in terminology
  Value.getChangeObserver() renamed to getObserver()
  EntityConnectionServer only runs connection maintenance when connections exist
  EntityConnectionServer.AuxiliaryServer moved to common.server.Server
  EntityRestServer no longer depends on framework server
  Util.getVersion() now caches the version object
  Util.VERSION is now final
  DefaultColumnProperty.setColumnName() bug fixed, did not set the value
  DefaultColumnProperty primitive value fetchers now only call ResultSet.wasNull() if the actual value warrants it
  DefaultDatabaseConnection, LocalEntityConnection, DatabaseUtil, DefaultRemoteEntityConnection, logAccess() and logExit() now return right away if the method logger is not enabled
  MethodLogger always clears log on enabled state change
  LocalEntityConnection bug fixed, select for update did not use selectTableName
  DefaultEntity.validateType() now validates entity types, added a couple of related tests
  Values.DefaultValue bug fixed, did not propagate the value when firing a change event
  DefaultEntityDefinition.QueriedKeyGenerator bug fixed, caching of key query was problematic when working with different underlying databases
  ClientMonitorPanel, can now disconnect multiple clients at a time
  EntityLookupField.performLookup() bug fixed, did not handle null search string value
  EntityLookupField.performLookup() bug fixed, did not update colors after lookup
  EntityLookupField, constructor bug fixed, searchHint was initialized to early, must be done after the call to linkToModel() for the hint to show up right away
  EntityPanel.activatePanel() bug fixed, initial focus always went to the table instead of the edit panel when using keyboard navigation
  User, cached hashCode removed, unnecessary optimization
  EntityLookupField, constructor bug fixed, searchHint initialization moved further back
  EntityUtil.getModifiedProperty() and getModifiedExceptionMessage() added
  LocalEntityConnection.lockAndCheckForUpdate() and EntityEditPanel.handleException() now use the above
  DefaultEntityEditModel.getDefaultEntity() bug fixed, did not handle transient properties
  Configuration.FILTER_ON_MASTER_INSERT added
  EntityModel.get/setFilterOnMasterInsert() added
  DefaultEntityModel implements the above, tested
  Editing of long values implemented, LongField added along with LongInputProvider
  MaximumMatch bug fixed, no longer disregards key events if modifiers are present (CTRL-BACKSPACE beyond first character now works correctly)
  EntityUiUtil.createEntityField() improved
  DefaultEntityEditModel bug fixed, setEntity() was used during update() and delete(), which triggered isSetEntityAllowed(), doSetEntity() added for internal use
  IntelliJ analyzis run, Arrays.asList() with single items replaced with Collections.singletonList()
  EntityUtil.getModifiedExceptionMessage() bug fixed, did not handle deleted entities
  EntityUtil.getModifiedExceptionMessage() bug fixed, did not show the original value
  DefaultEntityEditModel.insert() nows sets the inserted entity instead of just the primary key values
  DefaultEntityEditModel.insert(List<Entities>) bug fixed, did not return silently on receiving an empty list, fired afterInsertEvent
  DefaultEntityEditModel, protected methods for firing before and after insert/update/delete events added
  ControlProvider.ButtonControlIterator now uses JLabel for separator
  AutoCompletion added, MaximumMatch now extends CompletionDocument
  Sonar/IntelliJ analysis
  EntityEditPanel now sets the actual DateInputPanel as the property component
  DefaultEntityEditModel, DefaultInsertEvent, DefaultUpdateEvent and DefaultDeleteEvent now protected instead of private
  EntityEditModel, before insert, update and delete listeners now provide the same info as after listeners
  DefaultEntityEditModel.doDelete() now returns the deleted entities, after delete event now contains the actual entities returned by doDelete()
  Sonar run
  EntityUtil.getModifiedExceptionMessage() entity caption added to error message for clarification
  DefaultEntityComboBoxModel, foreign key filter model is now strict, no longer shows all items if foreign key value is null or no filter values are specified
  Reduced unit test dependencies on demos
  Unit test dependencies on demos removed, build.xml updated accordingly
  Ant build bootstrapped correctly, no need for util libraries anymore (ivy, jacoco-ant etc.)
  Stubs removed from dist jars
  Project cleanup, keystore and truststore removed, added to ant build
0.9.4
  EntityConnection.selectAll() removed
  EntityCriteria.getWhereClause(includeWhereKeyword) removed
  EntityCriteriaUtil.PropertyCriteria.getValueCount() inefficiency removed
  DefaultKey.equals(), some minor optimizations
  Logback dependency updated from 1.1.2 to 1.1.3
  jcommon library added to build.core configuration, does not compile on java > 7 without it
  EntityConnectionServer now handles Throwable on startup and exits gracefully
  Entity.Definition.hasLinkedProperties() added
  DefualtEntity.handleValueChangedEventInitialized() skips linking values if no linked properties exist
  DefaultProperty.isDouble() result is cached, very frequently used
  DefaultValueMap, minor refactoring
  DefaultEntityEditModel.prepareNewValue() removed
  DefaultEntityComboBoxModel.translateSelectionItem() finalized
  Configuration.PROPERTY_DEBUG_OUTPUT removed
  DefaultEntityEditModel no longer provides property debug output
  EntityTablePanel.initialize() and setupControls() removed (setupControlsInternal then renamed to setupControls)
  Fixed a couple of Sonar issues
  SteppedComboBox unused constructor removed
  run_entity_generator target added to build.xml
  EntityGeneratorModel, bug fixed, multiple entity definition output was wrong
  EntityUiUtil.selectEntities() moved to EntityTablePanel, createLookupFieldPanel() removed, initializeViewImageAction() moved to EntityTablePanel, renamed getViewImageControl(), createNewEntityAction() moved to EntityEditPanel, createEntityComboBoxPanel() and createEntityLookupFieldPanel() removed and createEastButtonPanel() made public
  EntityEditPanel.createNewEntityAction() renamed to createEditPanelAction()
  ConnectionPools, removed illegal depenedency on Configuration, functionality moved to EntityConnectionServer
  FrameworkMessages, Messages cleanup of unused strings
  Column.getSelectIndex() moved to Property.ColumnProperty
  Minor cleanup, removed unused methods
  Mess fixed, parameterless constructors re-added to Database implementations
  AbstractTableColumnSyncPanel constructor now takes FilteredTableColumnModel as parameter
  Javadoc errors and warnings fixed
  DefaultEntityConnectionServerAdmin no longer sets the RMISecurityManager (deprecated)
  ivy.xml, redundant transitive="false" removed from dependencies
  EntityConnectionServer.startWebServer() now waits for Jetty startup to complete before returning
  EntityConnectionServerTest.testREST() added
  Database.isAuthenticationException(SQLException) added, implemented for H2 and Oracle
  AuthenticationException added
  AbstractDatabase.createConnection() throws AuthenticationException when possible
  EntityUtil.isEntityNew() added
  EntityRESTService now uses the above
  EntityConnectionServer.doConnect() now handles AuthenticationException
  Ivy configuration build.tests added, configurations improved, build configured accordingly
  PostreSQLDatabase.isAuthenticationException() implemented
  Removed references to chinook entity definitions from unit tests
  Fixed a few Sonar issues
  Minor performance optimization in EntityResultPacker
  Server client logging no longer on by default
  Server.AuxiliaryServer.start() and stop() renamed to startServer() and stopServer()
  EntityRESTServer updated according with the above
  DefaultEntityConnectionServerAdmin.main() restart option added
  ServerUtil.getServer() error handling and logging improved
  ClientUserMonitor, user history improved a bit
  Jetty dependency updated to 9.3.2.v20150730 and Jersey to 1.19
  HttpClient library updated to 4.5
  EntityConnectionServerTest and EmpDeptRESTLoadTest updated according to HttpClient update (deprecations)
  Tomcat jdbc dependency updated to 8.0.24
  Unit tests refactored and improved a bit
  ExceptionDialog moved to UiUtil and privatized
  DateInputPanel bug fixed, focus listener only added when button was present
  EntityDefinition.getResultPacker() and Property.ColumnProperty.getResultPacker() added
  H2Database.runScript() updated according to H2 api changes
  H2Database, in memory database initialization moved from static initializer to constructor
  TextInputPanel now JTextField based
  HostMonitor and HostMonitorPanel, improved server discovery
  EntityConnectionServerAdmin.restart() added
  ServerMonitor, ServerMonitorPanel, restart action added
  DefaultEntityConnectionServerAdmin.adminInstance removed
  DefaultEntityConnectionServerAdmin.startServer() refactored
  NavigableImagePanel moved to framework.plugins.imagepanel
  H2Database bug fixed, no longer tries to initialize a file based embedded database if the database file exists
  H2Database, database url bug fixed
  EntityApplicationPanel.getUser() now handles null or empty framCaption
  EntityConnectionUtil.copyEntities() bug fixed, did not clear primary key values correctly before insert
  IncrementKeyGenerator now behaves like the SequenceGenerator, skips the id generation if a value is present
  EntityConnection.selectPropertyValues() replaced by selectValues()
0.9.5 [incompatible api: CriteriaSet, SimpleCriteria]
  CriteriaSet changed to an interface, CriteriaUtil.DefaultCriteriaSet added, SimpleCriteria moved to CriteriaUtil.StringCriteria, factory methods added to CriteriaUtil
  EntityConnectionProviders.createConnectionProvider() renamed to connectionProvider()
  EntityConnectionProviders.connectionProvider(EntityConnection) added
  EntityTablePanel.createStaticEntityTablePanel(), resulting panel is now read-only and without popup menu and south panel
  CriteriaUtil.DefaultStringCriteria.writeObject() and readObject() implemented, tested
  UiUtil, component returned from configuration methods
  PropertySummaryModel moved to common.table package and renamed ColumnSummaryModel, implementation as well
  EntityTableModel.SummaryValueProvider moved to AbstractFilteredTableModel.DefaultColumnValueProvider
  EntityTablePanel.summaryPanel moved to FilteredTablePanel
  H2Database.initializeDatabase() bug fixed, only tries to initialize an embedded database if it is required
0.9.6
  common.swing.model and common.swing.ui packages added, common.ui and common.model refactored accordingly
  org.jminor.framework.client package remaned to swing
  org.jminor.framework.swing moved to org.jminor.swing.framework and org.jminor.common.swing moved to org.jminor.swing.common
  Refactoring in order to move usages of Configuration out of core classes
  Source directory structure improved, now follows maven/gradle best practices
  Plugin and demo sources moved, unit test dependencies fixed, build file refactored
  Reorganized demo sql scripts and reports
  EntityUtil.hash... renamed to map...
  LocalEntityConnection.delete(keys) improved
  JasperReportsWrapper now tries to load reports from classpath if the file is not found in the file system
  Demos split up into separate directories
  Plugins split up into separate directories
  Demos now built into their own build directories
  EntityCriteriaUtil.getWhereClause() now caches the result
  DefaultEntity.DefaultKey.setHashCode() removed awkward if condition
  NextReports plugin added
  NextReports plugin improved
  Plugins are now indipendent modules
  Demos are now independent modules
  SwingMessages added, initialized in LoginPanel, this feels like a hack
  Build file improvements
0.9.7
  REST plugin jersey dependencies updated, jersey bundle 2.22
  SwingConfiguration extracted from Configuration
  EntityTestUnit moved from framework.tools.testing to framework.testing
  PropertySearchModel, EntityTableSearchModel and related classes and methods renamed to PropertyCriteriaModel and EntityTableCriteriaModel
  ColumnCriteriaModel, redundant setUpper/LowerBound() methods removed
  Build files restructured
  Project structure improved, core added
  JavaFX module added
  DefaultEntityModel, setting the foreign key value functionality moved from initialize() to handleInitialization(), which can be overridden
  H2Database.initializeDatabase() bug fixed, did not work with Windows paths, since \ is an escape character in the INIT clause
  ColumnCriteriaPanel and PropertyCriteriaPanel bug fixed, value binding failed due to the above removal of "redundant" methods from ColumnCriteriaModel
  ColumnCriteriaModel, DefaultColumnCriteriaModel, upperBound and lowerBound are now based on Value
  AbstractServer.DefaultServerInfo bug fixed, getServerVersion() returned client framework version, not the version of the remote server, this change seems to be serialization safe
  JavaFX functionality added along with a small demo
  DefaultValueMapEditModel refactored from DefaultEntityEditModel
  ColumnCriteriaModel and DefaultColumnCriteriaModel moved from org.jminor.swing.common.model.table to org.jminor.common.table, due to no swing dependencies
  TaskScheduler now synchronizes on a lock object instead of this
  Events, DefaultEvent and DefaultObserver now synchronize on a lock object instead of this
  States, DefaultState, DefaultAggregateState, DefaultStateObserver and DefaultGroup now synchronize on a lock object instead of this
  ValueChange, removed some unused methods
  EntityConnectionServerAdmin, DefaultRemoteEntityConnection, warningThreshold removed
  DefaultFilteredComboBoxModel.addItem() now respects the sorting order
  EntityEditModel.createEntityComboBoxModel() renamed to createForeignKeyComboBoxModel(), createPropertyComboBoxModel() renamed to createComboBoxModel(), getPropertyComboBoxModel() renamed to getComboBoxModel() and getEntityComboBoxModel() renamed to getForeignKeyComboBoxModel()
  EntityEditModel.createEntityLookupField() renamed to createForeignKeyLookupField()
  EntityEditPanel.createEntityLookupField() renamed to createForeignKeyLookupField(), createEntityComboBox() renamed to createForeignKeyComboBox(), createEntityField() renamed to createForeignKeyField()
  ClientUserMonitor, user history no longer displays a single user as multiple based on case difference in usernames
  EntityEditPanel.afterInsertFocusPropertyID and afterInsertFocusComponent added
  EntityComboBoxModel.strictForeignKeyFiltering property added and tested
  Util.getInt() and getLong() now remove both dots and commas before parsing
  IntField, LongField and DoubleField no longer use a ThreadLocal for the NumberFormat
  ValueLinks, numerical value links ignore the NumberFormat if the field is editable (very problematic otherwise)
  IntField, LongField and Double field, removed constructor overloaded with min and max
0.9.8
  IntField, DoubleField, LongField and relevant classes refactored and improved, NumberField disables grouping, must be turned on explicitly
  UiValues, numerical value methods no longer take a format parameter, the text field does all the formatting
  EntityUiUtil now supplies cloned format instances to NumberField descendants
  LocalEntityConnection now logs RecordModifiedExceptions correctly
  IntField, columns paramater was not used
  DefaultEntityComboBoxModel.translateSelectionItem() no longer throws exception if item is not found, now returns null instead
  DefaultEntityTableModel.getPreferencesKey() renamed to getUserPreferencesKey() and made protected
  AbstractEntityConnectionProvider.isConnectionValid() now returns false in case internal connection validity checking throws an exception and validateConnection() sets the internal connection to null in case it is invalid
  DatabaseConnection, EntityConnection and RemoteEntityConnection.isValid() removed and merged with isConnected()
  DefaultRemoteEntityConnection.isLocalConnectionValid() removed, EntityConnectionServer uses isConnected() instead
  MethodLogger.Entry.toString() now displays microseconds instead of milliseconds for method time
  LocalEntityConnection.prepareStatement() added
  EntityTestUnit.initializeReferenceEntity() may now return null, handled in setReferenceEntity()
  Copyright bumped to 2016
  ClientValidator added, AbstractServer and EntityConnectionServer modified to use it
  DatabaseConnection.getConnection() overloaded with a validate parameter
  DefaultRemoteEntityConnection, methodLogger only used if enabled, no longer uses methodLogger to determine last usage time
  AbstractConnectionPool now handles the collection of fine grained pool statistics
  DefaultValueMap, protected constructor added with values and originalValues maps as parameters
  DefaultEntity, constructors refactored to use the above
  EntityResultPacker.pack() improved using the above constructor
  DatabaseConnection.getConnection(validate) removed, getConnection() no longer performes any validation
  ClientValidator renamed to ConnectionValidator
  ChinookLoadTest, insertDeleteAlbum scenario added
  EntityLoadTestModel.selectRandomItem(EntityComboBoxModel) added
  LocalEntityConnection, now logs setForeignKeyValues() with methodLogger
  ClientInstanceMonitor, ClientInstanceMonitorPanel, crappy tree view of client log added
  DefaultEntity, minor optimization in the way DefaultEntity.DefaultKey objects are instantiated
  EntityTableModel.InsertAction enum added
  EntityTableModel.setAddEntitiesOnInsert() replaced with setInsertAction()
  DateUtil.getFirst/LastDayOfYear() renamed to getFirst/LastDayOfCurrentYear(), getFirst/LastDayOfYear(year) added
  MethodLogger, removed redundant and unused fields, is now final and no longer serializable, ArgumentStringProvider added and implemented
  EntityConnectionServerAdmin.performGC() removed
0.9.9
  Major renaming of methods, ValueMap, Entity now conform to Map method names, get() and put() instead of getValue() and setValue() etc
  ValueMap.getValueChangeObserver() renamed to getValueObserver()
  ValueMapEditModel.getValueChangeObserver() renamed to getValueObserver()
  Entity.set() renamed to put()
  EntityTableModel, renamed getEntitiesByPrimaryKeys() to getEntitiesByKey(), setSelectedByPrimaryKeys() to setSelectedByKey() and getEntityByPrimaryKey() to getEntityByKey(), getEntitiesByPropertyValues() to getEntitiesByPropertyValue()
  Plugin and demo JMinor dependencies now based on the current version in build.properties, ivysettings.xml added, artifactory settings in build.properties
  build.xml, deploy_server and deploy_server_monitor targets improved, no longer create duplicate jminor library jars
  EntityRESTService, minor parameter name change
  LocalEntityConnection.setForeignKeyValues() renamed to setForeignKeys()
  RemoteEntityConnectionProvider.RemoteEntityConnectionHandler.invoke() synchronized
  EntityConnectionServerAdmin, ServerMonitor, added monitoring of GC events and thread count
  Entity.getInt() renamed to getInteger(), getChar() renamed to getCharacter(), for consistency
  EntityUtil, renamed a few methods in accordance with recent changes
  Properties.booleaProperty(propertyID, columnType) added
  InputProviderPanel, ESC key now works like clicking the cancel button
  InpurProviderPanel generified and improved a bit
  NumberField bug fixed, field did not accept the minus sign
  SizedDocument no longer allows use of setDocumentFilter(), setDocumentFilterInternal() added for subclasses
  SizedDocument now uses DocumentCase enum for controlling case conversion
  EntityConnectionProvider.ConnectionWrapper removed along with EntityConnectionProviders.connectionProvider(EntityConnection)
  Entity.Definition.setTableName() added
  DefaultEntityApplicationModel.loadDomainModel() now throws ClassNotFoundException
  EntityConnection.Type enum added along with EntityConnection.getType() and EntityConnectionProvider.getConnectionType()
  DefaultEntityConnectionServerAdmin, error handling on startup improved
  LocalEntityConnection.getSelectSQL() improved, no need to check if queries created by the framework contain the where keyword
  Entity.Definition.setSelectQuery(), added containsWhereClause parameter
  Entities.selectQueryContainsWhereClause() added
  LocalEntityConnection.containsWhereClause() removed, now uses the above
  DefaultEntityLookupModel, added parameter validation
  DefaultEntityDefinition.initializeSelectColumnsString() bug fixed, did not use getColumnName() when constructing query
0.9.10
  Entity.Table and Property.Column annotations added for database specific entity information, such as table and column names
  Refactoring due the above
  Entity.Definition.setSelectQuery(selectQuery) added as deprecated for backwards compatibility
  Demo deployment process improved
  UiUtil.chooseFileToSave() renamed to selectFileToSave() for consistency
  States.AggregateStateListener bug fixed, incorrect new value reported, test added
  EntityUtil.getEntity() refactored from DefaultEntityEditModel.getDefaultEntity()
  EntityUtil.mapToOriginalPrimaryKey() moved from DefaultEntityEditModel
  DefaultEntityEditModel.createForeignKeyComboBoxModel() bug fixed, incorrect entityID for null value entity
  SearchType.Values enum added
  DefaultColumnCriteriaModel refactored
  Entity.getForeignKey(Property.ForeignKeyProperty) added
  DefaultEntityEditModel.getDefaultValue() now returns an empty entity for non loaded foreign key values where the referenced primary key is available
  DefaultColumnCriteriaModel, enabled boolean variable replaced with a State
  ColumnSummaryModel moved to org.jminor.common.model.table
  DefaultEntityLookupModel no longer throws exception if created with no lookup properties, but throws IllegalStateException in performQuery() instead
  DefaultEntityDefinition.initializeForeignKeyProperty() improved foreign key validation, reference property count checked
  Util.rejectNullOrEmpty(String) added
  DefultEntityDefinition constructor now rejects both null and empty entityID and tableName values
  UiUtil.selectFileToSave() overloaded with confirmOverwrite parameter
0.9.11 [server/client incompatible]
  EntityDefinition.setSelectQuery(String) removed, was deprecated
  EntitySelectCriteria.orderByAscending(propertyID) and orderByDescending(propertyID) added
  EntityCriteriaUtil.DefaultEntitySelectCriteria serialization backwards compatibility check improved
  Client version functionality added, EntityApplicationPanel.getClientVersion()
  DatabaseException.errorCode field added, transient for now due to serialization
  UiUtil, now uses SwingUtilities.invokeLater() for focus gained events, JFormattedTextField did not behave correctly without it
  Values, bean value error message improved
0.10.0
  Major refactoring for reuse of model classes in JavaFX, module client-model added
  JavaFX improvements
  Ivy module configuration improved
  SwingPropertyCriteriaModelProvider added, DefaultPropertyCriteriaModelProvider and DefaultPropertyFilterModelProvider moved to framework.model
  FXCriteriaModelProvider now extends DefaultPropertyCriteriaModelProvider
  FXEntityListModel, a bunch of EntityTableModel methods implemented
  EntityTableModel now implements FilteredModel
  AbstractEntityTableModelTest refactored from DefaultEntityTableModelTest, SwingEntityTableModelTest added and FXEntityListModelTest improved
  AbstractEntityModelTest refactored from DefaultEntityModelTest, SwingEntityModelTest and FXEntityModelTest added
  AbstractEntityApplicationModelTest refactored from DefaultEntityApplicationModelTest, SwingEntityApplicationModelTest and FXEntityApplicationModelTest added
  ObservableEntityList refactored from FXEntityListModel
  Util.getDelimitedString() no longer appends a redundant line separator at end
  EntityUtil.getStringValueArray() added
  FXEntityListModel.getTableDataAsDelimitedString() implemented
  FXEntityListModel.savePreferences() and setColumns() implemented
  framework.model generified
  DefaultEntityTableModel renamed to SwingEntityTableModel
  DefaultEntityModelProvider renamed to SwingEntityModelProvider
  Snapshot release mechanism enabled
  More swing components renamed
0.10.1
  jminor-client-model module renamed to jminor-framework-model
  jminor-framework-model-unittests module added
  jminor-swing project module split from jminor-core
  Major refactoring of build files
  More build file refactoring
  Sonar based JavaFX fixes
  EntityLookupModel.addSelectedEntitiesListener() parameter changed to EventInfoListener<Collection<Entity>>
  Server monitor module refactored from Swing module
  DefaultEntityEditModel.createForeignKeyLookupModel() now restricts the lookup model to single selection
  Sonar run
  Ant build dependencies moved from core module
  Framework module split from core
  Core module renamed to common
  Module jminor-common-model renamed to jminor-common
0.10.2
  Substantial refactoring of org.jminor.common package
  Module common split into sub-modules
  Module jminor-common-server-api renamed to jminor-common-server-client
  Module abomination jminor-common-server-client removed
  ServerInfo and DefaultServerInfo made inner classes of Server and AbstractServer respectively, Conjunction, User and Version moved back to common.model, for backwards compatability
  ScenarioException made inner class of LoadTest
  Value and Values moved to org.jminor.common
  SerializeException made inner class of Serializer
  TaskScheduler moved to org.jminor.common.model.tools
0.10.3
  Framework modules renamed for consistency
  AbstractServer.DefaultLoginProxy and DefaultConnectionValidator inner classes added
  AbstractServer, IllegalArgumentException replaced with IllegalStateException in a couple of places
  AbstractServer, bug fixed, added user authentication when retrieving an existing connection
  Database.Type enum introduced
  Sonar run
  Build file refactoring, publish split into install and deploy, local m2 repository added to ivysettings
  Ant build dependency management set up
  Build target dist renamed to package
  DateInputPanel.setDate() added
  EntityEditPanel, EntityUiUtil, createTextArea() minor signature changes
  EntityPanel.createEditControlPanel() added
  FilteredComboBoxModel.addSelectionListener() now takes EventInfoListener as parameter
  SelectionModel.addSelectedIndexListener() now takes EventInfoListener as parameter
  SelectionModel.addSelectedItemsListener() added along with remove
  SelectionModel.addSelectedItemListener() added along with remove
  Some ivysettings.xml improvement
  Usages of Util.rejectNullValue() and Util.equal() replaced with Objects.requireNonNull() and Objects.equals() respectively
  Util.rejectNullValue() and equal() removed
  org.jminor.common.model.Util broken up into TextUtil, PreferencesUtil and FormatUtil, rest moved to common.Util
  StateObserver.addActivateListener() and addDeactivateListener() removed
  ServerUtil.resolveTrustStoreFromClasspath() refactored
  Util.getArray/CollectionContentsAsString() moved to TextUtil
0.10.4
  Source updated to Java 8
  TextUtil.padString() now uses Alignment enum instead of boolean switch
  TextUtil.getDelimitedString() bug fixed
  <code></code> replaced with {@code } in javadoc
  ServerMonitor, thread stats not cleared on reset
0.10.5
  EntityConnectionServer refactoring, access to admin interface moved to the server itself with user authentication
  DefaultEntityConnectionServer refactoring continued, Configuration.SERVER_ADMIN_PORT reintroduced
  Server monitor, added framework-db-remote module to dependencies due to the above
  SwingEntityTableModel, replaceEntitiesByKey() no longer calls filterContents()
  DefaultEntityConnectionServer bug fixed, now unexports admin interface
  EntityConnectionServer removed, functionality moved to org.jminor.common.server.Server
  HostMonitor, hardcoded admin user removed
  Server monitor, removed framework-db-remote module from dependencies due to the above
  org.jminor.common, inlined a few Objects.requireNonNull() calls
  Unnecessary logback core and or classic dependencies removed from some modules
  Explicit logback core and classic dependencies added to framework modules
  States, state no longer fires change event on a call to setActive() if the actual state does not change
  SwingEntityEditModel, bug fixed, add- and removeForeignKeyValues() created unnecessary combobox models
  AbstractServer, getConnection() fixed, did not fulfill doc contract
  DefaultEntityConnectionServer, minor optimization based on the above change
  DefaultRemoteEntityConnection, removed unnecessary call to isConnected() during disconnect
  States.DefaultGroup, minor refactoring removing unnecessary array creation
  EntityEditPanel, overloaded createEditPanelAction() with EntitiesInsertedListener callback, some refactoring involved
0.10.6
  Conjunction, Version and User moved from common.model to common
  Major renaming, all things Criteria are now Condition
  SearchType renamed to ConditionType and moved to common.db.condition
  org.jminor.common refactored, now model depends on db not the other way around
  EntityConditions.DefaultEntitySelectCondition, removed version compatability hack
  FilteredComboBoxModel interface removed, had a single implementation
  Most of org.jminor.common.model.valuemap moved to org.jminor.common.db.valuemap
  FilteredComboBoxModel reintroduced, too quick on the delete trigger
  ConditionType is now Condition.Type
  ConditionSet is now Condition.Set
0.10.7
  PropertyConditionModelProvider refactored to get rid of wildcard return type
  Sonar run
  Property.SearchableProperty removed
  FilteredComboBoxModel.setContents(), removed a couple of wildcard types
  Item is now final
  EntityTableConditionModel.setConditionValues() removed wildcard type
  MasterDetailPanel.getDetailPanels() removed wildcard type
  Floating point comparison now done with Double.compare()
  Condition now Column based, Condition.getValueKeys() renamed to getColumns()
0.10.8
  ValueMap keys now restricted to Attribute plus associated changes
  TaskScheduler and DaemonThreadFactory moved to org.jminor.common to remove cyclical dependency between common.db and common.model
  DefaultProperty, some minor refactoring around PropertyResultPacker
  UiUtil.createMemoryUsageField() is now based on a TaskScheduler
  UiUtil.runWithProgressBar() is now based on a SwingWorker
  Properties.DefaultForeignKeyProperty constructor now takes an array of ColumnProperty instead of String, properties instead of property IDs
  DefaultEntity.initializeReferencedKey() bug fixed, wrong generic type of Map resulted in the single value key constructor being called for composite keys
  DoubleInputProviderTest improved
  IntInputProvider renamed to IntegerInputProvider for consistency
  EntityTablePanel.getUpdateSelectedControlSet(), enabled state is now based on both selection and the allowUpdate state of the edit model
  DefaultValueMapValidator moved to DefaultValueMap.DefaultValidator
  EntityTableConditionModel, additionalFilterCondition field added
  LocalEntityConnection bug fixed, selectRowCount() did not work with group by
  h2 library updated
  Shared library versions consolidated to build.properties
  Sonar run
  DefaultProperty.prepareValue() moved to DefaultEntity
  UiUtil.runWithProgressBar() now handles InterruptedException correctly
  User.UNIT_TEST_USER field removed
  SwingEntityTableModel.performQuery() condition parameter removed
  FXEntityListModel.queryContents() renamed to performQuery() for consistency
  Logback demo config moved to src/resources
  Unit test coverage results merged between modules, swing unit tests f.ex. cover a substantial amount of the framework module
  EntityComboBoxModel.setEntitySelectCondition() renamed to setSelectCondition(), parameter changed from EntitySelectCondition to Condition<Property.ColumnProperty>
  org.jminor.javafx.framework.model javadoc improvements
  ObservableEntityListTest added
  UiUtil.ProgressWorker refactored from anonymous class
  JasperReportsWrapper, bug fixed, could not run a parameterless report
  JUnit test improvements
  DefaultDatabaseConnection.DEFAULT_VALIDITY_CHECK_TIMEOUT introduced and used
  JavaFX javadocs improved
  UiUtil.selectFilesOrDirectories() and UiUtil.selectFileToSave() now only set the startDir if it exists
  EntityJSONParser.parseValue() bug fixed, returned Date instead of Timestamp for timestamp based properties
  EntityJSONParser improved, serializing is now instance based with the following configuration options: includeForeignKeyValues, includeNullValues, includeReadOnlyValues and indentation
  UiUtil.setPreferredHeight() added
  SizedDocument bug fixed, inserting characters no longer moves caret to end
  DefaultKey.equals() bug fixed, null keys and zero based keys are no longer equal
  SizedDocumentFilter and DoubleDocumentFilter bug fixes
  IntField renamed to IntegerField, ValuesLinks.intValueLink() to integerValueLink() and IntegerField.getInt()/setInt() to getInteger()/setInteger() for consistency
  TextUtil.getTextFileContents() bug fixed, no longer appends line break after last read line
  FileUtil, DatabaseUtil, ClientUtil, added a couple of unit tests
  EntityEditPanel.selectInputComponent() added, selectComponent() renamed to requestComponentFocus()
  EntityPanel.setupKeyboardActions() refactored according to the above
  List.removeIf() used instead of listIterator.remove() in a couple of places
  Added a few unit tests
  SizedDocumentFilter bug fixed
  EntityApplicationPanel.getNorthToolbar() replaced with initializeNorthPanel()
  EntityComboBoxModel.getSelectCondition() added
  EntityComboBoxModel.performQuery() no longer takes selectCondition parameter
  ColumnConditionModel.setLikeValue() parameter type changed from Comparable to Object
  Some Java 8 related improvements based on IntelliJ inspections
  SizedDocumentFilter bug fixed
  Condition.Provider interface added, for dynamic conditions
  PropertyConditionModel implements the above
  EntityLookupModel.setAdditionalLookupCondition() changed to setAdditionalConditionProvider()
  EntityComboBoxModel.setSelectCondition() changed to setSelectConditionProvider()
  EntityTableConditionModel.setAdditionalTableCondition() changed to setAdditionalTableConditionProvider()
  DefaultEntityEditModel no longer sets the default values by calling setEntity(null) in constructor since it doesn't play well with an overridden DefaultEntityEditModel.getDefaultValue()
  EntityEditPanel and EntityEditView now set default values in constructor by calling editModel.setEntity(null)
  ObservableEntityList.hasSelectionModelBeenSet() added, used in FXEntityListModel
  CompletionDocument bug fixed, hitBackspace was not reset during remove()
  Copyright updated
  EntityEditPanel and EntityEditView no longer set default values in constructor by calling editModel.setEntity(null), wrong place, wrong time since it resets the EditModel entity state
  DefaultEntityModel now calls editModel.setEntity(null) in constructor
  EntityConditions.getInList() bug fixed, 'not in' did not work when the condition value count exceeded the in clause limit
  FilteredTablePanel.performSearch() now clears the selection when search string is not found
  ProgressWorker and ProgressDialog added
  ProgressWorker and ProgressDialog improved, UiUtil.runWithProgressBar() refactored
  ProgressWorker typo fixed
  Configuration.CLIENT_DOMAIN_MODEL_CLASS added
  DefaultEntityApplicationModel.loadDomainModel() default implementation added based on the above
0.10.9
  Server refactoring 1st stage
  Server refactoring 2nd stage
  AbstractEntityConnectionServer now calls bindToRegistry() on creation
  Custom server demo added
  Server refactoring continued
  AbstractEntityConnectionServer renamed back to DefaulEntityConnectionServer
  SwingFilteredComboBoxModel bug fixed, setSelectedItem() fired selection changed event even though the selected item didn't actually change, test updated
  SwingFilteredComboBoxModel bug fixed, filterContents() did not assume the contents of the selected item could have change during setContents(), test updated
  Sonar run
  DefaultEntityConnectionServer.getClients() bug fixed, returned a non-serializable collection
  DefaultEntityConnectionServerTest improved, now uses remote interfaces for testing, for catching bugs like the one above
  Some minor javadoc fixes
  EntityApplicationPanel.getUser() added
  Attribute.validateType() added, implemented in DefaultProperty, now DefaultProperty validates the type in setDefaultValue()
  ValueLinks, added a couple of intSpinnterValueLink() convenience methods
  DateInputPanel.IntervalInputPanel added
  DateInputPanel.getDate() now returns null in case of an incomplete date string
  Sonar run, Condition, Condition.Set and Entity.Key interfaces now extend Serializable instead of the implementation classes
  AbstractRemoteEntityConnection refactored, couple of tests added
  Controls.methodControl() replaced by commandControl()
  Controls.commandControl() renamed to control()
  ToggleControl moved to Controls class
  DefaultEntity, now allows circular references
  EntityRESTService, now uses User.parse() when authenticating
  Some javadoc additions
  DefaultEntityLookupModel, constructor added
  DefaultPropertyConditionModelProvider.initializeForeignKeyConditionModel() now returns null if no search properties are defined for the referenced entity
  UiUtil.selectNoneOnFocusGained() added (reverses the effect of UiUtil.selectAllOnFocusGained())
  DefaultEntityConnectionServer.startWebServer() now uses a Callable for improved error handling
  EntityView, EntityEditView, EntityTableView, minor refactoring for consistency
  EntityTableConditionModel.getPropertyConditionModel() no longer throws IllegalArgumentException, returns null instead
  DefaultPropertyConditionModelProvider.initializeForeignKeyConditionModel() no longer returns null if no search properties are defined for the referenced entity, returns a PropertyConditionModel without a lookup model instead
  EntityTablePanel now sets the default setAutoResizeMode() during construction
  ServerUtil.initializeRegistry() now returns the Registry object
  ValueMapEditModel.removeValue() added
  EntityEditModel.removeValue() added
  DefaultEntityEditModel.isModified() bug fixed, did not use getModifiedObserver(), which can be overridden
  ForeignKeyConditionPanel, lookup field now selects all when gaining focus
  FilteredTablePanel.scrollToColumn() added
  ColumnConditionPanel.requestInputFocus() added
  EntityTableConditionPanel.selectConditionPanel() added
  EntityTablePanel.selectConditionPanel() added
  EntityPanel, EntityTablePanel and EntityEditPanel, replaced AbstracAction with Control
  FilteredTablePanel.scrollToCenter() removed, scrollToCoordinate() added centerXPos and centerYPos parameters
  ColumnConditionPanel.addFocusGainedListener() added
  EntityTableConditionPanel.addFocusGainedListener() added
  EntityTablePanel now automatically scrolls to a column when its condition panel receives focus
  EntityTablePanel, EntityTableConditionPanel and FilteredTablePanel, replaced loops with forEach
  EntityTableConditionPanel.getSearchPanel() renamed to getConditionPanel()
  Added some calls to SwingUtilities.invokeLater() where deemed appropriate
  Replaced AbstractAction with Control where applicable
  Controls.eventControl() refactored
  UiUtil.addKeyEvent() no longer requires Action to have a name
  EntityApplicationPanel, default View menu now contains an action for selecting between cross platform and system look and feel
  CredentialServer added
  EntityApplicationPanel.startApplicationInternal() bug fixed, silentLoginUser no longer prevents the startup dialog from showing
0.10.10
  Major refactoring of unit tests, removing interdependencies between modules
  Unittest interdependency between framework.db and framework.domain removed
  DefaultProperty.PropertyResultPacker.pack() bug fixed, missing else keyword
  UiUtil.runWithProgressBar() now uses Control.Command instead of Callable
  org.jminor.swing.common.ui.ExceptionHandler renamed to DialogExceptionHandler
  org.jminor.common.ExceptionHandler interface added
  UiUtil.runWithProgressBar() overloaded and refactored
  AbstractFilteredTableModel.removeItem() made a bit more efficient
  AbstractFilteredTableModel.removeItems() now uses a single call to fireTableDataChanged() after removing all the items instead of calling fireTableRowsDeleted() after each row is removed
  CredentialServer bug fixed, now checks if token is expired when queried, not only during periodic cleanup
  AbstractConnectionPool, DefaultConnectionPool and TomactConnectionPoolProvider refactored
  HikariCP connection pool plugin added
  Ant dependencies.xml file removed along with associated stuff, never used
  org.jminor.common.Configuration added
  org.jminor.framework.Configuration and associated abominations removed, configuration values refactored and spread all over the place
  Removed a reference to Configuration from framework module build file
  Property.SQL_BOOLEAN_VALUE_* initialization bug fixed
  Databases.createInstance() renamed to getInstance(), now creates an instance only when required
  Property.SQL_BOOLEAN_VALUE_* configuration values removed
  Database.getBooleanTrueValue() and getBooleanFalseValue() added instead of the above, by default returns Boolean.TRUE and Boolean.FALSE respectively, overridden in OracleDatabase and SQLServerDatabase with 1 and 0
  DefaultEntityConnectionServer.parseCommaSeparatedValues() moved to TextUtil
  Database.DATABASE_INIT_SCRIPT now supports a comma separated list of scripts, used by H2Database
  Database.createInstance() added back as deprecated, a bit too much of a breaking change
  Databases.isDatabaseTypeSpecified() added
  DefaultProperty only tries to use Databases.getInstance() when the above returns true
  Database configuration valuefied
  Database.getDatabaseType() renamed to getType()
0.10.11
  ClientInfo renamed to RemoteClient
  ConnectionInfo renamed to ConnectionRequest
  ServerUtil.JAVAX_NET_TRUSTSTORE configuration constant moved to Server
  ServerUtil renamed to Servers and ClientUtil renamed to Clients
  org.jminor.common.model.reports package moved to org.jminor.common.db
  ExceptionUtil, DateFormats and ProgressReporter moved to common core
  TimeUtil split from DateUtil due to java.sql dependencies
  Module dependencies modified according to the above
  Common module broken up into submodules
  Framework module broken up into submodules
  Swing module broken up into submodules
  Cleanup after breakup
  Automatic-Module-Name attribute added to jar manifests
  Swing client bundle module fixed
  Swing client-* module directories renamed to framework-*
  Swing client-* modules renamed to framework-*
  Swing framwork-test module directory renamed to framwork-ui-test
  Swing framework-test module renamed to framework-ui-test
  EntityTestUnit moved into org.jminor.framework.domain.testing
  EntityApplicationPanelTestUnit and EntityEditPanelTestUnit moved into org.jminor.swing.framework.ui.testing
  Ant build jdeps target added
  REST plugin uses Base64 instead of DatatypeConverter
  Server module tests no longer depend on framework-db-remote module
  Databases.isDatabaseTypeSpecified() moved to Database
  EntityGeneratorModel and EntityGeneratorPanel moved to swing.framwork.model and ui respectively
  IntelliJ modules synced with ivy dependencies
  Logback dependencies cleaned up
  EntityConditions.propertyCondition() now throws a more descriptive error when called with a foreign key property parameter
  EntityConditions.DefaultEntityCondition bug fixed, getValues() and getColumns() now return empty list instead of null when no property condition is available
  Resources moved to standard src/main/resources directory
  DefaultEntityConnectionServer now extends AbstractServer<AbstractRemoteEntityConnection, EntityConnectionServerAdmin>
  Some javadoc improvements
  Entities.getColumnProperties() and DateUtil.floorFields(), vararg parameter replaced with a collection
  LoggerProxy added, LogbackProxy module added, Logback dependencies removed
  Some build file improvements
  Build file streamlined a bit, deployment targets improved
  Server monitor ivy dependencies fixed, maven no longer pulls local db jar along
  Log4jProxy plugin module added
  Throw exception instead of returning null in a few cases
  RemoteEntityConnection moved from framework.db to framework.db.remote, server now depends on db-remote, test moved
  Abstract unit test classes in framework-model-unittests moved to package framework.model.testing
  module-info.java added for common and framework modules, ignored during build
  AbstractEntityConnectionProvider refactored a bit
  EntityConditions refactored, ForeignKeyCondition and EntityKeyCondition classes removed
  EntityDefinition.getForeignKeyReferences() added
  EntityConditions refactored some more, bug fixed, null condition tests added
  deploy.tsaurl build property added and used
  DefaultKey.isNull(), returns true if any non-nullable properties have null values, computeHashCode() added
  Primary key properties are now automatically configured as not-null
  Entities.Validator null validation bug fixed
  DefaultKey.getFirstValue() no longer uses Iterator.next()
  Optimized for single value keys
  EntityConnectionServerAdmin.ThreadStatistics.getThreadStateCount() added
  EntityConnectionServerAdmin.getSystemCpuLoad() and getProcessCpuLoad() added
  ServerMonitor and ServerMonitorPanel display the above
  DefaultKey now validates the value type, some hashCode refactoring
  Replaced frequently called foreach loops on Lists with indexed for loops, get rid of iterator instantiations
  Util.nullOrEmpty() for collections and maps overloaded for single instances, less garbage
  DefaultEntityConnectionServer creates and holds a Registry, CredentialServer as well, registry unexported on exit
  Replaced more foreach loops with indexed loops
  AbstractServer now sets remote client host instead of AbstractRemoteConnection, which was too late when using a login proxy
  AbstractRemoteEntityConnection socket factory usage refactored
  ConnectionPool.getDatabase() added, implementations refactored
  DefaultRemoteEntityConnection constructors tidied up
  MethodLogger public api reduced
0.11.0
  Major surgery, Entities and EntityConditions now instance based (unfinished, javadocs suffering)
  ConnectionRequest.getParameters() added, used to specify the required domain model class
  Minor improvements to the above
  Javadocs fixed
  Entities.registerDomain() added
  TestDomain cleanup
  DefultEntityConnectionServer.WEB_SERVER_DOMAIN_ID configuration property added, EntityRESTServiceTest fixed
  EntityConnectionProvider.getConditions() added, used where applicable
  EntityPanelProvider, re-added a couple of convenient constructors
  EntityUtil removed, methods moved to Entities, EntityBeanMapper moved up
  Entities, all public methods now final
  Ant build target clean_lib added
  EntityApplicationPanel/EntityApplicationView.initializeDomainEntities() renamed to initializeEntities()
  Entities.registerDomain() called by client and server when instantiated, no longer called in constructor
  NumberField grouping separator implemented
  NumberField refactored, now relies on NumberFormat for formatting and validation
  NumberField, SizedDocument minor refactoring
  NumberDocumentFilter no longer concerns itself with valid characters, the format deals with it, redundant isValid() removed
  DefaultEntity.initializeReferencedKey() bug fixed, used isNullable() for single column keys when isForeignKeyNull() did not
  NumberDocumentFilter.getNumber() renamed to parseNumber()
  EntityGeneratorModel updated according to recent changes
  Minor refactoring
  Entities.getDomainEntities() now throws IllegalArguentException in case the domain has not been registered
  LoadTests now register the domain model
  EntityConnectionServerAdmin.getGcEvents(), added since parameter
  ServerMonitor now collects gc event info automatically
  ConnectionRequest, parameters now contains the domain model class name instead of the actual class
  DefaultEntity.setSingleForeignKeyValue() bug fixed, wrong property used when checking for MirrorProperty
  Entity.Definition.getProperties() renamed to getPropertyMap() and getPropertyList() renamed to getProperties()
  Entities.addAll() removed
  Database.getAutoIncrementValueSQL() renamed to getAutoIncrementQuery(), getSequenceSQL() renamed to getSequenceQuery()
  EntityUiUtil.createForeignKeyLookupField() methods "underloaded", removed searchPropertyIDs parameter, EntityEditPanel updated accordingly
  DefaultEntity and DefaultKey now validate value types during deserialization
  Entities.initializeForeignKeyProperty() refactored, some renamings and clarifications in related classes
  Databases no longer serves as a database operation repository, moved to Entities
  ForeignKeyProperty no longer keeps the foreign column properties since primary keys are always used
  NumberField bug fixed, did not accept trailing decimal separator, NumberField refactored, uses strict number parsing
  NumberField refactored a bit
  NumberField refactored further, now skips over grouping separator on backspace and delete
  EntityTestUnit.getConditions() added
  DatabaseUtil removed, methods moved to Databases and DefaultDatabaseConnection
  Databases.createInstance() removed
  Configuration.ConfigurationValue no longer public
  Util.require() removed, Objects.requireNonNull() used instead
  Util.map() now uses computeIfAbsent()
  DefaultEntityConnectionServer, web server removed, auxiliary servers added
  Jetty plugin module added, split from rest plugin
  Entities.getDomainID() added, now uses the simple class name for domain ids
  EntityRESTService, added domainID parameter to api
  EmpDeptRESTLoadTest updated accordingly
  ExceptionUtil removed
  EntityJSONParser refactored, now uses ThreadLocal date formats
  JettyServer, logging added
  Major cosmetic surgery, entityID, propertyID and domainID changed to entityId, propertyId and domainId respectively, all IDs replaced with Ids
  db-http module added
  EntityRESTService assumes parameters are base64 encoded byte array, now uses EntityConditions, api simplified
  DefaultHttpEntityConnection, almost fully implemented
  DefaultHttpEntityConnection, EntityRESTService, exception handling improved, refactored
  DefaultHttpEntityConnection renamed to HttpEntityConnection
  EntityRESTService, clientTypeId is now a required header
  HttpEntityConnection and EntityRESTService no longer wrap parameters and results in a List
  Util.serializeAndBase64Encode() removed superfluous generic parameter
  HttpEntityConnection and EntityConditions, added a few null checks
  EntityRESTService now handles changing clientIds
  HttpEntityConnection, some refactoring
  Jetty plugin promoted into common-server-http module
  Preparing rest module for promotion to framework-servlet module, continued, and continued
  Rest module promoted to framework-servlet
  EntityRESTService renamed to EntityServlet and EntityRESTServer renamed to EntityServletServer
  Preparing db-http plugin for promotion to framework-db-http module
  db-http module promoted to framework-db-http module
  Cleanup after module promotions
  More cleanup
  EntityServlet, domainId parameter moved to header
  AbstractRemoteEntityConnection.RemoteEntityConnectionHandler, removed redundant methodLogger null check
  EntityServlet now uses POST only, assumes byte request data
  EntityServlet responses are no longer base64 encoded
  EntityServlet renamed to EntityService
  EntityService.save changed to update
  HttpEntityConnection and EntityService refactored
  Property.setDefaultValueProvider() added for dynamic default values
  EntityService authentication refactored
  HttpEntityConnection no longer relies on http entity content length
  Property.TransientProperty.modifiesEntity added, if false then changes to the value do not result in the owning entity becoming modified
  DefaultEntity.isModifiedInternal() added, used during writeObject() to handle the above
  Properties that are read only by definition can no longer be made writeable
  Entities, constructor added with domainId parameter
  Property.DenormalizedViewProperty removed, implemented with DerivedProperty, some refactoring in related classes
  IntelliJ modules renamed to java 9 module names
  Trying out Gradle
  DefaultEntityConnectionServer now exits in case of an exception during domain model loading
  Some minor gradle related fixes
  EntityTableConditionModel.additionalTableConditionProvider renamed to additionalConditionProvider,additionalTableFilterCondition to additionalFilterCondition and getTableCondition() to getCondition()
  ResultPacker.fetch() added
  ResultIterator added
  LocalEntityConnection.iterator(EntityCondition) added
  LocalEntityConnections.createConnection() now returns LocalEntityConnection instead of EntityConnection
  Added a few run configurations to gradle build
  Improved server level handling of InvocationTargetException
  DefaultEntityEditModel.insert() now calls saveAll() on the entity before inserting to remove unnecessary original values
  Entities.PERFORM_NULL_VALIDATION configuration value removed, Entities.Validator constructor overloaded with parameter instead
  DefaultValueMap.saveAll() simplified, removeOriginalValue() removed redundant containsKey() call
  Removed sonarqube plugin from demo gradle projects
  Swing framework bundle module removed, wont jive with jigsaw since it exports the same packages as other modules, a big nono
  Some minor modue-info.java fixes
  common-tools module split from common-model, due to JFreeChart dependency
  swing-common-ui-tools module split from common-ui, same reason
  framework-tools module split from framework-model
  Rearranging modules due to java.desktop dependency
  module-info.java added to Swing modules
  Server monitor module moved to Swing directory
  Server monitor now uses gradle application plugin
  Module names no longer used as artifact names
  EntityGeneratorModel moved to swing.framework.tools and EntityGeneratorPanel to swing.framework.tools.ui
  Removed 'framework' from plugin module names
  NumberField bug fixed, can now handle trailing decimal zeros (needs refactoring, perhaps even rethinking)
  UiUtil.getBorderlessTabbedPaneUI() removed, didn't work with GTKLookAndFeel
  UiUtil.getDefaultLookAndFeelClassName() added, overrides GTKLookAndFeel with MetalLookAndFeel due to ugly tabbed panes, sets the TabbedPane.contentBorderInsets property in a static block
  EntityApplicationPanel.getDefaultLookAndFeelClassName() uses the above, as does EntityServerMonitorPanel
  SizedDocument.setCaret() added, hack to set the correct caret position when replacing text (the old solution did not work with text selected)
  DefaultEntityTableCellRenderer.setValue() bug fixed, did not use format for string based properties, now handles ValueListProperty correctly
  EntityUiUtil.createTextField() bug fixed, did not use the format for string based properties
  SizedDocument refactored and simplified
  NumberField.NumberDocument no longer extends SizedDocument, bug fixed, refactored
  EntityEditPanel.USE_SAVE_CONTROL configuration value added
  FileUtil.serializeToFile() and deserializeFromFile() now throw IOException instead of SerializeException
  EntityEditPanel, EntityEditView, clear now requests initial focus
  TextInputPanel bug fixed, text field now receives focus when input panel is closed, now uses SizedDocument
  EntityEditModel and EntityApplicationModel is/setWarnAboutUnsavedData() added
  SwingFilteredComboBoxModel.setSelectedItem() bug fixed, allowSelectionChange() was called prematurely
  ResultPacker.pack() default implementation added
  ClientUserMonitor, clientVersion and frameworkVersion columns added to user history table
  UiUtil.getFileDataFlavor() renamed to getTransferFiles(), now handles multiple files
  EntityApplicationModel.savePreferences() added, called from EntityApplicationPanel and EntityApplicationView
  EntityPanel, EntityView, savePreferences() is no longer final and does not call model.savePreferences()
  Demo gradle run tasks now ant based, running multiple applications from different modules via gradle JavaExec did not work due to NoClassDefFoundError
  ServerMonitor, GC event types no longer hardcoded
  Gradle run tasks reverted back to gradle JavaExec, problem was jar manifest timestamp entry which resulted in jar task never being up-to-date, which killed the classpath of a running application
  EntityEditPanel.getSelectComponentPropertyIds() bug fixed, did not take isDisplayable() into account, refactored
  EntityEditView.selectInputControl() refactored
  LocalEntityConnection.update() now rollbacks and throws exception in case the number of selected rows does not match the number of rows to update
  ResultIterator now extends AutoCloseable
  jminor.server.pooling.initial server configuration key changed to jminor.server.pooling.startupPoolUsers
  domainJar gradle task added to demo projects, experimenting with server application configuration (not working yet)
  DefaultEntityModel.savePreferences() now calls savePreferences() for all detail models
  LocalEntityConnection.update() bug fixed, refactored
  LocalEntityConnection.doSelectMany() method logging added for result packing
  LocalEntityConnection.doSelectMany() bug fixed, try with resources did not play happily with method logging
  module-info.java files added and fixed
  Build improvements
  LoadTest.getTitle() added, overridden in EntityLoadTestModel adding connection type, used in LoadTestPanel
  org.jminor.framework.db.http no longer depends on org.jminor.common.server.http
  Chinook demo, application gradle plugin configured
  Gradle dependencies improved, chinook demo application fixed
  Gradle application plugin configuration for demos moved to root script
  Gradle, testing the jnlp plugin
  Unused ant build files removed (most of them)
  UpdateException added, extended by RecordModifiedException
  LocalEntityConnection.update() bug fixed, did not expect entities of different types
  LocalEntityConnection.executePreparedUpdate() now returns the number of affected rows
  LocalEntityConnection.update() uses the above to throw UpdateException in case no rows are affected
  LocalEntityConnection, refactored, exeption handling improved (more work needed)
  DefaultEntity.DefaultKey.newInstance() overloaded, so that getCopy() and getOriginalCopy() work
  ColumnProperty.setValueConverter() now with wildcards
  EntityTableColumn, redundant connectionProvider field removed
  PoolMonitor, PoolMonitorPanel, unused methods removed
  Entities.getEntity() renamed to entity()
  Removed generic wildcard parameter from ValueMap, ValueMapEditModel and descendants
  Farewell sweet Ant, remaining build files removed
  AbstractRemoteEntityConnection.disconnect() returns if already disconnected
  Databases.closeSilently() no longer varargs
  .idea directory removed
  module-info.java files added and fixed
  Version info moved from build.gradle to gradle.properties as frameworkVersion
  Idea and aggregate javadoc plugins removed from gradle build, combinedJavadoc task added
  DefaultPropertyFilterModel.getComparable() bug fixed, did not handle denormalized properties based on Entity instances
  Jetty dependency upgraded to 9.4.8.v20171121
  populateWiki task added to gradle build
  Gradle build compile and testCompile replaced with implementation and testImplementation for internal modules, dependencies fixed accordingly
  Dependency report added to wiki
  Logback and slf4j dependencies upgraded to 1.2.3 and 1.7.25 respectively
  Gradle build compile and testCompile replaced with implementation and testImplementation for external modules, dependencies fixed accordingly
  A few external dependency upgrades
  ValidationDocumentFilter added
  Gradle build refactoring, java9 stuff removed for now
  Gradle 'api' dependency introduced to common modules, common-server-http jetty dependencies reduced to minimum
  Gradle 'api' dependency introduced to framework modules, dependencies cleaned up
  Gradle 'api' dependency introduced to javafx, swing and plugin modules, dependencies cleaned up
  Gradle build refactoring, demo project stuff removed from root build file
  EntityService now handles forwarded requests
  Version bug fixed, could not handle non-snapshot versions
  Version 0.11.0 released
0.11.1
  Entities domain model now provided by the EntityConnection and EntityConnectionProvider, relevant classes now implement Serializable with non-client related fields transient
  EntityConnectionProvider.CLIENT_DOMAIN_CLASS string configuration value added, for domain model loading
  Annotation based domain modelling scrapped
  Entity.OrderBy added, string based order by clauses outlawed
  OrderBy.getSortOrder() added
  EntitySelectCondition.getOrderByClause() replaced with getOrderBy(), LocalEntityConnection now handles creating the actual order by clause
  Entity.getKeyGeneratorType() and getProperties() added
  Entities.Validator no longer keeps a domain model reference
  EntityService, error handling improved
  HttpEntityConnection now initializes Entities and EntityConditions in constructor
  HttpEntityConnectionProvider and RemoteEntityConnectionProvider.initializeEntities() now uses getConnection()
  NumberDocumentFilter now suppresses NullPointerException during setCaret() :(
  UiUtil now uses separate JFileChooser instances for open and save actions
  Copyright update mistake fixed
  EntityTablePanel, UiUtil.ExceptionDialog, replaced new Control() with Controls.control()
  SQLiteDatabase added, very preliminary
  EntityTablePanel.getCopyCellControl() and getCopyTableWithHeaderControl() now protected instead of private
  User.password is now a character array instead of String
  User.readObject() is now backwards compatible, as in, can read User instances from previous versions
  Entities.orderBy() now static
  H2Database bug fixed, did not guard against a null initScript value
  EntityTableConditionPanel bug fixed, addFocusGainedListener() assumed advancedSearchPanel was a AbstractTableColumnSyncPanel instance
  Entities.getModifiedProperty() renamed to getModifiedColumnProperties(), now returns a collection containing all modified column properties
  Entities instances renamed to domain throughout
  AbstractEntityConnectionProvider.setUser() no longer returns if the usernames match, since the password could have changed
  HttpEntityConnection, now uses BasicAuthCache for basic authentication instead of manually adding header
  HttpEntityConnection, https option added
  HttpServer, https option added
  EntityServletServerTest now uses BasicAuthCache for basic authentication
  EntityServletServerTest and HttpEntityConnectionTest now use https without host verification
  Configuration.value() removed, doubleValue() and longValue() added
  Configuration.ConfigurationValue now abstract, public, subclasses refactored
  Server.ServerInfo.getLocale() and getTimeZone() added
  EntityConditions.PropertyCondition now validates the types of the condition values according to the underlying property
  Demo run configurations fixed so they don't use https
  Configuration, configuration value logging added
  NavigableImagePanel.Coords renamed to Coordinates and made public along with isInImage() and panelToImageCoords(), getImageHeight() and getImageWidth() added
  NavigableImagePanel dependency on EntityTablePanel removed
  NavibaleImagePanel.imageMarkPoints() added along with overridable drawMark()
  EntityTablePanel.getViewImageControl() added, viewImage() added for overriding, not implemented yet
  Entity.KeyGenerator, primaryKeyProperty parameter removed from beforeInsert() and afterInsert()
  Entities.getModifiedColumnProperties() and getModifiedExceptionMessage() now static
  Entities.getForeignProperties() removed
  SwingEntityTableModel.isCellEditable() and setValueAt() no longer final
  EntityTablePanel now calls getJTable().getTableHeader().setReorderingAllowed() in constructor instead of initializeTable()
  Some minor changes
  Entity.Definition.getPrimaryKeyPropertyMap() added
  DefaultEntity.DefaultKey.domain field removed
  AbstractFilteredTableModel bug fixed, now guards against a null filterCondition
  FilteredModel implementations improved and made somewhat consistent
  FilteredTablePanel, EntityTablePanel, added constructor with JTable parameter
  UiUtil.setFontSize() added
  EntityApplicationPanel.selectFontSize() added, now sets the font size on application start
  EntityTablePanel now sets the row height according to font size
  ColumnConditionPanel, PropertyConditionPanel, Enter key no longer toggles enabled state
  EntityTableConditionPanel, Enter key now triggers table model refresh
  ColumnConditionModel.AutomaticWildcard enum added
  ColumnConditionModel.set/getAutomaticWildcard() now based on the the above enum, applicable only to string based LIKE or NOT_LIKE conditions
  Configuration.ConfigurationValue refactored
  Some configuration value keys now package based
  EntityApplicationPanel.selectFontSize() improved, now shows the font size in the combobox
  EventInfoListener renamed to EventDataListener
  LocalEntityConnection.populateStatementPropertiesAndValues() bug fixed, did not include properties with null values when inserting
  Fixed a few code smells
  Demo Swing applications started on the EDT
0.11.2
  UiValues.doubleValue(SpinnerNumberModel) added
  UiValues.integerValue(BoundedRangeModel) added
  NavigableImagePanel.getImage() added
  JasperReportsWrapper now loads the report on construction
  EntityTablePanel.createEntityTablePanel() added and used for the dependencies panel, allowing update of dependent entities
  EntityTablePanel.selectEntities() dialogOwner parameter is now a Container
  DefaultColumnConditionModel.getUpperBound() and getLowerBound() no longer try to add wildcards to multiple string values
  ConfigurationValue, improved logging
  EntityTablePanel.getInputProvider() improved, now uses property.getFormat() instead of Property.getDefaultDateFormat() for time based properties
  LoginPanel now uses a dummy frame so the dialog appears on the taskbar
  SwingForeignKeyConditionModel bug fixed, did not handle empty collection as upper bound
  LocalEntityConnection now throws a RecordModifiedException with a proper message describing the modification
  EntityApplicationPanel.getUser() improved, can now use a text file in user.dir containing the authentication token
  TextUtil.getTextFileContents() overloaded with File parameter
  EntityConditions.PropertyCondition now uses =/<> signs for String based LIKE/NOT_LIKE conditions when the value doesn't contain a wildcard
  DefaultEntity.DefaultKey.get(propertyId) and put(propertyId) now throw an exception if the key does not contain the property
  KeyGenerator.afterInsert(), statement parameter added
  IntelliJ inspections fixed
  Upgraded to JUnit 5
  Third party dependencies upgraded
  SteppedComboBox bug fixed, requestFocus() overridden, if not then detail panels (as opposed to the root parent panel) with a editable combobox as the initialFocusComponent get the initial focus on application startup
  EntityApplicationPanel.getUser() changes from above reverted, found a way to launch Getdown application with the required arguments for authentication
  Foreach replaced with streams
  Clients.getUserCredentials() overridden with String[] args parameter, getAuthenticationToken(String[] args) added
  EntityApplicationPanel.getUser() improved using the above
  AbstractEntityConnectionProvider.initializeDomain() removed, domain initialized in doConnect()
  UiUtil.selectValue() and selectValues() overloaded with defaultSelection parameter
  SonarQube run
0.11.3
  Messages refactored into multiple class specific resource bundles
  EntityEditModel read only status linked to allowInsert, allowUpdate and allowDelete, related refactoring of DefaultEntityEditModel
  DefaultEntityEditModel, unnecessary string constants removed
  Sonar run
  FrameworkMessages refactored into multiple class specific resource bundles
  AbstractEntityConnectionProvider now sets the connectedState on connect and disconnect
  AbstractEntityConnectionProviderTest added
  All interfaces in package org.jminor.swing.common.model.table moved to org.jminor.common.model.table, related classes refactored
  Module org.jminor.framework.model-unittests removed, classes moved to test source path of module org.jminor.framework.model
  Resources folder contents split among relevant modules
  Gradle modules renamed to reflect artifact name
  IntelliJ Java code formatting
  EntityTableModel.getEntitiesByPropertyValue() removed, Entities.getEntitiesByValue() added as replacement
  FilteredTableModel.rowColumn() moved to RowColumn
  Some unit test improvements, continued
  TableSortModel.getSortingDirective() and getSortingPriority() replaced with getSortingState()
  Util.map() return type changed from Map<T, Collection<V>> to Map<T, List<V>>
  LocalEntityConnection.selectMany(List<Entity.Key> keys) now handles keys with different entityIds
  SwingEntityTableModel bug fixed, adding entities on insert now filters out entities of different type
  HttpEntityConnection.selectMany(List<Entity.Key> keys) now handles keys with different entityIds
  HttpEntityConnection.delete(List<Entity.Key> keys) now handles keys with different entityIds
  NavigableImagePanel, imageMarkPoints removed, paintComponent() no longer final
  EntityEditPanel.InsertEntityAction, buttons enabled state linked to the associated components enabled state
  FrameworkMessages, insert and save captions split up
  NavigableImagePanel, some javadoc improvements
  Conjunction.toString() removed
  HttpEntityConnection.readBlob() and writeBlob() implemented and tested
  LocalEntityConnectionTest, blob tests improved
  Cleanup of create_h2_db.sql scripts for unit tests
0.11.4
  Property.hasDefaultValue() added
  Entities.entity(entityId, valueProvider) renamed to defaultEntity(), now excludes properties which columns have default values
  NavigableImagePanel.showImage() removed, readImage() added, no dependencies on jminor remaining, module-info fixed
  OracleDatabase resource bundle bug fix, value_missing key added (fixed in 0.11.3 tag as well)
  EntityLookupField bug fixed, now uses SwingMessages for dialog title (fixed in 0.11.3 tag as well)
  UiUtil.prepareScrollPanelDialog() no longer makes dialog visible and no longer sets the ok button as the default button (problematic Enter key behaviour)
  UiUtil.selectValues() bug fixed, now ensures the default selected value is visible and escape key means cancel
  EntityApplicationPanel bug fixed, MESSAGES no longer static so that default locale can be set in a main method of a subclass
  DefaultEntityConnectionServer, serialization whitelist implemented with dry run option
  AbstractServer, shared login proxies added
  AbstractServer bug fixed, did not disconnect clients on shutdown before closing login proxies, which would then not be notified of the disconnection
  DefaultEntityConnectionServer no longer disconnects clients in handleShutdown(), see above
  DefaultEntityConnectionServer, serialization whitelist no longer crashes Java versions > 8, only enabled on Java 8
  DefaultProperty.BooleanValueConverter default constructor now throws exception if database type is not specified
  EntityBeanMapperTest, added boolean property
  UiUtil.prepareScrollPanelDialog() regression bug fixed, now selection is triggered on Enter keyPressed
  UiUtil, generics added to a few methods
  EntityPanelProvider no longer implements Comparable
  EntityApplicationPanel now does the (correct) sorting of support panel providers
  JavaFX module unit tests improved, now use testfx library to initialize the JavaFX environment instead of the new JFXPanel() hack
  Automatic-Module-Name fixed after gradle module renaming
  Minor changes to RemoteClient.clientHost attribute handling
  H2Database, unit test multiple in-memory databases
  EntityService, some refactoring
  Jetty upgraded
  Serialization whitelist updated
  Chinook demo domain split into api and impl
  jaxb-api and javax-activation dependencies added to modules using Jetty and openjfx to FX module so project builds and runs with Java 11 as well as 8
0.11.5 [client/server incompatible with earlier versions due to Entity serialization bug fix]
  build.gradle refactored and improved (openjfx removed from FX module, wouldn't build with java 8, well duh)
  Jetty, tomcat pool and junit upgraded
  AbstractTableSortModel.sort() refactored, performance improved quite a bit, no longer calls getSortingStatesOrderedByPriority() on each compare
  EntityModel, add/removeLinkedDetailModelsListener() replaced with add/removeLinkedDetailModelAddedListener() and add/removeLinkedDetailModelRemovedListener()
  EntityGeneratorModel bug fixed, was still using static verion of Entities.define() method
  EntityEditView bug fixed, insert() and update() validation failures did not trigger focus request for the given control
  DefaultProperty.hasDefaultValue() bug fixed, did not work with remote connection since the defaultValueProvider was a deserialized instance so defaultValueProvider == DEFAULT_VALUE_PROVIDER did not work, replaced with instanceof operator
  DefaultEntity.writeObject(), readObject() bug fixed, serialization did not respect missing values, that is, it populated all missing values with null when deserializing
0.11.6 [client/server incompatible with earlier versions due to DefaultEntityDefinition changes]
  H2Database, unit test for multiple in-memory databases improved, no longer loads sql files as resources (did not work with gradle + java 11)
  JMinorServerKeystore and JMinorClientTruststore renamed to jminor_keystore.jks and jminor_truststore.jks respectively, type changed to pkcs12
  javax.net.ssl.trustStorePassword specified everywhere javax.net.ssl.trustStore is used
  jminor-framework-model no longer depends on jminor-framework-db-local and jminor-framework-db-remote, projects must now explicitly add a runtime dependency for these
  EntityConnectionProvider.setUser() now returns the EntityConnectionProvider instance
  AbstractEntityConnectionProvider constructor no longer takes User parameter, setUser() must be called before connection is requested
  EntityConnectionProvider and subclasses refactored for parameterless instantiation
  RemoteEntityConnectionProvider no longer crashes on parameterless instantiation due to missing configuration parameter
  CONNECTION_VALIDITY_CHECK_TIMEOUT configuration value moved from EntityConnection to DatabaseConnection
  ConnectionPoolProvider now service based
  LoggerProxy now service based
  Package org.jminor.common.server renamed to org.jminor.common.remote
  Modules common-server and common-server-http renamed to common-remote and common-remote-http respectively
  Module directories renamed to reflect the above
  EntityConnection.setMethodLogger() and getDatabaseConnection() removed, now only available in LocalEntityConnection
  LocalEntityConnection.getMethodLogger() added
  LocalEntityConnection renamed to DefaultLocalEntityConnection, preparing for LocalEntityConnection interface
  LocalEntityConnection interface added, DefaultLocalEntityConnection now package private
  EntityConnectionProvider generified
  AbstractEntityConnectionProvider.setClientId() bug fixed, did not use parameter, a few methods made final, disconnect() generified
  AbstractRemoteEntityConnection.RemoteEntityConnectionHandler.ACTIVE_CONNECTIONS is now a Set
  DefaultEntityConnectionServer, SerializationWhitelist enabled for Java > 8
  PetstoreApplicationModel constructor now adds all entity models so that the load test works
  SerializationWhitelist.SerializationFilter.allowedClassnames is now a Set instead of a List
  DefaultProperty.DefaultColumnProperty serialVersionUID added
  HttpEntityConnection now uses java.net.http instead of apache http client
  EntityServletServerTest now uses java.net.http instead of apache http client
  DefaultEntityDefinition constructor simplified, relevant methods moved from Entities, Entities.DefaultStringProvider added
  EntityService, now invalidates session on invalid header client id
  HttpEntityConnection bug fixed, did not set the cookieHandler on the HttpClient which caused a server side session pile-up (also set in EntityServletServerTest)
  CredentialsProvider added along with a default implementation CredentialServer.DefaultCredentialsProvider
  CredentialServer now provides CredentialsProvider as a service, org.jminor.swing.framework.ui no longer depends on org.jminor.common.remote
  AbstractRemoteEntityConnection, minor refactoring
  AbstractServer.containsConnection() removed, some javadoc improvements
  org/jminor/common/version.properties file added, used by Version class and gradle build
  buildReports gradle build task now defines input and output, UP-TO-DATE works now
  buildTime property added to org/jminor/common/version.properties before common.core jar is created, org.jminor.common.Version updated accordingly
  3d party libraries upgraded
  Minor refactoring of EntityInputProvider, IntegerInputProvider and LongInputProvider
  SwingTableSelectionModel.getSelectedIndexes() now returns right away if selection is empty
  EntityGeneratorModel, 'Properties.' prefix removed, assumes static import of org.jminor.framework.domain.Properties.*
  Sonarqube run
  EntityApplicationPanel.showEntityPanelDialog() bug fixed, now calls savePreferences() on both the panel and model when closing the dialog
  IntelliJ code analysis run
  Entity.Validator.performLengthValidation() added, implemented and used in Entities.Validator
  H2Database upgraded to 1.4.198, plus some minor refactoring
0.11.7 [client/server incompatible with earlier versions due to EntityConditions changes]
  Conditions.stringCondition() moved to EntityConditions, due to serialization related bug
  EntityPanel bug fixed, double clicking on a detail tab in a dialog now embeds the detail panel, instead of closing it
  OracleDatabase, now requires jminor.db.oracle.useLegacySID=true in case of pre-containerized Oracle databases (<12)
  AbstractEntityConnectionProvider, improved synchronization on a lock object, validityCheckScheduler now uses an initial delay
  AbstractEntityConnectionProvider, connection validity check scheduler moved to DefaultEntityApplicationModel
  NavigableImagePanel.centerImage(Point) and centerImage(Coordinates) added
  Controls.toggleControl() overloaded with name parameter
  SerializationWhitelist now supports simple wildcard entries org.jminor.* or org.jminor.common.Value*
  JavaFX upgraded to 11
  EmpDept JavaFX demo module-info fixed, run configuration added
  A couple of third party dependencies upgraded
  Module org.jminor.swing.framework.ui now uses org.jminor.common.CredentialsProvider
  EntityUiUtil.createEastButtonPanel() moved to UiUtil, button size now follows preferred size of centerComponent
  UiUtil.prepareScrollPanelDialog() no longer adds a double click action to the component
  EntityLookupField.setSelectionProvider() added, now supports EntityTablePanel based selection via EntityLookupField.TableSelectionProvider
  LocalEntityConnectionProvider and HttpEntityConnectionProvider can now be instantiated without the required system properties, fail on connect if those are missing
  Minor code cleanup
  FilteredTablePanel, EntityTablePanel, ColumnConditionPanel, disappearing horizontal scroll bar bug fixed, focus related bugs fixed
0.12.0 [client/server incompatible with earlier versions due to date based data type changes]
  Migrate from java.util.Date to java.time
  IntelliJ code analysis, Sonar run
  DateUtil, removed methods that have become redundant with the new java.time api
  ColumnConditionModel no longer based on java.sql.Types, replaced with typeClass (Class)
  Column.isSearchable() removed, not used anywhere
  ColumnSummary and related classes refactored, now uses streams for most things
  EntityTableModel.get/setQueryConditionRequired() replaced with getQueryConditionRequiredState()
  EntityConditionPanel removed, pretty much redundant, query condition required action moved to EntityTablePanel popup menu via EntityTableConditionPanel.getControls()
  Entity.OrderBy refactored, no longer uses a Map for the property order
  DefaultLocalEntityConnection, some minor refactoring
  ControlProvider.createButton() removed
  Cleanup of ui variable names, abbreviations retired
  Further code cleanup
  Entities renamed to Domain
  Entities reintroduced for static helper methods moved from Domain
  EntitiesTest refactored from DomainTest
  Entity.getPrimaryKeyProperties() added, Domain.isKeyModified() moved to Entities
  Some javadoc fixes and improvements
  Entities.sort(Properties) moved to Properties
  EntityTableCellRenderer bug fixed, Temporal values now properly rendered, did not handle null correctly
  Type for foreign key property is now Types.OTHER instead of Types.REF
  UiUtil.linkToEnabledState() no longer allows enabledState to be null
  Some code quality improvements
  Some javadoc improvements, continued
  EntityConnection.TYPE and getType() removed
  EntityConnectionProvider.getConnectionType() now returns a String
  Some code cleanup and javadoc improvements
  Entity.Definition.getResultPacker() removed, EntityResultPacker moved to DefaultLocalEntityConnection
  DefaultLocalEntityConnection.iterator() now synchronizes on connection
  Domain, minor refactoring of KeyGenerators
  Control bug fixed, did not initialize enabled status according to enabledState
  Controls.ToggleControl bug fixed, buttonModel enabled status did not follow enabledState
  Entity.getLong() added
  EntityApplicationPanel, removed ctr abbreviations
  Controls.toggleControl() overloaded with icon parameter, plus some misc. refactoring and javadoc improvements
  EntityEditPanel.isActive() removed, use getActiveObserver().isActive() instead
  FilteredTablePanel.isCellVisible() added
  Domain.getDefinition() is now protected instead of package private
  Entity.Definition.setKeyGenerator() now sets the key generator to the default no-op generator on receiving null as parameter instead of throwing a NullPointerException
  DefaultLocalEntityConnection.checkReadOnly() error message fixed
  Entities.getModifiedColumnProperties() includeReadOnlyProperties parameter added
  DefaultLocalEntityCollection.lockAndCheckForUpdate() no longer includes readOnly properties in the optimistic locking comparison
  Property.dateTimeFormatPattern, getDateTimeFormatter() added, used throughout, SimpleDateFormat usages removed
  FilteredTablePanel bug fixed, searchField no longer triggers search on focusLost/contentsChanged if search hint is visible
  Entity.remove(propertyId) now returns the value being removed
  SwingEntityTableModel.setForeignKeyConditionValues() no longer final
  DefaultColumnConditionModel.AUTOMATIC_WILDCARD and CASE_SENSITIVE configuration values moved to ColumnConditionModel
  NavigableImagePanel, some minor refactoring/renaming
  EntityTablePanel.createEntityTablePanel(), resulting panel popup menu now includes a delete action and a view dependencies action
  SwingEntityTableModel.selectDependentEntities() added
  ReferentialIntegrityException added
  Database.isReferentialIntegrityException() added
  DefaultLocalEntityConnection.delete() now throws ReferentialIntegrityException if applicable
  DialogExceptionHandler.handleException() renamed to displayException
  EntityEditPanel, EntityTablePanel, exception handling refactored
  EntityEditPanel, EntityTablePanel now handle ReferentialIntegrityException by displaying the dependent records (if configured to do so), allowing the user to delete them
  Property.ForeignKeyProperty.softReference attribute added
  DefaultLocalEntityConnection.selectDependentEntities() excludes soft foreign key references
  NavigableImagePanel.isInImage() renamed to isWithinImage() and made final, minor literal edge case bug fixes
  EntityTablePanel.ReferentialIntegrityErrorHandling enum added, some relevant refactoring
  EntityPanel.displayException() convenience method added
0.12.1
  org.jminor.common.db.dbms package broken up into seperate dbms modules, projects must now include dbms module dependency
  dbms modules no longer include jdbc dependencies
  Database now service based
  jminor-dbms-h2 module renamed to jminor-dbms-h2database
  jminor-framework-domain module split from jminor-framework-db-core
  DatabasesTest coverage improved a bit
  ValueMapEditModel, EntityEditModel, setValue(), removeValue(), getValue() and getForeignKeyValue() renamed to put(), remove(), get() and getForeignKey() respectively, now consistent with ValueMap and Entity method names
  DefaultValueMapEditModel, minor refactoring of put() and remove() methods
  Item.item renamed to value
  DefaultValueListProperty.getCaption() and isValid() now iterate the value list instead of instantiating a new Item and using indexOf()
  DatabaseException.statement now transient like errorCode, so it's not available when running as client/server
  EntityApplicationPanel.ApplicationFrameProvider added along with constructor, for customized application frames
  Controls.control() overloaded with command, icon and enabled state
  DefaultDialogExceptionHandler now handles null messages correctly
  SwingEntityComboBoxModel.linkForeignKeyComboBoxModel() improved a bit
  SwingEntityComboBoxModel.linkForeignKeyComboBoxModel() improved a bit more
  DefaultLocalEntityConnection.selectMany() now handles null value as varargs parameter
  DefaultLocalEntityConnection, fetchDepthLimit of -1 is now interpreted as no limit
  FilteredTableModel.AddingStrategy added
  FXEntityListModel.getTableColumn(propertyId) added
  FXEntityListModel.addEntities() now sorts if required
  AbstractFilteredTableModel.addItems() changed to use FilteredTableModel.AddingStrategy
  FilteredTableModel.AddingStrategy removed
  AbstractFilteredTableModel.addItems() and SwingEntityTableModel.addEntities() now with atTop/index and sortAfterAdding parameters
  NavigableImagePanel, minor refactoring
  EntityEditPanelTestUnit refactored and improved somewhat
  DatabaseConnection now extends AutoCloseable
  3d party dependencies upgraded
  SelectionModel.removeSelectedIndex() added, implemented in SwingTableSelectionModel
  SelectionModel added a few methods, implemented in SwingTableSelectionModel and FXEntityListSelectionModel
  AbstractEntityConnectionProvider.onDisconnect() added
  SwingTableSelectionModel.fireValueChanged() bug fix reverted, ill thought out
  SwingTableSelectionModel.addSelectedIndexes() and fireValueChange() refactored and improved
  AbstractFilteredTableModel.sortContents() and filterContents() bug fixed, table lost selected column on fireTableDataChanged(), now uses fireTableRowsUpdated() instead
  AbstractFilteredTableModel.removeItems() now uses removeItem() again, performance sacrificed for correct table model events
  EntityTableModel.refreshEntities() added
  EntityApplicationPanel, all main menu controls created via functions, for easier menu customization in subclasses
  Domain, some method culling
0.12.2
  DefaultLocalEntityConnection.doSelectMany(), redundant error logging removed, error logged during createIterator()
  DefaultLocalEntityConnection.packResult() now returns the result list instead of receiving it as parameter
  SQLServerDatabase.AUTO_INCREMENT_QUERY now uses @@IDENTITY instead of SCOPE_IDENTITY()
  Database.setUrlAppend()/getUrlAppend() added
  Database.supportsSelectForUpdate() added (for SQL Server), used in DefaultLocalEntityConnection
  SQLServerDatabase, isAuthenticationError() and isReferentialIntegrityError() overridden
  DefaultLocalEntityConnection now caches the insert and update properties for entities
  TextUtil.DEFAULT_COLLATOR_LANGUAGE added
  Package info with configuration values added to packages containing classes with configurable values
  Domain.getColumnProperties(entityId, includePrimaryKeyProperties, includeNonUpdatable) bug fixed, did not exclude read-only properties, renamed to getWritableColumnProperties()
  Removed a bunch of redundant generic wildcards
  Domain.getWritableColumnProperties() streamlined, tests added
  UiUtil, file chooser now clears the previously selected files when selecting files to open or save
  EntitySelectCondition.setFetchCount() added
  DefaultProperty.BooleanValueConverter, no longer depends on Database.getBooleanTrueValue() and getBooleanFalseValue()
  Database.getBooleanTrueValue() and getBooleanFalseValue() removed
  Properties.booleanProperty() calls must now specify trueValue and falseValue as parameters
  EntityApplicationPanel no longer sets the Look&Feel during startup if it's already set to the default one
  Entities.equal() added
  UniqueConstraintException added, used in DefaultLocalEntityConnection, some minor related fixes and refactorings
  DefaultLocalEntityConnection.insert() and update() now throw ReferentialIntegrityException when applicable (only H2Database and Oracle for now)
  EntityTableModel.isQueryConfigurationAllowed property removed, EntityTablePanel.includeConditionPanel used instead
  EntityTableConditionPanel, require_query_condition i18n caption changed
  UiUtil, file chooser now clears the previously selected files properly when selecting files to open or save
  DefaultProperty.validateType() improved error message now includes entityId
  EntityTableModel.set/getRefreshOnForeignKeyConditionValuesSet() added
  SwingEntityTableModel and FXEntityListModel implement the above
  EntityTablePanel, EntityTableView, popup menu controls setup refactored
  TristateCheckBox, FilteredTablePanel, IntegerFieldTest, deprecation warnings fixed
  ResultPacker bug fixed, redundant call to fetch() removed
  Gradle wrapper added
  Database, DatabaseConnections, DefaultDatabaseConnection, LocalEntityConnections, DefaultLocalEntityConnection now document where AuthenticationException is thrown
  TestUtil.getDelimitedString() simplified using String.join()
  ValueObserver added, for read only access to Values, Value.get() and Value.getObserver() moved to ValueObserver, Value extends it
  ValueObserver.getObserver() renamed to getChangeObserver()
  Misc. javadoc fixes and some minor changes
  TableModelProxy removed
  Minor javadoc fixes and getting rid of ret return variable name
  Values.value() overloaded with nullValue parameter, for preventing null values
  Value.isNullable() added, some related refactoring
  Values.valueState() added
  Values.StatValue.set() minor improvement
  ConfigurationStore added
  ConfigurationStore values now set the value to defaultValue when values are set to null
  ConfigurationStore, major refactoring
  ConfigurationStore.getConfigurationValue() added
  ValueParser moved up from Configuration and renamed StringParser
  ConfigurationStore, renamed to PropertyStore, some internal renamings as well as javadoc fixes
  State.isActive() and setActive() renamed to get() and set() respectively
  ValueChange.getOldValue() and getNewValue() renamed to getPreviousValue() and getCurrentValue() respectively
  IntelliJ code analysis based fixes
  StringParser removed, replaced with Function<String, ?>
  FileUtil.getBytesFromFile() removed, use Files.readAllBytes()
  PropertyStore now removes the property when the value is set to null instead of using the defaultValue
0.12.3
  PropertyStore now syncs values to system properties
  Configuration now based on PropertyStore
  PropertyValue interface added, PropertyStore now uses these
  Configuration now uses PropertyValue
  PropertyValue.toString() overridden, now returns the property name
  Module jminor-framework-db-test renamed to jminor-framework-domain-test
  Package names org.jminor.framework.domain.testing and org.jminor.swing.framework.ui.testing to .test to reflect module names
  org.jminor.common.core module now has a requires transitive dependency on slf4j, slf4j requires clause removed from other modules
  AbstractTableColumnSyncPanel now uses FlexibleGridLayout instead of FlowLayout, which stretches the component to fill all available vertical space
  Documentation migrated from markdown to asciidoc
  EntityTestUnit refactored, demo domain unit tests fixed
  TextUtil.getDelimitedString() minor bug fixed
  EntityTestUnit.getRandomValue() now truncates LocalDateTime and LocalTime to seconds, to prevent comparison errors when the underlying database system truncates on insert
  Some 3d party dependencies upgraded to latest version
  Plugin modules renamed to reflect package names (as is with java11 version)
  Slf4J dependency changed from 'implementation' to 'api'
  Property.isDecimal() added
  Property.BIG_DECIMAL_ROUNDING_MODE configuration value added
  BigDecimal support added using Types.DECIMAL
  DoubleField renamed to the more appropriate DecimalField
  BigDecimal support continued (as in, things I missed)
  BigDecimal support added to javafx module
  SerializationWhitelist moved to common.remote module
  EntityJSONParser now handles BigDecimal values
  Entities.getKeys() parameter now List<Entity>, iteration no longer stream based
  H2Database, handle null database name for in-memory databases
  AbstractEntityConnectionProvider.setDomainClassName() and setClientId() null parameter handling improved with better error messages
  EntityEditPanel.selectInputField() no longer displays selection list if only one input field is available
  EntityApplicationPanel no longer uses getApplicationIdentifier() when saving the default username to user preferences (key could be too long)
  PreferencesUtil.setDefaultUsername() and getDefaultUsername() removed
  EntityTestUnit, special equals handling for BigDecimal property values, plus some minor refactoring and javadoc improvements
  Entities.getValues() and getDistinctValues() now return List instead of Collection
  h2database module removed from a few testRuntimeOnly configurations where it was unnecessary
  Demo module-infos and builds fixed for running tests
  Static import added for Collections.singletonList(), Collections.emptyList() and Arrays.asList()
  Support for Types.JAVA_OBJECT added, useful for UUID primary key columns for example
  Entity.KeyGenerator.returnPrimaryKeyValues() added for custom primary key generation strategies
  UiValues, ValueLinks, usePrimitive replace with nullable where applicable, usePrimitive leftover parameters renamed to isPrimitive
  Some minor variable renamings
  Values.beanValue() renamed to propertyValue()
  StateObserver.getChangeObserver() removed
  Manual demo module added for code examples used in the manual
  EntityEditPanel.InsertEntityAction now uses the default domain model caption if none is specified
  Petstore demo now demonstrates usage of setColumnName()
  UiValues and related classes, major refactoring, readOnly and immediateUpdate parameters merged into UpdateTrigger enum
  UiValues and related classes refactoring continued, UpdateTrigger.READ_ONLY removed
  UpdateTrigger replace with updateOnKeystroke boolean parameter
  ValueMap, Entity, Entity.Key, ValueMapEditModel and EntityEditModel, isValueNull() renamed to isNull(), isNotNull() added
0.12.4
  Query columns now dynamic, ColumnProperty.selectIndex and Entity.Definition.selectColumnsString removed
  DefaultLocalEntityConnection.lockAndCheckForUpdate() uses only writable properties
  Dynamic query column improvements
  Select for update now uses the tableName instead of the selectTableName, since that could possibly be a view not supporting select for update (looking at you postgresql)
  EntitySelectCondition.setSelectProperties() and getSelectProperties() added
  DefaultLocalEntityConnection.selectMany(EntitySelectCondition) now restricts the selected properties to the ones specified in the above
  Static imports FTW
  MultipleRecordsFoundException added
  DefaultEntitySelectCondition.domain removed and foreignKeyFetchDepthLimit added
  DefaultLocalEntityConnection.setForeignKeys() now handles using the default foreign key fetch depth
  Major refactoring, common.db.condition contents moved to framework.db.condition
  Refactoring continued, methods moved from EntityConditions to Conditions
  ValueObserver now extends EventObserver, related refactoring
  AbstractObservableValue and AbstractValue added and used throughout
  AbstractObservableValue and AbstractValue moved to Values
  Synchronization improvements in Events and Values
  DefaultLocalEntityConnection, minor refactoring to get rid of an iterator
  LocalEntityConnection.createIterator() parameter type changed from EntityCondition to EntitySelectCondition
  DefaultLocalEntityConnection, some refactoring
  EntityConditions merged into Conditions, major refactoring of framework.db.conditions, simplification even
  Condition.EmptyCondition added to indicate a null or empty condition
  Property.setDomainId() removed, domainId no longer used internally
  Entity.Definition.addConditionProvider(), getConditionProvider() and Domain.getConditionProvider() added, conditionProviders map transient
  Condition.StringCondition replaced with CustomCondition, implemented using the above
  DefaultEntityConnectionServer, some methods made final
  Condition.getConditionString() added, related methods moved from DefaultEntityCondition to their respective Condition subclasses
  LocalEntityConnectionProvider.METHOD_LOGGER_ENABLED configuration value added, default false
  AbstractServer.connections and loginProxies are now CuncurrentHashMaps
  Servers.remoteClient(remoteClient, databaseUser) added
  ChinookLoginProxy added, implements database user lookup
  EntityEditPanel.InsertEntityAction now adds a CTRL-+ and CTRL-(numpad+) key events to the associated component to trigger the action
  Attribute and Column removed, methods moved to Property and ColumnProperty respectively
  ValueMap keys no longer restricted to descendants of Attribute, obviously
  DefaultEntityModel.bindMasterModelEvents() removed, minor related refactoring
  DefaultEntityEditModel, insert, update and delete events now use Collections.unmodifiableList/Map
  EditModelValues removed, EntityEditModel.value() added instead
  Preparing for Gradle 6.0
  LocalDateInputPanel, bug fixed, NullPointerException when no button was present prevented
  EntityEditPanel, no longer disables components created for read-only properties
  SwingEntityComboBoxModel.linkForeignKeyComboBoxModel() no longer selects null in the foreign key model when null is selected
  Configuration, now throws exception if jminor.configurationFileRequired system property is set to true and the configuration file is not found
  LocalEntityConnectionProvider.LocalConnectionHandler, removed excessive exception logging, no longer logs InvocationTargetExceptions, since the underlying exception is logged by the connection
  Conditions.condition() and selectCondition() renamed to entityCondition() and entitySelectCondition() respectively
  Static imports used for Conditions.entityCondition() and Conditions.entitySelectCondition() since those can no longer be confused with other methods in class
  DefaultEntityConnection.methodLogger field removed
  DefaultLocalEntityConnection, now initializes the Domain as a copy instead of always returning a new copy via getDomain()
  DefaultLocalEntityConnection bug fixed, EntitySelectCondition.fetchCount wasn't being respected anymore, re-implemented
  Domain bug fixed, did not copy databaseOperations in copy constructor
  Domain.getForeignKeyReferences() moved to DefaultLocalEntityConnection
  Domain bug fixed, NullPointerException prevented when referencing database operations in a deserialized Domain, plus some minor refactoring
  EntityConnectionUtil renamed to EntityConnections
  DefaultEntityConnectionServer.getRegistryPort() removed
  Sonar run
  DefaultDatabaseConnection, some refactoring
  ResultIterator, javadoc improvements
  EntityConnection.selectDependentEntities() renamed to selectDependencies()
  SwingEntityTableModel.selectDependentEntities() removed
0.12.5
  Plugin modules renamed from jminor-framework-plugins... to jminor-plugin...
  Java modules renamed to reflect Gradle module names
  Plugin packages renamed to reflect module names
  Plugin module-info files updated to reflect package name changes
  Java 11 version now has groupId org.jminor.jdk11
  Java 8 version now has groupId org.jminor.jdk8
  ServerMonitorPanel, environment info text area now uses word wrap
  Util.PropertyWriter added, getSystemProperties() overloaded with one of these as a parameter
  DefaultEntityConnectionServerAdmin.getSystemProperties() now writes the classpath as one item per line
  DefaultEntityConnectionServerAdmin.getSystemProperties() now writes the module path as one item per line
  DefaultEntity.prepareValue() now strips trailing zeros on BigDecimals as well as setting the scale
  ServiceLoader used throughout
  Minima 2.5.1 Jekyll theme files added to documentation
  CredentialServer.DefaultCredentialsProvider moved up, made ServiceLoader compatible
  CredentialServer moved to new plugin module
<<<<<<< HEAD
  Credentials server module-info added
  CredentialServer renamed to CredentialsServer along with related classes
=======
  CredentialServer renamed to CredentialsServer along with related classes
  EntityBeanMapper disassembled, functionality moved to Domain
>>>>>>> 3baeae4d
<|MERGE_RESOLUTION|>--- conflicted
+++ resolved
@@ -5252,10 +5252,6 @@
   Minima 2.5.1 Jekyll theme files added to documentation
   CredentialServer.DefaultCredentialsProvider moved up, made ServiceLoader compatible
   CredentialServer moved to new plugin module
-<<<<<<< HEAD
   Credentials server module-info added
   CredentialServer renamed to CredentialsServer along with related classes
-=======
-  CredentialServer renamed to CredentialsServer along with related classes
-  EntityBeanMapper disassembled, functionality moved to Domain
->>>>>>> 3baeae4d
+  EntityBeanMapper disassembled, functionality moved to Domain