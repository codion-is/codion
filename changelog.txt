0.4.8 (following section imported from old changelog)
  EntityTableModel.getRowBackgroundColor() added, used in EntityTableCellRenderer
  Property.SubQueryProperty added
  EntityDefinition.getSelectColumnString() handles Property.SubQueryProperty;
    entitySelectColumnNames cache removed from EntityDefinition
  EntityDbConnection and FrameworkDbUtil changed accordingly
  Version info added to ant build files
  Confirm on exit option added, set FrameworkSettings.confirmExit to true
  Some rather crude i18n work in EntityPanel (Update/Insert), EntityTablePanel, EntityApplicationPanel and FrameworkUiUtil
  MessageFactory.getMessage() renamed to MessageFactory.get()
  Unused caption constants removed from EntityPanel
  *EntityModel property change notification was problematic when Property.DenormalizedProperty was
    processed, skipped it, since denormalized properties are functionally immutable
  Some code reordering in EntityDbConnection
  EntityDbConnection.getDependentEntities() now works for multi column references
  Embedded search panel now resizes appropriately when the first property search panel is a null panel
  Restructured FrameworkConstants
  Added information on filtering via query configuration to TipsAndTricks
  Improved db profiling code
  Removed unused events from EntityApplicationModel
  Refactored EntityApplicationPanel.startApplication()
  Removed unused local variable from ClientWrapper
  Added a separate port for the rmi db connection, runtime pr framework.server.db.port
  Updated rmi server launch files to reflect changes in property names
  Added typical jnlp file code to the framework walkthrough file
  Added a dialog asking the user whether to retry if login fails
  Some i18n in EntityCriteriaPanel and EntityTablePanel
  EntityTableModel.getQuerySearchProperties() can be overridden to remove query configuration filters for certain properties
  EntityTableModel.clearQueryCriterias() added
  EntityTableModel.getQuerySearchCriteria() parameter changed from Property to String (propertyName)
  Fixed PropertyCriteria so that is provides "is not null" when appropriate
  Fixed DateTextProperty so that it returns a Timestamp object instead of Date, in accordance with the db layer which uses Timestamp exclusively, due to lack of an exact time element in Date
  EntityPanel.createLabel() added
  TextProperty.immediateUpdate can be activated even if the field is a JFormattedTextField
  EntityTablePanel.doubleClickAction property added
  EntityTableSearchPanel now shows correct indicator colors when initialized
  Prevented a NullPointerException in cases when login fails in EntityApplicationPanel.startApplication
  EntityPanel.initCommandPanels() added, override to initialize panels that depend on the commands being initialized
  A minor change in EntityTablePanel.configureQuery(), dialog not disposed of between showings
  FrameworkUiUtil.showInDialog() now takes boolean parameter includeButtonPanel and returns the dialog
  EntityCriteria.getWhereClause() now available with boolean parameter includeWhere, if false "where" is replaced with "and"
  EntityDbConnection.selectMany() handles the above change
  EntityPanel.getDefaultCommands() renamed to EntityPanel.getPanelCommandSet()
  Entity.setValue() now translates null entities into actual null values
  FrameworkUtil.createNullEntity() does not initialize null entities for all reference properties anymore
  Reordered functions according to access rights in PropertyChangePanel
  Improved EntityModel.getPropertyChangeDebugString()
  Added PropertyChangeEvent.isInitialization boolean property
  java.util.Date changed to java.sql.Timestamp where possible
  FrameworkUtil.hashByPropertyValue() added
  FrameworkUtil.getPropertyValues() added
  Date panel text fields have immediateUpdate set as true as default
  TextProperty.getTextField() added, protected
  DateTextProperty.fieldMaskString property added
  DateTextProperty now regards an empty text field as valid
  FilteredComboBoxModel; setting and filtering the contents does not interfere with the selected item
  FilteredComboBoxModel/Test moved to package ...framework.common.model
  FrameworkUiUtil.createDateFieldPanel() fixed, now it handles null Timestamp values correctly
  FrameworkUiUtil.showEntityPanelDialog() now takes a JPanel parameter as owner instead of Container
  Clear button now uses mnemonic charAt(1) instead of charAt(0) due to conflict with the Help menu item (in icelandic)
  Wait cursor is shown while waiting for a support panel initialization
  FrameworkUiUtil.getParentWindow() used instead of getParentFrame where applicable
  ExceptionDialog added to package client.ui, copied from general, used throughout
  EntityModel notifies property value changes in an order which does not interfere with combo box bindings
  Prevented a potential null pointer exception in EntityDefinition.getEntityReferenceProperties()
  EntityModel.setValue() protected, added public EntityModel.uiSetValue()
  Property links updated according to the change above
  Changed maximum log file size from 20 megabytes to a more reasonable 2 megabytes
  TextProperty.getFormattedValue() added, called when format is not null
  DateTextProperty overrides TextProperty.getFormattedValue() and returns a Timestamp object instead of Date
  EntityDefinition.get... methods now throw rational exceptions instead of NullPointerExceptions
  EntityPanel.getPropertyToUpdate() improved, sorts combo box contents
  PropertyListener added to package ...client.property, replaces ActionListener for property change events
  Moved EntityModel.PropertyChangeEvent to package ...client.property
  Replaced EntityApplicationPanel.getTabPlacement() with FrameworkSettings.tabPlacement property
  EntityPropertyEditor does not try to set current value if it is null
  EntityTablePanel, removed vertical scrollbar when not needed
  ItemComboBoxModel moved from ...client.model to ...common.model
  FrameworkUiUtil.chooseFileToSave() added, copied and improved from UiUtil
  Some i18n work in FrameworkUiUtil
  EntityTablePanel.allowQueryConfiguration property added
  FilteredComboBoxModel.setSelectedItem() fixed, now selects nullValueItem when initialized
  TextProperty now handles both JTextField and JTextArea, uses JTextComponent
  FrameworkUiUtil.createTextArea() added
  EntityPanel.createTextArea() added
  EntityModel.getEntityValue() added
  EntityModel.getPropertyInitializedEvent() added
  EntityModel.setValue() now updates stEntityActive accordingly
  FrameworkSettings.resetComboBoxModelsOnClear property added, defaults to false
  EntityModel.resetComboBoxModelOnClear() added, enabling EntityComboBoxModels to be reset when the model is cleared, returns the above property by default
  EntityModel.getEntitiesForInsert() and getEntitiesForUpdate() now return copies of the the active entity, instead of a reference, which was problematic
  Entity.Key.setValue() now copies null value keys as well
  DateTextProperty now returns Constants.TIMESTAMP_NULL_VALUE instead of null when the date string is unparsable
  EntityModel.updateEntityModifiedState() added, can be overridden
  Constructor added to ComboBoxPropertyLink
  EntityDbConnection.selectMany() fixed so that it can handle data sources containing the WHERE keyword
  Entity.Key.hashCode() returns Constants.INT_NULL_VALUE when all key values are null
  EntityDbConnection.selectMany() implementation bug causing f.ex. getDependentEntities() not to work, fixed, IN_LIST instead of EXACT
  EntityPanel returned by FrameworkUiUtil.createStaticEntityPanel() has query configuration disabled, as per panel definition (static data)
  FrameworkUiUtil.createStaticEntityPanel() changed to createStaticEntityTablePanel()
  PropertyCriteria.getConditionString() fixed so that filtering on Property.SubQueryProperty is possible
  EntityModel.getPropertyNotificationOrder() added, override to provide the model with a specific property change notification order
  Unused IEntityDb.selectSingle() and IEntityDb.selectMany() implementations removed
  EntityApplicationPanel.showApplicationPanel() added
  EntityTableModel.includeCriteriaComboBoxModel() added, override to disable a the column criteria combobox for a given property
  EntitySearchPanel.initEntityComboBox() changed to initEntityField(), creates a JTextField for the column criteria if no combo box model is available
  FilteredComboBoxModel.setSelectedItem() returns if the item is already selected since MaximumMatch results in two setSelectedItem() calls each time a change is made
  FilteredComboBoxModel now selects the nullValueItem on init if one is specified
  EntityModel.notifyPropertiesInitialized() bug introduced earlier (propertyNotificationOrder) fixed, didn't exclude Property.DenormalizedProperty as it should
  EntityPanel repaints its JTable on EntityModel.evtEntitiesChanged
  KeyCriteria added to ...framework.db
  EntityDbConnection.selectMany(entityClass, primaryKeys) implementation changed so that it uses EntityDbConnection.selectMany(entityCriteria)
  EntityModel.lastUpdatedEntityPrimaryKeys changed to lastUpdatedEntities
  EntityModel.doUpdate() now returns the updated entities
  EntityModel.update() now uses the entities returned by IEntityDb.update(), see above
  Removed redundant refresh of last updated entities when replacing them in the EntityTableModel, see above
  New overloaded version of EntityTableModel.replaceEntities() added
  FrameworkUtil.createColumnComboBoxModel() now takes a Property object as parameter instead of a columnName string
  EntityModel.entityComboBoxModels changed to EntityModel.propertyComboBoxModels since it now alos contains column combobox models
  EntityModel.getColumnComboBoxModel() added
  FrameworkUtil.createColumnComboBoxModel() fixed so that it selects the correct item on reset
  FrameworkUiUtil.createColumnComboBox() now takes a refresh trigger Event parameter
  FrameworkUtil.createColumnComboBoxModel() now takes a refresh trigger Event parameter, if null it defaults to EntityModel.evtEntitiesChanged
  Access to EntityModel.activeEntity and originalActiveEntity removed
  EntityModel.getActiveEntity() changed to getActiveEntityCopy()
  EntityModel.isActiveEntityNull() added
  EntityModel.isActiveEntityModified() added
  EntityModel.refreshDetailModelsAfterInsertOrUpdate() now throws UserException, DbException and RemoteException instead of RuntimeException
  Events evtEntitiesUpdated and evtEntitiesDeleted fired before refreshDetailModelsAfterInsertOrUpdate() is called, since an exception during that method would prevent those from firing
  FrameworkUtil.cloneMap() removed, unused
  Entity.copy() renamed to getCopy() and improved, now it truly makes a deep copy by calling Entity.getCopy() for all entity reference property values
  Entity.Key.setValue() now makes a deep copy
  Entity.rsEntity() overloaded with a Type parameter, implemented for Type.INT and Type.STRING
  Replaced RuntimeException with IllegalArgumentException where appropriate and removed a few redundant try/catch clauses
  EntityModel.initTableModel() renamed to initializeTableModel for consistency
  PropertySearchModel constructor now takes a EntityComboBoxModel as parameter instead of EntityTableModel, removing a cyclical package dependency
  EntityDefinition.getPropertyByColumnName/ByIndex renamed to getProperty
  EntityDefinition.getColumnIndex() removed
  EntityModel.updateDetailModelsByActiveEntity() now sends a null value as a parameter if the active entity is null
  EntityComboBoxModel.setSelectedItem() now sends a null value forward to super.setSelectedItem() if the value to be selected is a null entity
  FrameworkUiUtil.viewSelectionDependencies() removed, inlined in EntityPanel.viewSelectionDependencies()
  EntityPanel.initUI, initAssociatedPanels, initEntityTablePanel, initCommandPanels renamed to initialize... for consistency
  EntityPanel.getSetQueryRangeCommand() removed
  Removed redundant i18n constants regarding query range
  FrameworkUiUtil.chooseFileToSave() now caches the JFileChooser for quicker subsequent execution time
  FrameworkUiUtil.createStaticEntityTablePanel() changed back to createStaticEntityPanel(), since EntityTablePanel has no popup commands by default
  WaitCursor added to EntityPanel.viewSelectionDependencies(), .handleInsert(), .handleUpdate(), .handleDelete(), .updateSelectedEntities(), FrameworkUiUtil.showDependenciesDialog() and FrameworkUiUtil.chooseFileToSave()
  FrameworkUiUtil.createDateChooserPanel() added
  Util.DateMaskFormat subclasses including time element format changed from ..H:mm.. to ..HH:mm.. to force double digit 24 hour time
  FrameworkUiUtil.DateInputPanel now keeps a reference to the DateMaskFormat
  EntityPropertyEditor now uses the aforementioned FrameworkUiUtil.createDateChooserPanel()
  FilteredComboBoxModel does not set its contents on initialization
  EntityComboBoxModel.setSelectedItem() returns if the combobox model is empty
  EntityPanel restructured
  EntityTablePanel.init... renamed to initialize... for consistency
  FrameworkUiUtil.initFilterPanels() renamed to initializeFilterPanels
  FrameworkUiUtil.initFilterPanel() renamed to initializeFilterPanel
  FrameworkUiUtil.selectEntities() now throws UserCancelException when the user presses the cancel button
  Popup menus are now triggered correctly with a MouseListener.mouseReleased() MouseEvent.isPopupTrigger() combo, instead of a MouseListener.mouseClicked() MouseEvent.getButton() == MouseEvent.BUTTON3 combo
  EntityApplicationPanel.getApplicationInfo() renamed to getRootEntityPanelInfo(), getSupportApplicationPanelInfo() to getSupportEntityPanelInfo(), showApplicationPanel() to showEntityPanel()
  Added a popup menu with a refresh action to EntityComboBox
  EntityTableModel.getQuerySearchProperties() now returns primary key properties as well by default
  Static inner class EntityApplicationPanel.ApplicationPanelInfo moved to own file and renamed to EntityPanelInfo
  ComboBoxPropertyLink now makes an editable combobox post its edits on each keystroke without hiding the popup
  FrameworkUiUtil.createColumnComboBox() overloaded to add a editable boolean parameter
  EntityPanel.createColumnComboBox() overloaded to add a editable boolean parameter
  TextProperty, IntTextProperty, DoubleTextProperty and DateTextProperty renamed to ...TextPropertyLink
  ColumnComboBoxModel added to package ...client.model
  Removed a bunch of unused methods from FrameworkUtil
  Access to EntityPropertyLink.entityModel and .property restricted to private, protected get methods added
  EntityModel.evtActiveEntityChanged renamed to evtActiveEntityModified
  EntityTableModel.evtQueryRangeChanged removed
  PropertyCriteria.get/setValues() added
  EntityTableModel.queryRange Point removed and queryRangeCriteria added
  Added a few verbose logging messages
  Version info added, accessible via Help->About
  PropertySearchPanel now only initializes the lower bound field if it applies, as in, not for boolean or entity properties
  PropertySearchPanel does not refresh EntityComboBoxModels on initialization
  Added a couple of test cases to TestEntity
  Fixed a bug in FrameworkUiUtil.showAndPreparePanel which prevented the keyboard navigation feature from working unless each panel had set the default focus component
  Added valueContainsLiteralCharacters parameter to EntityPanel/FrameworkUiUtil.createTextField, used for formatted text fields
  Refactored detail panel handling in EntityPanel and added the option (dialogDetailPanels via constructor) to have them open in a non-modal dialog instead of embedding them in the parent panel
  Ctr-click on table header to show column filters disabled since it conflicted with sorting multiple columns, now this is only available via the table popup menu
  PropertySearchPanel fixed so that is shows initial value for date fields
  EntityModel.evtBeforeInsert, evtBeforeUpdate and evtBeforeDelete added
  Mnemonics added to i18n for the most common actions
  EntityPanel.allowQueryConfiguration added, is propagated to the EntityTablePanel and controls if Query Configuration appears in the table popup menu
  PropertySearchPanel does not reset SearchType anymore when going from advanced to simple search
  EntityTableModel.setSortingStatus(columnName, status) added
  EntityTableModel.whereLikeValue renamed to simpleSearchString
  EntityPanel floatingFilters property removed from constructor
  EntityPanel.getDetailPanel() removed
  EntityModel.getSelectionDependencies() moved to EntityTableModel
  EntityPanel.detailViewStatus added
  EntityTablePanel now trigger query configuration on status label double click
  Added action buttons to EntityPanel south
  EntityTableCellRenderer does not change the font of the topmost selected record
  PropertySearchPanel checkBox instead of togglebutton
  EntityCriteriaPanel refactored, added toggle command for the underlying EntityTableModel.showAllWhenNotFiltered property
  EntityTablePanel.configureQuery now sets the wait cursor while constructing the EntityCriteriaPanel
  EntityComboBoxModel and ColumnComboBoxModel now implement a new interface IRefreshable
  EntityPanel calls EntityModel.refreshComboBoxModels() on initialization if refreshOnInit is set to false
  PropertyCriteria removed redundant parenthesis
  EntityTableModel.queryCriteriaComboBoxModels not cleared when the search panel is hidden
  {EntityModel.setValue() now updates stEntityActive accordingly} from earlier reverted
  EntityTablePanel table summary panel added
  PropertySummaryPanel added
  EntityPanel.getDetailSplitPaneResizeWeight() added
  EntityTableModel.getColumnValues() added
  EntityTableModel.searchStateOnRefresh added
  EntityTableCellRenderer now uses the system default NumberFormat for all numbers
  EntityPanel SwingWorker used for the CRUD actions
  EntityTablePanel summary panel added
  PropertySummaryPanel added
  Fixed a few icons
  EntityTablePanel refresh button is now aware of the search state, enabled when the search state is different from the one when last refreshed
  PropertySearchModel.hashCode() added
  Replaced Framework*Util.toList() with Arrays.asList() throughout and removed the unused methods
  PropertySearchModel now selects the current value in the EntityComboBoxModel after it's refreshed
  PropertySearchPanel turned from butt ugly to absolutely stunning
  EntityTablePanel refresh button is now activated by pressing F5
  EntityTableModel simpleSearchString changes trigger stDataDirty to be activated
  EntityTablePanel.initializeSimpleSearchPanel made even simpler
0.4.9
  Improved default about dialog text and layout
  Some javadoc improvements
  Added tests to org.jminor.common.ui.control, TestBeanPropertyLink and TestMethodControl
  Added test to org.jminor.framework.client.ui.property, TestEntityPropertyLink
  Refactored and lessened package dependencies
  Moved getValueClass() from Type to Property (smaller dep. cycle in org.jminor.framework.model)
  Fixed and renamed checkout target in build.xml, minor code cleanup
  Added a couple logos, used in demos f.x.
  Profiling.selectRandomRows() added
  EntityDbConnection does not add EntityRepository info if it's already initialized
  Property.BooleanProperty.toBoolean() improved
  Navigation now selects correct detail model
  Removed CTR from resizing key combination
  Improved FrameworkUiUtil.showInDialog()
  Re-enabled EntityTestUnit.testUpdate(), added abstract modifyEntity() to accommodate
  Removed redundant entityID parameter from IEntityDb.selectMany(String entityID, List<EntityKey>)
  Completed the unit tests for EmpDept demo
  ControlIterator renamed to IControlIterator for consistency
  Fixed EmpDept test so they run on Oracle (oh the irony) (2 digit deptno values)
  Updated TipsAndTricks.txt
  Added FrameworkSettings.transferTextFieldFocusOnEnter
  Added UiUtil.transferFocusOnEnter(JTextField)
  TextFieldPlus, IntField, and FrameworkUiUtil changed according to the above
  South toolbar is now focusable
  Search sensitive refresh button now only visible when the search panel is visible
  Tentative fix of ToggleBeanPropertyLink
  Navigation is now CTR based with resizing enabled by adding SHIFT
  Added action listener to toolbar update button, showing the update popup menu (wrong position though)
  EntityPanel.prepareUI() now transfers focus to the table (not 100%, header seems to get focus) if the edit panel is hidden
  Added jminor-srctest.jar to dist
  We now throw intelligible exceptions on initialization if required system properties are not found
  EntityComboBoxModels are now provided automatically by the EntityModel if none has already been provided, changed demos to reflect this
  Moved all db connection type/host/sid/port property constants from FrameworkConstants to Constants
  Cleaned up DbUtil.getDatabaseUrl()
  Renamed a few constants in DbUtil
  Added boolean parameter propagateReferenceValues to Entity.doSetValue, selectMany->initializeValue from 7.1% to 0.4%
  FilteredComboBoxModel no longer sets the selected value to null if it does not exist after filtering
  Refactored and cleaned up Entity.doSetValue/setValue and EntityKey.setValue
  EntityDbConnection now initializes all reference property values, instead of leaving out the null references, which messes up originalValue
  propertyName replaced with propertyID throughout
  Removed unused methods from IEntityDb, restructured it and IEntityDbRemote a bit
  Privatized DbConnection.revalidate()
  Added EntityModel.allowInsert/Update/Delete, for overriding. Fx. used when initializing the EntityPanel, also prevents actual insert/update/delete
  IEntityDb.getDependentEntities now returns a Map instead of a HashMap
  Fixed Entity.propertyValuesEqual(), it now uses the entity received as parameter as base for the comparison
  EntityRepository.initialize now throws an exception if two properties have the same propertyID
  EntityPanel.handleSave uses tableModel.getSelectionModel().isSelectionEmpty() instead of EntityModel.isActiveEntityNull, which does not really work for non-trivial primary keys
  EntitModel.setValue does not update stEntityActive anymore, problematic when editing primary key values and thereby activating the state
  TextBeanPropertyLink now correctly disables the textComponent if LinkType is LinkType.READ_ONLY
  Removed entity history functionality, not mature enough and not really required
  Added EntityModel.containsDetailModel()
  Refactored EntityRepository
  Moved getEntityDependencies from EntityDbConnection to EntityRepository
  Fixed getEntityDependencies, by adding somewhat of a hack to EntityCriteria.isKeyCriteria()
  Removed AbstractEntityTestUnit and refactored EntityTestUnit
  Removed EntityDbConnection.getEntityCacheSize(), unused
  Removed DbConnection.getAutoIncrementValue()
  Fixed EntityTestFixture and EntityTestUnit, now initializing referenced entities is simpler and problem free
  Constants removed along with all its evil machinations (INT_NULL_VALUE...), changes throughout to accommodate
  Wait cursor now active during EntityPanel.initialize()
  Navigating through uninitialized panels now works as expected, that is, the panels are initialized and shown on demand (events were not bound until the panel was initialized)
  Some javadoc added in EntityPanel
  EntityComboBoxModel contents are now sorted by default
  Moved validateValue() and getValueClass() from Property to EntityUtil, lessening dependencies
  Refactored classes in org.jminor.framework.model and ...client.ui, lessening cyclical dependencies
  Table column header is now bold when search is enabled
  Fixed a couple bugs introduced during the refactoring, see above
  Renamed a couple events and methods in EntityTableModel
  Removed EntityPanel.usePreferredSize property
  Some restructuring/reordering/refactoring in EntityPanel, EntityTablePanel and EntityApplicationPanel
  Some more refactoring/restructuring/renaming
  Replaced the old EntityTestUnit and EntityTestFixture with org.jminor.framework.testing.EntityTestUnit
  ToggleBeanPropertyLink fixed at last
  Profiling renamed to ProfilingModel
  Fixed bug in UiUtil.makeUpperCase, null values were not handled correctly
  Fixed bug in EntityTableSearchPanel, it did not resize correctly on advanced toggle when the leftmost panel was not a search panel
  Added a condition in EntityPanel.handleSave, which prevents a save/update confirmation if updating is not allowed
  Simplified the strict editing functionality a bit, State -> boolean
  Removed a redundant variable, useDividers, from FrameworkSettings
  PostgreSQL table status query disabled since the function greatest is missing
  FrameworkSettings now Map based, useQueryRange now defaults to false
  Fixed a serious bug in Entity.getReferencedKey, where key values were cached on entityID instead of Property, fu**ing up the case where a table referenced the same table more than once
  Fixed a bug in Entity.doSetValue, it did not propagate the reference values when the new value was null, since it simply checked if the new value was an instance of Entity
  Some test case cleanup
  OPS$ removed from EntityApplicationPanel.getUserName(), now it uses the DEFAULT_USERNAME_PREFIX settings parameter
  EntityApplicationPanel.getFrameTitle() added
  Restructured EntityApplicationPanel along with minor access modifier modifications
  EntityApplicationPanel.loginRequired() added
  EntityTableCellRenderer boolean renderer now indicates row selected status
  EntityRepository.getEntityProperty() changed to getEntityProperties() since an entity can reference another via more than one property
  Property.DenormalizedViewProperty, ownerEntityID changed to a more logical referencePropertyID
  Entity.getDenormalizedValue changed according to the above
  EntityTablePanel.initializeTableCellRenderer() added
  EntityTablePanel.allowQueryConfiguration renamed to queryConfigurationAllowed, added getter
  Moved code from EntityPanel.initializeEntityTablePanel to EntityPanel.initialize, since it prevented simple overriding of said method
  A parameter to limit the number of records retrieved, recordCount, added to EntityCriteria, DbConnection and relevant EntityDbConnection code
  Removed whereClause caching in EntityCriteria, it was the source of a subtle bug, where the criteria got cached with the where keyword during server logging but used without it
  EntityPanel.setDetailPanelState() now hides all child detail panels if the state is changing from DIALOG
  Entity.isValueNull() fixed, it returned a false positive for Property.NonDbProperty values, since it only relied on Entity.getRawValue() which circumvents the EntityProxy, which handles NonDbProperties
  EntityPanel.initialize(), moved model refresh to top, otherwise the combo box models would be empty, thus preventing correct initial selection
  AbstractEntityPropertyLink, caption removed from constructor, sent property.propertyID forward as action name, removed from subclass constructors also
  EntityModel.modelCaption shortened to caption
  EntityCriteria.orderByClause added, EntityDbConnection.selectMany() changed accordingly
  IEntityDb.selectMany(EntityCriteria criteria, boolean order) removed
  Added getEntityDb() as a shorthand for getDbConnectionProvider().getEntityDb() to EntityModel and EntityTableModel
  EntityPanel.initialize(), moved model refresh back to bottom since most EntityComboBoxModels are created during UI initialization
  SmartRefresh/forceRefresh functionality removed
  TableStatus deprecated
  IEntityDb.getTableStatus() removed
  EntityCriteria.isRangeCriteria and tableHasAuditColumns properties removed
  EntityTableModel.recordCount added in place of TableStatus
  EntityRepository.createDateColumns added
  EntityTablePanel.toggleSearchPanel added, moving code from EntityPanel
  EntityComboBoxModel.setEntityCriteria() added, getEntitiesFromDb() changed accordingly
  Fixed bug preventing correct double click behavior if edit panel was null, detail panel was not shown
  FrameworkSettings.FILTER_QUERY_BY_MASTER property added, default false
  Fixed bug, resulting in a automatically created entity combobox while refreshing detail models after update and delete
  Added space bar as a selection trigger in a comboboxless PropertySearchPanel
  Property.EntityProperty is now hidden if caption is null
  EntityTablePanel, redundant private field tableControls removed
  EntityPanel, removed redundant getDefaultFocusComponent, isActive methods
  EntityPanel, getSelectedDetailPanel() now throws IllegalArgumentException if no detail panels are available
  Update selected entities popup menu now contains the propertyID as caption for properties without captions
  Some minor changes, error handling/messages and javadoc
  EntityComboBoxMOdel.setEntityCriteria() no longer initiates a refresh, must be done separately
  DbConnection.endTransaction() now calls DbConnection.commit/rollback, instead of connection.commit/rollback, results in correct logging
  DbConnection.setTransactionOpen() removed
  EntityPanel.prepareUI(), bindModelEvents(), default focus fixed, now the focus is only put on the defaultFocusComponent on panel activation if the focus owner is not a child component
  SteppedComboBox now uses dynamic popup sizing if the popupWidth property is <= 0, using the getDisplayWidth property from the UI
  PropertySearchModel, EntityComboBox now selects correct item on initialization
  EntityModel.getEntityComboBoxModel no longer creates a model if none exists
  EntityModel.createEntityComboBoxModel added
  FrameworkUiUtil.createEntityComboBox() changed accordingly
  EntityModel.getDefaultValue() renamed to getDefaultEntity
  Some javadocking
  EntityModel.createPropertyComboBox() added and createEntityComboBox protected
  EntityPanel.getInputManager, added List<Entity> toUpdate parameter
  EntityTableModel.searchStateOnRefresh changed from a hash based long to a String due to brokenness
  Property.hashCode removed
  AbstractSearchModel.toString() removed
  PropertySearchModel.hashCode() removed
  EntitySearchField added
  SearchFieldPropertyLink added
  EntityPropertyEditor changed, IEntityDbProvider instance variable removed, takes EntityModel as parameter and uses EntityModel.createEntityComboBoxModel when instantiating a combo box
  EntityModel.createEntityComboBoxModel made public, added nullValueItem and sortContents parameters
  EntityPanel.updateSelectedEntities changed to accommodate the above
  EntityRepository.propertyDescriptions map added, along with set/getPropertyDescription
  FrameworkUiUtil now adds EntityRepository.getPropertyDescription() as a tooltip on generated property components
  ControlSet added some null checks during additions to prevent adding null controls/actions
  EntityTablePanel.isPropertyColumnVisible() and setPropertyColumnVisible() added
  EntityPanel.selectTableColumns() added
  EntityPanel added "Select columns" action to table popup menu, added to FrameworkMessages
  EntityTableModel.clear() added
  EntityTablePanel added Clear action to popup menu
  PropertySearchModel.toString() added missing SearchType to result
  EntityTablePanel.setPropertyColumnVisible() now automatically disables searching on hidden columns
  EntitySearchField added double click as an OK trigger
  EntitySearchField.additionalSearchCriteria added
  EntityBindingFactory.createEntitySearchFieldPanel added
  FrameworkUiUtil.createEntitySearchFieldPanel added
  AbstractSearchModel.stLocked added, introducing the ability to lock search models in a certain state
  AbstractSearchPanel changed according to the above, linking components to the locked state
  PropertySearchModel.initialize fixed to prevent a property setting roundtrip back to the ui
  AbstractPropertySearchModel.stSearchEnabled privatized due to locking mechanism
  EntityModel.stAllowInsert/Delete/Update, .isAllowInsert/Delete/Update, .setAllowInsert/Delete/Update added
  EntityKey improved setValue error handling and reporting
  IntTextPropertyLink fixed valueFromText(), parsing the - sign to -1
  FilteredComboBoxModel.removeItem(), fireContentsChanged() called instead of resetContents(), thus preventing full refresh after removing an item
  UiUtil.selectDirectory() now uses user.home property in case no start directory is specified (instead of C://)
  UiUtil.selectDirectory() added dialogTitle parameter
  EntityTablePanel renamed a few fields
  EntityTablePanel added Copy cell action to JTable popup menu
  EntityUtil.getUpdateSQL() now throws an exception if no updatable properties have been modified, instead of returning a malformed SQL query
  EntitySearchField constructor now takes a String propertyID instead of Property as parameter
  PropertyCriteria now handles LIKE and NOT LIKE as IN and NOT IN when more than one value is specified
  EntityTableModel some refactoring, javadoc improvements and additions
  EntityModel javadoc improvements and additions
  AbstractSearchModel.caseInsensitive added
  PropertyFilterModel changed according to the above
  PropertySearchModel changed according to the above
  EntityRepository.initialize now correctly identifies multiple properties with same id
  EntitySearchField developed further, case sensitivity and wildcards
  EntityTableModel.simpleSearchString removed
  EntityTableModel.stSimpleSearch added
  EntityTablePanel.initializeSimpleSearchPanel improved
  FrameworkUiUtil changes to accomodate the above
  EntityTableSearchModel created, EntityTableModel, EntityTablePanel, EntityCriteriaPanel and EntityTableSearchPanel changed accordingly
  Property.EntityProperty.isLookup property added
  EntityTableModel.includeSearchComboBoxModel() removed, see above item
  EntityTableModel.propertyFilterModels moved to EntityTableSearchModel
  NotEquals60x16.gif changed
  EntitySearchModel.setExactSearchValue() now returns a boolean indicating whether the search state changed
  EntityTableModel.filterByReference() now only triggers a refresh if the search state changed
  EntityPanel.setupControls() now uses the setControl() method
  Control improved error reporting
  Util.formatLat/Lon improved
  Removed > 40 instances of generic Exception catch clauses
  EntityTableCellRenderer date renderers now accept String values as input
  EntityTablePanel.setTableCellRenderer() added
  Util.putUserPreference() and getUserPreference() added
  EntityApplicationPanel sets the last successful login name as the default username for the currently logged on OS user
  FrameworkSettings.getDefaultUser() now returns the username found in the OS users preferences, if any
  Added preferences editing permission to jminor_client.policy
  EntityUtil.getModifiedEntities() added
  EntityDbConnection.update() does not throw an exception any more if it receives an empty list
  DbConnection.queryObjects() added
  TestDbConnection added
  IEntityDb/EntityDbConnection.selectRows() added
  Fixed a bug in Entity, where the toString cache was not cleared on property change
  Moved EntityProxy handling from EntityRepository to static EntityProxy methods, to remove a circular class dependecy
  Added some javadocs
  Fixed a bug in EntityPanel.createStaticEntityPanel() where getAllEntitiesFromDb() was not being overridden due to changes in signature
  EntityApplicationModel.loadDbModel renamed to loadDomainModel
  FrameworkSettings.PERSIST_ENTITY_PANELS added
  EntityApplicationPanel changed according to the above
  EntitySearchField modified to be able to handle multiple entities
  SearchFieldPropertyLink modified to accommodate the above
  PropertySearchPanel now uses a EntitySearchField when a ComboBoxModel is not available in the PropertySearchModel, the field searches by every string property found in the entity
  EntityCriteriaPanel fixed so that text fields in PropertySearchPanels are no longer tiny
  EntityRepository.setPropertyDescription() fixed, it now maps the description to entityID and propertyID instead of only propertyID, which isn't unique
  EntityRepository.setEntitySearchProperties/getEntitySearchProperties added, to hold default search by properties for entities
  EntitySearchField now sets its selected entity value as null on enter when it contains no text, instead of returning a search result containing all underlying records
  TestState and TestAggregateState added
  Property.NonDbProperty renamed to TransientProperty
  Some javadoc additions and changes
  TestDbConnection improved
  EntityModel.getDefaultEntity() fixed, now it doesn't set the value of Property.DenormalizedProperty, since that is set via its parent property
  EntityPanel.getUpdateProperties() no longer includes Property.DenormalizedProperty
  EntityModel.evtActiveEntityChanging added, fired before the active entity changes
  PropertySearchModel.toString(Object obj) fixed, now it uses entity.getPrimaryKey().toString() instead of entity.toString(), which resulted in a non-unique EntityTableSearchModel.searchState values
  EntityModel.lastDeleted/updated... fields removed
  InsertEvent, UpdateEvent and DeleteEvent added to accommodate the above change
  EntityModel.isEntityModified renamed to isActiveEntityModified and changed so that is returns the isActive result of the state returned by getActiveEntityModifiedState
  UiUtil.selectFile() added
  Some javadoc additions and changes
  PropertySearchModel.toString() fixed, now adds the current search type to the result
  EntityModel.masterSelectionChanged changed, now when no entity is selected the master reference property value is set to null in linked detail models
  PropertySearchModel.toString() fixed again, now adds the current search type to the result only when the search is enabled
  Entity.setAs() fixed, now copies the toString cache as well
  EntityApplicationPanel.getRootEntityPanelInfo renamed to getMainEntityPanelInfo
  EntityApplicationModel.getRootEntityModelClasses renamed to getMainEntityModelClasses
  Entity.getValueAsUserString() removed
  EntityProxy.getValueAsUserString() removed
  EntityModel, if the selected record is being updated via the table model refresh the one in the model
  DbConnection, EntityDbConnection, Property and remote interfaces updated for rudimentary BLOB handling
  EntityPropertyEditor now uses Timestamp for date properties
  FrameworkUiUtil, lookup dialog added to all text fields by default
  UiUtil.selectDirectory/File now shows the last visited directory when used
  Transfer focus on enter now works for all editable comboboxes
  EntityModel.getDefaultValue(Property property) now returns null if the the combobox associated with the property has an empty string selected
  EntityComboBoxModel.setSelectedItem now translates an empty string to null
  EntitySearchField added transferFocusOnEnter property
  EntitySearchField, EntityComboBox and UiUtil.setTablePopup now show popup menus via JComponent.setComponentPopupMenu
  PropertySummaryPanel.evtStateChanged renamed to evtSummaryTypeChanged
  EntityApplicationPanel added mnemonics to main menu
  ControlSet removed mnemonic field, now it simply uses the inherited functionality of Action
  EntityPanel.showDependenciesDialog simplified
  EntityPropertyEditor mnemonics added to buttons
  UiUtil.showInDialog added mnemonic to OK button
  ExceptionDialog mnemonics added to buttons
  EntityPanel.getDefaultFocusComponent() added, for overriding
  EmpDept application i18n'ized
  EntityTablePanel.copyTableAsDelimitedString() added along with control method
  EntityPanel.selectTableColumns() moved to EntityTablePanel
  EntityModel.getAllEntities(final boolean includeFiltered) added
  FrameworkSettings.INITIAL_SEARCH_PANEL_STATE added and used in EntityPanel
  Entity.getDenormalizedViewValueAsString() added
  Util.getDelimitedString() refactored out of writeDelimitedFile
  Entity.is(final String entityID) added
  Property.getCaption() returns the caption of the parent property in case the caption is null
  EntityTableModel.initSearchModel() renamed to initializeSearchModel
  EntityRepository.getVisiblePropertyList() added
  EntityModel.resetComboBoxModelOnClear(final Property property) removed, replaced by useLastValueAsDefault()
  FrameworkSettings.RESET_COMBOBOXMODELS_ON_CLEAR replaced with PERSIST_ENTITY_REFERENCE_VALUES, with default value 'true'
  EntityModel.useLastValueAsDefault() renamed to persistValueOnClear()
  DoubleField.setDecimalSymbol() added
  DoubleTextPropertyLink and IntTextPropertyLink changed so that valueFromText now uses Util.getDouble()/getInt()
  EntityPropertyEditor text fields now include lookup functionality (CTR-space)
  IntBeanPropertyLink/DoubleBeanPropertyLink fixed, now use Util.getInt/Double
  EntityUtil.getPropertyValues() added
  EntityPropertyEditor simplified and improved
  EntityUtil.copyPropertyValue() added to lessen cyclical dependencies within the framework.model package
  Entity.isValueNull() method moved to EntityUtil to lessen cyclical dependencies within the framework.model package
  EntityPanel.EntityPanelInfo moved up to it's own class and renamed to EntityPanelProvider... and related changes
  EntityApplicationPanel.getMain/SupportEntityPanelInfo renamed to getMain/SupportEntityPanelProviders
  EntityPanel.getDetailPanelInfo renamed to getDetailPanelProviders
  AggregateState.AND/OR changed to enum
  EntityCriteria, PropertyCriteria and EntityKeyCriteria moved from framework.model to framework.db.criteria
  PropertyChangeEvent and PropertyListener moved from framework.model to common.model
  EntityDependencies deleted (and from EntityRepository), EntityDbConnection.Dependencies and .resolveEntityDependencies() added
  EntityModel strictEditing changed, hopefully improved but needs more thought/work
  AbstractPropertyLink and subclass hierarchy improved and simplified with the above in mind
  IEntityDb.selectForUpdate() now works for multiple entities
  AbstractPropertyLink.refreshUI/Model renamed to updateUI/Model
  TextPropertyLink.isDigitString() unused, removed
  AbstractPropertyLink enabledState removed from constructor, didn't have any effect whatsoever
  PropertyLink class hierarchy changed according to the above, that is, removed a lot of 'null' parameters
  JavaDoc changes and additions
  TextPropertyLink.getFormattedValue() renamed to getParsedValue()
  More JavaDoc additions and changes as well as some minor code improvements, variable names and such
  CheckBoxPropertyLink renamed to BooleanPropertyLink
  UiUtil.DateInputPanel improved and moved to its own class
  TextInputPanel created
  EntityPropertyEditor now uses TextInputPanel for text input
  FrameworkUiUtil.createDateInputField renamed to createDateInputPanel
  EntityBindingFactory.createDateInputField renamed to createDateInputPanel
  EntityBindingFactory renamed to EntityBindingPanel
  UiUtil.showInDialog button caption and mnemonic is now consistent
  TextInputPanel.getTextComponent() added
  EntityDbUtil created, moved some db related stuff from EntityUtil to this class as well as to EntityDbConnection
  TestEntityDbConnection created to accommodate the above (moved dml test case from TestEntity)
  Fixed and added copyright messages
  EntityUtil.isPrimaryKeyModified() added
  EntityModel.update() fixed so that if primary keys were involved in the update the table model is refreshed afterwards
  CompactDotDateFormat mask fixed
  EntityModel.evtLinkedDetailModelChanged now only updates the selected detail model with the active entity if it is non-null
  TestEntityDbConnection fixed, it did not initialize the required domain model
  Entity.setReferenceKeyValues() subtle bug fixed, when a EntityProperty was part of the primary key it didn't update the modified state when changed since it asked the primary key if it had a value using the EntityProperty propertyID (_ref) so it was always an initialization
  EntitySearchField renamed to EntityLookupField
  FrameworkUiUtil.createEntitySearchField() renamed to createEntityLookupField
  EntityBindingPanel.createEntitySearchField() renamed to createEntityLookupField
  ControlProvider moved from ui to ui.control, where it belongs
  ControlSet.iterate() made static and moved to ControlProvider
  UiUtil.handleException() moved to ExceptionDialog to remove a cyclical dependency
  UiUtil.getUser() moved to LoginPanel to remove a cyclical dependency
  EntityUtil.getValueString/printPropertyValues/copyPropertyValue/isValueNull/equal/validateValue/getPropertyChangeDebugString moved to Entity to remove a cyclical dependency
  EntityLookupField renamed some variables and methods from search... to lookup...
  EntityTestUnit.getReferencedEntities() removed
  EntityTestUnit.initializeDbConnection() added
  Split demo sources from test source tree to srcdemos
  ManagerComboBoxModel removed from EmpDept demo
  EntityModel.createEntityComboBoxModel(Property.EntityProperty property) added, uses "-" as the default nullValueItem and sorts the contents
  EmployeeModel override createEntityComboBoxModel() instead of initializeEntityComboBoxModels()
  EntityPropertyEditor now calls the new EntityModel.createEntityComboBoxModel() version
  FrameworkConstants.WILDCARD removed
  FrameworkSettings.WILDCARD_CHARACTER property added
  AbstractSearchModel, EntityLookupField, PropertyCriteria added wildcard property
  FrameworkConstants.JMINOR_SERVER_NAME_PREFIX removed
  FrameworkSettings.SERVER_NAME_PREFIX added
  FrameworkConstants.REMOTE_CONNECTION_PROVIDER and LOCAL_CONNECTION_PROVIDER removed
  FrameworkSettings.REMOTE_CONNECTION_PROVIDER and LOCAL_CONNECTION_PROVIDER properties added
  UiUtil.bindColumnSizesAndPanelSizes() renamed to bindColumnAndPanelSizes and simplified considerably
  UiUtil.DIMENSION_TEXT_FIELD_SQUARE added
  UiUtil.DIMENSION18x18 deprecated
  EntityTablePanel.initializeTableMouseListener() added, for overriding
  EntityPanel.initializeTableDoubleClickAction() added, for overriding
  EntityPanel.confirmUpdate() now uses the edit panel for dialog parent if one is available
  UiUtil.transferFocusOnEnter() now transfers focus backwards is shift is down
  EntityTableModel.getAllEntitiesFromDb() renamed to performQuery
  EntityTableModel.getSearchCriteria() renamed to getQueryCriteria
  State.StateGroup now uses WeakReference to prevent memory leaks
  Event.scheduleForRemoval/scheduleForAddition replaced by synchronizing calls
  Event.debug removed along with the relevant code
  org.jminor.common.model.WeakPropertyChangeListener added
  EntityPanel.initialize() now uses WeakPropertyChangeListener for focusActivation -> no memory leak
  EntityPanel.focusPropertyListener field added for the above
  EntityPanel.resizePanel(), added pixelAmount parameter
  EntityLookupField.setSelectedEntity() added
  EntityPanel.getUpdateProperties() now returns primary key properties as long as they are not auto-incremented
  EntityPropertyEditor now uses isLookup to determine if a combobox or a EntityLookupField should be used
  PropertySummaryPanel constructor now takes a maximumFractionDigits parameter
  PropertySummaryPanel now shows a decimal number average for integer properties
  Renamed a few e1 Exceptions to ex
  EntityTableSearchModel.setStringSearchValue() removed
  EntityTableSearchModel.setSearchState() renamed to setSearchModelState
  EntityTableSearchModel.getSearchModelState() privatized
  EntityTableSearchModel.dbProvider field removed
  UiUtil.DIMENSION18x18 removed
  EntityLookupModel added
  EntityLookupField refactored according to the above
  LookupFieldPropertyLink renamed to LookupModelPropertyLink
  EntityModel.createEntityLookupModel() added
  TestEntityLookupModel added
  PropertySearchModel.entityLookupModel field added, along with overloaded constructors, a getter and bindLookupModelEvents()
  PropertySearchPanel.dbProvider field removed (whohooo) due to the above, along with all the crap involved
  EntityCriteriaPanel, removed all traces of IEntityDbProvider
  EntityTableSearchModel now handles creating the EntityLookupModel
  EntityTableSearchPanel, removed all traces of IEntityDbProvider
  ControlProvider, inlined UiUtil.linkToEnabledState to remove a cyclical dependency
  IEntityDb.executeCallable renamed to executeStatement
  EntityDbConnection reorganized
  RemoteClient renamed to ClientInfo and moved to common.model, common.remote removed
  Added backup ant targets to project template build.xml file and backup.path property to build.properties
  Added deploy_project ant task to build.xml
  Changed default ant task to deploy_all
  readme.txt added
  EntityDbRemoteServer, EntityRepository.get().add(repository.initializeAll()) is now done in the connect() method instead of deep down inside EntityDbConnection
  EntityDbConnection, EntityRepository parameter removed from constructor
  EntityDbConnectionPool, remove EntityRepository parameter from checkOutConnection()
  EntityDbRemoteAdapter, EntityRepository parameter removed from constructor
  PropertySearchPanel now instantiates a JComboBox instead of EntityComboBox to reduce cyclic dependencies
  EntityComboBoxModel/EntityListModel.getEntitiesFromDb() renamed to performQuery
  EntityListModel.entityCriteria field + setter/getter added, used in performQuery()
  EntityLookupField constructor overloaded with an Action parameter, which is performed on enter if the text field represents the selected entities
  PropertySearchPanel uses the aforementioned EntityLookupField constructor action parameter to enable/disable the search on enter
  Event.fire() now copies the listeners list, synchronizing the fire/add/remove methods wasn't enough apparently, so it was removed
  EntityModel.masterModel field added
  EntityPanel.masterPanel field added
  EntityApplicationModel.applicationTreeModel removed
  EntityPanel.initializeResizing/Navigation moved to EntityApplicationPanel
  EntityPanel.getDetailPanels() and getLinkedDetailPanel() added
  EntityApplicationPanel shows the root tab pane regardless of the number of main application panels
  EntityApplicationPanel, some refactoring and restructuring
  Reorganized the resources structure
  Added run_demo_***, run_server_*** tasks to ant build file, restructured it a bit and renamed junit_db_*** properties to run_db_*** in build.properties
  DbConnection query logging now includes query execution time
  EntityApplicationPanel, removed setLookAndFeel command from menu
  UiUtil.setLookAndFeel() removed
  Ant build file cleanup and restructuring, merged deploy_profiling into deploy_demos
  Added create/delete db targets for empdept to ant build file as well as relevant scripts to resources/demos/empdept/scripts
  EntityDbUtil.getQueryString() now uses "is" for null values
  Added resources for creating a derby db for the unit tests
  EntityTestUnit now uses setUp() and tearDown() to connect and disconnect from the database
  PropertySearchModel.bindComboBoxEvents() reverted back to previous version since my "fix" introduced a bug resulting in only single item selection
  Fixed copyright message name for UTF-8, yet again
  TestPetstore now extends EntityTestUnit
  Unit tests now run with an embedded derby database
  Added run_derby_server and shutdown_derby_server to ant build file
  Created lib/derby for the derby jars
  Removed mysql and oracle jdbc drivers due to licensing
  EntityModel.stActive and activeStateGroup moved to EntityPanel, where they belong
  Added IntelliJ project file
  Excluded *Stub.class files from jminor-server.jar
  Added user authentication (scott/tiger) to demo db
  Database.get().getURL() and onDisconnect() now takes a connectionProperties parameter for derby user authentication
  FrameworkSettings.AUTHENTICATION_REQUIRED property added and used in EntityApplicationPanel.loginRequired()
  IdSource constant ID_ prefix removed
  Entity.equal() renamed to isEqual
  FrameworkSettings.FILTER_QUERY_BY_MASTER property value is now true by default
  Default usernames are now saved in preferences per application
  UiUtil.selectAllOnFocusGained(JTextComponent) added
  FrameworkSettings.USE_NUMBER_FORMAT_GROUPING property added, default true
  Refactored EntityTableModel.EntityJRDataSource out of EntityTableModel which no longer implements JRDataSource hence no more reportPrintIterator and currentReportRecord fields
  EntityTableModel.initReportIterator() renamed to initializeReportIterator and made protected
  Removed a few probably ill-placed synchronized keywords, they simply gave the false illusion of thread-secure stuff
  EntityPanel constructor now takes an EntityModel parameter
  EntityPanel.setModel() removed
  UiUtil.showInDialog() improved button caption and mnemonic
  EntityTableModel constructor parameters reordered
  EntityLookupModel, EntityComboBoxModel, EntityListModel and EntityModel constructor parameters reordered for consistency
  EntityPanel.compactPanel field renamed to compactLayout
  EntityPanel.initialize(), moved some code to initializeUI() and bindEvents()
  EntityTablePanel.initializeSummaryPanel() now uses the underlying JTable column model when initializing summary panels
  Database.get().DERBY_LONG_DATE_FORMAT added
  FrameworkUiUtil.IEntityExceptionHandler and DefaultEntityExceptionHandler added
  FrameworkUiUtil.exceptionHandler static field added plus getter/setter
  EntityApplicationModel.instantiateMainApplicationModel() added, for overriding
  EntityApplicationPanel.startApplication() refactored along with prepareFrame()
  EntityPanel now accepts DIALOG as the initial detail panel state
  EntityPanel focus grabbing on activation improved
  EntityApplicationPanel.loginRequired() renamed to isLoginRequired()
  EntityApplicationPanel.startApplication() refactored further
  EntityApplicationPanel.model field renamed to applicationModel
  ProfilingModel.selectRandomRow() now takes a EntityTableModel as parameter
  ProfilingPanel/ProfilingModel refactored
  SchemaBrowser domain model now uses resource bundle
  DbConnection.endTransaction(boolean rollback) is now endTransaction(boolean commit)
  IEntityDb.endTransaction(boolean rollback) is now endTransaction(boolean commit)
  No /bin folder in demos/server deployment, run files fixed
  ServerMonitor, added option to shutdown the selected server, leaves the server monitor in a bad state
  EntityPanel focus grabbing on activation reverted somewhat, so that it does not try to grab default focus when a child component already has the focus, the table for example
  EntityApplicationPanel, navigation modifier key changed from CTR to ALT, resizing from SHIFT-CTR to SHIFT_ALT
  Removed the query range explanation from the TipsAndTricks.txt file, since it is rarely used
  EntityPanel, pressing ALT-CTRL-T toggles the focus between the table and input panels.
  Petstore client, some getDetailSplitPaneResizeWeight() adjustments
  FrameworkMessages, Support tables mnemonic changed from S to P, S conflicted with the edit panel save action
  EntityPanel, direct references to model replaced by getModel() throughout
  EntityTablePanel, direct references to tableModel replace by getTableModel() throughout, as well as for entityTable/getJTable()
  @override annotation added where applicable
  EntityTableModel, some reordering of fields
  QueryRange removed with all its ugly effects
  FrameworkSettings.USE_SMART_REFRESH removed, unused
  EntityPanel, keyboard actions added, ALT-CTRL-T focuses the table, ALT-CTRL-W the edit panel and ALT-CTRL-S the search panel
  EntityTablePanel, ALT-CTRL-T shows the popup menu instead of SHIFT-SPACE
  EntityTablePanel.addJTablePopupMenu() added (removed from UiUtil)
  PropertyCriteria.getMultiReferenceCriteriaString(), bug fixed, searchType NOT_LIKE did not trigger "not in" condition
  EntityTablePanel, a tentative searchPanel/summaryPanel scrollbar fix, added 15 pixel label buffer to each panel, somewhat hacky but seems to work
  UiUtil.getDateFromUser() simplified and refactored
  PropertyFilterPanel, removed unused/inactive key listener from date input field for getting date from use via dialog
  FrameworkUiUtil.getDateChooserPanel() doesn't use today's date as default value if initialValue is not provided
  FrameworkSettings.DEFAULT_SHORT/LONG_DATE_FORMAT properties added
  EntityTableCellRenderer uses the above
  EntityLookupField now transfers focus on enter correctly
  TestEntityDbConnection, TestEntity, EntityDbUtil, null value properties not included in insert statements
  UiUtil.moveCaretToStartOnFocusGained added
  UiUtil, createFormattedField, text field moves cursor to start on focus gained
  Database.get().DATABASE_HOST_PROPERTY used for Derby embedded instead of SID
  DbConnection.execute() uses executeUpdate()
  EntityPanel.confirmUpdate() now uses the EntityPanel for dialogOwner instead of the editPanel
  EntityModel.updateDetailModelsAfterInsertOrUpdate split in two
  EntityModel now sets the appropriate property value in detail models as the newly inserted record
  Util.getFirst/LastDayOfYear/Quarter added
  H2 database support added
  Database.get().isEmbedded() added
  Fixed some server side issues with sid being a required property
  Added jcalendar library to server monitor
  Added server security policy entries for embedded databases
  Added run_server_localhost_derby_embedded.bat
  UiUtil.moveCaretToEndOnFocusGained() added
  Util.addAcceptSingleFileDragAndDrop(JTextComponent) added
  ItemComboBoxModel.getIndexOfItem() added
  BooleanComboBoxModel.setSelectedItem(boolean) added
  Util.DEFAULT_SHORT/LONG_DATE_FORMAT private fields added
  Util.isDateOk() renamed to isDateValid()
  TestCriteriaSet, TestDbUtil, TestItemComboBoxModel, TestEvent, TestUtil and TestBooleanComboBoxModel added
  EntityLookupModel.dbProvider field finalized
  EntityLookupModel.allowMultipleSelection field renamed to multipleSelectionAllowed
  EntityProperty.isLookup field removed
  EntityRepository largeDataset property added for entities, replacing the above
  Property.isUpdatable field renamed to updatable
  Database is now inheritance based
  IDatabase created in org.jminor.common.db.dbms as well as implementations for supported databases
  H2 database creation task added to build.xml
  Updated and added some run scripts according to the above
  EntityApplicationPanel.getUser() now accepts empty passwords
  Added h2 lib to run targets in ant build file
  Added H2 support to SchemaBrowser (not quite working, key_column_usage table not available)
  Removed run_schema_browser targets from ant build file
  Server monitor now handles server shutdown a bit more gracefully
  IEntityDbRemoteServerAdmin.getSystemProperties() added and to implementation as well
  Server monitor code base changed radically, no more messing about with trees
  IEntityDbRemoteServerAdmin.getDatabase.getConnectionPoolStats() renamed to getConnectionPoolStatistics
  IEntityDbRemoteServerAdmin.getDatabase.getDatabaseStats() renamed to getDatabaseStatistics
  DbConnection does not call IDatabase.onDisconnect() on logout since it obviously wreaks havoc when an embedded database is running in the server
  IDatabase.onDisconnect() renamed to shutdownEmbedded(), which is called in the server on exit and in EntityDbLocalProvider on logout
  Util.addAcceptSingleFileDragAndDrop() moved to UiUtil
  FrameworkUIUtil.createComboBox() now calls UiUtil.transferFocusOnEnter for both the combobox and the editor component, it now works for uneditable boxes as well
  All unit test classes renamed ...Test from Test...
  AbstractDateMaskFormat.getDateMask() is no longer abstract
  AbstractDateMaskFormat renamed to DateMaskFormat
  EntityBindingPanel.createDateInputPanel(propertyID) added, uses the default short date format
  EntityDbRemoteServerAdmin refactored out of EntityDbRemoteServer, exported on separate port, changes in dist ant target and run files
  FrameworkConstants.SERVER_ADMIN_PORT_PROPERTY added
  EntityDbRemoteServer.shutdown() now exits properly by simply unexporting the remote object, no call to System.exit() necessary
  EntityDbRemoteAdapter now unexports itself on logout
  Updated source copyright notice where needed, removed it from 3d party files
  deploy targets in ant build file use chmod to make .sh files executable
  initialize_h2_db.sql fixed and renamed create_h2_db.sql, create_h2_db ant target changed accordingly
  run_rmi_registry.bat/sh files added to resources/server as well as resources/security/all_permissions.policy for running the registry
  build.xml cleaned up, removed dist/version and current directories, removed deploy target
  EntityDbRemoteProvider moved to server.provider
  Ant build file cleanup
  DateTextPropertyLink improved somewhat
  Event, removed name field
  Added run_rmi_registry target to build.xml, removed run/shutdown_derby_server
  Cleaned up project_template build file
  IDatabase.DATABASE_TYPE_DERBY_EMBEDDED and DATABASE_TYPE_H2_EMBEDDED removed
  IDatabase.DATABASE_EMBEDDED property added
  DerbyEmbeddedDatabase and H2EmbeddedDatabase removed
  Build and run files changed according to the above
  PropertyFilterPanel and PropertySearchPanel now use default date formats
  PropertyFilterModel.get/setUpper/LowerBound(Comparable) removed
  FrameworkUiUtil.createDateChooserPanel/Field rename to createDateInput...
  EntityBindingPanel.createControlPanel are now protected final
  EntityPanel.handleSave/Insert/Update/Delete renamed to save/insert/update/delete
  serialVersionUID added to Serializable and Externalizable classes
  State, Event and FrameworkSettings no longer implement Serializable
  manifest target added to build file
  EntityDbResultPacker.loadEntity() now catches Exception instead of SQLException
  SQLServerDatabase.getAutoIncrementValueSQL() now uses SELECT SCOPE_IDENTITY() instead of select @@IDENTITY
  EntityTestUnit.testUpdate() does not check properties which are selectOnly or not updatable
  FrameworkUiUtil/EntityBindingPanel createEntityLookupFieldPanel removed
  EntityLookupField.createPanel() added
  EntityBindingPanel javadoc'ed
  Oracle specific code removed from DbException and DbUtil
  IDatabase.getErrorMessage() added
  FrameworkMessages.VALUE_MISSING moved to Messages
  FrameworkUiUtil.IEntityExceptionHandler simplified
  EntityDbUtil.getDbException() added
  StrictEditModelTest now sets the lock timeout if the underlying database is H2 to speed up the test
  EntityApplicationModel/EntityModel/EntityTableModel.getDbConnectionProvider() renamed to getDbProvider()
  IDatabase.getUserInfoString() renamed to getAuthenticationInfo()
  Misc code cleanup
  specialRendering renamed to rowColoring everywhere
  H2/Derby jars included in demo remote run file classpath for db specific exception classes
  EntityDbUtil.getDbException() removed again
  DbException refactored
  EntityDbConnection exception handling changed according to the above
  IEntityDbProvider.getConnectEvent() removed
  Entity and EntityKey are now Serializable instead of Externalizable, the latter resulted in more bytes :|
  EntityKey.keyValues field renamed to values
  Entity.propertyValues field renamed to values
  Entity.originalPropertyValues field renamed to originalValues
  EntityDbConnection entityCache functionality removed
  EntityDbRemoteAdapter loggedIn field removed, not really used
  EntityKey no longer returns the default value for a property if no value is set
  EntityModelTest, removed the default value test according to the above
  EntityKey, all fields privatized
  Entity, changes related to the above
  EntityDbConnection, selectMany() removed redundant return ArrayList, now simply returns the query result list
  build.xml, doc -> javadoc, removed init target
  Some javadoc additions in Entity
  Property.SubQueryProperty renamed to SubqueryProperty
  Entity.validateValue renamed to validateType
  EntityRepository.setIsLargeDataset() added
  EntityModelTest refactored a bit
  EntityTablePanel.getSummaryProvider() renamed to getSummaryPanel
  EntityTablePanel.doubleClickAction renamed to tableDoubleClickAction
  EntityDbRemoteServer.getConnectionLog() renamed to getEntityDbLog
  EntityModel.update() now returns silently if it receives only unmodified entities
  EntityDbRemoteAdapter loggedIn field added again, renamed to connected, it was really used
  AbstractSearchPanel.upper/lowerBooleanComboBoxModel removed
  ModelTestDomain renamed to EntityTestDomain
  EntityPanel, renamed detailTabPane to detailPanelTabbedPanel, editDialog to editPanelDialog, detailDialog to detailPanelDialog
  EntityModel.setActive() renamed to setActiveEntity
  StringBuffer replaced with StringBuilder globally
  EntityLookupFieldTest, added more test cases
  EntityModelTest.testDetailModel() added
  EntityTestUnit refactored, initializeReferenceEntities now void, setReferenceEntity() added
  StrictEditModeTest code moved to EntityModelTest
  PropertySearchModelTest added
  Improved JasperReports integration, added client.model.reporting.EntityReportUtil, moved EntityJRDataSource from EntityTableModel to there
  Added rowColoring to EmpDept demo
  FrameworkSettings renamed to Configuration, removed get(), renamed get/setProperty to get/setValue
  All constants from FrameworkConstants move to configuration
  FrameworkConstants removed
  DateUtil created, moved date related stuff from Util, DateUtilTest created
  ClientInfo moved from common.model to common.db
  Added runtime permission to server policy file to handle some evaluation expression thing in jasper reports
  Added missing jasper collections/logging libs to server run files
  Property.EntityProperty renamed to ForeignKeyProperty
  Added compile_reports target to ant build file, along with the required libraries
  EntityModel.caption moved to EntityPanel
  EntityPanel.initialize() now calls the protected postInitialization() method, which should be overridden instead of initialize()
  Wait cursor now used while preparing reports for viewing via the EntityPanel
  EntityReportUtil.fillReport() added, called from EntityModel.fillReport()
  EntityPanel.initialize() renamed to initializePanel, initialized renamed to panelInitialized, postInitialization() renamed to initialize
  Property.is() added
  Property.DenormalizedViewProperty.referencePropertyID renamed to foreignKeyPropertyID
  Property.DenormalizedProperty.ownerEntityID renamed to foreignKeyPropertyID, changed relevant code in EntityRepository and Entity
  EntityUtil.isPrimaryKeyModified() moved to Entity
  EntityRepository.EntityInfo created
  EntityRepository refactored, transient fields removed, temporarily?
  Package framework.model renamed to framework.domain
  EntityRepository.get() removed, no longer singleton, all methods static
  IEntityDbRemoteServer.connect() now takes a map instead of a EntityRepository parameter
  EntityRepository.EntityInfo renamed to EntityDefinition, refactored
  EntityRepository.getOrderByColumnNames renamed to getOrderByClause
  EntityKey.propertyCount, singleIntegerKey fields removed
  Util.notNull() added along with test method in UtilTest
  Util.sqlEscapeString() moved to EntityDbUtil
  IEntityDb.set/isCheckDependencies() removed
  EntityTableModel.filterQueryByMaster field, setter and getter renamed to queryFilteredByMaster
  IEntityDb.startTransaction() renamed to beginTransaction
  EntityModel.initializeEntityComboBoxModels return value changed from Map<Property, ComboBoxModel> to Map<Property.ForeignKeyProperty, EntityComboBoxModel>
  EntityModel.containsTableModel() added
  EntityModel.useStrictEditing renamed to useSelectForUpdate
  EntityModel.stSelectionFiltersDetail State field changed to boolean selectionFiltersDetail
  EntityModel.refreshEntityComboBoxModels() removed
  Configuration.USE_STRICT_EDIT_MODE renamed to USE_SELECT_FOR_UPDATE
  Demo package model renamed to domain
  private List<Entity> selectMany(final List<Property> properties, final List<EntityKey> primaryKeys) removed from EntityDbConnection
  EntityCriteria.isKeyCriteria() removed
  EntityRepository.EntityDefinition.entitySelectString renamed to selectColumnsString
  EntityRepository.entityInfo renamed to entityDefinitions
  EntityDbUtil.* moved to EntityUtil, EntityDbUtil removed, it introduced a dependency cycle between db.criteria and db
  EntityDbConnection, StringBuilder used throughout
  EntityDbConnection.set/getPoolTime() made package protected
  FrameworkUiUtil.createDateInputField() removed, unused
  TableSorter.evtTableHeaderShiftClick removed
  EntityTablePanel changed according to the above, using a MouseAdapter
  EntityTablePanel.toggleColumnFilterPanel() simplified according to the above
  IDatebase.DATABASE_TYPE_* renamed to *
  IEntityDb.selectAll(String entityID, boolean order) removed
  IEntityDb.getDependentEntities() renamed to selectDependentEntities
  EntityDbRemoteProvider, moved dbProxy initialization from getEntityDb() to initializeEntityDb()
  Type.SHORT_DATE renamed to DATE and LONG_DATE to TIMESTAMP
  EntityDbRemoteProvider, removed proxy since it wasn't used at all
  package framework.tools created, DomainGenerator moved there along with the profiling package
  testing package moved to tools
  DomainGenerator improved, uses arguments and actually writes a file
  Entity.isValueEqualTo() removed, unused
  Entity, removed property debug code, moved relevant stuff to EntityModel
  EntityModel, property change debug code refactored and improved
  PropertyChangeEvent renamed to PropertyEvent and moved to framework.domain
  PropertyListener moved to framework.domain
  Excluded demos from jminor.jar
  EntityModel.getPropertyUIChangeEvent/getPropertyModelChangeEvent renamed to getPropertyUIEvent/getPropertyModelEvent
  Configuration.ALL_PANELS_ENABLED renamed to ALL_PANELS_ACTIVE
  EntityModel constructor refactored, addDetailModels() added
  EntityTablePanel.initializeSimpleSearchPanel() now uses Conjunction.OR and excludes hidden properties
  EntityTableSearchModel javadoc improvements
  Configuration.DEFAULT_SHORT_DATE_FORMAT and DEFAULT_LONG_DATE_FORMAT renamed to DEFAULT_DATE_FORMAT and DEFAULT_TIMESTAMP_FORMAT respectively
  EntityApplicationPanel.initializeSettings() renamed to configureApplication
  Renamed classes in common.model.formats to include Timestamp in classname where applicable
  DateUtil.floorLongDate() renamed to floorTimestamp
  EntityModel.getPropertyUIEvent/getPropertyModelEvent renamed back to getPropertyUIChangeEvent/getPropertyModelChangeEvent
  EntityTestUnit.initializeDbConnection changed to initializeDbConnectionProvider
  Property.ForeignKeyProperty.isWeakReference renamed to lazyLoading
  DbConnection, removed a couple of synchronized instances, these simply gave the illusion of some kind of thread safety
  IEntityDb.selectPropertyValues(), removed distinct parameter
  EntityModel.uiSetValue/setValue, removed unused notify parameter
  DbLog renamed to ServerLog
  LogEntry renamed to ServerLogEntry
  Renamed a few methods according to the change above
  ServerLog, ServerLogEntry and ClientInfo from common.db to new package common.server
  FrameworkUiUtil renamed to EntityUiUtil
  Entity.getTimestampValue() added, some changes concerning Timestamp/Date in related classes
  EntityDbRemoteAdapter refactored and cleaned up a bit, inner classes MethodLogger and RequestCounter created
  EntityApplicationModel.getMainEntityModelClasses() removed
  EntityApplicationModel.initializeMainApplicationModels() return type changed from List<Class<? extends EntityModel>> to List<? extends EntityModel> and made abstract
  EntityApplicationModel.instantiateMainApplicationModel() removed
  EntityApplicationPanel refactored a little
  EntityApplicationPanel.getAboutPanel() added memory usage
  Entity.validateType() does not accept EntityKey values for type ENTITY anymore
  ThreadLocal functionality removed from date formats
  DateUtil.getDateMask(SimpleDateFormat) added
  DateMaskFormat removed, replaced by SimpleDateFormat throughout
  EntityComboBoxModel now uses setSelectedItemByPrimaryKey when setSelectedItem is called, for better lazyLoading support
  EntityKeyCriteria, changed parameter type from varargs to list
  EntityDbConnection refactored (40 loc poof! gone)
  IEntityDbRemoteServerAdmin.get/setConnectionTimeout() added
  ServerMonitor/ServerMonitorPanel, added the above configuration setting
  PropertySummaryModel refactored out of PropertySummaryPanel
  PropertySummaryModelTest added
  EntityTableModel.getPropertySummaryModel(propertyID/Property) created
  EntityTableModel.propertySummaryModels map field introduced
  EntityTableSearchModel.stSimpleSearch converted to a simple boolean, with a getter, added to constructor as well
  EntityPanel.detailEntityPanelProviders Map renamed to detailEntityPanels and turned into a List
  EntityPanel constructor now initializes the EntityTablePanel and calls setupControls()
  EntityPanel.rowColoring field removed due to the above
  EntityPanel.queryConfigurationAllowed moved to EntityTableModel
  EntityPanel.initializePanel() now returns the EntityPanel instance
  EntityTablePanel.propertySummaryPanels map field removed, unused
  common.ui.printing.* deleted
  EntityTableModel.removeAll() removed, code moved to clear()
  IEntityDbRemote, all methods removed, apparently they were unnecessary
  EntityDbConnection, minor changes in throws clauses
  EntityDbRemoteAdapter, minor changes in throws clauses
  IEntityDb.delete() argument is now List<EntityKey> instead of List<Entity>
  EntityUtil.getWhereCondition() overloaded, ValueProvider interface introduced
  I prefix removed from interface names
  PropertyCriteria now adds parenthesis around in conditions, fixes bug due to 1000 item in list limit
  ComboBoxPropertyLink now handles PropertyComboBoxModel.isNullValueSelected()
  EntityLookupField refactored a bit
  EntityLookupModel.getEntityID() added and used
  EntityDbProvider, EntityDbLocalProvider and EntityDbProviderFactory moved to framework.db.provider
  EntityModel.uiSetValue() renamed to setValue()
  EntityModel.setValue() renamed to setPropertyValue()
  EntityModel.addDetailModels() now checks if the detail models are based on valid foreign keys
  Property.maxLength field added
  EntityUiUtil.createTextField() now uses the above field to restrict the allowed number of characters in text fields
  UiUtil.makeUpperCase() overloaded for TextFieldPlus
  Property, replaced constructor arguments with chained method calls
  EntityProxy.addEntityProxy() renamed to setEntityProxy()
  EntityRepository.getDatabaseProperties() implemented with ListIterator instead of HashSet
  LoginPanel, initial focus bug in linux finally fixed
  EntityModel.addDetailModels() doesn't check if the detail models are based on valid foreign keys anymore
  EntityLookupModel.searchStringRepresentsSelected() now returns true for zero selected entities and an empty search string
  EntityPropertyEditor.getValue(), didn't take into consideration that the input field could be a EntityLookupField
  Property.propertyID, propertyType and caption fields privatized
  EntityRepository.initialize() renamed to define()
  DoubleFieldDocument and IntFieldDocument now handle null string values like their superclass
  TextBeanPropertyLink.textComponent field replaced by document
  ToggleBeanPropertyLink.button field replaced by buttonModel field
  ToggleBeanPropertyLink.getButtonModel() added
  ControlProvider toggle control methods changed according to the above
  SelectedItemBeanPropertyLink no longer implements ItemListener, uses an anonymous instance instead
  ui.property.*PropertyLink constructor argument order changed, moved UI component up front
  BooleanPropertyLink, buttonModel argument removed from constructor, buttonModel field plus getter added
  EntityUiUtil.createCheckBox() changed according to the above
  EntityPropertyLinkTest.testDatePropertyLink() improved
  EntityTableModel.filteredEntities renamed to hiddenEntities
  Configuration.DEFAULT_COMBO_BOX_NULL_VALUE_ITEM added
  FilteredComboBoxModel.nullValueItem type changed from Object to String
  EntityModel, EntityUiUtil, EntityBindingPanel and PropertyComboBoxModel changed according to the above
  FilteredComboBoxModel.nullValueItem unfinalized, setter added
  EntityPropertyEditor.InputManager.getInputManager() now throws UserException, useful when refreshing combo box models
  EntityModel.getPropertyComboBoxModel(), moved code into PropertyComboBoxModel constructor
  EntityEditModel refactored from EntityModel
  Entity.getPropertyChangeEvent() removed
  Entity.setFirePropertyChangeEvent() removed
  Entity.add/removePropertyListener() added
  State.evtSetActive/evtSetInactive removed
  State.LinkeState and getLinkedState() added
  EntityEditModel.getPropertyChangeEvent() and getPropertyValueSetEvent() refactored
  Entity.getModifiedState() now returns a linked state
  State.name field removed along with a couple constructors
  EntityEditPanel refactored out of EntityPanel
  ResultPacker is no longer serializable
  EntityPanel.editPanel field renamed to editControlPanel
  EntityPanel.editPanel field added (EntityEditPanel)
  EntityBindingPanel deleted, functionality merged into EntityEditPanel
  framework.client.ui refactoring, removed dependency cycles
  framework.client.ui.reporting.EntityReportUiUtil added
  EntityUiUtil.createEntityComboBoxPanel() and createEntityLookupFieldPanel() added
  SearchTypes renamed
  EntityDb.selectForUpdate() removed, replaced with optimistic locking
  EntityDbProvider.logout() renamed to disconnect
  EntityDb.logout() renamed to disconnect
  DbConnection.getConnectionUser() renamed to getUser()
  EntityDbRemoteServer and EntityDbRemoteServerAdmin refactored, removing cyclical dependency
  IdSource.isQueried() and isAutoIncrement() added
  EntityDbConnection uses the above in insert()
  EntityProxy nested into Entity, renamed to Proxy
  EntityKey nested into Entity, renamed to Key
  PropertyEvent nested into Property, renamed to Event
  PropertyListener nested into Property, renamed to Listener
  EntityPropertyEditor renamed to PropertyEditorPanel and refactored
  EntityPanel.initializeEditPanel(), added EntityEditModel as parameter
  EntityPanel.initializeEntityTablePanel() renamed to initializeTablePanel(), added EntityTableModel and ControlSet as parameters
  UserException removed, RuntimeException used throughout instead
  ValidationException added, thrown by EntityModel.validateData() and EntityPanel.validateData()
  UiUtil.DefaultExceptionHandler.handleException() now unwraps RuntimeExceptions
  PropertyFilterPanel refactored
  Configuration.getDefaultDateFormat() and getDefaultTimestampFormat() added
  EntityTableModel now performs the query on refresh before clearing the model
  FormattedTextPropertyLink refactored out of TextPropertyLink
  DatePropertyLink now extends FormattedTextPropertyLink
  EntityUiUtil.createTextField() refactored
  Property.isNullable field added
  EntityEditModel.isValid() default implementation uses the above
  TextPropertyLink.addValidator() added
  FormattedTextPropertyLink overrides the above and does its thing
  Configuration.INVALID_VALUE_BACKGROUND_COLOR added
  Property.description field added
  EntityRepository.set/getPropertyDescription() removed
  FormattedTextBeanPropertyLink refactored out of TextBeanPropertyLink
  AbstractPropertyLink, removed name parameter
  PropertySearchPanel refactored
  AbstractSearchPanel.getInputFormat() added
  Type.Boolean enum removed, good riddance
  BooleanComboBoxModel refactored and moved to common.model.combobox
  EntityModel.getDetailModel(String entityID) added
  EntityTestUnit.getDbConnectionProvider() renamed to getDbProvider()
  EntityKeyCriteria, removed the unused getKeys() and getProperties() methods
  Methods returning Collection fields now return a new Collection, preventing modification to the field contents
  EntityRepository.EntityDefinition moved up to framework.domain
  EntityDefinition refactored, added chained setters
  EntityRepository.define(EntityDefinition) added, rest deprecated
  EntityRepository.define(EntityDefinition) renamed to add
  EntityRepository.define() removed, wohooo
  Entity.isValueNull() needs to handle Entity.Key values as well for Type.ENTITY
  Property fields privatized, getters added
  Property.selectOnly field renamed to readOnly
  ForeignKeyProperty now uses an unmodifiable list for reference properties
  EntityDbConnection.getResultPacker(Type) is now non static and caches the packers
  EntityComboBoxModelTest and PropertyComboBoxModelTest added, rather rudimentary, to say the least
  Unit tests relying on a database connection now use a centrally initialized EntityDbProvider in EntityDbConnectionTest
  EntityDbRemoteServer.connectionTimeout field now represents seconds instead of milliseconds
  EntityTestUnit EntityDbProvider field replaced with a EntityDb field
  EntityDefinition, fixed bug preventing DenormalizedProperty from working
  Entity.hasDenormalizedProperties field removed
  State.StateGroup, now all other states are deactivated if an active state is added to the group, added a synchronized block in the add method
  Configuration.PERFORM_NULL_VALIDATION added
  EntityModel.validateData() renamed to validateEntities
  EntityModel.validateEntities() performs null validation if Configuration.PERFORM_NULL_VALIDATION is true
  EntityDefinition refactored, all Collection fields made unmodifiable
  Cryptic ret return parameter name replaced throughout
  EntityEditModel validation refactored, isValid() is now final, validate(property,value) throws ValidationException added
  EntityModel.validateEntities() now calls EntityEditModel.validate
  TextPropertyLink now uses the improved validation mechanism in EntityEditModel and adds the validation message to the component tooltip
  TextPropertyLink and FormattedTextPropertyLink refactored a bit, added toolTip functionality to the formatted one
  AbstractEntityPropertyLink.getValidationMessage() added
  EntityEditModel.getEntityComboBoxModel() and getPropertyComboBoxModel() now throw RuntimeException when no comboboxmodels have been initialized
  EntityComboBoxModel and PropertyComboBoxModel moved from model.combobox to model
  Configuration.getDefaultDateFormat() and getDefaultTimestampFormat() removed
  DefaultDateFormat and DefaultTimestampFormat added to common.model.formats
  UiUtil.ExceptionHandler moved up into common.ui package, replaced the old ExceptionHandler interface
  UiUtil.DefaultExceptionHandler moved up into common.ui.package
  DefaultDateFormat and DefaultTimestampFormat removed from common.model.formats, illegal dependency introduced
  DateUtil.getDefaultDateFormat() and getDefaultTimestampFormat() added
  DateUtil moved from framework to framework.client.model.util
  Property.mnemonic field added
  EntityUiUtil.createLabel() add, moved from EntityEditPanel, now uses the above mnemonic field
  Configuration.DEFAULT_LABEL_TEXT_ALIGNMENT added
  DomainClassGenerator improved quite a lot
  Configuration constants changed
  H2Database now uses "sa" for username in embedded mode if none is specified
  ExceptionDialog now truncates the shown message to 100 characters
  Criteria toString renamed to asString
  Database.get() removed and createInstance() added
  Dbms instance is propogated all the way down to DbConnection instead of relying on the static Database.get() method
  Dbms.getSqlDateString() implementations made thread safe using ThreadLocal DateFormats
  EntityApplicationPanel.constructApplicationModel() made non-static and protected
  EntityDbLocalProvider.disconnect() does not revalidate an invalid connection before trying to disconnect it
  EntityApplicationPanel.constructApplicationModel() made abstract and renamed to initializeApplicationModel
  EntityApplicationPanel.startApplication() signature changed accordingly
  EntityApplicationPanel.getUser() made non-static and protected
  EntityComboBoxModel now selectes item whether or not it exists in the model
  EntityApplicationPanel.saveUser() added
  EntityDbConnection.insert() now disregards id generation if primary key values are already set
  SearchType.IN removed
  EntityCriteria.propertyCriteria() added
  AuthenticationException removed, replaced with SQLException
  PropertyCriteria refactored
  common.model.formats SimpleDateFormat classes deleted
  common.model.formats.DateFormats added
  UiUtil.getSize() renamed to getScreenSizeRatio()
  common.db.Criteria.asString(), added Dbms parameter
  DbConnection.endTransaction(boolean commit) replaced with rollbackTransaction() and commitTransaction()
  EntityDb.endTransaction(boolean commit) replaced with rollbackTransaction() and commitTransaction()
  EntityDb.writeBlob() readBlob() signatures changed
  EntityCriteria removed ambiguous method
  EntityCriteria.setOrderByClause() added
  EntityModel refactored, insert/update/delete mechanism moved to EntityEditModel
  EntityEditModelTest added
  bindEventsInternal() added where applicable, so that you don't have to remember to call super.bindEvents() when overriding bindEvents()
  EntityEditModel.getEntityCopy() overloaded with includePrimaryKeyValues parameter
  EntityEditModel.insert() now uses the above method
  EntityEditModel.stEntityNotNull changed to stEntityNull
  EntityEditModel.getEntityNotNullState() renamed to getEntityNullState()
  EntityEditModel.initializeEntityComboBoxModels() removed
  EntityEditModel.isPropertyNullable() added
  EntityEditPanel.getDefaultFocusComponent() added, protected
  EntityApplicationPanel now statically initializes the Messages class
  Property.preferredWidth renamed to preferredColumnWidth
  EntityRepository.getTransientProperties() added
  EntityDefinition.transientProperties field added plus getter
  EntityResultPacker now initializes Property.TransientProperty values as null, does not apply to Property.DenomormalizedViewProperty
  EntityDefinition, added tableName to constructor, used in demos, supports multiple entities based on the same table
  EntityRepository.setEntitySearchProperties() removed
  EntityTestUnit.createEntity() added
  Property.columnHasDefaultValue field added
  UiUtil.selectAllOnFocusGained() now clears the selection on focus lost
  FilteredComboBoxModel.nullValueItem renamed to nullValueString
  FilteredComboBoxModel.emptyStringIsNull boolean field added
  PropertyComboBoxModel sets emptyStringIsNull as true
  EntityEditModel.validate() now takes an action parameter
  EntityEditModel.validate() now takes into account if a column has a default value during null value validation
  EntityUiUtil.createEntityLookupField() now calls UiUtil.selectAllOnFocusGained() for the field
  Entity.validateType() added entity type validation for foreign keys
  EntityDb.delete(EntityCriteria) added
  SelectCriteria refactored out of EntityCriteria
  CriteriaUtil added, moved static helper methods there from EntityCriteria
  EntityTableSearchModel.setExactSearchValue renamed to setSearchValues and generalized, now takes a propertyID and a Collection of values
  Configuration.COMPACT_ENTITY_PANEL_LAYOUT added
  common.db.Database renamed to DatabaseProvider
  common.db.dbms.AbstractDatabase added
  common.db.dbms.Dbms renamed to Database
  EntityDbLocalProvider, EntityDbRemoteProvider set entityDb instance to null on disconnect
  SERVER_LOGGING_ON and SERVER_SECURE_CONNECTION properties changed from 1/0 to true/false
  EntityApplicationPanel.getHelpText() added
  EntityPanel.createStaticEntityPanel refactored and simplified
  Property.BooleanProperty.toSQLString() bug fixed, return null value on false
  Entity.doSetValue()/setValue() now returns the old value
  EntityUtil.copyEntities() added
  EntityPanel.updateSelectedEntities() now copies the selected entities before setting the value, hence no resetting the value on exception
  EntityUtil.getPropertyValues() renamed to getDistinctPropertyValues()
  DatabaseProvider moved from common.db to common.db.dbms
  Util.getContents() renamed to getTextFileContents() and refactored
  Util.getTextFileContents() added Charset parameter
  EntityLookupField now calls the enterAction if the search string is empty
  Entity.getDateStringValue() renamed to getFormattedDate() and it now returns an empty string in case of a null value
  EntityApplicationPanel restructured and refactored, startApplication() and prepareFrame() no longer static
  Entity.Proxy.compareTo() by default uses Collator for i18n sorting
  TableSorter now uses a Collator for String columns for i18n sorting
  EntityTablePanel, some refactoring/restructuring/renaming
  EntityPanel, moved a few getButton() methods to EntityTablePanel
  EntityPanel, removed a couple getButton() methods, renamed others to getControl()
  EntityEditModel.validate() bug fixed, it allowed null values in non-nullable columns during update, since L921
  EntityApplicationPanel.savePreferences() added, called during exit()
  EntityTablePanel.addSouthPanelButtons() removed, initializeSouthPanelToolbar() added
  EntityPanel.getSouthPanelButtons() renamed to getSouthPanelControls(), result no longer includes update button
  EntityPanel.getUpdateButton() removed
  TextInputPanel.maxLength field added
  EntityEditPanel.createTextInputPanel() now uses the above
  TextFieldPlus, fixed bug, getMaxLength() did not prevent insert in case the content was pasted into the field
  EntityApplicationPanel.getSupportModelControlSet() renamed to getSupportTableControlSet()
  EntityApplicationPanel.showInitializationDialog() renamed to showStartupDialog()
  EntityApplicationPanel.evtApplicationStarted event field added
  StateGroup, fixed ConcurrentModification error by iterating array in updateAccordingToState()
  DbConnection.toString() added, for logging
  EntityLookupField now uses wait cursor while performing the query
  EntityEditModel.isPropertyNullable() added entity parameter
  EntityEditModel.validate() overloaded with entity parameter
  EntityPropertyLinkTest separated into multiple test classes
  DoubleTextPropertyLinkTest, added a simple validation test
  Spelling corrected throughout
  EntityLookupField now uses Entity.compareTo() for lexical ordering of selection list
  Entity.setDefaultProxy() not used in demos, problematic during tests for example, when one proxy overrides another
  EntityEditPanel.setDefaultFocus() now requests focus for the base panel in case no default focus component is set
  MethodLogger.getLogEntries() does not fail when logging is not enabled
  EntityEditModel.validate() removed value parameter
  DefaultExceptionHandler.unwrapRuntimeException() now works properly
  DefaultExceptionHandler.unwrapRuntimeException() bug fixed
  EntityTableModel.getFetchCount() added
  EntityTableCellRenderer.DateRenderer(DateFormat) added
  EntityTableCellRenderer.TimestampRenderer(DateFormat) added
  EntityTableCellRenderer.createRenderer(Property) added
  EntityTableModel.tableColumnProperties replaced by TableColumnModel
  EntityTableSearchModel.tableColumnProperties replaced by TableColumnModel
  EntityTableSearchPanel.tableColumnProperties removed
  Property.searchable added
  EntityTableModel.convertColumnIndexToView() added, basically copied from JTable
  EntityTableModel now handles dynamic column positioning
  EntityTableCellRenderer.getRenderer() now takes Property as parameter instead of column index
  EntityTablePanel show/hide table column functionality improved
  EntityTableSummaryPanel added
  EntityTablePanel.summaryPanel added
  EntityTablePanel table popup menu now added to the JTable parent as well, works for empty tables with no columns showing
  EntityTablePanel column reordering allowed
  UiUtil.bindColumnAndPanelSizes() now takes column reordering in account
  EntityTableModel.getTableColumn(Property) added
  EntityTableModel.getColumnClass() and getValueAt() both use convertColumnIndexToView
  EntityTableSearchPanel now handles column reordering
  Configuration.ALLOW_COLUMN_REORDERING added
  EntityTablePanel.allowColumnReordering() added, returns the above value by default, used in initializeJTable()
  EntityTableSearchModel refactored
  EntityTableCellRenderer, EntityTablePanel changed according to the above
  PropertyFilterModel.columnIndex field removed
  EntityTablePanel, fixed column filter panel bugs introduced by allowing column reordering
  EntityDbConnection.optimisticLockingEnabled renamed to optimisticLocking, getter/setter added
  EntityDbConnectionTest, testOptimisticLocking() added
  EntityModifiedException improved
  EntityUiUtil.createEntityComboBoxFilterPanel() added
  Property.maximumFractionDigits field added
  Property.useNumberFormatGrouping field added
  EntityUiUtil.createEntityComboBoxFilterPanel(), remembers the filter criteria
  EntityTableCellRenderer.NumberRenderer.formatValue field removed
  PropertySummaryModel refactored, now uses number formatting based on the underlying property
  EntityTablePanel.setTableCellRenderer() removed
  EntityDbConnection, bug fixed, update was not performed if optimistic locking was enabled
  EntityDbRemoteAdapter now rethrows EntityModifiedException when caught during update()
  ComboBoxPropertyLinkTest added
  LookupModelPropertyLinkTest added
  BooleanPropertyLinkTest added
  BooleanPropertyLink bug fixed, doClick() was required on the actual JButton, setSelected() on the model did not suffice
  BooleanPropertyLink, ButtonModel constructor parameter added
  BooleanPropertyLink.getButtonModel() removed
  BeanPropertyLinkTest separated into multiple tests
  ToggleBeanPropertyLink, ButtonModel constructor parameter added
  ControlFactory.toggleControl() uses a ToggleButtonControl when constructing a ToggleBeanPropertyLink
  EntityUiUtil refactored
  EntityTableColumnPanel refactored from EntityTableSearchPanel and EntityTableSummaryPanel
  EntityUiUtil.createEastButtonPanel() added
  EntityUtil.activeDependencies() removed
  EntityEditPanel.createControlPanel() renamed to createPropertyPanel()
  EntityComboBoxModel.include(Entity) renamed to includeEntity
  FilteredComboBoxModel refactored, filterContents() added, different handling of nullValueString, uses Collator when sorting
  EntityComboBoxModel.foreignKeyFilterEntities and foreignKeyFilterCriteria fields added
  EntityComboBoxModel.get/setForeignKeyFilterEntities() and createForeignKeyFilterComboBoxModel() added
  EntityComboBox.createForeignKeyFilterComboBox() added
  EntityTableColumnPanel.setVerticalFillerWidth() added
  Property.columnName field added
  framework/db package classes changed according to the above
  Configuration now reads most settings from system properties
  Configuration.FILTER_QUERY_BY_MASTER removed
  Configuration.INITIAL_SEARCH_PANEL_STATE renamed to DEFAULT_SEARCH_PANEL_STATE
  common.db.SimpleCriteria added
  EntityTablePanel.getAutoResizeMode() added for overriding
  common.model.ValueMap added
  Entity now implements ValueMap
  common.model.ValueMap.StringProvider added
  domain.Entity.StringProvider added
  EntityDefinition.stringProvider field+setter+getter added
  EntityRepository.getStringProvider() added
  Entity.Proxy.toString() changed according to the above
  Entity.hasValue() renamed to containsValue()
  EntityDbConnectionPool.collectStatistics field added
  Configuration.getBooleanValue() added, used throughout
  Property.format field added
  EntityTableCellRenderer changed according to the above
  EntityDefinition.selectQuery field added
  EntityRepository.getSelectQuery() added
  EntityDbConnection.selectMany(), selectPropertyValues() and selectRowCount() changed to take the above into account
  EntityDbConnectionTest improved
  ProfilingModel/Panel improvements
  ServerMonitor improvements
  TextBeanPropertyLink now synchronizes document during setUIPropertyValue()
  EntityTableModel.getSelectedView/ModelIndexes() now return Collection<Integer> instead of int[]
  EntityTableModel.add/setSelectedItemIndexes() now takes List<Integer> as parameter
  EntityDbRemoteServer no longer keeps a reference to the Registry
  ServerMonitor improved
  Configuration.getIntValue() added
  PetstoreTest and EmpDeptTest now use createEntity() exclusively
  ClientInfo.clientHost field added
  Configuration.SERVER_LOGGING_STATUS renamed to SERVER_CLIENT_LOGGING_ENABLED, property name changed to jminor.server.clientLoggingEnabled
  Configuration.SERVER_CONNECTION_SECURE renamed to SERVER_CONNECTION_SSL_ENABLED, property name changed to jminor.server.connection.sslEnabled
  Configuration.SERVER_POOLING_INITIAL renamed to SERVER_CONNECTION_POOLING_INITIAL
  EmpDeptProfiling now performs updates as well as selects
  EntityDbConnectionTest refactored
  PropertySearchModel.toString(Object) bug that prevented proper search state string functionality fixed
  EntityRepository.isPrimaryKeyAutoGenerated() added
  EntityEditModel null validation did not handle non-auto generated primary keys
  UiUtil.setWaitCursor() now works with multiple frames/dialogs
  Unit tests migrated to JUnit 4
  EntityTableModel.setSortingStatus() simplified
0.5
  EntityTablePanel.showColumn() refactored
  framework.client.ui.property renamings
  IntArray removed
  UserCancelException renamed to CancelException
  Event objects privatized behind a eventXXX() method
  DateUtil.floorDate() added
  Unit test coverage improved somewhat
0.5.1
  EntityTableSearchModel.getSearchCriteriaConjunction() renamed to getSearchConjunction()
  Unit test coverage improved
  EntityDbConnectionPoolTest added
  EntityDbRemoteServerTest added
  Tests added to common.db.dbms package
  Tests added to framework.client.model.reporting
  Unit test coverage improved
  CancelExceptionTest added
  WeakPropertyChangeListenerTest added
  ControlFactory, removed setControlXXX(Control) methods
  Control, setXXX() methods now return the Control instance allowing chained method calls
  EntityApplicationPanelTest added
  MonitorModelTest and MonitorPanelTest added
  Checkstyle run plus lots of minor fixes
  DbConnectionProvider interface added to common.db
  ConnectionPool interface added to common.db
  EntityDbConnectionPool now implements ConnectionPool
  EntityDbConnectionPool renamed to DbConnectionPool and moved to common.db along with test class
  ServerLogEntry.exception field added, included in toString()
  EntityDbRemoteAdapter uses the above
  EntityDbRemoteAdapter logs more detailed info about entity parameters used in method calls
  EntityUtil.get/parseJSONString() added
  Entity.initializeEntity() added, package protected
  EntityPanel.exportSelected() added, included as control action
  DefaultExceptionHandler.handleException() now handles a CancelException wrapped in a RuntimeException correctly
  JSON library from json.org added
  EntityDbConnection.checkIfModified() did not query by original key values, which could have changed since the entity was loaded
  EntityUtil.getWhereClause() result does not include where keyword anymore
  EntityDbRemoteAdapter logs the name of JasperReport parameters used in method calls
  common.db.pool package created and populated with relevant classes
  common.db.criteria package created and populated with relevant classes
  common.db.exception package created and populated with relevant classes
  DbConnectionPool refactored a bit
  DbUtil.getBytesFromFile() moved to Util
  DbUtil removed
  User.properties field removed
  EntityDb.getProperties() added
  ServerLogEntry.exception field replaced with stackTrace
0.5.2
  EntityUtil JSON functionality improved, now exports whole entity object graph and formats the output for readability
  EmpDeptAppPanel example action for importing JSON file added
  DateUtil.getDefaultTimestamp/DateFormat() moved to Configuration
  DateUtil.isDateValid() now requires a format argument
  DateUtil moved to common.model
  client.model.util package removed
  DateFormats.getDateFormat() added and used throughout
  DbConnection.QueryCounter added
  DbConnection added more statistics
  DbConnectionPool.cleanPool() removed parameter
  DbConnectionPool.emptyPool() added
  Entity.Key.copyEntityKeys() renamed to copy
  Entity.Key.equals(Key) removed
  db.EntityDbUtil refactored out of domain.EntityUtil
  EntityJRDataSource.getCurrentEntity() protected
  Lots of minor JavaDoc improvements
  FilteredComboBoxModel removed unused constructor and added protected initializeComparator()
  package-info.java added to all packages as well as overview.html to source root, javadoc ant target updated accordingly
  EntityModifiedException renamed to RecordModifiedException and moved to common.db
  EntityDbRemoteProviderTest added
  ProfilingModel.UsageScenario added
  EmpDepProfiling uses the above
  EntityUtil.createRandomEntity() added
  EntityTestUnit added automatic test entity creation
  Demo domain test cases take advantage of the above
  common.db.Version added
  EmpDept domain uses the above
  run_emp_dept_profiling ant task added
  Property.min/max fields added
  EntityEditModel now does range checks on numerical properties using the above
  FrameworkMessages.PROPERTY_VALUE_TOO_LARGE/SMALL added
  ProfilingModel.initializeUsageScenarios() added
  ProfilingModel.runScenario() added
  ProfilingModel.counter field as well as Counter class
  ProfilingModel added usage scenario statistics graph data set
  ProfilingPanel added usage scenario graph
  common.model.ValueProvider added (moved from EntityDbUtil)
  Property.isNumerical() added
  EntityEditModel.performRangeValidation() added
  EntityUtil.getRandomValue() now takes into account the min and max values of numerical properties
  EntityUtil.createEntity() now uses the ValueProvider interface
  Configuration.SERVER_DOMAIN_MODEL_JARS and SERVER_DOMAIN_MODEL_CLASSES added
  EntityDbRemoteServer.loadDomainModel() added
  EntityDbRemoteServer.loadDefaultDomainModels() added, which loads domain model classes and jars according to the above configuration values
  deploy_server ant task now copies jminor-demos.jar to server_dir/lib
  EntityDbServer.connect() no longer takes EntityDefinition map as parameter
  EntityDbRemoteProvider changed according to the above
  ServerMonitor.loadDomainModel() added
  ServerMonitorPanel.loadDomainModel() added and added as action as well
  Clients no longer send EntityDefinition maps when connecting to the server, the EntityDefinition loading now happens on the server only, which means that the server must preload domain models before clients working on that domain model can connect
  EntityDbRemoteServer.getEntityDefinitions() added
  EntityDbServerAdmin.getEntityDefinitions() added
  ServerMonitor.domainListModel field and getEntityDefinitions() method added
  ServerMonitorPanel added a new environment tab showing a list of entities defined in the server
  dist ant task added framework.domain classes to server_monitor.jar
  EmpDeptProfiling insertEmployee scenario fixed
  EntityTableModel summary models no longer update on evtSelectionChangedAdjusting, performance killer
  common.model.RandomItemModel, BoundedRandomItemModel and tests and and common.ui.RandomItemPanel added
  ProfilingModel.scenarioShareModel field added
  ProfilingModel.performWork() no longer abstract
  ProfilingPanel refactored and added SharePanel for usage scenario weight configuration
  build.xml joined delete_*_db and create_*_db into recreate_*_db and commented out tasks and properties related to Derby Db
  ServerMonitorPanel added a button to reset the statistics and a server shutdown confirmation dialog
  UsageScenario.getDefaultWeight() added
  EntityRepository.putAll() removed, unused
  EntityDb.getProperties() removed
  EntityDbProvider.getDescription() added
  RandomItemPanel UI changed, decrease button moved to the east side
  RandomItemModel.getWeightRatio() added and tested
  BoundedRandomItemModel no longer truncates the total weight to module # of items
  RandomItemPanel refactored
  ProfilingModel now updates scenario chart while inactive
  ProfilingModel.getThinkTime(), think() and delayLogin() added
  EmpDeptProfiling added loginLogout usage scenario
  common.model.LoadTestModel refactored from ProfilingModel
  ProfilingPanel renamed to LoadTestPanel and moved to common.ui
  LoadTestModel.relentless and working fields removed
  LoadTestPanel showFrame() no longer called in constructor
  ProfilingModel renamed to EntityLoadTestModel and moved to framework.tools.testing
  EmpDeptProfiling, PetstoreProfiling and SchemaBrowserProfiling renamed to ...LoadTest
  Configuration.PROFILING_* renamed to LOAD_TEST_*, values changed accordingly
  Demo load and unit testing classes moved to demos.xxx.testing
  Renamed jminor_profiling.policy to jminor_load_test.policy
  build.xml run_rmi_server, added demo classes to classpath and specified the default domain model classes for loading
  EntityLoadTestModelTest added
  EntityLoadTestModel.selectRandomRows() bugs fixed
  LoadTestModel getter/setter/changeEvent added for loginDelayFactor field
  LoadTestModel.getUsageScenario() added
  LoadTestModel.UsageScenario.successfulRunCount and unsuccessfulRunCount fields added plus getters as well as getTotalRunCount() which returns the sum of the two
  LoadTestModel added value checks to setters
  RandomItemModel some minor changes/refactorings
  LoadTestModel/Panel application used instead of client
  Entity.getModifiedState() renamed to stateModified() for consistency
  RandomItemPanel.createWeightSpinnerModel() added
  RandomItemPanel is now JSpinner based
  LoadTestModel.collectChartData field plus event and getter added
  LoadTestPanel refactored
  LoadTestModel now collects memory usage data
  LoadTestPanel displays memory usage data chart
  EntityDbServerAdmin.getAllocatedMemory(), getMaxMemory() and getUsedMemory() added
  ServerMonitor now collects memory usage and connection count data
  ServerMonitorPanel displays memory usage and connection count data charts
  Util.getAllocatedMemory(), getUsedMemory(), getMaxMemory() and getFreeMemory() added
  LoadTestModel, some minor field/method name changes
  LoadTestModel.scenarioRandomModel field renamed to scenarioChooser
  UiUtil.createMemoryUsageField() added
  MonitorPanel displays memory usage
  DbConnectionPool.Counter added
  LoadTestPanel UI improved
  EntityDbConnection.getDeleteSQL() bug fixed, now it always includes the 'from' keyword (MySQL doesnt like it when its missing)
  EntityDbConnection.selectRowCount(), now uses 'alias' for subquery alias when selectQuery is available (MySQL requires it)
  Database.getCheckConnectionQuery() added
  AbstractDatabase implements the above returning null
  PostgreSQLDatabase and OracleDatabase override the above
  EntityDefinition, added (subquery) 'as' alias for subquery properties when initializing the select properties, for PostgreSQL
  AbstractDatabase now has default implementations for supportsIsValid(), shutdownEmbedded(), getAuthenticationInfo() and getErrorMessage()
  EntityDbRemoteServer does not check for SID anymore
  SQLServerDatabase no longer throws error if SID is missing
  User.UNIT_TEST_USER added, parses jminor.unittest.username and jminor.unittest.password from system properties, scott/tiger default
  Unit tests now running on H2, HSQL, Derby, MySQL, PostgreSQL, Oracle and SQL Server, fuck yeah
  DbConnectionPoolTest.loadTest() added
  DbConnectionPool now silently disconnects connections checked into a closed connection pool instead of throwing an exception
  ConnectionPoolInstanceMonitor refactored and moved to common.db.pool.monitor, home sweet home
  User moved from common.db to common.model
  EntityDbUtil removed, code moved to common.db.SQLUtil
  EntityDbUtil.getInsertProperties() and getUpdateProperties() moved to EntityDbConnection
  common.db.criteria.CriteriaValueProvider interface added
  Criteria.asString(), added CriteriaValueProvider parameter
  CriteriaValueProvider moved and renamed to Criteria.ValueProvider
  Criteria.ValueProvider.getSQLStringValue() renamed to getSQLString()
  ConnectionPoolMonitor renamed to PoolMonitor
  ConnectionPoolMonitorPanel renamed to PoolMonitorPanel
  ConnectionPoolInstanceMonitor renamed to ConnectionPoolMonitor
  ConnectionPoolInstanceMonitorPanel renamed to ConnectionPoolMonitorPanel
0.5.3
  ValueMapModel refactored from Entity and Entity.Key
  Entity.StringProvider moved to common.model
  ChangeValueMap aded
  ValueMapModelTest added
  LoadTestModel.updateTimer and updateInterval fields added
  EntityListModelTest added
  PropertyEditPanel.InputManager renamed to InputValueProvider and moved to common.ui.input (along with descendants)
  ValueListProvider added to common.model
  PropertyValueListProvider added
  EntityUiUtil.addLookupDialog() moved to UiUtil
  ValueMap, ChangeValueMap, ValueMapModel, ValueProvider and StringProvider generified
  Entity changed accordingly
  Entity.properties cache field added
  RandomItemModel generified
  LoadTestModel changed accordingly
  BoundedRandomItemModel generified
  ValueListProvider generified
  PropertyValueListProvider changed accordingly
  AbstractPropertyLink generified
  InputValueProvider generified
  InputValueProvider descendant unit tests added
  RandomItemPanel generified
  EntityLoadTestModelTest now shows a LoadTestPanel frame
  ClientMonitor finished, HostMonitor improved
  EntityDbRemoteServerAdmin getClients() overloaded
  EntityPanel.getInputManager() renamed to getInputProvider()
  PropertyEditPanel.EntityInputProvider moved up to client.ui
  DbConnectionProvider.destroyConnection() added
  Entity.setAs() no longer checks if eventPropertyValueChanged() returns null since it wont, ever
  DbConnection.commit()/rollback() throw IllegalStateException in case a transaction is open
  InputValueProvider renamed to AbstractInputProvider
  EntityInputProvider refactored into EntityComboProvider and EntityLookupProvider, tests added
  PropertyEditPanel renamed to InputProviderPanel and moved to common.ui.input
  EntityTableColumnPanel renamed to AbstractTableColumnSyncPanel and moved to common.ui
  InputProviderPanel now implements InputProvider
  SelectCriteria renamed to EntitySelectCriteria
  CriteriaUtil renamed to EntityCriteriaUtil
  DateUtil.getThreadLocalDateFormat() added and used throughout common.db.dbms
  EntityDbConnectionTest added three exception tests
  EntityDbProviderFactoryTest added
  EntityDbServer renamed to RemoteServer and moved to common.server
  AbstractRemoteServer added
  EntityDbRemoteServer now extends AbstractRemoteServer
  Entity.initializeEntity() renamed to initialize()
  EntityUtil.getJSONEntity() renamed to getJSONObject()
  EntityDb.disconnect() removed, EntityDbProvider responsible for disconnecting
  AbstractFilteredTableModel refactored from EntityTableModel, added to common.ui.table
  AbstractFilteredTableModel.tableColumnModel field renamed to columnModel
  EntityTableSearchModel.tableColumnModel field renamed to columnModel
0.5.4
  Chinook demo added
  EntityTestUnit bug fixed which prevented testInsert/Update/Delete being run for writable entities, duhh
  EntityUtil.randomize() added
  EntityResultPacker now retrieves dates for date properties and timestamp for timestamp properties
  ChangeValueMap.clearOriginalValues() added
  ValueMapModel.equals() improved
  Launch files added for chinook demo
  ChangeValueMap.revertAll() added
  Entity.getOriginalCopy() now uses the above
  Entity.Key.setValue() renamed to setAs() and changed so that original values are also set
  IdSource.isAutoGenerated() added
  Entity overrides revertAll() and revertValue() delegating to the primary key when appropriate
  BorderlessTabbedPaneUI replaced with UiUtil.getBorderlessTabbedPaneUI()
  Entity.getOriginalCopy() bug fixed
  Entity.setValue() no longer accepts values for denormalized properties, these get their values via their respective parent properties
  Property.isDenormalized() added
  TransientProperty.linkedPropertyIDs field added
  EntityDefinition.transientPropertyChangeLinks field added
  EntityRepository.hasLinkedTransientProperties() and getLinkedTransientPropertyIDs() added
  ValueMapModel.notifyValueChange() added
  Entity overrides the above to implement the transient property linkage
  ValueMapModel renamed to ChangeValueMapModel
  Entity.getValue(Property) removed
  Entity.setValue(Property, Object) removed
  Chinook demo now uses IDENTITY for primary key columns, domain model changed accordingly
  EntityApplicationPanel, call to new Messages() to initialize OptionPane messages moved from static initializer to start of startApplication()
  EntityLookupField.defaultBackgroundColor field added
  EntityEditModel.performNullValidation() bug fixed, if action was unknown no validation was performed
  EntityLookupField.searchHint field added, along with related functionality
  ChangeValueMapModel.setValue() bug fixed, it overwrote the original value each time making it last value
  EntityEditPanel.controls field added
  EntityEditPanel.setControl() added
  EntityEditPanel.selectControl() added
  NullValidationException added
  RangeValidationException added
  EntityPanel now handles ValidationExceptions gracefully, shows a message and puts focus on the control
  UiUtil.showInDialog() dialogs now close on escape
  EntityLookupField now cancels search text edit on escape
  PropertySearchModel.bindLookupModelEvents() bug fixed, it did not handle an empty entity lookup model correctly by setting selected item to null
  UiUtil.addKeyEvent() added, used throughout
  Static imports used for domain classes in demo entity panels
  EntityUtilTest.testJSON() was failing because JSON did not guarantee the order of items returned when parsing, entity equality tested instead
  Chinook demo, removed duplicates from ddl.sql
  BeanPropertyLink renamed to the more appropriate AbstractBeanPropertyLink
  Entity.setAs() pushed up to ChangeValueMap
  ChangeValueMap.copyValue() added
  ChangeValueMap.getValueKeys() and getOriginalValueKeys() added
  ChangeValueMapEditModel refactored from EntityEditModel
  EntityEditModel.clear() pushed up to ChangeValueMapEditModel
  ChangeValueMapEditModel.setMap() renamed to setValueMap()
  Entity overrides ChangeValueMap.clear() and clears the primary key as well
  ChangeValueMapModel.setAs() bug fixed, it did not notify a value change
  ChangeValueMap.removeValueListener() added
  ValueMap.getValues() added
  IdSource moved from common.db to common.model
  EntityUtil.getValueChangeEvent() renamed to createValueChangeEvent() and moved to Entity
  EntityTablePanel.showEntityMenu() added, CTR-click or CTR-V for value tree
  UiUtil.addKeyEvent() overloaded
  Entity.loaded boolean field added
  EntityResultPacker sets the loaded entity attribute
  Entity.foreignKeyValues field added, stores entities referenced via foreign keys
  Entity.setValue(), getValue() and others takes the above into account
  EntitySelectCriteria.foreignKeyFetchDepth and maxFetchDepth fields added
  EntityDbConnection.setForeignKeyValues() uses the above fields to decide when to stop loading foreign key references
  EntityTablePanel.showEntityMenu() and createEntityMenu() added
  Property.ForeignKeyProperty.lazyLoading field removed
  ChangeValueMapEditModel.name field removed
  EntityEditModel.entityID field added
  ChangeValueMapEditModel takes the initial map as parameter
  ChangeValueMapEditModel.defaultValueMap field + getter/setter added
  EntityTablePanel.createEntityMenu() renamed to populateEntityMenu() and moved to EntityUiUtil
  Entity.Proxy.valueAsString() now takes Property.format into account
  EntityUtil no longer export whole entity object graph when exporting JSON
  Entity.isLoaded(fkPropertyID) added
  Entity.removeValue() overridden
  EntityPanel.initializePanel() now refreshes only table model if refresh on init, combo box models seem to be refreshed on creation
  Entity.Proxy.getValue() removed, getTransientValue() added
  EntityDbConnection.setForeignKeyValues() no longer initializes fk values with an empty entity
  CallLogger refactored from EntityDbRemoteAdapter.MethodLogger
  DbConnection.MethodLogger added
  ServerLogEntry renamed to LogEntry and moved to common.model
  LogEntry.subLog field added
  EntityRbRemoteAdapter logs calls to the connection pool
  LogEntry.toString() overloaded with indentation parameter to handle sub logs
  EntityDbRemoteAdapter adds the DbConnection log as a sub log
  DbConnectionPool logs average check out time
  ClientInstanceMonitorPanel changed according to the above
  ClientMonitorPanel and ClientTypeMonitorPanel now use split panes
  DbConnection cache functionality removed
  Configuration.DEFAULT_FOREIGN_KEY_FETCH_DEPTH added
  Property.ForeignKeyProperty uses the above
  EntitySelectCriteria can now override the max fk fetch depth on fk basis
  Fixed fetch depth issue
  EntityTablePanel.showEntityMenu now takes scrolling into account
  Entity.getRawValue() removed
  DatePropertyLink.isTimestamp field added
  EntityUiUtil.populateEntityMenu() and co. moved to EntityTablePanel to resolve an ugly dep. cycle
  ChangeValueMapEditModel.defaultValueMap field removed
  Entity.getDefaultEntity() renamed to getDefaultValueMap(), overriding
  ChangeValueMapModel.getOriginalValueKeys() bug fixed, did not check for null
  ChangeValueMapModel renamed to ChangeValueMapImpl
  ChangeValueMapModel refactored from EntityModel
  ChangeValueMapPanel refactored from EntityPanel
  ChangeValueMapEditPanel refactored from EntityEditPanel
  AbstractFilteredTablePanel refactored from EntityTablePanel
  AbstractFilteredTableModel moved from common.model.table to common.model
  TableSorter moved from common.model.table to common.model
  EntityDefinition.rowColoring field added
  EntityRepository.isRowColoring() added
  ValueMap now extends ValueProvider and ValueListProvider
  ValueMap and associates moved to common.model.valuemap
  Entity overrides getValues(), returns values from pk and fk as well
  AbstractEntityPropertyLink renamed to AbstractValueMapLink and moved to common.ui.valuemap
  Descendants of above moved if possible
  ValidationException and descendants moved to common.ui.valuemap.exception
  Renamed classes/methods in common.ui.control
  EntityPanel added overloaded initializeEditPanel() and initializeTablePanel() methods, finalized the overridden ones
  EntityEditModel.validate() overloaded, finalized the overridden one
  EntityTablePanel.isRowColoring() added
  EntityEditModel.getDefaultValueMap() finalized, getDefaultEntity() added
  Minor javadoc improvements in common.model.valuemap and common.ui.valuemap
  Property now inherits updatable, readOnly and nullable from its parent property
  Type removed, replaced with Class
  Entity.Key singleIntegerKey field added
  Entity.setValue(Property, Object) added
  ValueMap.setValue() overloaded with initialization parameter
  Property.propertyType renamed to valueClass
  Entity.class references changed to ValueMap.class
  Entity.setValue() now accepts values for Property.DenormalizedProperty
  ValueMap.isNull(value) added
  ValueMap.setValue() unoverloaded, initialize parameter removed (for now)
  Null value checking simplified
  Property initializes a default format for time and numerical properties
  Entity.getFormattedValue() added
  Property.valueClass changed to int and renamed to type, uses java.sql.Types values
  Entity.setValue() overloaded with a validateType parameter
  Property.Event renamed to ValueChangeEvent and moved to common.model.valuemap
  Property.Listener renamed to ValueChangeListener and moved to common.model.valuemap
  ChangeValueMap... classes renamed to ValueChangeMap...
  CallLogger renamed to MethodLogger
  AbstractValueMapLink.isModelPropertyValueNull() renamed to isModelValueNull()
  Configuration.LIMIT_FOREIGN_KEY_FETCH_DEPTH added
  EntityDbConnection.limitForeignKeyFetchDepth field added, initialized according to the above
  Entity.Key and Entity.foreignKeyValues maps override getMapTypeID()
  common.ui.valuemap.ComboBoxValueLink refactored from framework.client.ui.property.ComboBoxValueLink
  EntityUiUtil.EntityComboBoxValueLink class added to deal with framework specific stuff
  AbstractValueMapLink descendants generified
  Property.DerivedProperty added, takes over some of the transient property functionality
  Empty string no longer equals null
  EntityResultPacker returns null for empty strings
  Entity.valueNull(value) removed
  Entity.isNull(value) no longer overridden
  Entity.Key.isNull(value) no longer overridden
  AbstractValueMapLink.isNull() removed
  TextValueLink.valueFromText() now returns null for empty strings, test changed accordingly
  TextBeanValueLink.getUIValue() now returns null in case of an empty string
  ValueChangeMapEditModel.isNull(key, value) removed
  Criteria.isValueNull(key, value) removed
  TextInputProvider.getValue() now returns null if the text is empty
  ValueMap.isNull(value) removed
  ForeignKeyProperty now maps reference properties to referenced propertyIDs in case of multi column relations
  Entity.Key.isSingleIntegerKey() removed, field kept
  Entity.getReferencedPrimaryKey() refactored
  ValueChangeEvent.isNewValueNull(), isOldValueNull(), isNewValueEqual() and isOldValueEqual() added
  Util.getInt()/getLong() now removes grouping char before parsing
  Entity.valueEquals(propertyID, value) added
  EntityTableModel.convertColumnIndexToView() moved up to AbstractFilteredTableModel
  AbstractFilteredTableModel.columnIndexCache added, reset on column move, remove and add
  Property.getTypeClass() added
  EntityLookupModel.setSelectedEntities() now simply returns if the state does not change (only applies when no entities are selected)
  TableSorter no longer defines a empty string as null
  TableSorter.columnComparators field and setColumnComparator() removed for now
  Entity.Proxy.getTableValue() removed, derived properties fit the bill where needed
  ValueMap.initializeValue() added
  Entity.initializeValue() added
  EntityResultPacker uses the above
  EntityDbConnection uses the above
  DbConnectionPool.creatingConnection added
  ValueChangeMapImpl.setValue() refactored, updateModifiedState() added
  ValueChangeMapEditModel.isNullable() overloaded
  EntityEditModel.isPropertyNullable() removed (replaced by the above)
  Entity.initializeValue() now propagates denormalized values
  Entity.propagateReferenceValues(), initialization parameter added
  Entity.getFormattedDateValue() removed, getFormattedValue() handles it
  Entity.Proxy.getValueAsString() changed to getFormattedValue()
  Entity.isValueNull() added
  PropertyValueListProvider, added getters
  Database.addConnectionProperties() added
  DbConnection.execute(List<String>) added
  EntityDbConnection.execute() renamed to executeStatements to avoid overriding the above
  EntitySelectCriteria.setFetchDepthForAll() added
  EntityDbConnection.checkIfModified() now uses 0 foreign key fetch depth
  EntityDbConnection.checkIfModified() now only checks properties found in the current selected entity, to prevent denormalized property confusion due to the above fetch depth issue (which means no denorm. values are set)
  FindBugs run
  Entity.loaded field removed
  EntityResultPacker now sets denormalized values
  Entity.initializeValue() does not propagate denormalized values anymore
  ClientMonitor/Panel renamed to ClientUserMonitor/Panel, UserMonitor and UserInstanceMonitor (and panels) removed
  Entity.Key.equals() improved
  Entity.Key.INTEGER_NULL_VALUE added
  ValueChangeMap.getInstance(), getCopy() and getOriginalCopy() added
  ValueChangeMapImpl implements the above
  Entity and Entity.Key override the above when necessary
  Renamed a few tests in common.model.valuemap
  ValueChangeMapEditModel.evtValueMapChanged renamed to evtValueMapSet
  Entity.getCopy() override removed
  Entity.getReferencedPrimaryKey() now returns null in case of null references instead of a Key with .isNull() = true
  Entity.Key.equals improved
  EntityResultPacker.getValue() now uses switch instead of if/else
  Property.hashCode() result pre-cached
  EntityDbRemoteServer.loadDomainModel() now uses URI instead of URL
  Util.getURI()/getURIs() added
  ValueListProvider renamed to ValueCollectionProvider, returns Collection
  ValueChangeMapImpl.getValues() and getValueKeys() return unmodifiableCollection instead of creating new lists
  AbstractSearchModel moved to common.model
  AbstractSearchPanel moved to common.ui
  EntityDefinition now serves Entity.Proxy's purpose, proxy removed
  ValueMapChangeEditModel.getPropertyChangeEvent() and getPropertySetEvent() renamed to getValueChangeEvent() and getValueSetEvent()
  Entity.Proxy removal undoood
  common.model.checkbox.TristateState, TristateButtonModel added
  common.ui.checkbox.TristateCheckBox added
  TristateValueLink added
  EntityUiUtil.createTristateCheckBox() added
  LookupValueLink moved to EntityUiUtil
  EntityEditPanel.createTristateCheckBox() added
  TristateCheckBox used in petstore's ItemPanel
  ValueChangeMapEditPanel.getControlKeys() added
  UiUtil.selectPropertyValue() renamed to selectValue()
  EntityUtil.getSortedProperties() added
  EntityPanel, ALT-CTR-C shows select control dialog
  ValueChangeMapPanel generified
  AbstractFilteredTablePanel generified
  UiUtil.selectValue() overloaded with dialogTitle parameter
  Property now gets assigned the default formats in case it is date or timestamp
  EntityUiUtil.EntityFieldPanel added
  EntityEditPanel.createEntityFieldPanel() returns the above, set the text field as the property control
  EntityUiUtil.createCheckBox() checks if property is boolean and createTristateCheckBox() checks if it is nullable
  EntityTestUnit.createReferenceEntity(entityID) added
  ValueChangeMapEditPanel.setControl() renamed to setComponent(), as well as other instances
  ValueChangeMapImpl.stateModified() changed, now returns a new state on each invocation
  ValueChangeMapImpl.stModified field removed
  ValueChangeMapImpl.setAs() now starts by setting the original values so the modified state is correct on each subsequent set value
  ValueChangeMap.clearOriginalValues() removed
  ItemComboBoxModel.Item moved to common.model
  ItemComboBoxModel sorts items by caption and adds the null item at top
  Property.ValueListProperty added
  Entity.setValue() now validates value list property values
  EntityTableModel.getValueAt() now returns the caption value for value list properties
  ValueListInputProvider added to common.ui.input
  BooleanProperty hash comparison removed
  BooleanProperty.nullValue removed
  Configuration.SQL_BOOLEAN_VALUE_NULL removed
  EntityCriteriaUtil.getBooleanSQLString() improved, now handles null true/false values
  EntityModel.setLinkedDetailModels() no longer fires change event even if no changes are made
  ValueChangeMapEditModel.clear() removed, added to EntityEditModel
  ValueChangeMapEditPanel.getComponent(key) added
  PropertySummaryModel.Sum now uses long for integer sums, preventing overflow
  EntityPanel.getSelectComponentProperties() now excludes disabled components
0.5.5
  Criteria.getValues() added
  Criteria.getTypes() added
  DbConnection.connected field removed
  EntityUtil.hashKeysByEntityID() added
  PropertyCriteria.getForeignKeyCriteriaValues() and getMultipleColumnForeignKeyCriteriaValues() added
  EntityDbPreparedConnection added
  Configuration.USE_PREPARED_CONNECTIONS added
  EntityKeyCriteria now extends CriteriaSet and delegates to PropertyCriteria
  Criteria generified
  Criteria.getTypes() removed
  Criteria.getValueKeys() added
  EntityCriteria.getTypes() renamed to getValueProperties()
  EntityDbPreparedConnection.setStatementValue() now handles the specific case of Property.BooleanProperty
  EntityUtil.getRandomValue() now handles value list properties correctly
  Entity.Key.isCompositeKey() added
  Entity.Key.hashCode() improved
  Entity.addInsertProperties() and addUpdateProperties() added
  EntityDbPreparedConnection setParameterValues() call moved into executePreparedSelect/Update()
  EntityDbPreparedConnection refactored
  EntityDbRemoteAdapter.appendEntityCriteria() added, takes prepared statement usage into account when logging
  Property.ForeignKeyProperty.isMultipleColumnReference() renamed to isCompositeReference()
  JMinorServerMonitorTruststore added
  PropertyCriteria refactored
  EntityDbPreparedConnection merged into EntityDbConnection
  Criteria.asString() removed Database and ValueProvider parameters
  EntityDbConnection code cleanup/refactoring
  Database.getSQLDateString() removed
  Entity.Key single value constructor optimized for integer values
  Entity.Key.setAs() now sets the hashCode value instead of simply setting the hash code dirty flag
  FilteredComboBoxModel now contains the nullValueString, sort comparator guarantees it stays at the top
  ItemComboBoxModel sort comparator keeps null items at the top
  Property.hasDescription() added
  EntityUiUtil now only adds tool tips to components if description is provided
  EntityLookupField adds the lookup properties as default tool tip
  EntityKeyCriteria now always uses original key values
  EntityDataUtil added
  EntityDb.disconnect() added
  EntityDbRemoteAdapter.server field added, used when disconnecting
  Entity.Key overrides clear() to handle hash code caching
  DateFormats.getDateFormat() overloaded with lenient parameter
  Configuration.getDefaultDate/TimestampFormat() returns non-lenient formats
  EntityDataUtil.copyEntities() copyPrimaryKeys parameter added
  MethodLogger.parameterArrayToString() renamed to argumentArrayToString() and implemented, appendArgumentAsString() added for overriding, no longer abstract
  EntityUtil.getPropertyValues() overloaded
  PropertyValueListProvider renamed to PropertyValueProvider, getValueProvider() added
  EntityDbConnection insert improved a bit when it comes to queried/autogen keys
  EntityPanel.updateSelectedEntities(property) and getInputProvider() moved to EntityTablePanel
  EntityEditModel.getValueProvider() added
  EntityUtil.getUpdateProperties() added
  EntityPanel.createStaticEntityPanel() removed
  EntityTabelPanel.createStaticEntityTablePanel() added
  EntityPanel.viewSelectionDependencies() moved to EntityTablePanel
  EntityPanel.exportSelected() moved to EntityTablePanel
  EntityTablePanel.hiddenColumns and associated stuff moved all the way down to AbstractFilteredTableModel/Panel
  ValueChangeMapEditPanel.defaultFocusComponent renamed to initialFocusComponent (along with related methods)
  PropertyValueProviderTest added
  common.db.DbUtil added, with createEmbeddedDatabase()
  EntityEditModel.getEntityNullState() renamed to stateEntityNull()
  EntityKeyCriteria bug fixed, it didn't use the original key values
  EntityTableModel constructor now takes a EntityEditModel as parameter
  EntityPanel, refactored all controls into EntityEditPanel and EntityTablePanel
  EntityEditModel constructor takes stActive as parameter
  EntityEditModel.isEntityNull() renamed to the more apt isEntityNew()
  EntityEditModel.isEntityNew() also checks the original key values
  EntityPanel.stActive and activeStateGroup moved to EntityEditModel
  ValueMap.saveValue() and saveAll() added, implemented in ValueChangeMapImpl and overridden in Entity
  ValueChangeMapModel.removeOriginalValue() now notifies a value change
  ValueChangeMapModel.mapTypeID field added
  AbstractFilteredTableModel.mapTypeID field added
  EntityModel.handleInsert/Update/Delete() added
  ValueChangeMapModel no longer implements Refreshable
  EntityTablePanel.getSelectColumnsControl() moved up to superclass
  EntityEditModel.evtRefreshStarted added
  EntityEditPanel uses the above to set the wait cursor during update
  ConnectionPoolSettings.set() added
  DbConnectionPool cleanupInterval is now editable
  Database.createConnection() added
  DbConnection constructor overloaded with Connection parameter
  EntityDbConnection constructor overloaded with Connection parameter
  DbConnection.poolRetryCount field added
  LogEntry.exitMessage field added
  EntityDbRemoteAdapter logs pool retry count
  ReportResult, ReportWrapper and Jasper reports impl added, quite experimental
  EntityTablePanel.initializeViewImageAction() added
  UiUtil.getBrowseAction() added
  ControlSet.hasName() and addAll() added
  EntityTablePanel.getPopupControls(), if additionalPopupControls has a name it is added as a submenu, else all items added sequentially
  EntityPanel.handleException() added, delegates to edit panel
  Configuration.getReportPath() added
  EntityDb.fillReport() generic using wrappers now
  framework.plugins.jasperreports.* added
  Entity.getProperty() now throws exception if the property was not found
  build.xml/.properties added -plugins.jar and related stuff
  Added jminor-plugins.jar to demo run files
  ConnectionPoolMonitor moved back to framework.server.monitor to remove common -> JFreeChart dependency
  EntityComboBoxModel.createForeignKeyFilterComboBoxModel(), returned model selects the item referenced by the selected item
  AbstractFilteredTablePanel.txtSearch, initializeSearchField() added
  AbstractFilteredTableModel.findNextItemIndex() and getSearchCriteria() added
  EntityTableModel overrides above method
  EntityTablePanel.initializeSouthPanel() now adds search field
  SearchFieldHint added
  ALT removed from shortcut key combos
  DocumentAdapter added
  EntityTablePanel overrides initializeSearchField()
  EntityPanel.setupKeyboardActions(), search panel is now toggled instead of simply shown
  PropertyComboBoxModel sets the null value string if property is nullable
  PropertyComboBoxModel.isNullValueItemSelected() renamed to isNullValueSelected()
  Methods now return the linked state instead of the actual state (which could then be modified)
  FilteredComboBoxModel.emptyStringIsNull removed, nullValueString functionality improved
  AbstractFilteredTableModel.findNextItemIndex() renamed to findNextItemCoordinate(), now returns Point
  AbstractFilteredTableModel.getSearchValueAt() added
  EntityTableModel overrides getSearchValueAt()
  AbstractFilteredTablePanel.scrollToCoordinate() added
  Configuration.USE_LOOKUP_FIELD_SEARCH_HINT removed
  EntityLookupField.searchHintEnabled removed
  ValueMap.ToString<T, V>, removed V type parameter
  Plugin api doc generation added to build.xml
  EntityTablePanel.getConfirmDeleteMessages() added
  Entity.getEntityValue() renamed to getForeignKeyValue()
  LogEntry.isValid() renamed to isComplete()
  LogEntry.message renamed to entryMessage (since we have exitMessage as well)
  EntityModel.handleDelete() no longer deals with the table model
  EntityTableModel.handleDelete() added
  EntityTableModel.bindEventsInternal() now binds handleDelete() to editModel.eventAfterDelete()
  EntityTablePanel.delete() added
  EntityTablePanel.setupControls() now checks if update is allowed, and delete control is now based on EntityTablePanel.delete()
  EntityApplicationModel.login()/logout() added
  EntityApplicationPanel.login()/logout() added
  Refreshable.clear() added
  EntityApplicationModel.refreshAll() renamed to refresh(), now implements Refreshable
  EntityEditModel.clear() renamed to clearValues(), clear() now part of Refreshable implementation
  EntityTableModel.filterByReference() renamed to searchByForeignKeyValues()
  EntityTableModel.queryFilteredByMaster field renamed to isDetailModel
  AbstractFilteredTableModel.SelectionModel.stMultipleSelection field added
  AbstractFilteredTableModel.SelectionModel.minSelectedIndex renamed to selectedIndex
  AbstractFilteredTableModel.getSelectionCount() added
  EntityModel.getDetailModel(entityID) removed
  EntityModel.includeTableModel field moved to superclass
  EntityTableModel.showAllWhenNotFiltered renamed to queryCriteriaRequired
  Sonar/CheckStyle run, with some minor modifications
  Database.validate() and required() added
  Added braces to all control statements
  EntityPanelProvider generified, which does enlarge the dependency cycle in ui, needs to be resolved somehow
  Util.rejectNullValue() added, used throughout
  DomainClassGenerator improved
  EntityDefinition.caption field added
  EntityPanel(model) constructor added, uses the above
  EmpDept demo uses the above
  Item is now serializable
  EntityDbRemoteAdapter now handles db logging correctly when pool is disabled
  EntityDbConnection.delete() now uses a single statement per entityID
  EntityDbRemoteProvider.setTruststore() added
  Util.closeSilently() added
  EntityComboBoxModel, createForeignKeyFilterComboBoxModel() now links the model to the refresh event
  Entity.isModified() changed, writablePropertiesModified() added
  Util.HashKeyProvider added
  Util.map() refactored from the EntityUtil.hashBy... methods
  common.model.Serializer/Deserializer added
  EntityJSONParser moved to plugins
  JSON and JasperReports dependencies removed from demo run files where applicable
  Util.onClasspath() added
  Configuration.ENTITY_SERIALIZER_CLASS, ENTITY_DESERIALIZER_CLASS added
  Configuration.entitySerializerAvailable()/entityDeserializerAvailable()
  EntityTablePanel.initializeViewImageAction() and co. moved to UiUtil/EntityUiUtil
  UiUtil.showImage() overloaded with acceptedFileTypes parameter
  Util.rejectNullValue() added to various methods, relevant code fixed accordingly
  Sonar run, code cleanup
  LogEntry.setExitTime() now returns the LogEntry instead of delta
  LogEntry.toString() no longer appends new line characters
  EntityDbConnection.executePrepared... uses LogEntry for debug output
  EntityTestUnit.initializeReferenceEntities() improved, needs some additional testing
  Code inspection/sonar run
  ValueChangeMapModel/Panel removed
  EntityModel.addDetailModel(s)() added
  EntityModel.initializeDetailModels() remove
  EntityModel constructor overloaded with EntityEditModel/EntityTableModel parameters
  EntityModel.initializeTableModel/EditModel() removed
  EntityPanel.addDetailPanel(s)() added
  EntityPanel.initializeDetailPanels() and getDetailPanelProviders() removed
  EntityTableSearchModel constructor now takes Collection<Property> instead of TableColumnModel
  EntityTableSearchModel.columnModel field removed, properties field added
  EntityTableSearchPanel columnModel parameter added to constructor
  AbstractFilteredTableModel constructor now takes a TableColumnModel as parameter
  AbstractFilteredTableModel.initializeColumnModel() remove
  AbstractFilteredTableModel.mapTypeID field removed
  EntityTableColumnModel added
  EntityTableModel.entityID field added
  EntityTableModel queryConfigurationAllowed removed from constructor, added setter
  EntityPanel buttonPlacement removed from constructor
  EntityPanel.controlPanelConstraints field added
  EntityEditPanel.getControlPanel() renamed to createControlPanel()
  EntityPanel refreshOnInit removed from constructor, added setter
  EntityTableModel.deleteSelected() and update() added, used in EntityTablePanel
  EntityModel.refreshDetailModelsAfterDelete() keeps the selected entity in combo box models
  FilteredComboBoxModel.containsItem() added
  FilteredComboBoxModel.isVisible() added
  ValueMap.getMapTypeID() removed
  EntityTableModel.fetchCount field added
  EntityPanel.addDetailPanel(s)(EntityPanelProvider) removed
  Entity, replaced ? : with if else
  ValueMapImpl refactored out of ValueChangeMapImpl
  Entity.primaryKey field removed
  Entity.entityID field added
  Entity.foreignKeyValues field removed
  Entity, removed lots and lots of overridden stuff due to the above changes
  Entity.Key now extends ValueMapImpl instead of ValueChangeMapImpl
  RegexpFilterCriteria added
  AbstractFilteredTableModel/Panel added regular expression search
  EntityComboBoxModel replaced overloaded constructor with setters
  EntityLookupModel replaced overloaded constructor with setters
  EntityLookupField replaced overloaded constructor with setters
  EntityTableModel replaced overloaded constructor with setters
  Major refactoring of framework.client.model
  EntitySelectCriteria.selectForUpdate field added
  EntityDbConnection.checkIfModified() renamed to lockAndCheckForUpdate(), now selects for update, with nowait if supported by the dbms
  Database.supportsNowait() added
  EntityApplicationPanel.initializeMainApplicationModels() removed
  EntityApplicationPanel.addMainApplicationModel(s)() added
  framework.db.criteria refactored
  EntityApplicationPanel.initializeMain/SupportEntityPanelProviders() removed, addMain... and addSupport... added
  AbstractValueLink now uses SwingUtilities.invokeLater() when applicable
  EntityApplicationPanel.showStartupDialog() renamed to createStartupDialog()
  EntityApplicationPanel.startApplication() refactored, uses SwingUtilities.invokeLater()/SwingWorker
  FilteredComboBoxModel sets the selected item on filtering
  Property.Audit... properties added
  EntityDb.fill(Jdbc)Report(), removed report parameters parameter
  JasperReportsWrapper.reportParameters field added
  Replaced List with Collection in a few places
  EntityApplicationModel(User) constructor removed
  EntityApplicationModel.initializeDbProvider() moved to EntityApplicationPanel
  EntityApplicationPanel.getLookAndFeelClassName() added, called during startApplication()
  EntityApplicationPanel.getSupportTableControlSet() now uses SwingUtilities.invokeLater()
  SwingUtilities.invokeLater() usages added
  EntityApplicationPanel.startApplication() refactored some more
  EntityApplicationPanel.startApplication() now uses SwingUtilities.invokeLater()
  EntityPanelProvider.entityID, editPanelClass and tablePanelClass fields added
  EntityPanel.refreshOnInit field removed
  EntityPanelProvider.refreshOnInit field added
  Configuration.AUTO_CREATE_ENTITY_MODELS added
  EntityModel.getDetailModel() now creates a default entity model depending on the above configuration parameter
  EntityPanel.createInstance() moved to EntityPanelProvider
  EntityApplet added
  EmpDeptApplet added
  TextInputPanel.button field added
  EntityUiUtil.createText/DateInputPanel now adds focus transfer to the panel button
  Chinook demo application changed according to the latest changes
  Configuration.SEARCH_PANELS_VISIBLE added
  EntityPanelProvider refactored
  EntityModel.fillReport() removed
  EntityPanel.viewReport() removed
  EmpDept demo application changed to reflect bootstrapping changes
  EntityPanel.getToggleEdit/DetailPanelControl() is now public
  EntityTablePanel.southPanel field added
  EntityTablePanel.initializePopupMenu() and initializeToolbar() added
  EntityPanelProvider takes advantage of the above changes
  EntityApplicationPanel.startApplication() refactored
  EntityDbProvider.isConnected() added
  FilteredComboBoxModel interface added
  DefaultFilteredComboBoxModel added
  FilteredModel added
  FilteredTableModel and FilteredComboBoxModel extends the above
  Renamed a few tests in client.model
  MaximumMatch handles null items
  FilteredComboBoxModel and descendants generified
  common.model.valuemap.ValueStringProvider interface added
  ValueMap implements the above
  StringProvider now leverages the above paradigm
  DefaultEntityComboBoxModel.dataInitialized moved to DefaultFilteredComboBoxModel as clear, interfaces changed accordingly
  AbstractSearchModel.autoEnable field added plus functionality
  TableSorter removed, functionality moved to FilteredTableModel/Panel
  DefaultFilteredComboBoxModel.getContents() renamed to initializeContents()
  FilteredComboBoxModel.isVisible() moved to FilteredModel
  FilteredComboBoxModel.setContents() added
  FilteredModel hidden replaced with filtered
  EntityPanel CTR-I is now used to select input component instead of CTR-C which conflicted a bit with the default copy function
  Util.rejectNullValue() version taking only the value as parameter removed
  AbstractEntityDbProvider added
0.5.6
  AbstractFilteredTableModel/DefaultFilteredComboBoxModel/DefaultEntityComboBoxModel improved/refactored filtering
  FilteredComboBoxModel.addItem() added
  DefaultFilteredComboBoxModel.sortContents field removed
  FilteredModel.getAllItems(includeHidden) removed
  EntityRepository.has/getLinkedDerivedPropertyIDs() renamed to has/getLinkePropertyIDs()
  Removed a few Util.rejectNullValue() calls from private methods
  ConnectionPoolSettings removed
  ConnectionPoolState is now an interface with DbConnectionPoolState as the implementation
  ConnectionPoolStatistics is now an interface with DbConnectionPoolStatistics as the implementation
  EntityDbServerAdmin.getEntityDefinitions() now returns a Collection instead of a Map
  ServerMonitor now sorts the entity definition list
  EntityModel.selectionFiltersDetail field removed
  EntityTableModel.setSortingStatus() renamed to setSortingDirective()
  EntityDataProvider interface added
  EntityTableSearchPanel is now an interface
  EntityTableSearchSimplePanel added
  EntityTableSearchAdvancedPanel added
  DatabaseStatistics is now an interface
  DbStatistics added as an implementation of the above
  KeyListeners now dispatch the event to their parent if not consumed
  EntityDbRemoteServerAdmin added shutdown hook, server security policy updated accordingly
  Bugs fixed in EntityDbProvider classes
  AbstractRemoteServer.shuttingDown field added, used to prevent shutdown hook from repeating the shutdown sequence
  RemoteServer connectionKey is now a UUID
  connectionKey renamed to clientID throughout
  ServerMonitorPanel, moved connection timeout control to ClientUserMonitorPanel
  AbstractDatabase.require() moved to Util
  JasperReportsWrapper.toString() implemented, returns report name and parameters, if any
  EntityPanel.getPrintControls() removed
  Util.rejectNullValue() now returns the value if it isn't null
  Removed redundant Util.rejectNullValue() calls
  Entity and Entity.Key are now an interfaces
  EntityImpl and EntityImpl.KeyImpl added
  Entities factory class added
  DbConnection is now an interface
  DbConnectionImpl added
  DbConnectionPool renamed to ConnectionPoolImpl
  PoolableConnection added, DbConnection implements it, ConnectionPool uses it
  Column interface added to common.db
  Property is now an interface
  PropertyImpl added, package protected
  Properties factory class added
  Major refactoring of PropertySearchModel and co
  Finished the interfacing of client.model
  EntityDefinition is now an interface
  EntityDefinitionImpl added
  Entities.define() added
  Collections.size() == 0 replaced with isEmpty() throughout
  Finalized a bunch of classes and methods
  More of the same
0.5.7
0.5.8
  Distribution jars are now package-sealed by default
  ValueChangeMapEditModel.clearValues() removed, setValueMap(null) serves that purpose
  ValueChangeMapEditPanel.clearModelValues() added for clear action
  AbstractValueChangeMapEditModel, added default implementations for abstract methods, renamed to DefaultValueChangeMapEditModel
  ForeignKeySearchModel.initialize() removed
  AbstractInputProvider overgenerified?
  More finalization/inheritance work
  Coberture coverage added to build.xml
  ValueMapImplTest added
  EntityDbConnection.insert() minor optimization change
  EntityImpl.handleSetAs() did not call super
  DefaultEntityEditModel.update() now sets the active entity after update
  PropertyFilterModel, most of it pushed up into SearchModel
  AbstractSearchModel renamed to DefaultSearchModel
  AbstractFilteredTableModel now contains the column search models, filterCriteria implemented accordingly
  PropertyFilterPanel stuff moved to AbstractSearchPanel
  AbstractFilteredTablePanel now contains the column search panels
  DateBeanValueLink and TimestampBeanValueLink added
  ValueMap.getValueCount() removed
  Field and parameter finalization (automatic)
  common.model.valuemap improved unit tests
  common.model improved unit tests
  common.ui.control improved unit tests
  common.ui improved and added unit tests
  common.model.valuemap.Validator added
  DefaultValidator added
  DefaultValueChangeMapEditModel.getValidator() added
  EntityValidator added
  DefaultEntityValidator added
  EntityValidator.getDbProvider() added
  DefaultEntityValidator.dbProvider field added
  EntityPanelProvider.validatorClass added
  EntityValidator moved to client.model
  Insert/Update/DeleteListener added
  EntityTablePanel.initializeSearchPanel() and initializeSummaryPanel() removed to constructor
  DefaultFilteredComboBoxModel.setSelectedItem() now final, translateSelectionItem() and vetoSelectionChange() added
  DefaultFilteredComboBoxModel.resetContents() removed
  AbstractBeanValueLink.getSet/GetMethod() now private
  LoadTestModel.usageScenarios now final, initializeUsageScenarios() removed
  More finalization of classes, fields and methods
  LoadTestModelTest improved
  AbstractFilteredTableModelTest improved
  AbstractFilteredTableModelTest improved some more
  Added tests to common
  More finalization/refactoring
  EventObserver interface added
  Event model improved, event...() methods replaced with ...Observer() and add...Listener() methods
  Event and State now interfaces
  Events and States factory classes added
  EventObserver fleshed out
  common.model.Conjunction added
  ControlFactory renamed to Controls for consistency
  StateObserver added
  LinkedState removed
  state... methods renamed to get...State
  string.length() >/== 0 replaced with (!)string.isEmpty()
  Util.nullOrEmpty() finally added and used throughout
  common.db.dbms refactored
  State/StateObserver refactored
  EntityPanel.getTablePopupControlSet() is now private
  EntityApplicationPanel.configureApplication() removed
  TextValueLink.addValidator() removed
  TextValueLink.Validator and ValidatorImpl added
  FormattedValueLink.FormattedValidator added
  UiUtul.transferFocusOnEnter() bug fixed, key events got lost if SHIFT was not down
  AbstractFilteredTablePanel.getTableModel() renamed to getFilteredTableModel(), finalized
  AbstractFilteredTablePanel.getDateFormat() moved to SearchModel and renamed to getForma()
  AbstractSearchPanel, added input fields as constructor parameters
  AbstractSearchPanel.InputFieldProvider interface added, implemented in subclasses
  AbstractSearchPanel.searchTypeAllowed() removed, SearchType... parameter added to constructor
  SearchModel renamed to ColumnSearchModel
  SearchModel.getSearchKey() renamed to getColumnIdentifier()
  AbstractSearchPanel renamed to ColumnSearchPanel
  SearchType.getImageName() added
  DefaultEntityTableSearchModel no longer sets the search state during construction, call to bindEvents() moved to initialize()
  EntityPanel, editControlPanel initialized during setEditPanelState()
  PropertyFilterModelProvider/DefaultPropertyFilterModelProvider added
  PropertySearchModelProvider/DefaultPropertySearchModelProvider added
  PropertyComboBoxModel interface removed, FilteredComboBoxModel used instead
  DefaultPropertyComboBoxModel simplified
  EntityLookupModel.description field added
  DefaultEntityComboBoxModel.performQuery() privatized
  ValueChangeMapEditPanel.getEditModel() finalized
  EntityEditPanel.getEntityEditModel() added
  AbstractFilteredTablePanel.getFilteredTableModel() renamed to getTableModel()
  EntityTablePanel.getTableModel() renamed to getEntityTableModel()
  DefaultValueChangeMapEditModel.getDefaultValueMap() implementation removed
  DefaultValueChangeMapEditModel renamed to AbstractValueChangeMapEditModel
  EntityTablePanel.initializeUI() renamed to initializePanel(), publicized, call required after panel construction
  EntityTablePanel.panelInitialized field added, functionality mirrors EntityPanel
  EntityTablePanel.additionalPopup/ToolbarControls fields added
  DefaultEntityModel.bindTableModelEvents() functionality moved to DefaultEntityTableModel.setEditModel()
  DefaultEntityModel.updateDetailModelsByActiveEntity() privatized
0.5.9
  Entities.getSearchProperties() used to replace a couple of similar code snippets
  /** {@inheritDoc} */ added
  EntityApplicationPanel.loginRequired field added, isLoginRequired() finalized, setter added
  DomainClassGenerator improved
  EntityPanelProvider now handles null editPanelClass
  EntityImpl.writablePropertiesModified() modified
  EntityImpl.getDefaultValueMap() bug fix
  ColumnSearchModel.searchEnabled renamed to enabled
  Entities.getEntityDefinitions() no longer exposes the EntityDefinition class
  ConnectionPoolImpl overhaul
  MySQLDatabase.supportsNowait() overridden, returns false
  Entities.getSearchProperties() bug fixed
  EntityEditPanel.createPropertyPanel(propertyID) added, picks up the input component associated with the property, well duhh
  EntityEditPanel now picks a default LinkType based on the readOnly/updatable status of the underlying property
  EntityTestUnit.initializeReferenceEntities() renamed to initializeReferencedEntities(), refactored and bugfixed
  Entities.getDependencyTree() added
  EntitiesTest added
  EntityApplicationPanel.viewDependencyTree() added to View menu
  EntityDefinition.domainID added
  Entities.getDomainEntityIDs()
  Entities.getDependencyTreeModel() overloaded with a domainID parameter
  EntityTestUnit.createReferenceEntity() renamed to initializeReferenceEntity()
  EntityTestUnit.doSetUp() and doTearDown() added, empty, overridable
  EntityPanel bug fixed, activation event was bound to late, now bound during construction
  EntityEditPanel.addPropertyPanel() added, used throughout
  ConnectionPoolImpl bug fixed, creating a connection did not prevent another one from being created at the sam time
  UsageScenario.runScenario() now throws ScenarioException
  ConnectionPoolImpl bettered a bit
  ConnectionPoolStatistics.getLiveConnectionCount() renamed to getPoolSize()
  ConnectionPoolStatistics.getPoolStatistics() renamed to getFineGrainedStatistics()
  LoadTestModel, javadoc improvement
  common.* javadoc improvements
  EntityCriteriaUtil now respects the 100 max IN list items guaranteed by the JDBC standard
  Properties, EntityUtil docs added
  More javadocs added
  ValueMapImpl and ValueChangeMapImpl no longer implement Serializable
  EntityImpl and EntityImpl.KeyImpl implement writeObject and readObject (testing)
  EntityDefinitionImpl no longer implements Serializable
  EntityImpl.writeObject() and readObject() now use superclass methods to bypass validation, for the speed!
  ConnectionPoolImpl.RETRIES_BEFORE_NEW_CONNECTION added
  EntityImplTest.serialization() added
  Column moved from db to model
  RMI server now logs to {user.dir}/logs/jminor_server.log instead of {user.home}/logs/jminor.log
  LoadTestModel uses ExecutorService instead of Thread
  LoadTestModel changes rolled back, refactored a bit
  ConnectionPoolImpl improved some
  AbstractRemoteServer synchronized on connections
  Configuration now properties based, .config files added for server + monitor, Util.parseConfigurationFile() added and called by Configuration
  TextValueLink.getLink() renamed to getValueLink
  FormattedValueLink.FormattedValidator.updateValidityInfo() refactored
  DocumentAdapter.insertOrUpdate() renamed to insertOrRemoveUpdate()
  ValueLinkValidators added, fixed issue where formatted value link got both the normal validator as well as the formatted validator
  AbstractFilteredTableModel, refactored and simplified sorting
  EntityImpl.getValue() no longer returns the default value in case no value exists
  DoubleField refactored a bit
  Criteria implementations, implemented readObject/writeObject
  EntityKeyCriteria uses composition instead of inheritance
  SteppedComboBox refactored
  EntityTablePanel.createDependenciesPanel() now uses the entity caption instead of the entityID as tab title
  EntityCriteriaUtil.DefaultEntityCriteria.readObject() cast bug fixed
  ConnectionPool.get/SetMaximumCheckOutTime added, up through server admin layer
  ConnectionPoolException added
  ConnectionPoolImpl, check out time is now measured in ms instead of ns
  EntityDefinition.is/SetLargeDataset() exchanged for is/SetSmallDataset(), which property is by default false
  Entities.isLargeDataset() replaced with isSmallDataset()
  AbstractFilteredTableModel sorting functionality refactored
  AuditProperty is now readOnly by default
  EntityLookupField refactored, needs more of it!
  Javadoc berserker appeared.
  FilteredTableModel.compare() removed
  AbstractFilteredTableModel.compare() renamed to compareRows() and privatized
  FilteredTableModel.getFilterModels() removed
  FilteredTableModel get... methods taking column index as parameter now take column identifiers
  EntityDbRemoteAdapter refactored
  EntityDbRemoteServer, fixed inconsistencies in maintenance interval / timeout API
  ConnectionPoolImpl now checks if a connection is valid before returning it from the pool, lets survive db restarts please
  EntityDbRemoteAdapter does the same if connection pool is not enabled
  ServerMonitor can now set the server logging level
  Configuration now loads logging level property from Util
  EntityDbRemote no longer extends EntityDb
  EntityDbRemoteProvider proxies EntityDb
  EntityDb no longer throws Exception
  RuntimeException replaced with UnsupportedException, IllegalStateException and IllegalArgument exception where applicable
  DomainClassGenerator renamed to EntityGenerator, refactored
  EntityGeneratorTest added, needs fleshing out
  Some remote refactorings
  Entities.Proxy dismantled, Entity.*Provider added instead
  ConnectionPoolImpl refactored quite a bit
  ConnectionPool/EntityDb/EntityDbRemote.isConnectionValid() renamed to isValid()
  ConnectionPool.checkOutConnection() and checkInConnection() renamed to getConnection() and returnConnection()
  EntityDbRemoteAdapter refactored
  domain package refactored
  EntityModel.masterSelectionChanged() renamed to initialize()
  EntityTableModel.searchByForeignKeyValues() renamed to setForeignKeySearchValues()
  Refactored ConnectionPool and related classes
  Property.get/SetEntityID() added
  EntityCriteriaUtil, reduced serialization overhead
  ConnectionPoolStatistics.connectionRequestsFailed added
  ClientMonitorPanel, disconnect action added to list popup menu
  LoadTestModel/Panel, average scenario duration added
  Log4j replaced with logback
  Interfaced load test classes
  ItemRandomizer interface added
  RandomItemModel renamed to ItemRandomizerModel
  Remote load testing implemented
  Derby lib removed, with JavaDB and all that
  AbstractFilteredTableModel.isRefreshing() added
  StateObserver, activation listeners can now be added/removed
  EntityDbProvider.getConnectedState() added
  EntityDbRemoteProvider description now includes the server host name
  EntityApplicationPanel now displays a "Disconnected" message in the title
  EntityDbConnection no longer propagates dbms specific exception to the client
  LoginProxy added
  ConnectionPoolImpl new connection threshold is now configurable from pool monitor
  LoadTestModel generified
  Fixed sorting when columns have been moved around
0.6.0
  EntityComboBoxModel.getEntity(primaryKey) added
  EntityEditModel.containsComboBoxModel(Property) removed
  Javadocs and coverage improvements
  AbstractRemoteServer connection limiting added
  RemoteServer.connectionsAvailable() added
  WebStartServer added
  Configuration.SERVER_CONNECTION_LIMIT added
  EmpDeptLoadTest improved
  ConnectionPoolImplTest now uses QueryLoadTestModel
  EntityDbConnection.setForeignKeyValues() simplified
  Server logging improved
  ClientInstanceMonitor.getLoggingEnabledButtonModel() uses lazy init
  LogEntry, User and ClientInfo read/writeObject implemented
  EntityImpl.read/writeObject optimized a bit more
  CriteriaSet.read/WriteObject optimized
  LoadTestServer refactored and improved
  EntityPanelProvider.tableSearchPanelVisible field added
  DefaultEntityModel.refresh() calls editModel.refreshComboBoxModels() instead of .refresh() which automatically triggered a refresh in the table model, which isn't always the right thing to do
  java.rmi.server.randomIDs=true and java.rmi.server.useCodebaseOnly=true added to server config files
  Tentative fixing of the column movement bug
  DefaultEntityEditModel now refreshes data bound combo box models when they are created
  Property.isReference() removed, instanceof Property.ForeignKeyProperty used instead
  EntityTablePanel does not add the search panel to the search panel scroll panel on initialization anymore
  AbstractFilteredTablePanel, fixed bug causing selection to be cleared during refresh, evtSortingDone was being fired without a previous evtSortingStarted firing
  Cascade refresh functionality removed
  Removed unused images
  Refactored event bindings between DefaultEntityModel, DefaultEntityEditModel and DefaultEntityTableModel with relation to sorting and repeated detail model refreshing
  ServerUtilTest added
  RemoteServer refactorings
  EntityDefinition.isRowColoring field removed
  EntityDefinition.isRowColoring() renamed to hasBackgroundColorProvider(), renaming bubbled all the way up
  QueryLoadTestModel improved
  EntityDbRemoteTest added
  EntityModel.stActive moved to it's logical home, EntityEditPanel
  EntityTableColumnModel removed along with default implementation
  EntityEditModel insert/update/delete now return the affected entities/keys
  EntityUiUtil.NewRecordAction renamed to NewEntityAction, now uses a single EntityEditPanel instead of a whole EntityPanel
  LoginPanel.addInitialFocusHack() moved to UiUtil, action parameter added
  EntityPanelProvider.createInstance() renamed to createPanel()
  EntityPanelProvider.createEditPanel() and createTablePanel() added
  Minor improvements, mostly javadoc errors
  LoadTestModel, nanoTime() used for measurements
  MethodLogger, nanoTime() used for measurements
  EntityCriteriaUtil.PropertyCriteria refactored
  EntityTableModel.isMultipleUpdateAllowed() renamed to isBatchUpdateAllowed()
  EntityTableModel.getAllowDeleteState() renamed to getDeleteAllowedState()
  JasperReportsWrapper now only holds the report path and loads the actual report object only when requried, and caches it
  Entity.FormattedValueProvider removed
  Entity.BackgroundColorProvider.getBackgroundColor() added Property parameter
  EntityTableCellRenderer uses the above to set the background color of individual cells
  EntityTableModel.getColumnProperty() moved to FilteredTableModel, renamed to getColumnIdentifier()
  Entities.getEntityIdSource() renamed to getIdValueSource()
  EntityTableModel.getRowBackgroundColor() renamed to getPropertyBackgroundColor()
  H2Database.DATABASE_INIT_SCRIPT and DATABASE_IN_MEMORY added
  H2Database, embedded in memory implemented
  Entity.DerivedValueProvider removed
  Property.DerivedProperty.Provider added (too deep?)
  EntityValidator is now Entity.Validator
  ConnectionPoolImpl.isNewConnectionWarranted() refactored
  EntityEditModel.replaceForeignKeyValues() added
  EntityTableModel.replaceForeignKeyValues() added
  DefaultEntityModel.refreshDetailModelsAfterUpdate() now calls the above methods
  DefaultFilteredComboBoxModel.setContents() now refreshes the selected item
  DefaultEntityModelTest tests the above
  DefaultEntityTableModel.stDeleteAllowed removed, delegated to the edit model as with updateAllowed
  DefaultEntityEditModel.setComboBoxModel() removed
  DefaultEntityEditModelTest improved
  DefaultEntityTableModelTest improved a bit
  Unit tests and demo apps run via Ant now run with an in-memory database
  AbstractFilteredTableModel.setColumnVisible() now adds the column at index 0
  EntityEditPanel.isPanelInitialized field added, along with initializePanel() and isPanelInitialized()
  PropertySummaryPanel now uses JTextField instead of JLabel
  EntityLookupField transfers focus on select
  EntityTablePanel.includeSouthPanel field added
  EntityPanel.includeControlPanel and includeDetailPanelTabPane fields added
  TextValueLink.format field added
  AbstractValueLink.translateModelValue() added
  EntityCriteriaUtil.ForeignKeyCriteria nullCriteria bug fixed
  EntityDbConnection now logs the result packing time and row count
  EntityDbConnection result packer logging improved a bit
  EntityEditModel.setPersistValueOnClear() added
  EntityImpl now rounds double values before setting them if maximumFractionDigits is specified
  Operation, AbstractOperation, Procedure and Function added
  DatabaseProvider.add/Get/Function/Procedure() added
  EntityDb.executeProcedure() added
  EntityDbRemote.executeProcedure() added
  EntityDb.executeStatement() removed
  TextValueLink.format field removed
  AbstractValueLink.translateModelValue() removed
  ItemRandomizer.RandomItem.enabled property added
  EntityDbConnection update and select for update functionality improved
  Entity.getCopy() was now working, setAs() moved from ValueMap to ValueChangeMap
  DefaultEntityTableModel.getValueAt() returns valueAsString for value list and foreign key properties
  EntityImpl.getValueAsString() now returns the referenced primary key as string for non-loaded foreign key values
  Major refactoring/renaming
  EntityImpl.isModified() now checks super.isModified() before going any further
  EntityValidator moved to Entities and renamed to Validator
  Configuration.COMPACT_ENTITY_PANEL_LAYOUT is now true by default
  EntityServerMonitorPanel layout changes
  EntityImpl now returns an empty entity for non-loaded foreign key values
  EntityConnectionImpl package private now
  EntityConnections added as a factory for the above class
  DatabaseConnections added as a factory for the DatabaseConnection class
  ConnectionPoolImpl package private
  ConnectionPools added as a factory class for the above
  DatabaseConnection, moved a few methods to PoolableConnection
  EntityGenerator refactored into tools.generator.EntityGeneratorModel and tools.generator.ui.EntityGeneratorPanel
  Dependency entanglement removed from common.db and framework.domain
  AbstractFilteredTablePanel.initializeFilterPanel() is no longer abstract, class renamed to FilteredTablePanel
  FilteredTablePanel.initializeFilterPanel() removed
  AbstractFilteredTableModel now range checks selection indexes
  EntityGeneratorModel.getDocumentText() added
  EntityGeneratorModelTest fleshed out some
  EntityGeneratorModel improved
  AbstractFilteredTableModel.refresh() no longer resets the sorting state, simply sorts the model before returning
  ConnectionPoolImpl, Stack replaced with Deque
  EntityUiUtil.checkProperty() added, used throughout
  DefaultEntityModel.refreshDetailModelsAfterDelete() bug fix
  EntityUiUtil.NewEntityAction did not initialize the edit panel so it appeared empty
  EntityConnection.selectRows() removed
  AbstractFilteredTableModel refresh/sorting/selection functionality improved a bit
  EntityApplicationPanel.initializeUI() now adds the main entity models to the application model
  EntityGeneratorModel fixed maximumFractionDigits appearing on non-floating point data types
  EntityUiUtil.selectEntities() now handles when the dialog is closed via [x]
  EntityTablePanel, removed a few redundant constructors
  EntityUtil.getUpdatableProperties() did not anticipate read only foreign key properties :|
  ComboBoxValueLink now handles FilteredComboBoxModel with the null value selected correctly
  EntityUtil.Validator moved to Entities
  AbstractFilteredTableModel.removeItems() improved a bit
  EntityConnectionImpl.insert(), improved readability and removed repeated calls to entity.getPrimaryKey(), the reasons for which have long since disappeared into the mists of time
  EntityConnectionImpl.update(),improved readability a bit
  EntityConnectionImpl, some more prettyfication
  ProgressReporter added
  EntityDataUtil.batchInsert() added
  EntityConnectionImpl.translateValue() bug fixed, Timestamp got translated into Date
  EntityTablePanel.setAdditionalPopupControls() renamed to addPopupControls()
  EntityTablePanel.setAdditionalToolbarControls() renamed to addToolbarControls()
  EntityPanelProvider/DefaultEntityModel, tableModel.setEditModel() revised
  EntityImpl, some minor value setting refactoring
  EntityPanel.addDetailPanel() now sets includeDetailPanelTabPane as true and adds the detail model to the underlying model
  EntityPanelProvider.createPanel() now checks if the underlying entityModel contains models for the detail panels
  EntityModel.getDetailModel(Class) no longer tries to auto create the model, since it does not have the required info (no entityID)
  EntityPanelProvider.createPanel() bug fixed (model.getDetailModel(DefaultEntityModel.class))
  UiUtil.linkToEnabledState() now affects the focusable state as well
  EntityUiUtil.createComboBox(), removed apparently redundant transferFocusOnEnter item
  ItemComboBoxModel implements Refreshable, initializeItems() protected
  DefaultEntityComboBoxModel.performQuery() is now overridable
  ValueChangeMapImpl.removeOriginalValue(), no longer notifies value change,
  ValueChangeMapImpl.originalValues nulled when emptied
  DefaultExceptionHandler.handleException() now unwraps RuntimeException and InvocationTargetException
  EntityApplicationPanel navigation bugs fixed, needs rethinking
  EntityCriteriaUtil, small improvements
  Entities.entityInstance/keyInstance renamed to entity/key
  Entity.isNull() renamed to isPrimaryKeyNull()
  EntityModel.containsDetailModel(EntityModel) added
  UiUtil.getParentOfType() added
  Entities.define() bug fixed
  DefaultFilteredComboBoxModel.setContents() bug fixed
  ValueChangeMapEditPanel.getComponentKey() added
  EntityPanel.addDetailPanel() adds the detail model to the underlying entity model if it has not been done already
  DefaultFilteredComboBoxModel setContents(), selected item bug fixed
  EntityConnectionImpl.update() bug fixed, inserting = false, instead of the oh so wrong updating = true
  EntityPanel search panel keyboard action no longer toggles the search panel state, simple shows it and requests focus
  MasterDetailPanel added, to base the entity panel navigation on
  EntityApplicationPanel, navigation and resizing functionality moved to EntityPanel
  EntityApplicationPanel and EntityPanel implement MasterDetailPanel
  UiUtil.initializeNavigation() added, refactored from EntityApplicationPanel
  EntityTablePanel.populateForeignKeyMenu() bug fixed, assumed entity.getForeignKeyValue() return null
  EntityPanel.FocusActivationListener, bug fixed, incorrectly assumed the focus owner to always be a [J]Component
  FilteredTablePanel, ctrl+shift needed to show filter dialog
  EntityPanel, navigation now ctrl+alt based, jcombobox seems to prevent alt+arrowKey propagating further up the ancestor tree, arrgh
  Sonar based cleanup
0.6.1
  State.getStateChangeObserver() added
  AbstractFilteredTableModel, some refactoring
  DefaultColumnSearchModel, an empty string now results in a null bound value
  ItemComboBoxModel.initializeItems() renamed to setItems(), refactored a bit
  EntityApplicationModel.containsApplicationModel() added and overloaded
  DefaultColumnSearchModel, the above fix now works with collection upper/lower bounds
  MaximumMatch, reverted back to a past version, a bug must have crept in during refactoring
  UiUtil.showInDialog() now calls the close action on windowClosed() instead of windowClosing()
  EntityPanel, navigation and resizing actions added to editControlPanel as well, some minor behavioral changes
  AbstractFilteredTableModel, filterContents() now sorts the table model afterwards
  SearchFieldHint renamed to TextFieldHint, some fields/methods renamed, hintForegroundColor field added
  SearchType.getImageName() removed, getCaption() added, search type images removed
  ColumnSearchPanel, panel initialization bug fixed, stTwoSearchFields not set correctly on init
  ColumnSearchPanel/Model and related classes refactored a bit
  Global renaming, 'StateObserver get...State()' renamed to 'StateObserver get...Observer()'
  DefaultEntityTableSearchModel initializes property search models for all properties, hidden as well
  DefaultEntityTableSearchModel.simpleSearchString field added (moved from EntityTableSearchSimplePanel)
  EntityImpl.setValue() bug fixed, propagates fk values before setting the actual entity value, otherwise isValueNull(FK_PROP) tells lies during the value change event firing
  EntityTableSearchModel.hasSearchStateChanged() added
  DefaultEntityEditModel.prepareForUpdate/Insert() added
  EntityTableSearchSimplePanel and EntityTableSearchAdvancedPanel merged into EntityTableSearchPanel, interface removed
  AbstractDatabase.createConnection() now throws DatabaseException instead of SQLException, for error message localization, changes bubbled all the way up
  EntityApplicationPanel, better handling of exceptions during startup
  DefaultEntityLookupModel.getEntitySelectCriteria() ignored any additional criteria in case of a wildcard search string
  AbstractBeanValueLink.getValueClass() added
  IntBeanValueLink/DoubleBeanValueLink, usePrimitives parameter added to constructor, tests added
  Entities.define() now throws IllegalArgumentException when the entity has already been defined
  EntityConnectionServer, remote loading of domain models disabled, not that useful
  EntityConnectionServer, initializes default domain model classes in static initializer
  EntityApplicationPanel, improved startup error handling
  EntityDefinitionImpl, default entity comparator now replaces spaces with underscores before sorting with collator
  FilteredTableModel, add/removeTableModelClearedListener() added
  MasterDetailPanel, some renaming going on
  EntityPanel, fixed a bug introduced during last commit
  MasterDetailPanel, more renaming
  EntityTablePanel.bindEvents(), moved some code to FilteredTablePanel
  FilteredTablePanel.sortingEnabled, scrollToCenter() and isCellVisible() added
  JFreeChart library updated to 1.0.13
  ExceptionDialog.showExceptionDialog(), event dispatch thread related bug fixed
  Util.collateSansSpaces() added, Util.collate(List) uses it by default
  FilteredTablePanel.selectTableColumns(), added 'Show all columns' button
  DoubleField, IntField, fixed a bug, fields displayed sci-notation for large numbers, format added
  DoubleValueLink, IntValueLink fixed according to the above
  Util.collateSansSpaces() overloaded for list
  EntityTablePanel, initialization refactored, initializeTable moved from constructor to initializePanel()
  Util.countLines() added
  LoginPanel, layout changes
  Util.countLines() improved
  FilteredTableModel.removeItems(from, to) added
  DateFormats.FULL_COMPACT_TIMESTAMP added
  EntityImpl.getValue() now longer handles fraction digits for doubles (perf. reasons)
  EntityImpl.getDoubleValue() now handles the fraction digits if necessary
  EntityEditPanel constructor now accepts null controlKeys parameter
  EntityTablePanel.setupControls() now protected
  Configuration.DEFAULT_SPLIT_PANE_DIVIDER_SIZE added
  AbstractTableColumnSyncPanel.SyncColumnModelListener.columnAdded() now initializes a column panel if none exists, such as when the column is hidden before the search panel is initialized
  FilteredTablePanel.scrollToSelectedItem field added
  AbstractFilteredTableModel.removeItems(from, to) now fires a tableRowDeleted event
  Util.LINE_SEPARATOR added, used throughout
  UiUtil.getFileDataFlavor() added
  UiUtil.isFileDataFlavor() added
  EntityImpl.getDoubleValue() bug fixed, it did not handle null values correctly
  DoubleValueLink and IntValueLink, bug fixed, ThreadLocal format objects were instance variables
  EntityEditPanel.createDateInputPanel() now uses the property date format by default, instead of the default date format
  DefaultEntityEditModel.initializeEntityComboBoxModel() no longer refreshes the combo box model
  EntityUiUtil.createEntityComboBox() now refreshes the combo box model
  EntityApplicationPanel, some minor refactoring
  ValueChangeEvent.getNew/OldValue() generified
  FilteredComboBoxModel.getSelectedValue() added
  EntityComboBoxModel.getSelectedEntity() removed, the above covers it quite nicely
  ItemComboBoxModel now extends DefaultFilteredComboBoxModel instead of DefaultComboBoxModel
  ComboBoxValueLink slightly modified to accommodate the above
  DefaultFilteredComboBoxModel.isNullValueSelected() now regards an empty string to be null
  Entity.clearPrimaryKeyValues() added
  EntityTablePanel, added column info tooltips to entity popup menu
  EntityTableModel.removeItemsOnDelete field added
  EntityEditPanel.createControlPanel() and createControlToolBar() now return null if no controls are defined
  ValueLinkValidators, some refactoring
  EntityTableModel.getSelectionDependencies() removed
  EntityEditPanel, controlKeys constructor parameter handled better
  DatabaseConnectionImpl, EntityConnectionImpl, some refactoring
  EntityGeneratorModel, setColumnHasDefaultValue() moved above setNullable() since the latter returns Property instead of Property.ColumnProperty
  Sonar based fixes
  Item, removed unnecessary type parameter
  Sonar based cleanup
  PropertiesTest added
  EntityTestUnit.initializeReferencedEntities() now deals with self referencing entities correctly
  EntityConnectionImpl, some refactoring/renaming, exception handling/throwing for insert/update and delete improved
  EntityTablePanel, now performs it's own error handling, instead of throwing
  ComboBoxValueLink, now updates model via itemListener on both state changes, ItemEvent.SELECTED and ItemEvent.DESELECTED
  Minor mostly cosmetic doc/code changes
  Entity.ToString added
  Entities.StringProvider added, implements the above, org.jminor.common.model.valuemap.StringProvider removed, test code moved accordingly, demos updated
  EntityImpl.isValueNull() now relies on the result of isLoaded() in case of foreign key properties, tested
  Some javadoc updates, using (perhaps overusing?) {@link ...} where applicable
  AbstractFilteredTableModel now uses Util.collateSansSpaces() when sorting
  Util.getSpaceAwareCollator() added, used where applicable and tested
  Entity.Comparator removed
  Some javadoc improvements
  EntityEditPanel now handles a null controlKeys constructor argument
  EntityEditModel, contains/initialise/create/getEntityComboBoxModel() functionality replicated for EntityLookupModels, plus some related changes
  EntityEditModel, removed superfluous method introduced in the above
  DefaultPropertySummaryModelTest, fixed locale sensitive tests
  EntityPanelProvider.getCaption() no longer sets the caption if it is null
  EntityCriteriaUtil.getValues()/getValueKeys() now return Collections.emptyList() instead of new ArrayList() for null criteria
  EntityApplicationPanel.initializeUI(), EntityPanelProvider caption used by default, entityPanel.getCaption() used only if the other is not available
  Some minor doc improvements
  Added the option of using a non-default rmi registry port, via Configuration.REGISTRY_PORT_NUMBER
  Fixed a bug in the custom registry port functionality
  Moved the web server instance from the server admin class to the server class itself
  EntityPanel.includeComponentSelectionProperty() moved to ValueChangeMapEditPanel, and renamed to includeComponentSelectionKey()
  EntityPanel.getSelectComponentProperties() moved to ValueChangeMapEditPanel, and renamed to getSelectComponentKeys()
  DefaultEntityLookupModel now trims the search strings
  EntityLookupPanel, added multiple value configuration to settings panel
  EntityModelProvider/DefaultEntityModelProvider refactored from EntityPanelProvider
  AbstractDatabase, removed null check of parameters where, added to getURL() of subclasses
  jminor-db.jar added to dist ant target
  EntitySelectCriteria.getGroupByClause() added
  EntityConnection takes EntitySelectCriteria.getGroupByClause() into account
  AbstractRemoteServer.getServerVersion() added
  EntityConnectionServerAdmin.getServerVersion() added
  ServerMonitorPanel, added server version info to environment tab
  Databases.QueryCounter no longer uses a Timer to refresh queries per second, it is updated on demand instead
  Minor Sonar based cleanup
0.6.2
  Minor javadoc improvements
  Util.unwrapAndLog() now takes Throwable causes into account
  ClientUserMonitorPanel, connection timeout spinner now editable
  UiUtil.showImage() now handles urls as well as file paths
  Util.map() now uses and returns a LinkedHashMap, respecting the iteration order of the given collection
  ColumnSearchPanel.initializeSimpleSearchPanel(), bug fixed, corrected order of search fields so that lower bound appears before upper bound
  EntityApplicationPanel.getSupportTableControlSet() and showEntityPanelDialog() now use the default entity caption if the panel provider does not provide one
  AbstractFunction now correctly implements DatabaseConnection.Function instead of DatabaseConnection.Procedure
  EntityTablePanel.layoutPanel() added, overridable
  UiUtil.addAcceptSingleFileDragAndDrop() now requests focus for the text field after drop is accepted
  ColumnSearchPanel, no longer uses UiUtil.getPreferredTextFieldHeight() to determine it's own preferred size
  NavigableImagePanel, previousPanelSize initialized during construction, seemed to cause NullPointerException on Windows
  EntityUiUtil.createEntityLookupField() and EntityEditPanel.createEntityLookupField() overloaded with enabledState parameter
  EntityEditModel.add/removeEntityListener() added
  DefaultEntityEditModel implements the above by delegating to the underlying ValueChangeMapEditModel.add/RemoveValueMapSetListener()
  EntityConnectionImpl.setForeignKeyValues(), bug fixed, foreign key property values were not initialized if all selected entities had a null value for that property
  AbstractBeanValueLinkTest added
  EntitySelectCriteria.groupByClause() moved to EntityDefinition, since the group by clause is static for a given entity
  EntityConnectionImpl changed according to the above
  EntityConnectionImpl, query debug logging no longer depends on the method logger being enabled
  PropertySummaryPanel, no longer uses UiUtil.getPreferredTextFieldHeight() to set the field size
  DefaultEntityEditModel.createEntityLookupModel(), bug fixed, no search properties exception contained the wrong entityID
  EntityImpl.setAs(), bug fixed, referencedPrimaryKeysCache was not reset, test added
  EntityTableSearchMode.setSearchState() renamed to rememberCurrentSearchState()
  Some javadoc improvements
  JCalendar build dependency removed, UiUtil.getDateFromUser() now uses JCalendar if available on classpath
  TextFieldPlus.lowerCase field added
  UiUtil.makeLowerCase(TextFieldPlus) added for consistency
  UiUtil, added javadoc
  EntityConnectionImpl.delete() now uses EntityCriteriaUtil.criteria() instead of selectCriteria() when constructing the where condition
  EntityCriteriaUtil.ForeignKeyCriteria now throws an IllegalArgumentException if values of types other than Entity or Entity.Key are used, tests added
  EntityImplTest, added a few tests
  Entity.getForeignKeyValue(), now throws IllegalArgumentException instead of RuntimeException
  EntityDefinitionImpl constructor throws IllegalArgumentException if no primary key property is specified, tests added
  EntityConnectionServerAdminImpl, added logging of service calls
  LOG.debug("{} bla bla", value) used instead of LOG.debug(value + " bla bla") where applicable
  EntityEditPanel.getControlToolBar() renamed to createControlToolBar() for consistency
  EntityApplicationPanel,evtSelectedEntityPanelChanged removed, add/removeSelectedPanelListener() removed, initializeActiveEntityPanel() removed, initialize() and initializeUI() refactored to accommodate changes
  DefaultEntityApplicationModel.getDependencyTreeModel(), bug fixed, Entities.getDefinitions(domainID).values() (table names) replaced with Entities.getDefinitions(domainID).keySet() (entityIDs)
  DefaultFilteredComboBoxModel.sort() added
  IntInputProvider constructor overloaded with minValue and maxValue
  DoubleInputProvider constructor overloaded with minValue and maxValue
  InputProviderPanel now handles a null caption
  EntityEditPanel.getControlPanelControlSet() renamed to initializeControlPanelControlSet(), setupControls() renamed to setupDefaultControls()
  DefaultEntityModel, simplified constructors
  DefaultEntityModelTest refactored to improve testing of the above
  EntityTablePanel.initializeRefreshToolbar() bug fixed, WHEN_ANCESTOR_OF_FOCUSED_COMPONENT used instead of WHEN_IN_FOCUSED_WINDOW, which resulted in the detail panel being refreshed instead
  EntityDefinitionImpl.checkForPrimaryKey() now includes the entityID in the exception
  EntityApplicationPanel.getParentWindow() added
  EntityEditModel.insert(), update(), delete() no longer throw CancelException
  EntityEditPanel, no longer handles the above exception
  DefaultEntityModel.initialize() only sets the relevant values in the edit model if the edit model entity is new, so as to not change a persistent entity
  EntityUiUtil.createComboBox() sets transfer focus on enter on both the editor as well as the combobox itself, thereby handling both editable and non-editable
  DefaultEntityComboBoxModel.linkForeignKeyComboBoxModel() now throws an exception if the foreign key combobox model is not of the required type
  EntityUtil.getDistinctPropertyValues() overloaded with includeNullValue parameter
  DefaultEntityComboBoxModel.linkForeignKeyComboBoxModel() made an instance function on EntityComboBoxModel
  EntityTableModel.getPropertyColumnIndex(propertyID) added
  DefaultFilteredComboBoxModel, constructor overloaded with Comparator parameter
  ItemComboBoxModel, constructor overloaded with Comparator parameter
  EntityUiUtil.createValueListComboBox() overloaded with sortItems parameter
  EntityEditPanel.createValueListComboBox() overloaded with sortItems parameter
  FilteredComboBoxModel.is/setFilterSelectedItem() added
  PropertySearchPanel redundant tool tips removed from input fields
  FilteredTablePanel.selectTableColumns(), bug fixed
  AbstractValueLink constructor overloaded with enabledObserver parameter, all the way up through AbstractBeanValueLink, ToggleBeanValueLink and Controls
  UiUtil.showImage() now sets the wait cursor while the image is being loaded and rendered
  InputProviderPanel.isEditAccepted() renamed to isInputAccepted()
  EntityPanel.setActiveDetailPanel() uses SwingUtilities.invokeLater() when setting the linked detail model, selected tab now shown before table model is refreshed
  groupingColumn and aggregateColumn attributes added to Property.ColumnProperty, groupByClause automatically set in EntityDefinitionImpl based on those, also used to exclude a search model for aggregate columns in DefaultEntityTableSearchModel, some spelling errors fixed
  RemoteEntityConnectionImpl now initializes the database connection on construction, so that wrong username or password is handled immediately, in case of connection pool it checks the username and password manually
  Configuration.SERVER_CONNECTION_POOLING_INITIAL now takes a comma separated list of username:password combinations
  Configuration.SERVER_CONNECTION_TIMEOUT added, used int EntityConnectionServer
0.6.3
  ForeignKeySearchModel.getSearchEntities() added
  DefaultForeignKeySearchModel.getSearchEntities() implemented
  DefaultForeignKeySearchModelTest added
  DefaultForeignKeySearchModelTest improved
  DefaultForeignKeySearchModel.getSearchEntities() bug fixed
  ConnectionPoolImplTest, added trying to return a connection with an open transaction to the pool
  DefaultEntityTableModel constructor now throws IllegalArgumentException if searchModel is null or the search model entityID does not match the one supplied as parameter
  DefaultEntityTableModelTest updated accordingly
  AbstractFilteredTableModel, null check added for columnModel parameter
  AbstractFilteredTableModel updated accordingly
  logback.xml no longer included in dist jars
  Util.createRandomString() could not create strings of a fixed length, test added
  EntityLookupModel.setAdditionalLookupCriteria() no longer has the side effect of resetting the selected values, documented, tested
  EntityUiUtil.createNewEntityButton() added for EntityLookupField and EntityComboBox
  IntValueLink and DoubleValueLink now take a format via the constructor
  EntityUiUtil.createTextField() now uses the format associated with the property when instantiating IntValueLink or DoubleValueLink
  PropertyImpl, number format by default has grouping off
  FilteredTableModel.getSingleSelectionObserver() added
  AbstractFilteredTableModel.getSingleSelectionObserver() implemented, tested
  TextValueLink.format field added, with a default non-formatting format, removed from IntValueLink, DoubleValueLink and FormattedValueLink, propagated via constructor
  IntValueLink and DoubleValueLink format parameter narrowed to NumberFormat
  TextValueLink.getValueAsText(), no longer overridden in subclasses, finalized
  Property.setFormat() now throws IllegalArgumentException if the format does not fit the property, tested
  Util.getNonGroupingNumberFormat() added, used where applicable
  UiUtil.transferFocusOnEnter() now uses keyReleased instead of keyPressed
  UiUtil.transferFocusOnEnter() now uses key bindings instead of key listener
  UiUtil.TransferFocusAction added
  UiUtil.addKeyEvent() now uses onKeyRelease as default, instead of onKeyPressed
  EntityLookupModel.getSearchStringRepresentsSelectedObserver() added
  ForeignKeySearchPanel no longer uses EntityLookupField.setEnterAction()
  EntityLookupField.enterAction field removed
  EntityLookupField.transferFocusOnEnter() improved, using key bindings, instead of enterAction
  EntityModelProvider.addDetailModelProvider() added
  DefaultEntityModelProvider.detailModelProviders added
  DefaultEntityModelProvider.equals() and hashCode() added for good measure
  DefaultEntityModelProviderTest added
  EntityTableModel.detailModel attribute removed along with associated crap
  EntityModel.addDetailModel() has the side effect that the table model of the added detail model has it's setQueryCriteriaRequired() called with true
  DefaultEntityModelProvider.initializeTableModel() calls setQueryCriteriaRequired() on the initialized table model if it is a detail model
  Ill-thought changes reverted
  Configuration.AUTO_CREATE_ENTITY_MODELS removed
  DefaultEntityModel.getDetailModel() and DefaultEntityApplicationModel.getMainApplicationModel() no longer create a default model if none exists
  Tests and demos updated to accommodate the above change
  Configuration.USE_NUMBER_FORMAT_GROUPING removed
  EntityPanelProvider.register() removed, didn't pan out
  EntityPanel.addDetailPanel() no longer adds the detail panel model as detail model
  EntityPanelProvider.addDetailPanelProvider() now calls addDetailModelProvider()
  AbstractFilteredTableModel.addItems() overloaded with index parameter, tested
  Some javadoc improvements
  EntityConnectionServer, static configuration now instance based, supplied via constructor parameters
  EntityConnectionServerAdminImpl, static configuration now instance based
  SSL truststore specified in server run config, for shutdown command
  SSL truststore deployed into server config path
  EntityConnectionServerAdminImpl responds to shutdown command
  Configuration, port settings now integer based
  Configuration.SERVER_DB_PORT removed
  run_server.sh and run_server.bat now pass a single argument to the process
  EntityConnectionServerAdminImpl, startup/shutdown functionality refactored
  EntityPanelProvider.createPanel() bug fixed, when creating detail panels it did not use the detail models available in the model, but created new ones
  EntityModel.addDetailModel() no longer calls setQueryCriteriaRequired(true) on the detail table model
  EntityModelProvider.initializeModel renamed to createModel, making it consistent with EntityPanelProvider
  EntityConnectionServer.isLoggingOn, setLoggingOn renamed to isLoggingEnabled, setLoggingEnabled
  Some unit test cleanup
  EntityPanel.containsDetailPanel(entityID) added
  EntityPanelProviderTest added
  EntityModelProvider.containsDetailModelProvider() added
  EntityConnectionServerAdminImpl, shutdown bug fixed, db sid and hostname switched
  EntityApplicationPanel, server/db connection disconnected on startup error
  ServerUtil.getServer(), exception thrown if no server is found now contains server port and registryPort
  Configuration.SERVER_PORT no longer has a default value, required on the server side but not on the client side
  AbstractRemoteServer now supports a LoginProxy instance per clientTypeID
  AbstractRemoteServerTest added
0.6.4
  ClientInfo.databaseUser field added, by default same as user
  RemoteEntityConnectionImpl uses ClientInfo.databaseUser where applicable
  EntityConnectionServerTest.testLoginProxy() added
  LoginProxy.close() added
  AbstractRemoteServer.shutdown() calls close() on all registered LoginProxy instances, ignoring exceptions
  ServerException.LoginException, message constructor parameter added
  EntityApplicationPanel.startApplicationInternal(), now uses getClass().getName() for clientTypeID supplied to the connection provider
  LoginProxy.getClientTypeID() added
  Configuration.SERVER_LOGIN_PROXY_CLASSES added
  EntityConnectionServer.loadLoginProxies() added and called on startup
  EmpDeptLoginProxy added as a LoginProxy example
  jminor.server.loginProxyClasses, added EmpDeptLoginProxy to demo server launch files
  jminor.server.domain.jars property removed from server launch files
  EntityConnectionServerTest now tests with EmpDeptLoginProxy
  EntityTableModel, methods use Collection instead of a List as parameter/return value where applicable
  EntityLookupModel.get/setSelectedEntities(), Collection used instead of List
  DefaultEntityLookupModel.selectedEntities is now a Collection instead of a List
  EntityUtil, methods use Collection instead of a List as parameter/return value where applicable
  FilteredTableModel.setSelectedItems() and setSelectedItemIndexes() take Collection instead of List
  ForeignKeyProperty.isUpdatable() added, returns true if and only if all component properties are updatable
  EntityLookupField no longer sets lookupAction as actionListener on the field, conflicts with focus transferal, uses keyEvent on ENTER instead
  EntityLookupField.defaultBackgroundColor renamed to validBackgroundColor
  EntityLookupField.invalidBackgroundColor added
  UiUtil.transferFocusOnEnter() now uses onKeyRelease = false, otherwise it gets called on actionPerformed on associated dialogs and such
  TextValueLink.NullFormat bug fixed, parseObject() did not update the parse position as specified in the method contract
  H2 database library updated to 1.3.161, chinook dml character encoding fixed, removed problematic comments from ddl
  TextInputProvider constructor overloaded with a JTextComponent parameter
  EntityApplicationModel, renamed references to mainApplicationModels to entityModels throughout
  EntityApplicationPanel, renamed references to mainApplicationPanels to entityPanels throughout
  EntityEditPanel.clearAfterInsert field added, with getter and setter
  DefaultEntityModel.getActiveEntities() now returns the edit model entity in case the table model selection is empty
  DefaultEntityEditModel.insert() now sets the primary key in the underlying entity according to the inserted value
  Events.EventObserverImpl bug fixed, listeners is now an ArrayList instead of HashSet, chaotic iteration order no longer a problem
  EntityLookupField was still doing lookup on actionPerformed, removed
  EntityLookupField, actions linked to keyEvents now enabled/disabled according to the lookup model state
  EntityTablePanel, bug fixed, delete action now based on inputMap/actionMap instead of keyListener, now respects the enabled state of the delete action
  UiUtil.addKeyEvent() uses JComponent.WHEN_FOCUSED instead of JComponent.WHEN_ANCESTOR_OF_FOCUSED_COMPONENT as default condition
  Calls to UiUtil.addKeyEvent() changed according to the above
  UiUtil.showInDialog() bug fixed, dispose action did not work since its name was null
  UiUtil.addKeyEvent() now throws IllegalArgumentException if the action name is null
  EntityLookupProvider now creates a EntityLookupField with the lookup action activated on keyPressed, so as to not interfere with the default button on the dialog containing the field
  UiUtil.createFormattedField(SimpleDateFormat, Date) renamed to createFormattedDateField
  DefaultEntityModel now uses SwingUtilities.invokeLater() when initializing detail models if on the event dispatch thread, allowing the UI to update before querying data
  Database.getSequenceSQL() and getAutoIncrementValueSQL() documentation now specifies which exceptions should be thrown
  Database implementations now respect the above requirements, tested
  EntityDefinitionImpl.setIdSource() no longer automatically sets the idValueSource as tableName + "_seq" for AUTO_INCREMENT and SEQUENCE
  EntityUiUtil.lookupEntities() added
  EntityUiUtil.selectEntities() now returns Collection instead of List
  EntityUiUtil.selectEntities() now takes JComponent instead of Window as dialogParent
  EntityTablePanel, selected table column resizing via ALT-LEFT, ALT-RIGHT added
  Minor cleanup of action names in UiUtil and some associated panels
  EntityApplicationPanel, removed Close button from support panel dialog, ESC still closes the window, as well as the close window decorator
  Removed parameters from calls to UiUtil.addKeyEvent() made redundant by sensible default values
  FilteredTablePanel, searchField KeyAdapter no longer explicitly dispatches unhandled event to parent
  UiUtil.DialogDisposeAction renamed to DisposeWindowAction, changed accordingly, no longer takes action name as constructor parameter
  FilteredTablePanel, searchField ignores key events with modifiers
  MaximumMatch, ignores key events with modifiers
  UiUtil.lookupValue() now restricts dialog width to a somewhat arbitrary 500 pixels
  Property.has/set/getParentProperty() renamed to is/set/getForeignKeyProperty()
  PropertyImpl.parentProperty field renamed to foreignKeyProperty
  Property.is/set/getForeignKeyProperty() moved to Property.ColumnProperty, where it belongs
  DefaultEntityTableSearchModel refactored, no longer implements EntityDataProvider, connectionProvider field removed
  DefaultPropertySearchModelProvider refactored
  DatabaseConnectionImpl, Connection based constructor now retrieves username from the underlying connection meta data instead of using .toString(), tested
  DefaultEntityComboBoxModel.getEntity(Entity.Key) bug fixed, did not handle the null element
  DefaultFilteredComboBoxModel.getVisibleItems() bug fixed, threw index out of bounds exception when the model contained only the null value item, did not return the last value in the list otherwise
  DefaultFilteredComboBoxModelTest test model now has the nullValueString set, changed accordingly
  Events, minor refactoring
  PoolableConnectionProvider.createConnection() no longer takes User as parameter
  PoolableConnectionProvider.getUser() added
  ConnectionPoolImpl.user field removed, constructor changed accordingly, getUser() delegates to the connectionProvider, see above
  ConnectionPools.createPool() no longer takes a User argument
  minor changes to example build file
  Inspection run, minor things, exceptions not thrown, final and such
  DatabaseConnectionImpl.commit() and rollback() now throw exceptions as per method contract instead of ignoring them
  TextFieldPlus removed
  SizedDocument added, serves the purpose of the class removed above
  IntField and DoubleField refactored to accommodate the above
  RegexFilterCriteria refactored a bit
  FilteredTableModel.getColumnIdentifier() spelling fixed, getColumnIdentifier()
  cobertura.dir property moved from build.properties to user.properties
  CriteriaSet, criteriaList instantiated inline
  EntityPanel, javadoc improvements
  ResultPacker, added doc for type parameter
  Entities.getDefinitions() now uses a LinkedHashMap for a defined iteration order
  EntityDefinitionImpl.ENTITY_DEFINITIONS is now a LinkedHashMap for a defined iteration order
  DefaultEntityApplicationModelTest.getDependencyTreeModel() now uses preorderEnumeration when going through dependency tree
  Sonar run
  DefaultEntityModel.refreshDetailModelsAfterDelete() now throws DatabaseException instead of RuntimeException
  ConnectionPoolImpl.returnConnection() now throws IllegalStateException instead of RuntimeException in case a transaction is open
  MethodControl constructor now throws IllegalArgumentException instead of RuntimeException
  Util.countLines() now throws IOException instead of wrapping it in a RuntimeException
  Util.writeFile() now throws IOException instead of wrapping it in a RuntimeException
  UiUtil.showImage() now throws FileNotFoundException instead of RuntimeException when the image file can not be found
  Ignored exceptions now named ignored
  ConnectionPoolMonitor/Panel, renamed some fields and methods
  ServerMonitor/Panel, renamed some methods
  ValueMapImpl.hashCode(), minor refactoring
  ValueChangeMapImpl.setAs() bug fixed, setAs(this) simply cleared the map, test added
  DefaultEntityModel.bindEvents() revoked usage of invokeLater() when initializing the detail models (see changelog line 2599)
  Util.parseConfigurationFile() overloaded with a filename parameter
  Util.ADDITIONAL_CONFIGURATION_FILES property added
  Util.parseConfigurationFile() uses the above to discover additional configuration files to parse
  Util.parseConfigurationFile() now searches under user.dir/filename if the file is not found on the classpath
  UtilTest.parseConfigurationFile() added
  DefaultEntityComboBoxModel.foreignKeyFilterCriteria now includes items which have null for the relevant foreign key value
  DefaultEntityComboBoxModelTest, refactored a bit due to the above
  Images, unused field removed
  Util.getGetMethod(), getSetMethod() added, (refactored from AbstractBeanValueLink)
  AbstractBeanValueLinks uses the above
  EntityUtil.EntityBeanMapper added, tested
  @Override annotation added on interface implementations
  Sonar run
  EntityUtilTest, minor improvements in toBean() and toEntity() tests
  WebStartServerTest added
  webserver.jar library updated
  WebStartServer, changed according to updated library version, removed main
  ServerUtil, added logging
  PropertyImpl, minor refactoring
  Unit test cleanup and refactoring
  WebStartServerTest, gives the server a moment to start
0.6.5
  TextInputPanel, added null check to constructor
  DateInputPanel, enabledState now linked to input field as well as button
  Some minor unit test improvements/refactorings
  DefaultApplicationModel, constructor performs null check on connectionProvider
  EntityApplicationModel.login(user) throws IllegalArgumentException if user is null
  EntityImpl.KeyImpl, added entityID to a couple of exceptions
  EntityUtil.EntityBeanMapper.toBeans() and toEntities() added
  EntityTablePanel.setTablePopupMenu() handles a null controlSet parameter
  EntityTablePanel.getPopupControls() documented
  ServerMonitor.connectServer() error messages improved
  DateUtil refactored, floors time fields in all returned dates, floorFields() and floorTimeFields() added, used throughout, tested
  SearchType bug fixed, renamed AT_LEAST and AT_MOST to LESS_THAN and GREATER_THAN respectively, these were incorrect according to the signs used
  DefaultColumnSearchModel, renamed a couple of methods mirroring the above changes
  DefaultColumnSearchModelTest.include() added
  Util.countLines() overloaded with excludePrefix
  Messages.SELECT_FILE and SELECT_DIRECTORY added
  UiUtil.selectFile() and selectDirectory() use the above
  UiUtil.selectDirectory() overloaded with dialogTitle parameter
  Messages_is_IS.properties UTF-8 encoding fixed
  ChinookLoadTest bugs fixed, relied on automatic model creation
  Entities.Validator skips ForeignKeyProperty's when performing null validation instead of skipping the component properties
  ForeignKeyPropertyImpl.setNullable() now sets the nullability of it's component properties
  Demo truststore files no longer added to demos and server monitor jar files during dist, done during deployment instead
  Deployed demo and server monitor jars now contain a logback configuration file, useful when running with webstart
  Minor changes in build.xml
  Minor chinook demo code cleanup
  ValueChangeMapEditPanel removed, functionality moved to EntityEditPanel
  EntityEditPanel.setInitialFocus() now handles the case where initialFocusComponent is not focusable
  EntityEditPanel.get/setInitialFocusComponentKey() renamed to get/setInitialFocusProperty()
  AbstractValueChangeMapEditModel removed, functionality moved to DefaultEntityEditModel
  ValueChangeMapEditModel, some methods moved down to EntityEditModel
  EntityConnectionProvider.getHostName() added, tested
  Moved user specific targets from build.xml to user_build.xml and associated properties from build.properties to user.properties
  LoadTestModel.getExceptions() now returns a copy of the exceptions list, to prevent a ConcurrentModificationException in LoadTestPanel$RefreshExceptionsAction
  DatabaseConnection.query(), queryObjects(), queryInteger(s)(), queryStrings(), readBlobField(), writeBlobField(), execute(), executeCallableStatement() removed
  DatabaseConnectionImpl.query(), queryInteger(), readBlobField(), writeBlobField(), moved to EntityConnectionImpl and privatized
  Databases.INT_PACKER moved to EntityConnectionImpl
  DatabaseConnection(Impl).executeFunction() and executeProcedure() removed
  PoolableConnection merged into DatabaseConnection, removed
  EntityConnection.getPoolableConnection() renamed to getDatabaseConnection()
  EntityRemoteConnection.getPoolableConnection() renamed to getDatabaseConnection()
  EntityConnectionImpl.executeProcedure() and executeFunction(), tests added to EntityConnectionImplTest
  ConnectionPoolImpl now initializes minimumPoolSize connections on start
  EntityTablePanel.includeUpdateSelectedProperty() added
  EntityApplicationPanel.getApplicationIdentifier() added, fixed bug, EntityApplicationPanel did not use the same string identifier when saving the default login name and when retrieving it
  EntityApplicationPanel.getUser(), applicationIdentifier parameter removed, uses the above
  FilteredTableModel.addSelectedItem() and addSelectedItems() added, tested
  FilteredTableModel.getSelectedIndexes() now returns a List instead of Collection
  AbstractEntityConnectionProvider, logger added, logs when a connection is invalidated, disconnects an invalid connection
  AbstractEntityConnectionProvider, validity time now runs every 10 seconds instead of every second
  PostgreSQLDatabase bug fixed, select currval/nextval now surround the sequence name with single quotation marks
  EntityTestUnit.connectionProvider field replaced with connection
  DefaultEntityTableModel.getPropertySummaryModel() now adds summary update event as a listener on afterInsert on the edit model, if available
  EntityModel.initialize() overloaded with Property.ForeignKeyProperty
  DefaultEntityModel.handleInitialization() signature changes, now takes Property.ForeignKeyProperty as parameter
  EntityTableModel.setForeignKeySearchValues() overloaded with Property.ForeignKeyProperty
  EntityModel.setDetailModelForeignKey() added
  EntityConnectionImpl now performs commit/rollback for select queries as well as insert/update/delete, required by postgresql transaction handling
  EntityUtil.getRandomDouble() bug fixed, + 1 removed
  EntityUiUtil.createEntityField(), field made unfocusable
  ExceptionDialog.emailErrorReport() no longer windows specific, uses Desktop.browse(), errorReportEmailAddressTo removed and lastUsedEmailAddress added
  DefaultEntityEditModel.insert() refactored, it set the primary key values after doInsert() had fired evtAfterInsert, .insertEntities() added
  EntityPanel.setEditPanelState() now calls initializeUI() at the end so the parent panel will get the focus when the edit panel dialog is hidden
  EntityTableModel.addEntities() added
  EntityTableModel.addEntitiesByPrimaryKeys() removed
  DefaultEntityModel.handleInsert()/refreshDetailModels() after insert refactored
  InsertEvent now takes a list of entities as constructor parameter instead of primary keys
  InsertEvent.getInsertedEntities() added
  EntityEditModel.insert() returns the inserted entities instead of only their primary keys
  DefaultEntityComboBox.vetoSelectionChange() no longer vetos if model is empty
  DefaultEntityModel.setMasterModel() can now only be called once
  EntityPanel.setMasterPanel() can now only be called once
  DefaultEntityModel.bindMasterModelEvents() added, called from setMasterModel()
  DefaultEntityModel.handleInsert(), handleUpdate() and handleDelete() no longer take care of the detail models, handleDelete() removed
  DefaultEntityModel.handleMasterInsert(), handleMasterUpdate() and handleMasterDelete() added
  EntityImpl.initializeValue() nulls primary key in case of primary key properties
  DefaultEntityEditModel.bindEventsInternal() stPrimaryKeyNull updated in valueSetListener instead of entitySet, valueChangeEvent fired after states are updated
  DefaultEntityModel.initialize() now only sets the value in the edit model if foreign key values are specified, that is, no longer nulls the value when initialized with an empty list
  EntityEditModel.getEntityNullObserver() renamed to getPrimaryKeyNullObserver()
  IntBeanSpinnerValueLink constructor overloaded with SpinnerNumberModel parameter
  EntityConnectionImpl synchronized public methods
  EntityConnectionImpl.getSelectSQL() now uses tableName instead of selectTableName in case of select for update
  EntityConnectionImpl.selectForUpdate() added
  EntityConnectionImpl.lockAndCheckForUpdate() uses the above since selecting from views with count(*) subqueries fails when selecting for update, so using the standard doSelectMany failed when the selectTableName for the entity was a problematic view, select for update should also use the underlying table, not selectTableName
  EntityPanel constructor uses the default entity caption if the caption parameter is null
  EntityPanelProvider uses the EntityPanel constructor which includes a caption parameter
  EntityConnectionImpl.populateStatementPropertiesAndValues() exception message improved
  EntityConnectionImplTest.insertOnlyNullValues() and updateNoModifiedValues() added
  EntityConnectionImpl.createLogMessage() no longer displays null when no sqlStatement is specified
  EntityApplicationPanel.initializeUI() no longer throws exception if no entity panel providers have been specified and only tries to initialize the selected panel if it exists
  EntityDefinition.getPrimaryKeyProperties() now returns a list of primary key properties sorted by primary key column index
  Entities.define() refactored, property related code moved to EntityDefinitionImpl.initializeProperties()
  EntityDefinitionImpl.initializeProperty() throws exception if a foreign key property references an undefined entity
  Configuration.STRICT_FOREIGN_KEYS added so the above restriction can be lifted in case of entities with circular dependencies
  AbstractEntityConnectionProvider.validateConnection() now ignores any exceptions occurring when trying to disconnect an invalid connection, NoSuchObject exception was thrown when server had already disconnected
  RemoteEntityConnectionProvider now includes special handling for isConnected(), failed if server had disconnected with NoSuchObject exception
  EntityUtil.EntityBeanMapper null argument handling added, tests added
  AbstractOperation made inner class of DatabaseConnectionImpl and renamed to OperationImpl
  FilteredComboBoxModel.set/getSortComparator() added
  DefaultFilteredComboBoxModel implements the above, tested
  EntityUtil, removed a couple of duplicate string literals
  DefaultEntityTableModel now remembers the search state only after a successful refresh
  DefaultEntityComboBoxModelTest improved
  DefaultEntityComboBoxModel.getFilteredIndexOfKey() bug fixed
  DefaultEntityModelTest improved
  JaCoCo coverage targets added to build.xml
  build.xml removed cobertura coverage targets
  Configuration.SHOW_DETAIL_PANEL_ACTIONS added
  EntityPanel changed according to the above, ways for the user to hide or popup detail panels are included only if the above value is true
  build.xml removed last cobertura remnants
  Configuration.SHOW_DETAIL_PANEL_ACTIONS renamed to Configuration.SHOW_DETAIL_PANEL_CONTROLS
  EntityPanel.showDetailPanelControls property added, setter and getter, defaults to Configuration.SHOW_DETAIL_PANEL_CONTROLS
  Configuration.SHOW_TOGGLE_EDIT_PANEL_CONTROL added
  EntityPanel changed according to the above, a way for the user to hide or popup the edit panel is included only if the above value is true
  EntityPanel.showToggleEditPanelControl property added, setter and getter, defaults to Configuration.SHOW_TOGGLE_EDIT_PANEL_CONTROL
  SearchType.getDescription() added
  Messages, added strings for the above
  ColumnSearchPanel.initializeSearchTypeCombo() adds tooltips to the search type items, using the above descriptions
  EntityLookupField now uses a customized dialog for showing the no results from criteria message, due to the enter key loop bug in windows
  EntityUiUtil.createTextField() and createDateInputPanel() no longer take DateFormat as parameter, use the property format
  EntityEditPanel.createDateInputPanel() no longer takes a DateFormat parameter
  EntityEditModel.persistValueOnClear() renamed to isValuePersistent(), .clear() does not clear the values from the edit model, so this was a misnomer
  EntityEditModel.persistValue() renamed to isValuePersistent() for consistency
  Entity.Definition.setToStringProvider() removed, duplicate of setStringProvider()
  UnitTest coverage improved
  EntityImplTest refactored
  EntityImpl.getReferencedPrimaryKey() refactored
  PropertySearchPanel refactored
  SteppedComboBox refactored
  EntityLookupField refactored
  DefaultEntityTableModel refactored
  Property.BlobProperty removed
  EntityConnection.writeBlob(), removed blobDescription parameter
  EntityConnectionImpl, RemoteEntityConnectionImpl changed according to the above
  EntityConnectionImpl.writeBlob() and readBlob() implemented correctly
  EntityConnectionImplTest, added tests for the above
  EntityConnectionImpl refactored
  EntityConnectionImpl, writeBlob() can now be executed within an open transaction
  includeantruntime="false" added to javac targets in build.xml
  EntityConnectionImpl, logging revised
  DatabaseException now copies the stack trace of the root cause, minor refactoring
  RemoteEntityConnectionImpl, logIdentifier field added, used to identify logging statements during remote calls
  resources/server/config/logback.xml modified to support log file per user@client
  RemoteEntityConnectionImpl method logging now logs the root LogEntry to the log file, not only the sublog entries
  RemoteEntityConnectionImpl uses log level ERROR to log method calls, hacky
0.6.6
  State.notifyObservers() removed
  StateImpl.notifyObservers() is no longer public
  StateObserver.addListeningAction() removed
  EventListener added, replaces ActionListener throughout
  Event.fire() parameter type changed from ActionEvent to Object
  EventListener.eventOccurred() parameter changed from ActionEvent to Object
  EventListener.eventOccurred() overloaded parameterless
  EventAdapter added
  Attribute.hasDescription() removed
  Util.initializeRegistry() and getRegistry() moved to ServerUtil
  Util.setClipboard() moved to UiUtil
  EntityPanel.checkIfInitialized() added and used
  EntityTablePanel.checkIfInitialized() added and used
  Column.columnHasDefaultValue() and isDenormalized() pushed down to Property.ColumnProperty
  framework.client.model.event package removed, InsertEvent, InsertListener, UpdateEvent, UpdateListener, DeleteEvent and DeleteListener removed
  InsertEvent, UpdateEvent and DeleteEvent made inner classes (interfaces) of EntityEditModel
  DefaultEntityEditModel.InsertEventImpl, UpdateEventImpl and DeleteEventImpl added
  FilteredTableModel.add/removeColumnHidden/ShownListener() generified
  EntityConnectionImpl.selectMany() bug fixed, no longer commits if the criteria is marked as selectForUpdate, tested
  EntityCriteria, EntitySelectCriteria, some javadoc improvements
  PropertyImpl, unused constructors removed
  ValueChangeMap.add/RemoveValueListener() parameter now ValueChangeListener
  ValueChangeMap merged up into ValueMap, removed
  ValueMap.initializeValue() removed, implementations appeared not to do anything but call setValue()
  Entity.initializeValue() removed, see above
  ValueMap.handleSetAs() removed, was overridden in EntityImpl only to copy the cached toString value from the source entity, not worth the complexity
  CriteriaProvider removed, practically unused
  ValueChangeEvent.valueOwner property removed, fixing a cyclical dependency
  EntityTableCellRenderer, minor refactoring
  EntityLookupField, duplicate code refactored into UiUtil.prepareScrollPanelDialog()
  Messages, moved static initializer with UIManager dependency to FrameworkMessages
  FrameworkMessages, removed getDefaultConfirm...() methods
  H2Database.createEmbeddedH2Database() no longer static, dynamically loads RunScript tool to get rid of compile time dependency to H2 codebase
  H2Database refactored a bit
  AbstractDatabase.getAuthenticationInfo() now allows empty passwords
  Util.nullOrEmpty() now returns true if the no arguments are provided
  H2Database, bug fixed, did not initialize properly
  EntityConnectionImpl.lockAndCheckForUpdate() now respects contract and throws an exception if a record has been deleted, tested
  EntityConnectionImpl.EntityResultPacker, minor refactoring
  Entities, minor refactoring in StringProvider classes
  LoadTestModelTest main scenario no longer uses Random
  LocalEntityConnectionProvider, now uses a proxy for logging method calls
  EntityConnectionLogger added
  ConnectionPools now manages available connection pools
  EntityConnectionServer now handles initializing connection pools
  RemoteEntityConnectionImpl, refactored a bit
  RemoteEntityConnectionImpl, synchronized public methods
  MethodLogger, minor refactoring
  LogEntry.exitTime field added, some refactoring
  EntityTableModel.setForeignKeySearchValues(entityID, values) removed
  DefaultEntityModel.detailModelForeignKeys map now contains the actual foreign key property as value, instead of the propertyID
  DefaultEntityModel.setDetailModelForeignKey() fetches (and thereby validates) the actual foreign key
  EntityConnectionImpl.BLOB_RESULT_PACKER added, BlobResultPacker class removed
  EntityLoadTestModel sets the client connection type to remote during setup
  ResultPacker.pack() javadoc improved
  ValueMapValidator renamed to Validator and made inner class of ValueMap, generics definition improved
  ValueMap.Validator, action parameter removed from validation methods
  ValueMap.Validator.INSERT, UPDATE, UNKNOWN constants removed
  DefaultValueMapValidator changed according to the above
  Entities.Validator changed according to the above, now uses the same strategy as DefaultEntityEditModel to determine if the entity being validated is new
  Entity.Validator changed according to the above
  Entities.DefaultEntityValidator changed according to the above
  ValueMap.getValues() removed, already specified in ValueCollectionProvider
  Util.get/putUserPreference() incorrect static lazy initialization fixed
  ValueChangeEvent.isModelChange removed
  DbUtil added
  DbUtilTest added
  Util.closeSilently(ResultSet) and closeSilently(Statement) moved to DbUtil
  UtilTest, added a couple of tests
  AbstractEntityConnectionProvider synchronized some public methods
  DatabaseConnectionImpl.beginTransaction() logging added
  DatabaseConnectionImpl, connection validation refactored
  AbstractFilteredTableModel, some reordering, minor refactoring
  AbstractFilteredTableModel.convertColumnIndexToView() bug fixed, columnIndexCache was not initialized, columnIndexCache never used for index 0
  EntityTableSearchModel.getPropertyFilterModelsOrdered() removed
  FilteredTablePanel, ctr+alt+click toggles filter panel
  DefaultEntityTableSearchModel, some refactoring
  PropertySearchModel.toString() added, basically just for the javadoc
  EntityTableSearchModel.getSearchableProperties() removed
  EntityTableModel.getPrimaryKeysOfSelectedEntities() removed, unused
  FilteredTableModel.clearSortingState() removed, unused
  DefaultEntityModelProviderTest improved a bit
  EntityImpl, rounding of double values moved from getDoubleValue() to setValue()
  Util.getTypeClass() moved to PropertyImpl
  Configuration.DEFAULT_MAXIMUM_FRACTION_DIGITS added, default 10
  PropertyImpl.initializeDefaultFormat() uses the above
  RemoteEntityConnectionImpl, refactored connection pooling mechanism
  ConnectionPoolImpl.setEnabled() now sets closed = false when enabling, which means a pool can be closed and re-opened
  RemoteEntityConnectionImpl.getUser() and isConnected() no longer synchronized, blocked server monitor while the connection is active
  RemoteEntityConnectionImpl.isConnected() synchronized yet again
  ServerMonitorPanel, added stats update interval spinner
  server.monitor, removed unused methods and fields, renamed some methods for consistency
  ServerMonitor, bug fixed, resetStatistics() did not clear all series
  RemoteEntityConnectionImpl, static connection pool related admin methods removed, EntityConnectionServerAdminImpl calls pool directly
  EntityImplTest, removed Chinook dependency
  Configuration.DEFAULT_HORIZONTAL_AND_VERTICAL_COMPONENT_GAP added
  EntityUiUtil.createBorderLayout(), createFlowLayout() and createGridLayout() added, used throughout
  EntityUiUtil.createBorderLayout(), createFlowLayout() and createGridLayout() moved to UiUtil
  SearchType refactored
  EntityConnectionImpl.translateValue() bug fixed
  TextValueLink, immediateUpdate field removed, unused
  ValueMap.copyValue() removed
  ValueMapImpl.copyValue() protected
  EntityImpl now overrides copyValue(), tested
  EntityImplTest refactored
  States refactored
  StateImplTest improved
  States.ReversedStateObserver removed, merged into StateObserverImpl with reversed attribute
  Tests refactored, minimizing the use of fail() within test methods
  Version removed
  WeakPropertyChangeListener removed
  RegexFilterCriteria removed
  WebStartServer removed
  DbUtil renamed to DatabaseUtil, for package consistency
  FilteredTableModel.getTableColumn() throws IllegalArgumentException instead of returning null when column is not found
  FilteredTableModel.setSelectedItemIndexes() renamed to setSelectedIndexes(), 'Item' removed from set/add selection method names
  AbstractFilteredTableModel.refreshing and filtering fields removed
  DocumentAdapter made abstract, insertOrRemoveUpdate() renamed to contentsChanged()
  TristateButtonModelTest added
  EntityGeneratorModel, refactored, now includes tables referenced via foreign keys
  EntityGeneratorModel, removed some unused methods, test coverage improved
  EntityConnectionServer.setMaintenanceInterval() bug fixed, did not restart the maintenance timer
  org.jminor.common.server.loadtest.* removed, had not been maintained for some time, never used
  EntityGeneratorModel, refactored some more
  EntityApplet removed
  EntityCriteriaUtil.getInList() no longer adds parenthesis around the whole clause, tested
  EntityGeneratorPanelTest added
  DefaultEntityApplicationModel, unused methods removed
  DefaultEntityApplicationModelTest, some tests added
  DefaultEntityTableModelTest, some tests added
  EntitiesTest, some tests added
  States.StateObserverImpl, bug fixed, reversedStateObserver was not notified on state change, tested
  EntityTablePanel.initializePanel(), bug fixed, did not enable wait cursor
  common.model.table, common.ui.table packages added, table related classes moved there
  DatabaseConnectionsTest added
  EntityCriteriaUtil.selectCriteria() takes Collection instead of List
  EntityConnectionImpl, removed a couple of unnecessary StringBuilder usages
  EntityApplicationPanel.setParentWindowTitle() added, handles both JFrame and JDialog
  RemoteEntityConnectionProviderTest improved a bit
  EntityApplicationPanel.getEntityPanel() with Class parameter removed, unused
  BooleanProperty.getSQLString() removed, unused
  EntityJSONParser improved quite a bit, refactored
  Util.nullOrEmpty() overloaded for Collections and Maps
  EntityConnectionImpl.update() refactored
  Configuration.resolveTrustStoreProperty() moved to Util and renamed to resolveTrustStore()
  EntityConnectionServerTest improved a bit, setUp()/tearDown() now use EntityConnectionServerAdminImpl.startServer/shutdownServer() respectively
  EntityConnectionImpl.PropertyResultPacker now handles null values correctly
  EntityConnectionServerTest refactored
  EntityConnectionServerAdminImpl.adminInstance privatized
  EntityConnectionImpl.PropertyResultPacker, bug introduced above fixed, null values handled correctly
  EntityApplicationPanel.initializeEntityPanels() added
  EntityLookupField, bug fixed, OKAction did not call super constructor with a name
  Configuration.getDefaultUsername() removed
  EntityApplicationPanel.getUser() uses Util.getDefaultUserName() instead of the above
  ValueLinkValidators.AbstractValidator.updateValidityInfo() renamed to validate()
  ValueMap.Validator, revalidate(), addRevalidationListener() and removeRevalidationListener() added
  ValueLinkValidators.AbstractValidator listens to re-validation events using the above
  DefaultValueMapValidatorTest added, some methods moved from ValueMapImplTest
  Some minor improvements
  Timer replaced with ScheduledExecutorService throughout, some related refactoring
  Util.DaemonThreadFactory added, tested
  TaskScheduler added, ScheduledExecutorService usages refactored to use that class
  TaskScheduler.setInterval() synchronization bug fixed
  TaskScheduler no longer started on construction, start() returns instance to facilitate startup on construction
  Events.EventObserverImpl redundant synchronization removed
  TaskSchedulerTest added
  TaskSchedulerTest improved
  ConnectionPoolMonitorPanel, fine grained statistics checkbox moved
  EntityServerMonitorPanel bug fixed, JDK_PREFERENCE_KEY was too long
  LoadTest, MethodLogger and related classed moved to common.model.tools
  ItemRandomizerPanel and LoadTest panel moved to common.ui.tools
  DefaultEntityTableModel.doRefresh() now performs the query before clearing the model, so that exceptions during refresh do not result in an empty model
  DefaultEntityTableModel.getValue() added, allows the overriding of the getValueAt() mechanism
  EntityConnectionServer, constructor now handles errors and un-exports the server
  EntityConnectionServerAdminImpl, constructor now handles errors and un-exports the server admin
  Entity.BackgroundColorProvider.getBackgroundColor() now returns Object instead of java.awt.Color to get rid of awt dependency
  Configuration.INVALID_VALUE_BACKGROUND_COLOR removed, unused
  EntityConnectionServer, domainModelClassNames, loginProxyClassNames, initialPoolUsers, webDocumentRoot, webServerPort and clientLoggingEnabled added as constructor parameters
  EntityConnectionServer.logShutdownAndReturn() added and used
  Configuration.DEFAULT_HORIZONTAL_AND_VERTICAL_COMPONENT_GAP removed
  Configuration.DEFAULT_LOOK_AND_FEEL_CLASSNAME removed, Configuration no longer depends on UiUtil
0.6.7
  Entity.KeyGenerator added, implementations added to EntityDefinitionImpl, factory methods to Entities
  IdSource removed
  EntityTableCellRenderer refactored
  TextValueLink.NullFormat moved to Util
  PropertyImpl.setFormat() no longer accepts null values
  PropertyImpl.initializeDefaultFormat() returns Util.NullFormat by default
  TristateValueLink now extends BooleanValueLink
  Database.loadDriver() removed, no longer required, jdbc.drivers system property can be used to specify the driver
  Database implementations load driver classes statically
  Database.createConnection() no longer throws ClassNotFoundException
  ivy configuration added, handles all libraries except for tjws, project 3rd party libraries updated
  ConnectionPools methods synchronized
  Renamed ivy runtime configurations
  MethodLogger refactored and improved
  LogEntry removed
  MethodLogger synchronized, enable/disable implemented
  DatabaseUtil.query() moved back to DatabaseConnection
  PropertyImpl no longer implements Serializable
  Property.PropertyValueFetcher added
  ServerLog now contains the MethodLogger entries instead of the logger itself
  ServerLog renamed ClientLog
  ConnectionPoolImpl.connectionPoolStatistics is now a LinkedList
  JasperReportsWrapper, replaced usage of deprecated method
  LoadTestModel.resetChartData() did not reset failed runs
  EntityImpl, minor optimizations, minimizing the usage of Property.getPropertyID() where possible
  Entity.setValue() overloaded with a validateType parameter, again
  EntityResultPacker calls the above method with false, no need to validate the types coming from the database
  BooleanProperty.toSQLValue() and getColumnType() moved up to ColumnProperty
  EntityConnectionImpl.setParameterValue() simplified, using the above
  PropertyImpl, value fetcher bug fixed, now handles BooleanProperty correctly
  LocalEntityConnectionProvider no longer logs calls to isConnected and isValid
  Petstore demo now uses BooleanProperty
  EntityDefinitionImpl.KeyGenerator implementations refactored
  Property.PropertyValueFetcher renamed to ValueFetcher
  Property.ColumnProperty.toSQLValue() renamed to toColumnValue()
  Property.ColumnValueConverter added
  Property.ColumnProperty.fromColumnValue() added
  Property.ColumnProperty.setColumnValueConverter() added
  BooleanProperty removed
  Previous KeyGenerator refactoring broke it, needs to lazily load the query due to remote connections
  EntitySelectCriteria.selectForUpdate field renamed to forUpdate along with accessors
  SubqueryPropertyImpl constructor overloaded with columnType parameter
  SubqueryPropertyImpl, removed unused constructor
  empdept ddl script simplified a bit
  EntityConnectionServer, added logging of unsuccessful login attempts
  EntityConnectionImpl.selectPropertyValues() now throws IllegalArgumentException if not a column based property, tested
  DoubleField.set/GetMaximumFractionDigits() added, a rather clumsy implementation
  SizedDocument.postInsert() added to accommodate the above
  EntityUiUtil.initializeTextField() uses the above
  Properties.columnProperty() method without columnType parameter removed
  RemoteEntityConnectionImpl, bug fixed, did not set method logger for non-pooled connections
  UiUtil.prepareScrollPaneDialog(), bug fixed, did not set OK button caption
  UiUtil.addKeyEvent() now removes key binding if action parameter is null
  DefaultEntityTableModel.bindEditModelEvents() renamed to bindEditModelEventsInternal()
  DefaultEntityTableModel.bindEditModelEvents() added for overriding
  EntityTablePanel, removed unused parameterless updateSelectedEntities() along with getPropertyToUpdate()
  EntityApplicationPanel.getApplicationTabPane() added
  RemoteEntityConnectionImpl, added logging of rollback of an open transaction on disconnect
  PropertyImpl no longer initializes a ValueFetcher for MirrorProperty
  Entities.DEFAULT_KEY_GENERATOR added, useful for checking if an entity is using the default one
  EntityDefinitionImpl.SequenceKeyGenerator only queries a primary key value if it is not already specified for the entity
  EntityTableCellRenderer.NumberRenderer and DateRenderer overloaded constructor with format parameter
  EntityModel.setLinkedDetailModels() replaced by addLinkedDetailModel() and removeLinkedDetailModel()
  TextBeanValueLink refactored to mirror TextValueLink
  TimestampBeanValueLink removed, DateBeanValueLink refactored to accommodate
  UiUtil.createFormattedField() now has valueContainsLiteralCharacters as true by default
  DefaultFilteredComboBoxModel, listDataListeners now a CopyOnWriteArrayList, due to a java.util.ConcurrentModificationException in OSX, null check added to add/removeListDataListener
  EntityCriteriaUtil.propertyCriteria() and foreignKeyCriteria() generified
  DefaultForeignKeySearchModel.getCriteria() modified to accommodate the above
  EntityEditPanel.requestFocusAfterInsert property added
  EntityPanelProvider uses default entity caption if none is specified
  EntityApplicationPanel.setupEntityPanelProviders() added for overriding
  DocumentSizeFilter added
  EntityUiUtil.createTextArea() uses the above when a property has a maximum length defined
  ValueListProperty generified
  ValueListInputProvider generified further
  Demos fixed according to recent framework changes
  publish target added to ant build file and publications clause to ivy config
  common.ui.valuemap merged with common.ui.control
  'Bean' removed from common.ui.control value link classnames
  AbstractValueLink.ModelValue moved to common.model.Value
  EditModelValue moved to common.model.valuemap.ValueMapValue
  AbstractValueLink renamed to ValueLink, no longer abstract, uses the Value mechanism for the ui value as well as the model value
  AbstractValueLink descendants removed
  ToggleValueLink removed
  Control.Toggle added
  createToggleControl() moved back to Controls
  Control.Toggle moved up to ToggleControl
  ValueLinks, EntityUiUtil, some generification
  EntityUiUtil, removed redundant null check
  EntityUiUtil.LookupUIValue privatized
  EntityLookupField, some minor changes
  'Bean' removed from common.ui.control.ValueLinks method names
  ValueLink privatized, made inner class of ValueLinks
  ValueLink no longer extends Action
  LinkType, ValueLinks moved from common.ui.control to common.ui
  ColumnSearchPanel.DefaultInputFieldProvider.createTextProperty() bug fixed, missing conditional
  Controls.toggle... methods moved to ValueLinks, due to cyclical dependency
  ValueLinks.toggle... methods moved back to Controls
  common.Values refactored from ValueLinks
  common.ui.UiValues refactored from ValueLinks
  LinkType deprecated
  LinkType removed
  ValueLinks refactored
  Values.ValueLink, readOnly attribute removed
  PropertyImpl.DateColumnValueConverter bug fixed, did not handle null values correctly
  Values.value() added along with Values.ValueImpl
  ValuesTest added
  UiValuesTest added, common.ui.valuemap tests ignored
  common.ui.valuemap tests removed
  UiValues.TextUiValue field textComponent replaced with document
  UiValues.TextUiValue.getText() synchronizes on document
  EntityLookupField, searchHint is enabled after the field has been linked with the model, since that removed the search hint text
  TextFieldHint.updateState() privatized, only used due to the above
  ForeignKeySearchPanel.initializeForeignKeyField() removed lookup field initialization code
  ForeignKeySearchPanel.initializeInputField() now returns null for lower bound fields
  PropertyImpl.getTypeClass() now returns byte[].class for BLOB properties
  EntityConnectionImpl.setForeignKeyValues() now calls setValue() with validateType parameter as false
  EntityImpl, PropertyImpl, some minor optimizations, using package protected fields
  ItemComboBoxModel, minor generification
  Util, removed a couple of unused methods, parseInt/Double/Long() refactored
  UiUtil.selectFile()/selectDirectory() refactored
  UiUtil.removeTransferFocusOnEnter() added, used in Chinook demo
  EntityConnection, RemoteEntityConnection, some minor javadoc improvements
  UiValues.SelectedItemUIValue no longer listens to editor document, test fixed
  UiUtil.comboBoxImmediateUpdate() added as a replacement for the above
  MaximumMatch null handling improved
  EntityEditModel.createPropertyComboBoxModel() and initializePropertyComboBoxModel(), refreshEvent and nullValueString parameters removed
  EntityEditPanel and EntityUiUtil, changed according to the above
  DefaultEntityTableModel.initializeColumnModel() now throws exception if no visible properties are defined
  EntityEditModel.initializeEntityComboBoxModel(), initializeEntityLookupModel() and initializePropertyComboBoxModel() removed
  ValueMapEditModel.getValueChangeObserver() and validate() added
  DefaultEntityEditModel implements the above
  Ant task resolve_libraries now syncs
  String.isEmpty() replaced by length() == 0 for android compatibility
  Configuration.CLIENT_SCHEDULE_CONNECTION_VALIDATION
  DatabaseUtil.closeSilently(Connection) added
  H2Database refactored
  Configuration.SHUTDOWN_EMBEDDED_DB_ON_DISCONNECT added
  LocalEntityConnectionProvider uses the above
  AbstractFilteredTableModel.initializeColumnComparator() added, overridable
  EntityJSONParser, made couple of methods public
  AbstractFilteredTableModelTest.customSorting() added
  EntityConnectionImpl.EntityResultPacker.loadEntity() error message improved
  LoginPanel improved a bit, allowing easier customization
  EntityDataUtil.batchInsert() now throws exception on non-positive integer batchSize
  PropertyImpl.prepareValue() added
  EntityConnectionImpl, minor refactoring
  EntityTableModel.get/SetReportDataSource() removed
  Criteria.getValues() now uses generics wildcard
  Criteria.asString() renamed to getWhereClause()
  EntityCriteria now extends Criteria<Property.ColumnProperty>
  EntityApplicationPanel.savePreferences() added and called when exiting
  EntityPanel.savePreferences() added
  EntityModel.savePreferences() added
  EntityTableModel.savePreferences() added
  DefaultEntityTableModel.savePreferences() implemented and applyPreferences() added and called during construction
  UiUtil.showInDialog() overloaded with closeAction parameter
  DefaultEntityTableModel, saving and applying preferences logs errors instead of throwing RuntimeException
  AbstractFilteredTableModel, column comparators initialized lazily
  Configuration.USE_CLIENT_PREFERENCES added
  DefaultEntityTableModel uses the above
  Util.removeUserPreference() added
  Util.flushUserPreferences() added, called during EntityApplicationPanel.exit()
  DefaultEntityTableModelTest.preferences() added
  Util, added some javadoc
  UiUtil.showInDialog() refactored and renamed to displayInDialog()
  AbstractFilteredTableModel.getComparable() is now abstract
  AbstractFilteredTableModelTest.findNextItemCoordinate() improved
  AbstractTableColumnSyncPanel, regression bug, this class could not be instantiated with hidden columns (allowed with preferences)
  AbstractFilteredTableModel.columns field added to help with the above
  EntityTableSearchPanel constructor simplified
  FilteredTableColumnModel refactored out of FilteredTableModel
  DefaultFilteredTableColumnModel and DefaultFilteredTableColumnModelTest added
  TableSortModel refactored out of AbstractFilteredTableModel
  DefaultTableSortModel and DefaultEntityTableSortModel added
  TableSortModel.sort() added, getRowComparator() removed
  AbstractFilteredTableModel.sorting field removed
  LoadTest.ScenarioException moved up
  Serializer.SerializeException moved up
  Deserializer.DeserializeException removed, replaced with SerializeException
  DefaultTableSortModel renamed to AbstractTableSortModel
  DefaultEntityTableModel.getQueryCriteria() removed
  DefaultEntityTableModel.getTableColumnProperties() removed
  DefaultEntityTableModelTest refactored
  PropertySummaryModel and descendants refactored
  Property, Types.TIME implemented
  Deserializer merged with Serializer
  RemoteEntityConnection code cleanup, synchronized with EntityConnection
  FrameworkMessages_is_IS.properties encoding fixed
  DateUtils.floorTime() added
  EntityUtil.getRandomDate() now returns a random date within the last year instead of a date based on current time
  EntityUiUtil.createEntityLookupFieldPanel() added
  EntityUtil.getPropertyValues() no longer returns a generified collection
  PropertySummaryModel.PropertyValueProvider.getValues() no longer returns a generified collection
  EntityUtil, minor refactoring
  TableSelectionModel refactored out of FilteredTableModel
  DefaultTableSelectionModel added
  DefaultColumnSearchModel.include(Object) now returns true if model is not enabled
  AbstractFilteredTableModel.getSearchValueAt() second parameter changed to TableColumn, some minor refactoring
  EntityUtil, testing related methods moved to EntityTestUnit
  EntityTablePanel.getInputProvider() improved, uses new TextInputProvider constructor with max length parameter
  EditModelValue replaced by factory class EditModelValues
  EntityUiUtil, javadoc improvements
  ControlProvider, javadoc improvements
  EntityPanelProvider, javadoc improved
  UiUtil, javadoc improved
  ExceptionDialog, javadoc improved
  DoubleField, javadoc improved
  LoginPanel, javadoc improved
  Configuration, javadoc improved, renamed a few properties, added constants for default numerical values
  Some javadoc improvements
  EntityEditPanel.createEntityFieldPanel() removed
  EntityUiUtil.createEntityFieldPanel() removed
  DateUtilTest, added a single test
  ExceptionDialog.close() re-added
  UiUtil.getDateFromUser() improved
  EmployeeEditPanel in empdept demo uses DateInputPanel with button
  Control.toString() implemented, returns name
  Item, single parameter constructor added
  ValueListInputProviderTest added
  TristateCheckBoxTest added
  EntityUiUtilTest added
  UiUtil.createFrame() removed
  Removed a few magic numbers
  PropertyImpl, finalization improvements
  ControlProvider, finalized some classes
  States, synchronized notifyObservers() methods
  AbstractEntityConnectionProvider, synchronized getConnectionInternal() and setConnection()
  Database.getDriverClassName() added
0.6.8
  UiUtil.selectValue() generified
  AbstractDatabase now implements getDriverClassName()
  Removed a couple of "true" and "false" hardcoded strings, replaced with Boolean.TRUE.toString() and Boolean.FALSE.toString() respectively
  EntityEditPanelTestUnit added
  EmployeeEditPanelTest added
  EntityApplicationPanelTestUnit added
  EmpDeptAppPanelTest added
  EntityApplicationPanel.startApplication() modified to allow
  EntityTestUnit.initialize() renamed to selectOrInsert(), only checks if primary key is available
  EntityTestUnit.initializeReferencedEntities() refactored
  UiUtil.displayInDialog() overloaded with a disposeOnEscape parameter
  EntityTestUnit.getRandomDouble() now rounds the result according to the property's maximum fraction digits
  AbstractDatabaseTest improved
  EntityTestUnit.getRandomString() now returns null instead of an empty string
  build.xml android jar contents fine tuned
  PropertyImpl.initializeValueFetcher() refactored
  States.StateGroupImpl, unnecessary call to Collections.synchronizedMap() on members, already properly synchronized
  EntityTablePanel.bindEvents(), bug fixed, header and table were not repainted on search state change, now listens to all individual search models
  Chinook demo, added not null constraints to some columns, unit tests failed randomly
  Property.ColumnValueConverter renamed to ValueConverter for consistency
  Property.ValueConverter and ValueFetcher moved to ColumnProperty
  EntityGeneratorModel improved
  Types.BIGINT partial support added
  ExceptionHandler.handleException() dialogParent parameter is now Window
  CancelException is now a RuntimeException descendant
  DefaultEntityEditModel, getModifiedEntities() added
  TableSelectionModel.TableModelProxy.vetoSelectionChange() added
  TableSelectionModel.TableModelProxy.getSize() renamed to getRowCount() for TableModel consistency
  FilteredTableModel extends TableSelectionModel.TableModelProxy
  DefaultTableSelectionModel uses TableModelProxy.vetoSelectionChange() to check if changes to selection should be vetoed
  AbstractFilteredTableModel.AbstractFilteredTableModelProxy removed
  ForeignKeySearchPanel constructor parameter includeToggleSearchEnabledButton added
  DefaultTableSelectionModelTest added
  EntityTestUnit.getRandomString() now returns a string of length maxLength if specified
  Configuration.SAVE_DEFAULT_USERNAME added
  UiUtil.displayInDialog() no longer available with both disposeOnEscape and closeEvent, since the latter now overrides the former
  UiUtil.chooseFileToSave() no remembers last directory used
  MethodControl now handles CancelException correctly
  DefaultExceptionHandler.unwrapException() now handles CancelException specifically
  DefaultEntityTableModel.applyColumnPreferences() bug fixed, column.setPreferredWith() now used instead of setWidth(), see javadoc
  EntityTablePanel and EntityTableSearchPanel modified to allow customizations of the latter
  Controls.toggleControl() based on a State added
  UiUtil.linkToEnabledState() modified to accept varargs
  State.StateGroup renamed to State.Group
  EventObserverImpl now uses WeakReference
  EventObserverImpl no longer uses WeakReference, forgot to think on this one
  EntityApplicationPanel.onExit() added
  EntityApplicationPanel.exit() calls the above method, allowing CancelException to propagate
  EntityApplicationPanel now generified in regard to the application model
  EntityApplicationPanel.createMenuBar() renamed to initializeMenuBar() and can be overridden
  DefaultForeignKeySearchModel no longer refreshes the combo box model on initialization
  ForeignKeySearchPanel now refreshes the underlying combo box model, if any
  EntityTableSearchPanel now lazily initializes the search panels
  FilteredTablePanel.ColumnSearchPanelProvider added, added as constructor parameter enabling lazy initialization of filter panels
  FilteredTablePanel bug fixed, reordering of columns broke filter panel display
  EntityEditModel.addEntitySetListener() now takes a generified listener, notified with the actual entity being set
  DefaultEntityModel, moved bindEvents code linking the edit model to the table model to DefaultEntityTableModel
  AbstractFilteredTableModel.setFilterCriteria() implemented
  DefaultExceptionHandler now unwraps RemoteException
  EntityTablePanel.setIncludePopupMenu() added
  EntityApplicationPanel.onExit() functionality replaced by addOnExitListener()
  FilteredTableModel.setColumns() added
  EntityTableModel.setColumns() added
  OracleDatabase.getErrorMessage() now handles multi-line error messages
  EntityLookupField now places the caret at index 0 when the selected entity has been set
  DefaultEntityEditModel.getDefaultEntity() now always returns an unmodified instance
  TableSelectionModel.TableModelProxy.addTableModelListener() added
  AbstractFilteredTableModel.removeItems() now uses removeItem(), so that it fires table row deleted, worse performance probably
  DefaultTableSelectionModel now listens to TableModelEvent.DELETE events and modifies the selection accordingly, bypassing the vetoSelectionChange functionality for obvious reasons
  DefaultEntityModel.initializeDetailModels() now protected
  EntityTestUnit no longer uses LoginPanel for getting unit test user credentials
  EntityPanel no longer explicitly sets the edit panel dialog location
  DefaultEntityTableModel now clears the selection when the associated edit model is cleared
  ValueChangeEvent.toString() added
  DefaultEntityEditModel.delete() now clears the model if the active entity was deleted
  EntityUiUtil.createTextArea() overloaded with enabledState
  Databases.getDatabaseStatistics() moved to DatabaseUtil along with associated classes
  DefaultFilteredComboBoxModel.acceptAllCriteria now static and final
  Util.NullFormat() privatized, NULL_FORMAT constant introduced
  Naming prefixes for State and Event instances removed (st, evt)
  FilteredTableModel.setColumns() moved to FilteredTableColumnModel
0.7.0 [incompatible api: server monitor can not connect to servers of earlier versions]
  Tomcat jdbc connection pool plugin added, lots of refactoring in common.db.pool and elsewhere
  EntityRESTService plugin added, some refactoring of related components
  ivy.xml reorganized and improved
  ValueMapImpl.setAs() improved, now fires value change events only after all values have been set
  EntityConnectionImpl.executeFunction/Procedure() does not check for transaction states before or after execution, leaving the responsibility in the hands of the programmer
  EntityConnectionLogger now package private, instantiated via EntityConnections.createLogger()
  DatabaseConnectionImpl.checkConnectionStatement field removed
  EntityImpl.entityInstance() changed into a constructor
  ValueMap.ToString interface removed, superfluous
  EntityPanel no longer constructs a default EntityTablePanel in case the one received via the constructor is null
  EntityTablePanel.tableDoubleClickedEvent was never fired
  DatabaseUtil.DatabaseStatistics moved back to Databases, now package protected, no need for a backwards incompatible change, barely cosmetic
  Control.doSetMnemonic() added protected
  ToggleControl overrides doSetMnemonic() in order to set the mnemonic in the associated button model as well
  Control.getMnemonic() now returns -1 in case no mnemonic is specified, instead of throwing a NullPointerException
  Configuration.DISPOSE_EDIT_DIALOG_ON_ESCAPE added, used in EntityPanel
  EntityTableCellRenderer.indicateSearch field added
  EntityTableCellRenderer.tooltipData field added
  ServerUtil.getServers() logging improved
  ServerUtil.initializeRegistry() no longer logs an error when no registry is found during startup
  Startup error message improved a bit
  EntityTableCellRenderer removed and EntityTableCellRenderers added
  EntityTableCellRenderers, renderer no longer uses hard coded search indicator colors
  EntityTableCellRenderers, rendering of boolean columns fixed with setOpaque(true) (java bug workaround)
  EntityTablePanel.initializeTableCellRenderer() now takes a Property parameter
  PropertySummaryModel.locked field added, DefaultPropertySummaryModel disables the changing of summary type if locked
  PropertySummaryPanel only displays popup menu if the model is not locked
  PropertySummaryModel.getValueProvider() added
  PropertySummaryModel.PropertyValueProvider.useValueSubset field added, implemented in DefaultPropertySummaryModel
  EntityUiUtil.initializeTextField() now sets the allowed range for numerical properties with min and max defined
  EntityEditPanel now shows the entity menu on ctrl-alt-V
  EntityEditPanel now shows the entity menu on alt-double click
  Controls.eventControl() added
  EntityUiUtil.showEntityMenu() now displays validity info
  EntityUiUtil.showEntityMenu() now displays original values
  DatabaseConnectionImpl renamed to DefaultDatabaseConnection
  EntityConnectionImpl renamed to DefaultEntityConnection
  EntityDefinition.staticData field added
  EntityLookupField.lookupEnabledState added as a hack to prevent the triggering of a lookup by closing the empty result message
  EntityTableCellRenderers.DefaultEntityTableCellRenderer made public
  EntityUiUtil.showEntityMenu() improved
  EntityTablePanel.EntityTableCellRenderer moved up to
  AbstractRemoteServer.disconnect() minor optimization
  Impl postfix exchanged for Default prefix for consistency
  Events.DefaultEventObserverImpl only fires when it has listeners
  Entity and Key implementations renamed back to Impl, for serializations sake man
  ValueMapEditModel.validate(final Collection<? extends ValueMap<K, V>> valueMaps) added
  DefaultEntityEditModel implements the above
  DefaultEntityEditModel.validate(Entity) added protected
  EntityUiUtil.populateForeignKeyMenu() improved
  EntityImpl.getValue() now returns null for non-loaded foreign key values while getForeignKeyValue() returns a empty entity
  EntityImpl.isValueNull() contract now respected for foreign key properties
  Entities.Validator takes advantage of the above, improved
  EntityImpl.validateValue() optimized, no longer initializes primary keys for entities during cyclical reference check
  Property.ColumnProperty.ValueConverter and ValueFetcher moved to common.db
  EntityTableCellRenderers, some factory methods made public
  EntityLookupModel.resultComparator field added
  EntityEditPanelTestUnit and EntityApplicationPanelTestUnit moved to tools.testing
  EntityConnectionServer.doConnect() bug fixed, clientInfo.getUser() used when getDatabaseUser() was required
  DefaultEntityDefinition.setSearchPropertyIDs() now handles invalid properties
  Util.FILE_SEPARATOR added
0.8.0 [incompatible api: EventListener/Observer]
  AbstractFilteredTableModel, access to visibleItems is now synchronized
  AbstractFilteredTableModel, addItems() refactored
  Property.ValueListProperty no longer generic, it gave only an illusion of type safety
  EventInfoListener split from EventListener
  EventInfoObserver split from EventObserver
  EventAdapter removed
  ValueChangeListener removed
  ValueChangeEvent replaced with ValueChange interface and ValueChanges factory class
  EventInfoObserver merged into EventObserver
  MaximumMatch, showPopupOnMatch parameter added, default false
  UiUtil.displayInDialog() overloaded
  DefaultEntityEditModel bug fixed, update() called validator.validate() directly, instead of going through it's own overridable validate()
  State.getStateChangeObserver() renamed to getChangeObserver()
  Value.getChangeEvent() renamed to getChangeObserver()
  Java 7 syntax update
  Java 7 try with resources
  EntityConnectionServerTest, web server now uses port 8181 to prevent conflicts with server running on the same machine
  Value.getChangeObserver() generified
  UiValues refactored
  FilteredComboBoxModel generified further with java 7
  FilteredComboBoxModel nullValueString replaced with T nullValue
  EntityUtil.createToStringEntity() added
0.8.1
  FilteredComboBoxModel.setContents() signature modified slightly
  ItemComboBoxModel refactored
  DefaultPropertyComboBox generified
  EntityUiUtil.selectEntities() improved/bug fixed, now uses EntityPanel so keyboard shortcuts are enabled
  UiUtil.getDateFromUser() bug fixed, now returns null on cancel
  DefaultEntityComboBoxModel.translateSelectionItem() bug fixed, JComboBox uses getEditor().getValue() when setting the selected value in the model
  DefaultFilteredComboBoxModel.setContents() refactored to minimize the number of calls to fireContentsChanged()
  Events, bug fixed, listeners now LinkedHashMap for consistent iteration order
  Configuration.CENTER_APPLICATION_DIALOGS added, used when showing the edit panel dialog in EntityPanel
0.8.2
  TableSelectionModel.TableModelProxy.vetoSelectionChange() changed to allowSelectionChange()
  Some unit test improvements
  Configuration.ALLOW_REDEFINE_ENTITY added, used in Entities, default false
  EntityTableModel.addEntitiesOnInsert attribute added, implemented and used in DefaultEntityTableModel
  EntityTableModel.removeItemsOnDelete attribute renamed to removeEntitiesOnDelete
  Recent ToggleControl changes undone, buggy stuff
  DateInputPanel, bug fixed, did not handle UiUtil.getDateFromUser() returning null on cancel
  MaximumMatch, enabled normalization of strings before matching
  ControlsTest.tristateToggleControl() fixed
0.8.3
  UiUtil.displayInDialog(), modality functionality improved, well, changed at least
  EntityEditPanel, SAVE control code added, used by default instead of INSERT (which actually performed a save)
  Configuration.WARN_ABOUT_UNSAVED_DATA added, default false, used in EntityApplicationPanel.exit()
  EntityApplicationModel.containsUnsavedData() added to accommodate the above
  Code cleanup, some generification, RuntimeException replaced by IllegalArgumentException where applicable
  Some generification of Events
  FilteredTableColumnModel.containsColumn() added
  DefaultEntityTableModel, loading of property preferences for previously non-existing properties no longer crashes the application
  DefaultEntityTableModel, removed org.json.JSONException from signatures to remove a direct dependency to JSON
  UiUtil.linkToEnabledState() overloaded with includeFocusable parameter
0.8.4
  Usages of ValueChange re-generified throughout
  EntityPanel.disposeEditDialogOnEscape attribute added, defaults to the value of Configuration.DISPOSE_EDIT_DIALOG_ON_ESCAPE
  EntityUiUtil.showEntityMenu() improved, now indicates the modified state of properties along with the original value
  DefaultEntityApplicationModelTest.containsUnsavedData() added
  EntityTablePanel, key event to show entity values menu is now CTRL-ALT-V, like in EntityEditPanel
  EntityPanel.setEditPanelState() bug fixed, now simply returns when the state being set is the same as the current state, instead of making a mess of it
  EntityPanel, bug introduced by the change above fixed
  EntityUtil.createToStringEntity() simplified
  Removed a bunch of redundant /** {@inheritDoc} */
  Removed redundant throws CancelException since it is unchecked, left in javadoc though
  EntityLoadTestModel constructor fixed to remove possible heap pollution
  EntityPanel, yet another edit panel state initialization bug fixed
  EntityPanel, editControlPanel made final and initialized during construction
  H2Database, in memory database initialization improved
  ValueLinkValidators, validBackgroundColor parameter removed, now uses the UI default
  ValueLinkValidators, bug fix, the above change did not consider the enabled/disabled state of the component
  AbstractEntityConnectionProvider.scheduleValidityCheck attribute added, constructor overloaded
  DefaultEntityConnection, bug fixed, setForeignKeyValues() incorrectly handled the case when the referenced entity was not available (deleted or filtered out of an underlying view), it simply set the reference to null, whereas now it populates it with an empty entity wrapping the referenced primary key
0.8.5
  CriteriaSet constructor refactored to avoid unchecked array creation warnings
  UiUtil.createFormattedField() now uses a MaskFormatter extension which preserves selection and caret position on focus gained
  DefaultEntityConnection.update() bug fixed, did not handle null values in the where condition, "x = null" used instead of the correct "x is null", solved by using EntityCriteria which handles this case correctly
  EntityUtil.hashBy...() functions return value made more specific in order to convey the fact that they respect the iteration order of the collection
  ValueLinks.dateValueLink(), dateValue(), integerValue() and doubleValue(), immediateUpdate parameter added
  EntityUiUtil.createTextField() now also propagates the immediateUpdate parameter in case of date, int and double based values, see above
  DefaultEntityTableModel.DefaultEntityTableSortModel.initializeColumnComparator() now uses the comparator associated with the underlying entity for columns based on foreign key properties
  UiValues.TextUiValue fires change event on focus lost only if the focus event isn't temporary
  FilteredTablePanelTest, some additions
  FilteredTablePanel, minor refactoring to accommodate the above
  UiUtilTest, some additions
  DefaultEntityConnection.selectRowCount() bug fixed, did not work correctly for entities defined with a select query
  DefaultEntityConnectionTest.rowCount() improved due to the above
  UtilTest, some additions
  Unit test coverage improved
  Javadoc improvements
  AbstractFilteredTableModel.filterContents() bug fixed, it now resets the filtering if filterCriteria is set to null
  Unit test coverage improved
  UiUtil.selectFilesOrDirectories() added
  UiUtil.selectFilesOrDirectories() bug fixed
  Util.getGetMethod() and getSetMethod() overloaded with Class parameter
  Util.unwrapAndLog(), fixed possible heap pollution
  DefaultRemoteEntityConnection, removed redundant throws clauses
  EntityUtil.EntityBeanMapper improved, exceptions thrown earlier in case of invalid methods
  EntityImpl, minor refactoring
  FilteredTableColumnModel.getFilterModel() renamed to getColumnFilterModel()
  EntityEditModel.refreshEntity() added, tested
  EntityCriteriaUtil, some refactoring of getConditionString()
  Code cleanup
0.8.6
  Demo deployment updated according to latest java security requirements
  EntityJSONParserTest.entity() improved, no longer depends on the order of values (failed in Java 8)
  DefaultEntityComboBoxModel no longer overrides vetoSelectionChange() with a final method
  DefaultFilteredComboBoxModel.vetoSelectionChange() renamed to allowSelectionChange() for consistency
  LoginProxy.doLogout() added
  EntityConnectionProviders.createConnectionProvider() overloaded with clientID parameter
  Configuration.SERVER_CLIENT_CONNECTION_TIMEOUT added, used in EntityConnectionServer
  EntityConnectionServerAdminImpl, minor refactoring
  Configuration bug fixed, now initializes SERVER_CLIENT_CONNECTION_TIMEOUT correctly
  AbstractTableSearchModel.initializeColumnComparator(), bug fixed, should use lexical comparator for Object types
  UiUtil.runWithProgressBar() added
  DefaultDatabaseConnection.disconnect() now uses isValid() instead of !con.isClosed() to check if connection is alive
  EntityUtil.getPropertyValues() re-generified
  EntityUtilTest.isPrimaryKeyModified() added
  Configuration.CLIENT_SCHEDULE_CONNECTION_VALIDATION renamed to CONNECTION_SCHEDULE_VALIDATION, constant changed
  LocalEntityConnectionProvider constructor overloaded with a scheduleValidityCheck parameter
  RemoteEntityConnectionProvider, some refactoring due to the above
  DefaultDatabaseConnection.disconnect(), isValid() call moved within try clause
  DefaultDatabaseConnection.isValid() now uses a hardcoded (1 sec) timeout during validity check instead of 0 (meaning no timeout)
  ServerException.LoginException is no longer final
  ServerException.AuthenticationException added
  EntityConnectionServerTest, no longer uses the default server/registry ports
  MaximumMatch, bug fixed, equalStartLength() did not normalize the strings before matching
  DefaultDatabaseConnection.disconnect() change reverted, calling isValid() is an overkill (especially with a query) when we are about to discard the connection, so we're back to !con.isClosed()
  Entities.Validator no longer validates read-only values
  DefaultDenormalizedViewProperty bug fixed, is now read-only, along with MirrorProperty
  EntityTableCellRenderers refactored
  DefaultDatabaseConnection constructor overloaded with validityCheckTimeout parameter, added to factory classes as well
  Configuration.CONNECTION_VALIDITY_CHECK_TIMEOUT added, default 0 seconds (no timeout)
  DatabaseUtil.validateWithQuery() now guards against databases that have not implemented setQueryTimeout()
  DefaultDatabaseConnection constructor throws exception if the connection parameter is closed
  Configuration.USE_OPTIMISTIC_LOCKING default value changed to true
  DefaultEntityConnection.lockAndCheckForUpdate() bug fixed, now excludes Types.BLOB properties from the modified check
  ColumnSearchPanel.initializeSearchTypeComboBox() bug fixed, SearchType was read-only due to incorrect type parameter in a call to ValueLinks.selectedItemValueLink()
  ItemComboBoxModel, some refactoring
0.8.7
  EntityTableCellRenderer.BooleanRenderer bug fixed (from last refactoring), BooleanRenderer is now aligned in center
  EntityTableSearchModel.addSearchStateListener(), removeSearchStateListener() and isSearchEnabled() added
  DefaultEntityTableModel.getOrderByClause() added
  Sonar run
  Entity, redundant getFormattedValue() removed
  EntityImpl, bug fixed, setValue() set the primary key to null to early, before validation had been performed
  Configuration.SERVER_MONITOR_UPDATE_RATE added
  EntityApplicationPanel.getFrameTitle() signature change, now takes a EntityConnectionProvider parameter instead of User
  EntityTablePanel.getRefreshControl() and getClearControl() made public
0.8.8 [incompatible api: Property]
  Property.PrimaryKeyProperty removed
  Property.ColumnProperty, get/setPrimaryKeyIndex() and isPrimaryKeyProperty() added
0.8.9
  EntityCriteriaUtil, possible heap pollution due to generic vararg parameters fixed
  EntityImpl.KeyImpl no longer relies on Integer.MAX_VALUE to a represent null value
  EntityLookupModel.setToStringProvider() added
  DefaultEntityDefinition.checkForPrimaryKey() renamed to checkPrimaryKey(), now checks if the same index is used twice
  DefaultEntityEditModel, minor refactoring
  EntityCriteriaUtil, bugs fixed, methods overloaded with a "Collection values" parameter removed, all other methods now handle a Collection parameter
  EntityCriteriaUtil, bug fixed, ForeignKeyCriteria refactored
0.9.0
  DefaultEntityConnection no longer extends DefaultDatabaseConnection, composition used instead
  DefaultEntityConnection now synchronizes on it's internal connection instead of itself
  DatabaseConnection.Procedure and Function generified to accommodate the above inheritance change
  HostMonitor bug fixed, now removes admin server name prefix before checking if the server is already open
  Sonar run
  LoginPanel, refactored, static methods removed
  Sonar run, magic numbers
  EntityConnectionServer, some refactoring
  Util.resolveTrustStore() renamed to resolveTrustStoreFromClasspath()
  EntityDataUtilTest added
  Unit test coverage improved
  Configuration.REGISTRY_PORT_NUMBER renamed to Configuration.REGISTRY_PORT
  HostMonitor bug fixed, only listed servers named RemoteServer.SERVER_ADMIN_PREFIX + Configuration.SERVER_NAME_PREFIX
  DefaultFilteredComboBoxModel.getAllItems() no longer includes the null value
  EntityUtil.setNull() added
  DefaultEntityModel bug fixed, no longer creates an edit model if the supplied table model contains one
  FilteredComboBoxModel.isSelectionEmpty() added, implemented in DefaultFilteredComboBoxModel, tested
  UiUtil.getDateFromUser() dialog using JCalendar now responds to enter (OK) and escape (Cancel) keys
  UiUtil.runWithProgressBar() refactored and overloaded with a cancelAction, now quits silently on CancelException
  DefaultRemoteEntityConnection now synchronizes on it's internal connection proxy instead of itself
  AbstractRemoteServer, connections synchronization improved
  AbstractRemoteServer, disconnect() reduced synchronization time
  AbstractRemoteServer, connect() getLoginProxy() moved out of synchronized block
  AbstractRemoteServer, EntityConnectionServer added logging for connect/disconnect
  DefaultRemoteEntityConnection.isLocalConnectionValid() added
  EntityConnectionServer, maintenance thread now keeps local connections alive via isLocalConnectionValid() along with disconnecting idle ones
  EntityServerMonitorTest added some tests
  UiUtil.runWithProgressBar() overloaded with a northPanel parameter
  DefaultExceptionHandlerTest added
  EntityUiUtilTest improved
  EntityUiUtil.createTristateCheckBox() bug fixed
  EntityUiUtilTest fixed broken tests
  DefaultEntityConnection, redundant synchronized instance removed
  MethodLogger, minor refactoring
  Sonar run, some minor improvements
  MethodLogger serialization bug introduced during refactoring fixed
  final keyword added to catch clauses, quite the overkill but gets rid of annoying warnings in IntelliJ 13
  EntityTableModel.getTableDataAsDelimitedString() added
  Databases.setInsertHint(), getInsertHint() added, used in DefaultEntityConnection.insert()
  EntityGeneratorModel no longer uses Properties.primaryKeyProperty() but rather Properties.columnProperty() along with a call to setPrimaryKeyIndex()
  DefaultEntityEditModel.getModifiedObserver() no longer final
  Entity.getModifiedState() renamed to getModifiedObserver() for consistency
0.9.1
  Entity.isNull() only returns null if all primary key values are null, so primary keys can now contain null values
  Util.collate() problematic wildcard removed
  logback and slf4j latest versions used
  logback-core added as compile time dependency
  EntityPanelProvider.equals() improved, now takes the underlying EntityModel class into account
  EntityEditModel.getEntityNewObserver() added
  DefaultEntityEditModel.isEntityNew() is no longer final
  EntityEditPanel, update and delete actions enabled states now depend on the entityNewObserver provided by the underlying edit model
  EntityPanel, bug fixed, navigation was broken when it came to detail panels, always selected first available panel
  EntityPanel, navigation and panel state constants changed to enums
  EntityEditPanel, confirm type constants changed to enum
  EntityApplicationPanel, now saves preferences for support panels on dialog close
  EntityEditModel.UpdateEvent now contains the updated entities mapped to their respective original primary keys
  DefaultEntityTableModel, uses the above information to refresh the relevant rows after an update has been performed
  EntityPanel.setActiveDetailPanel() bug fixed, introduced in the navigation bug fix above, selecting a detail panel by tab did not work anymore
  DefaultEntityEditModel.delete() bug fixed, now uses getEntity().getOriginalCopy() so that any non-persistent changes to the primary key do not interfere with the delete
  ServerMonitor, connection history tab added
  ServerMonitor, the above improved a bit
  FilteredTablePanel.SortableHeaderRenderer bug fixed, now aligns the text correctly when sorting icon is visible
  ServerMonitor, ClientInstanceMonitorPanel, log JTextArea no longer editable
  EntityUtil.hashByPropertyValue() map key generified
0.9.2 [incompatible api: EntityCriteria, EntityDefinition, RemoteServer]
  EntityCriteria, added support for limit/offset
  EntityDefinition, added having clause
  ClientUserMonitor now logs errors occurring during the refresh of user history
  build.xml, bug fixed, jminor-server-monitor.jar target did not include EntityConnectionServerAdminImpl_Stub.class
  build.xml, removed redundant domain package from jminor-server-monitor.jar
  build.xml, minor changes to deploy_server_monitor and deploy_generator targets
  ClientUserMonitor refactoring
  FilteredTableModel.sortContents() added, implemented in AbstractFilteredTableModel
  DefaultEntityConnection refactored, redundant select during update removed
  DefaultDatabaseConnection no longer validates connections received via constructor parameter
  build.xml, bug fixed, jminor-client.jar target did not include DefaultRemoteEntityConnection.class
  EntityLoadTestModel disables connection validation
  TomcatConnectionPoolProvider now sets testOnBorrow to true since JMinor no longer validates connections coming from a connection pool
  TableSortModel.getColumnClass() added
  AbstractTableSortModel.getColumnClass() removed
  AbstractFilteredTableModel now overrides getColumnClass(), delegating to the sort model
  DefaultEntityTableModel.getColumnClass() removed
  FilteredTablePanel now contains a base panel which contains the JScrollPane containing the JTable
  EntityTablePanel.layoutPanel() simplified
  ClientUserMonitor and ClientUserMonitorPanel refactoring
  DefaultEntityConnection.getSelectSQL() refactored
  Copyright updated
  ClientUserMonitor bug fixed, user history table model did not sort correctly by 'last seen'
  EntityServerMonitorPanel now displays startup errors instead of simply exiting
  DefaultDatabaseConnection is no longer extended, made final
  DatabaseConnection.query() removed
  DatabaseConnection.getMethodLogger() added
  DefaultDatabaseConnection.query() moved to DatabaseUtil
  UiUtil.setPreferredWidth() added, tested
  EntityTestUnit.initializeReferencedEntities() now short circuits the initialization of circular references
  World demo application added
  build.xml deploy_demos refactored, renamed to deploy_demo_apps
  MaximumMatch, now selects first item when the user backspaces beyond the first character
  Version added
  Util.getVersion() and getVersionAndBuildNumber() renamed with String suffix
  Util.getVersion() added
  RemoteServer.getServerVersion() now returns a Version object instead of a String
  DefaultEntityLookupModel now includes configuration settings for each lookup property
  DefaultEntityConnection.executePreparedSelect(), minor refactoring of parameters
  RemoteEntityConnectionProvider constructor overloaded with scheduleValidityCheck parameter, for consistency
  AbstractEntityConnectionProvider implements isConnectionValid() and disconnect(), abstract doDisconnect() added
  RemoteEntityConnectionProvider and LocalEntityConnectionProvider refactored due to the above
  EntityConnectionProvider.getHostName() renamed to getServerHostName()
  RemoteServer.ServerInfo added
  RemoteServer.getServerInfo() added, getServerName(), getServerPort(), getServerVersion() and getServerPort() removed
  AbstractRemoteServer implements the above
  ServerMonitor modified according to the above changes
  AbstractEntityConnectionProvider.disconnect() now synchronized
  RemoteServer.connect(clientInfo) removed
  Sonar run, some minor refactoring
  Refactoring to reduce cyclomatic complexity
  EntityEditModel.isLookupAllowed(property) added
  DefaultEntityEditModel, property debug output refactored
  ColumnSearchPanel and PropertySearchPanel refactored to reduce cyclomatic complexity
  ValueLinks, removed superfluous generics
  EntityLookupField.initializeUI(), bug fixed, now handles the case when no search properties are defined for the underlying entity
  ClientUserMonitor, ClientMonitor, user and client type lists sorted
  ConnectionInfo and ClientUtil added
  ClientInfo is now an interface, implemented in ServerUtil.DefaultClientInfo
  RemoteServer.connect() now takes a ConnectionInfo as parameter
  Some refactoring due to the above
  Util.getVersionString() bug fixed, cut patch number from version
  EntityConnectionServer constructor error handling improved
  RemoteServer renamed to Server
  EntityTablePanel.initializeUI() bug fixed, NullPointerException when summary panel was not available
  EntityLookupField.SettingsPanel.initializeUI() bug fixed, CardLayout used
  EntityDataUtil moved to from tools to db
  EntityDataUtil renamed to EntityConnectionUtil
  EntityApplicationPanel.startApplications() bug fixed, did not handle exceptions originating from initializeConnectionProvider()
  FilteredTablePanel.selectTableColumns(), added select all/none buttons
  FilteredTablePanel, moved column resizing functionality from EntityTablePanel
  FilteredTablePanel, SHIFT-CTR-[left/right arrow] moves the column
  EntityEditModel.containsUnsavedData(), addConfirmEntitySetAllowedObserver() and removeConfirmEntitySetAllowedObserver()
  EntityEditPanel now warns if entity is about to be set when it contains unsaved data
0.9.3
  States.DefaultStateObserver, lazy initialization of Events
  States.DefaultAggregateState refactored to accommodate correct event firing, see StatesTest.aggregateStateEvents()
  Unit test usage of clumsy collection counting method replaced by using AtomicInteger instead
  JasperReports library updated to 6.0.0
  iText pdf library added to client runtime classpath for pdf export
  EntityImpl.KeyImpl renamed to DefaultKey for consistency
  EntityImpl renamed to DefaultEntity for consistency
  Property.setColumnName() added
  build.xml run_rmi_registry target removed
  EntityConnectionServerAdminImpl renamed to DefaultEntityConnectionServerAdmin for consistency
  build.xml updated according to the above
  distribution jars restructured, jminor-db-provider.jar split from jminor-client.jar and jminor-db.jar, jminor-server.jar no longer contains db, depends on jminor-db.jar instead, no more jar redundancies
  framework.db.local and framework.db.remote added, substantial refactoring involved
  distribution jars restructured further, jminor-db-provider.jar removed, jminor-db-core.jar, jminor-db-local.jar and jminor-db-remote.jar added
  DefaultEntityConnection renamed to LocalEntityConnection
  EntityConnections renamed to LocalEntityConnections
  distribution jars restructure even more, jminor-common.jar split into jminor-common-model.jar and jminor-common-ui.jar
  DatabaseConnection.setConnection() added
  LocalEntityConnections.setConnection() removed
  jminor-client-bundle.jar added to distribution
  resources/publish added, contains module definitions for publishing artifacts
  jminor-client-bundle added as publishing artifact
  UiUtil.selectValues() added
  Values, some minor changes in terminology
  Value.getChangeObserver() renamed to getObserver()
  EntityConnectionServer only runs connection maintenance when connections exist
  EntityConnectionServer.AuxiliaryServer moved to common.server.Server
  EntityRestServer no longer depends on framework server
  Util.getVersion() now caches the version object
  Util.VERSION is now final
  DefaultColumnProperty.setColumnName() bug fixed, did not set the value
  DefaultColumnProperty primitive value fetchers now only call ResultSet.wasNull() if the actual value warrants it
  DefaultDatabaseConnection, LocalEntityConnection, DatabaseUtil, DefaultRemoteEntityConnection, logAccess() and logExit() now return right away if the method logger is not enabled
  MethodLogger always clears log on enabled state change
  LocalEntityConnection bug fixed, select for update did not use selectTableName
  DefaultEntity.validateType() now validates entity types, added a couple of related tests
  Values.DefaultValue bug fixed, did not propagate the value when firing a change event
  DefaultEntityDefinition.QueriedKeyGenerator bug fixed, caching of key query was problematic when working with different underlying databases
  ClientMonitorPanel, can now disconnect multiple clients at a time
  EntityLookupField.performLookup() bug fixed, did not handle null search string value
  EntityLookupField.performLookup() bug fixed, did not update colors after lookup
  EntityLookupField, constructor bug fixed, searchHint was initialized to early, must be done after the call to linkToModel() for the hint to show up right away
  EntityPanel.activatePanel() bug fixed, initial focus always went to the table instead of the edit panel when using keyboard navigation
  User, cached hashCode removed, unnecessary optimization
  EntityLookupField, constructor bug fixed, searchHint initialization moved further back
  EntityUtil.getModifiedProperty() and getModifiedExceptionMessage() added
  LocalEntityConnection.lockAndCheckForUpdate() and EntityEditPanel.handleException() now use the above
  DefaultEntityEditModel.getDefaultEntity() bug fixed, did not handle transient properties
  Configuration.FILTER_ON_MASTER_INSERT added
  EntityModel.get/setFilterOnMasterInsert() added
  DefaultEntityModel implements the above, tested
  Editing of long values implemented, LongField added along with LongInputProvider
  MaximumMatch bug fixed, no longer disregards key events if modifiers are present (CTRL-BACKSPACE beyond first character now works correctly)
  EntityUiUtil.createEntityField() improved
  DefaultEntityEditModel bug fixed, setEntity() was used during update() and delete(), which triggered isSetEntityAllowed(), doSetEntity() added for internal use
  IntelliJ analyzis run, Arrays.asList() with single items replaced with Collections.singletonList()
  EntityUtil.getModifiedExceptionMessage() bug fixed, did not handle deleted entities
  EntityUtil.getModifiedExceptionMessage() bug fixed, did not show the original value
  DefaultEntityEditModel.insert() nows sets the inserted entity instead of just the primary key values
  DefaultEntityEditModel.insert(List<Entities>) bug fixed, did not return silently on receiving an empty list, fired afterInsertEvent
  DefaultEntityEditModel, protected methods for firing before and after insert/update/delete events added
  ControlProvider.ButtonControlIterator now uses JLabel for separator
  AutoCompletion added, MaximumMatch now extends CompletionDocument
  Sonar/IntelliJ analysis
  EntityEditPanel now sets the actual DateInputPanel as the property component
  DefaultEntityEditModel, DefaultInsertEvent, DefaultUpdateEvent and DefaultDeleteEvent now protected instead of private
  EntityEditModel, before insert, update and delete listeners now provide the same info as after listeners
  DefaultEntityEditModel.doDelete() now returns the deleted entities, after delete event now contains the actual entities returned by doDelete()
  Sonar run
  EntityUtil.getModifiedExceptionMessage() entity caption added to error message for clarification
  DefaultEntityComboBoxModel, foreign key filter model is now strict, no longer shows all items if foreign key value is null or no filter values are specified
  Reduced unit test dependencies on demos
  Unit test dependencies on demos removed, build.xml updated accordingly
  Ant build bootstrapped correctly, no need for util libraries anymore (ivy, jacoco-ant etc.)
  Stubs removed from dist jars
  Project cleanup, keystore and truststore removed, added to ant build
0.9.4
  EntityConnection.selectAll() removed
  EntityCriteria.getWhereClause(includeWhereKeyword) removed
  EntityCriteriaUtil.PropertyCriteria.getValueCount() inefficiency removed
  DefaultKey.equals(), some minor optimizations
  Logback dependency updated from 1.1.2 to 1.1.3
  jcommon library added to build.core configuration, does not compile on java > 7 without it
  EntityConnectionServer now handles Throwable on startup and exits gracefully
  Entity.Definition.hasLinkedProperties() added
  DefualtEntity.handleValueChangedEventInitialized() skips linking values if no linked properties exist
  DefaultProperty.isDouble() result is cached, very frequently used
  DefaultValueMap, minor refactoring
  DefaultEntityEditModel.prepareNewValue() removed
  DefaultEntityComboBoxModel.translateSelectionItem() finalized
  Configuration.PROPERTY_DEBUG_OUTPUT removed
  DefaultEntityEditModel no longer provides property debug output
  EntityTablePanel.initialize() and setupControls() removed (setupControlsInternal then renamed to setupControls)
  Fixed a couple of Sonar issues
  SteppedComboBox unused constructor removed
  run_entity_generator target added to build.xml
  EntityGeneratorModel, bug fixed, multiple entity definition output was wrong
  EntityUiUtil.selectEntities() moved to EntityTablePanel, createLookupFieldPanel() removed, initializeViewImageAction() moved to EntityTablePanel, renamed getViewImageControl(), createNewEntityAction() moved to EntityEditPanel, createEntityComboBoxPanel() and createEntityLookupFieldPanel() removed and createEastButtonPanel() made public
  EntityEditPanel.createNewEntityAction() renamed to createEditPanelAction()
  ConnectionPools, removed illegal depenedency on Configuration, functionality moved to EntityConnectionServer
  FrameworkMessages, Messages cleanup of unused strings
  Column.getSelectIndex() moved to Property.ColumnProperty
  Minor cleanup, removed unused methods
  Mess fixed, parameterless constructors re-added to Database implementations
  AbstractTableColumnSyncPanel constructor now takes FilteredTableColumnModel as parameter
  Javadoc errors and warnings fixed
  DefaultEntityConnectionServerAdmin no longer sets the RMISecurityManager (deprecated)
  ivy.xml, redundant transitive="false" removed from dependencies
  EntityConnectionServer.startWebServer() now waits for Jetty startup to complete before returning
  EntityConnectionServerTest.testREST() added
  Database.isAuthenticationException(SQLException) added, implemented for H2 and Oracle
  AuthenticationException added
  AbstractDatabase.createConnection() throws AuthenticationException when possible
  EntityUtil.isEntityNew() added
  EntityRESTService now uses the above
  EntityConnectionServer.doConnect() now handles AuthenticationException
  Ivy configuration build.tests added, configurations improved, build configured accordingly
  PostreSQLDatabase.isAuthenticationException() implemented
  Removed references to chinook entity definitions from unit tests
  Fixed a few Sonar issues
  Minor performance optimization in EntityResultPacker
  Server client logging no longer on by default
  Server.AuxiliaryServer.start() and stop() renamed to startServer() and stopServer()
  EntityRESTServer updated according with the above
  DefaultEntityConnectionServerAdmin.main() restart option added
  ServerUtil.getServer() error handling and logging improved
  ClientUserMonitor, user history improved a bit
  Jetty dependency updated to 9.3.2.v20150730 and Jersey to 1.19
  HttpClient library updated to 4.5
  EntityConnectionServerTest and EmpDeptRESTLoadTest updated according to HttpClient update (deprecations)
  Tomcat jdbc dependency updated to 8.0.24
  Unit tests refactored and improved a bit
  ExceptionDialog moved to UiUtil and privatized
  DateInputPanel bug fixed, focus listener only added when button was present
  EntityDefinition.getResultPacker() and Property.ColumnProperty.getResultPacker() added
  H2Database.runScript() updated according to H2 api changes
  H2Database, in memory database initialization moved from static initializer to constructor
  TextInputPanel now JTextField based
  HostMonitor and HostMonitorPanel, improved server discovery
  EntityConnectionServerAdmin.restart() added
  ServerMonitor, ServerMonitorPanel, restart action added
  DefaultEntityConnectionServerAdmin.adminInstance removed
  DefaultEntityConnectionServerAdmin.startServer() refactored
  NavigableImagePanel moved to framework.plugins.imagepanel
  H2Database bug fixed, no longer tries to initialize a file based embedded database if the database file exists
  H2Database, database url bug fixed
  EntityApplicationPanel.getUser() now handles null or empty framCaption
  EntityConnectionUtil.copyEntities() bug fixed, did not clear primary key values correctly before insert
  IncrementKeyGenerator now behaves like the SequenceGenerator, skips the id generation if a value is present
  EntityConnection.selectPropertyValues() replaced by selectValues()
0.9.5 [incompatible api: CriteriaSet, SimpleCriteria]
  CriteriaSet changed to an interface, CriteriaUtil.DefaultCriteriaSet added, SimpleCriteria moved to CriteriaUtil.StringCriteria, factory methods added to CriteriaUtil
  EntityConnectionProviders.createConnectionProvider() renamed to connectionProvider()
  EntityConnectionProviders.connectionProvider(EntityConnection) added
  EntityTablePanel.createStaticEntityTablePanel(), resulting panel is now read-only and without popup menu and south panel
  CriteriaUtil.DefaultStringCriteria.writeObject() and readObject() implemented, tested
  UiUtil, component returned from configuration methods
  PropertySummaryModel moved to common.table package and renamed ColumnSummaryModel, implementation as well
  EntityTableModel.SummaryValueProvider moved to AbstractFilteredTableModel.DefaultColumnValueProvider
  EntityTablePanel.summaryPanel moved to FilteredTablePanel
  H2Database.initializeDatabase() bug fixed, only tries to initialize an embedded database if it is required
0.9.6
  common.swing.model and common.swing.ui packages added, common.ui and common.model refactored accordingly
  org.jminor.framework.client package remaned to swing
  org.jminor.framework.swing moved to org.jminor.swing.framework and org.jminor.common.swing moved to org.jminor.swing.common
  Refactoring in order to move usages of Configuration out of core classes
  Source directory structure improved, now follows maven/gradle best practices
  Plugin and demo sources moved, unit test dependencies fixed, build file refactored
  Reorganized demo sql scripts and reports
  EntityUtil.hash... renamed to map...
  LocalEntityConnection.delete(keys) improved
  JasperReportsWrapper now tries to load reports from classpath if the file is not found in the file system
  Demos split up into separate directories
  Plugins split up into separate directories
  Demos now built into their own build directories
  EntityCriteriaUtil.getWhereClause() now caches the result
  DefaultEntity.DefaultKey.setHashCode() removed awkward if condition
  NextReports plugin added
  NextReports plugin improved
  Plugins are now indipendent modules
  Demos are now independent modules
  SwingMessages added, initialized in LoginPanel, this feels like a hack
  Build file improvements
0.9.7
  REST plugin jersey dependencies updated, jersey bundle 2.22
  SwingConfiguration extracted from Configuration
  EntityTestUnit moved from framework.tools.testing to framework.testing
  PropertySearchModel, EntityTableSearchModel and related classes and methods renamed to PropertyCriteriaModel and EntityTableCriteriaModel
  ColumnCriteriaModel, redundant setUpper/LowerBound() methods removed
  Build files restructured
  Project structure improved, core added
  JavaFX module added
  DefaultEntityModel, setting the foreign key value functionality moved from initialize() to handleInitialization(), which can be overridden
  H2Database.initializeDatabase() bug fixed, did not work with Windows paths, since \ is an escape character in the INIT clause
  ColumnCriteriaPanel and PropertyCriteriaPanel bug fixed, value binding failed due to the above removal of "redundant" methods from ColumnCriteriaModel
  ColumnCriteriaModel, DefaultColumnCriteriaModel, upperBound and lowerBound are now based on Value
  AbstractServer.DefaultServerInfo bug fixed, getServerVersion() returned client framework version, not the version of the remote server, this change seems to be serialization safe
  JavaFX functionality added along with a small demo
  DefaultValueMapEditModel refactored from DefaultEntityEditModel
  ColumnCriteriaModel and DefaultColumnCriteriaModel moved from org.jminor.swing.common.model.table to org.jminor.common.table, due to no swing dependencies
  TaskScheduler now synchronizes on a lock object instead of this
  Events, DefaultEvent and DefaultObserver now synchronize on a lock object instead of this
  States, DefaultState, DefaultAggregateState, DefaultStateObserver and DefaultGroup now synchronize on a lock object instead of this
  ValueChange, removed some unused methods
  EntityConnectionServerAdmin, DefaultRemoteEntityConnection, warningThreshold removed
  DefaultFilteredComboBoxModel.addItem() now respects the sorting order
  EntityEditModel.createEntityComboBoxModel() renamed to createForeignKeyComboBoxModel(), createPropertyComboBoxModel() renamed to createComboBoxModel(), getPropertyComboBoxModel() renamed to getComboBoxModel() and getEntityComboBoxModel() renamed to getForeignKeyComboBoxModel()
  EntityEditModel.createEntityLookupField() renamed to createForeignKeyLookupField()
  EntityEditPanel.createEntityLookupField() renamed to createForeignKeyLookupField(), createEntityComboBox() renamed to createForeignKeyComboBox(), createEntityField() renamed to createForeignKeyField()
  ClientUserMonitor, user history no longer displays a single user as multiple based on case difference in usernames
  EntityEditPanel.afterInsertFocusPropertyID and afterInsertFocusComponent added
  EntityComboBoxModel.strictForeignKeyFiltering property added and tested
  Util.getInt() and getLong() now remove both dots and commas before parsing
  IntField, LongField and DoubleField no longer use a ThreadLocal for the NumberFormat
  ValueLinks, numerical value links ignore the NumberFormat if the field is editable (very problematic otherwise)
  IntField, LongField and Double field, removed constructor overloaded with min and max
0.9.8
  IntField, DoubleField, LongField and relevant classes refactored and improved, NumberField disables grouping, must be turned on explicitly
  UiValues, numerical value methods no longer take a format parameter, the text field does all the formatting
  EntityUiUtil now supplies cloned format instances to NumberField descendants
  LocalEntityConnection now logs RecordModifiedExceptions correctly
  IntField, columns paramater was not used
  DefaultEntityComboBoxModel.translateSelectionItem() no longer throws exception if item is not found, now returns null instead
  DefaultEntityTableModel.getPreferencesKey() renamed to getUserPreferencesKey() and made protected
  AbstractEntityConnectionProvider.isConnectionValid() now returns false in case internal connection validity checking throws an exception and validateConnection() sets the internal connection to null in case it is invalid
  DatabaseConnection, EntityConnection and RemoteEntityConnection.isValid() removed and merged with isConnected()
  DefaultRemoteEntityConnection.isLocalConnectionValid() removed, EntityConnectionServer uses isConnected() instead
  MethodLogger.Entry.toString() now displays microseconds instead of milliseconds for method time
  LocalEntityConnection.prepareStatement() added
  EntityTestUnit.initializeReferenceEntity() may now return null, handled in setReferenceEntity()
  Copyright bumped to 2016
  ClientValidator added, AbstractServer and EntityConnectionServer modified to use it
  DatabaseConnection.getConnection() overloaded with a validate parameter
  DefaultRemoteEntityConnection, methodLogger only used if enabled, no longer uses methodLogger to determine last usage time
  AbstractConnectionPool now handles the collection of fine grained pool statistics
  DefaultValueMap, protected constructor added with values and originalValues maps as parameters
  DefaultEntity, constructors refactored to use the above
  EntityResultPacker.pack() improved using the above constructor
  DatabaseConnection.getConnection(validate) removed, getConnection() no longer performes any validation
  ClientValidator renamed to ConnectionValidator
  ChinookLoadTest, insertDeleteAlbum scenario added
  EntityLoadTestModel.selectRandomItem(EntityComboBoxModel) added
  LocalEntityConnection, now logs setForeignKeyValues() with methodLogger
  ClientInstanceMonitor, ClientInstanceMonitorPanel, crappy tree view of client log added
  DefaultEntity, minor optimization in the way DefaultEntity.DefaultKey objects are instantiated
  EntityTableModel.InsertAction enum added
  EntityTableModel.setAddEntitiesOnInsert() replaced with setInsertAction()
  DateUtil.getFirst/LastDayOfYear() renamed to getFirst/LastDayOfCurrentYear(), getFirst/LastDayOfYear(year) added
  MethodLogger, removed redundant and unused fields, is now final and no longer serializable, ArgumentStringProvider added and implemented
  EntityConnectionServerAdmin.performGC() removed
0.9.9
  Major renaming of methods, ValueMap, Entity now conform to Map method names, get() and put() instead of getValue() and setValue() etc
  ValueMap.getValueChangeObserver() renamed to getValueObserver()
  ValueMapEditModel.getValueChangeObserver() renamed to getValueObserver()
  Entity.set() renamed to put()
  EntityTableModel, renamed getEntitiesByPrimaryKeys() to getEntitiesByKey(), setSelectedByPrimaryKeys() to setSelectedByKey() and getEntityByPrimaryKey() to getEntityByKey(), getEntitiesByPropertyValues() to getEntitiesByPropertyValue()
  Plugin and demo JMinor dependencies now based on the current version in build.properties, ivysettings.xml added, artifactory settings in build.properties
  build.xml, deploy_server and deploy_server_monitor targets improved, no longer create duplicate jminor library jars
  EntityRESTService, minor parameter name change
  LocalEntityConnection.setForeignKeyValues() renamed to setForeignKeys()
  RemoteEntityConnectionProvider.RemoteEntityConnectionHandler.invoke() synchronized
  EntityConnectionServerAdmin, ServerMonitor, added monitoring of GC events and thread count
  Entity.getInt() renamed to getInteger(), getChar() renamed to getCharacter(), for consistency
  EntityUtil, renamed a few methods in accordance with recent changes
  Properties.booleaProperty(propertyID, columnType) added
  InputProviderPanel, ESC key now works like clicking the cancel button
  InpurProviderPanel generified and improved a bit
  NumberField bug fixed, field did not accept the minus sign
  SizedDocument no longer allows use of setDocumentFilter(), setDocumentFilterInternal() added for subclasses
  SizedDocument now uses DocumentCase enum for controlling case conversion
  EntityConnectionProvider.ConnectionWrapper removed along with EntityConnectionProviders.connectionProvider(EntityConnection)
  Entity.Definition.setTableName() added
  DefaultEntityApplicationModel.loadDomainModel() now throws ClassNotFoundException
  EntityConnection.Type enum added along with EntityConnection.getType() and EntityConnectionProvider.getConnectionType()
  DefaultEntityConnectionServerAdmin, error handling on startup improved
  LocalEntityConnection.getSelectSQL() improved, no need to check if queries created by the framework contain the where keyword
  Entity.Definition.setSelectQuery(), added containsWhereClause parameter
  Entities.selectQueryContainsWhereClause() added
  LocalEntityConnection.containsWhereClause() removed, now uses the above
  DefaultEntityLookupModel, added parameter validation
  DefaultEntityDefinition.initializeSelectColumnsString() bug fixed, did not use getColumnName() when constructing query
0.9.10
  Entity.Table and Property.Column annotations added for database specific entity information, such as table and column names
  Refactoring due the above
  Entity.Definition.setSelectQuery(selectQuery) added as deprecated for backwards compatibility
  Demo deployment process improved
  UiUtil.chooseFileToSave() renamed to selectFileToSave() for consistency
  States.AggregateStateListener bug fixed, incorrect new value reported, test added
  EntityUtil.getEntity() refactored from DefaultEntityEditModel.getDefaultEntity()
  EntityUtil.mapToOriginalPrimaryKey() moved from DefaultEntityEditModel
  DefaultEntityEditModel.createForeignKeyComboBoxModel() bug fixed, incorrect entityID for null value entity
  SearchType.Values enum added
  DefaultColumnCriteriaModel refactored
  Entity.getForeignKey(Property.ForeignKeyProperty) added
  DefaultEntityEditModel.getDefaultValue() now returns an empty entity for non loaded foreign key values where the referenced primary key is available
  DefaultColumnCriteriaModel, enabled boolean variable replaced with a State
  ColumnSummaryModel moved to org.jminor.common.model.table
  DefaultEntityLookupModel no longer throws exception if created with no lookup properties, but throws IllegalStateException in performQuery() instead
  DefaultEntityDefinition.initializeForeignKeyProperty() improved foreign key validation, reference property count checked
  Util.rejectNullOrEmpty(String) added
  DefultEntityDefinition constructor now rejects both null and empty entityID and tableName values
  UiUtil.selectFileToSave() overloaded with confirmOverwrite parameter
0.9.11 [server/client incompatible]
  EntityDefinition.setSelectQuery(String) removed, was deprecated
  EntitySelectCriteria.orderByAscending(propertyID) and orderByDescending(propertyID) added
  EntityCriteriaUtil.DefaultEntitySelectCriteria serialization backwards compatibility check improved
  Client version functionality added, EntityApplicationPanel.getClientVersion()
  DatabaseException.errorCode field added, transient for now due to serialization
  UiUtil, now uses SwingUtilities.invokeLater() for focus gained events, JFormattedTextField did not behave correctly without it
  Values, bean value error message improved
0.10.0
  Major refactoring for reuse of model classes in JavaFX, module client-model added
  JavaFX improvements
  Ivy module configuration improved
  SwingPropertyCriteriaModelProvider added, DefaultPropertyCriteriaModelProvider and DefaultPropertyFilterModelProvider moved to framework.model
  FXCriteriaModelProvider now extends DefaultPropertyCriteriaModelProvider
  FXEntityListModel, a bunch of EntityTableModel methods implemented
  EntityTableModel now implements FilteredModel
  AbstractEntityTableModelTest refactored from DefaultEntityTableModelTest, SwingEntityTableModelTest added and FXEntityListModelTest improved
  AbstractEntityModelTest refactored from DefaultEntityModelTest, SwingEntityModelTest and FXEntityModelTest added
  AbstractEntityApplicationModelTest refactored from DefaultEntityApplicationModelTest, SwingEntityApplicationModelTest and FXEntityApplicationModelTest added
  ObservableEntityList refactored from FXEntityListModel
  Util.getDelimitedString() no longer appends a redundant line separator at end
  EntityUtil.getStringValueArray() added
  FXEntityListModel.getTableDataAsDelimitedString() implemented
  FXEntityListModel.savePreferences() and setColumns() implemented
  framework.model generified
  DefaultEntityTableModel renamed to SwingEntityTableModel
  DefaultEntityModelProvider renamed to SwingEntityModelProvider
  Snapshot release mechanism enabled
  More swing components renamed
0.10.1
  jminor-client-model module renamed to jminor-framework-model
  jminor-framework-model-unittests module added
  jminor-swing project module split from jminor-core
  Major refactoring of build files
  More build file refactoring
  Sonar based JavaFX fixes
  EntityLookupModel.addSelectedEntitiesListener() parameter changed to EventInfoListener<Collection<Entity>>
  Server monitor module refactored from Swing module
  DefaultEntityEditModel.createForeignKeyLookupModel() now restricts the lookup model to single selection
  Sonar run
  Ant build dependencies moved from core module
  Framework module split from core
  Core module renamed to common
  Module jminor-common-model renamed to jminor-common
0.10.2
  Substantial refactoring of org.jminor.common package
  Module common split into sub-modules
  Module jminor-common-server-api renamed to jminor-common-server-client
  Module abomination jminor-common-server-client removed
  ServerInfo and DefaultServerInfo made inner classes of Server and AbstractServer respectively, Conjunction, User and Version moved back to common.model, for backwards compatability
  ScenarioException made inner class of LoadTest
  Value and Values moved to org.jminor.common
  SerializeException made inner class of Serializer
  TaskScheduler moved to org.jminor.common.model.tools
0.10.3
  Framework modules renamed for consistency
  AbstractServer.DefaultLoginProxy and DefaultConnectionValidator inner classes added
  AbstractServer, IllegalArgumentException replaced with IllegalStateException in a couple of places
  AbstractServer, bug fixed, added user authentication when retrieving an existing connection
  Database.Type enum introduced
  Sonar run
  Build file refactoring, publish split into install and deploy, local m2 repository added to ivysettings
  Ant build dependency management set up
  Build target dist renamed to package
  DateInputPanel.setDate() added
  EntityEditPanel, EntityUiUtil, createTextArea() minor signature changes
  EntityPanel.createEditControlPanel() added
  FilteredComboBoxModel.addSelectionListener() now takes EventInfoListener as parameter
  SelectionModel.addSelectedIndexListener() now takes EventInfoListener as parameter
  SelectionModel.addSelectedItemsListener() added along with remove
  SelectionModel.addSelectedItemListener() added along with remove
  Some ivysettings.xml improvement
  Usages of Util.rejectNullValue() and Util.equal() replaced with Objects.requireNonNull() and Objects.equals() respectively
  Util.rejectNullValue() and equal() removed
  org.jminor.common.model.Util broken up into TextUtil, PreferencesUtil and FormatUtil, rest moved to common.Util
  StateObserver.addActivateListener() and addDeactivateListener() removed
  ServerUtil.resolveTrustStoreFromClasspath() refactored
  Util.getArray/CollectionContentsAsString() moved to TextUtil
0.10.4
  Source updated to Java 8
  TextUtil.padString() now uses Alignment enum instead of boolean switch
  TextUtil.getDelimitedString() bug fixed
  <code></code> replaced with {@code } in javadoc
  ServerMonitor, thread stats not cleared on reset
0.10.5
  EntityConnectionServer refactoring, access to admin interface moved to the server itself with user authentication
  DefaultEntityConnectionServer refactoring continued, Configuration.SERVER_ADMIN_PORT reintroduced
  Server monitor, added framework-db-remote module to dependencies due to the above
  SwingEntityTableModel, replaceEntitiesByKey() no longer calls filterContents()
  DefaultEntityConnectionServer bug fixed, now unexports admin interface
  EntityConnectionServer removed, functionality moved to org.jminor.common.server.Server
  HostMonitor, hardcoded admin user removed
  Server monitor, removed framework-db-remote module from dependencies due to the above
  org.jminor.common, inlined a few Objects.requireNonNull() calls
  Unnecessary logback core and or classic dependencies removed from some modules
  Explicit logback core and classic dependencies added to framework modules
  States, state no longer fires change event on a call to setActive() if the actual state does not change
  SwingEntityEditModel, bug fixed, add- and removeForeignKeyValues() created unnecessary combobox models
  AbstractServer, getConnection() fixed, did not fulfill doc contract
  DefaultEntityConnectionServer, minor optimization based on the above change
  DefaultRemoteEntityConnection, removed unnecessary call to isConnected() during disconnect
  States.DefaultGroup, minor refactoring removing unnecessary array creation
  EntityEditPanel, overloaded createEditPanelAction() with EntitiesInsertedListener callback, some refactoring involved
0.10.6
  Conjunction, Version and User moved from common.model to common
  Major renaming, all things Criteria are now Condition
  SearchType renamed to ConditionType and moved to common.db.condition
  org.jminor.common refactored, now model depends on db not the other way around
  EntityConditions.DefaultEntitySelectCondition, removed version compatability hack
  FilteredComboBoxModel interface removed, had a single implementation
  Most of org.jminor.common.model.valuemap moved to org.jminor.common.db.valuemap
  FilteredComboBoxModel reintroduced, too quick on the delete trigger
  ConditionType is now Condition.Type
  ConditionSet is now Condition.Set
0.10.7
  PropertyConditionModelProvider refactored to get rid of wildcard return type
  Sonar run
  Property.SearchableProperty removed
  FilteredComboBoxModel.setContents(), removed a couple of wildcard types
  Item is now final
  EntityTableConditionModel.setConditionValues() removed wildcard type
  MasterDetailPanel.getDetailPanels() removed wildcard type
  Floating point comparison now done with Double.compare()
  Condition now Column based, Condition.getValueKeys() renamed to getColumns()
0.10.8
  ValueMap keys now restricted to Attribute plus associated changes
  TaskScheduler and DaemonThreadFactory moved to org.jminor.common to remove cyclical dependency between common.db and common.model
  DefaultProperty, some minor refactoring around PropertyResultPacker
  UiUtil.createMemoryUsageField() is now based on a TaskScheduler
  UiUtil.runWithProgressBar() is now based on a SwingWorker
  Properties.DefaultForeignKeyProperty constructor now takes an array of ColumnProperty instead of String, properties instead of property IDs
  DefaultEntity.initializeReferencedKey() bug fixed, wrong generic type of Map resulted in the single value key constructor being called for composite keys
  DoubleInputProviderTest improved
  IntInputProvider renamed to IntegerInputProvider for consistency
  EntityTablePanel.getUpdateSelectedControlSet(), enabled state is now based on both selection and the allowUpdate state of the edit model
  DefaultValueMapValidator moved to DefaultValueMap.DefaultValidator
  EntityTableConditionModel, additionalFilterCondition field added
  LocalEntityConnection bug fixed, selectRowCount() did not work with group by
  h2 library updated
  Shared library versions consolidated to build.properties
  Sonar run
  DefaultProperty.prepareValue() moved to DefaultEntity
  UiUtil.runWithProgressBar() now handles InterruptedException correctly
  User.UNIT_TEST_USER field removed
  SwingEntityTableModel.performQuery() condition parameter removed
  FXEntityListModel.queryContents() renamed to performQuery() for consistency
  Logback demo config moved to src/resources
  Unit test coverage results merged between modules, swing unit tests f.ex. cover a substantial amount of the framework module
  EntityComboBoxModel.setEntitySelectCondition() renamed to setSelectCondition(), parameter changed from EntitySelectCondition to Condition<Property.ColumnProperty>
  org.jminor.javafx.framework.model javadoc improvements
  ObservableEntityListTest added
  UiUtil.ProgressWorker refactored from anonymous class
  JasperReportsWrapper, bug fixed, could not run a parameterless report
  JUnit test improvements
  DefaultDatabaseConnection.DEFAULT_VALIDITY_CHECK_TIMEOUT introduced and used
  JavaFX javadocs improved
  UiUtil.selectFilesOrDirectories() and UiUtil.selectFileToSave() now only set the startDir if it exists
  EntityJSONParser.parseValue() bug fixed, returned Date instead of Timestamp for timestamp based properties
  EntityJSONParser improved, serializing is now instance based with the following configuration options: includeForeignKeyValues, includeNullValues, includeReadOnlyValues and indentation
  UiUtil.setPreferredHeight() added
  SizedDocument bug fixed, inserting characters no longer moves caret to end
  DefaultKey.equals() bug fixed, null keys and zero based keys are no longer equal
  SizedDocumentFilter and DoubleDocumentFilter bug fixes
  IntField renamed to IntegerField, ValuesLinks.intValueLink() to integerValueLink() and IntegerField.getInt()/setInt() to getInteger()/setInteger() for consistency
  TextUtil.getTextFileContents() bug fixed, no longer appends line break after last read line
  FileUtil, DatabaseUtil, ClientUtil, added a couple of unit tests
  EntityEditPanel.selectInputComponent() added, selectComponent() renamed to requestComponentFocus()
  EntityPanel.setupKeyboardActions() refactored according to the above
  List.removeIf() used instead of listIterator.remove() in a couple of places
  Added a few unit tests
  SizedDocumentFilter bug fixed
  EntityApplicationPanel.getNorthToolbar() replaced with initializeNorthPanel()
  EntityComboBoxModel.getSelectCondition() added
  EntityComboBoxModel.performQuery() no longer takes selectCondition parameter
  ColumnConditionModel.setLikeValue() parameter type changed from Comparable to Object
  Some Java 8 related improvements based on IntelliJ inspections
  SizedDocumentFilter bug fixed
  Condition.Provider interface added, for dynamic conditions
  PropertyConditionModel implements the above
  EntityLookupModel.setAdditionalLookupCondition() changed to setAdditionalConditionProvider()
  EntityComboBoxModel.setSelectCondition() changed to setSelectConditionProvider()
  EntityTableConditionModel.setAdditionalTableCondition() changed to setAdditionalTableConditionProvider()
  DefaultEntityEditModel no longer sets the default values by calling setEntity(null) in constructor since it doesn't play well with an overridden DefaultEntityEditModel.getDefaultValue()
  EntityEditPanel and EntityEditView now set default values in constructor by calling editModel.setEntity(null)
  ObservableEntityList.hasSelectionModelBeenSet() added, used in FXEntityListModel
  CompletionDocument bug fixed, hitBackspace was not reset during remove()
  Copyright updated
  EntityEditPanel and EntityEditView no longer set default values in constructor by calling editModel.setEntity(null), wrong place, wrong time since it resets the EditModel entity state
  DefaultEntityModel now calls editModel.setEntity(null) in constructor
  EntityConditions.getInList() bug fixed, 'not in' did not work when the condition value count exceeded the in clause limit
  FilteredTablePanel.performSearch() now clears the selection when search string is not found
  ProgressWorker and ProgressDialog added
  ProgressWorker and ProgressDialog improved, UiUtil.runWithProgressBar() refactored
  ProgressWorker typo fixed
  Configuration.CLIENT_DOMAIN_MODEL_CLASS added
  DefaultEntityApplicationModel.loadDomainModel() default implementation added based on the above
0.10.9
  Server refactoring 1st stage
  Server refactoring 2nd stage
  AbstractEntityConnectionServer now calls bindToRegistry() on creation
  Custom server demo added
  Server refactoring continued
  AbstractEntityConnectionServer renamed back to DefaulEntityConnectionServer
  SwingFilteredComboBoxModel bug fixed, setSelectedItem() fired selection changed event even though the selected item didn't actually change, test updated
  SwingFilteredComboBoxModel bug fixed, filterContents() did not assume the contents of the selected item could have change during setContents(), test updated
  Sonar run
  DefaultEntityConnectionServer.getClients() bug fixed, returned a non-serializable collection
  DefaultEntityConnectionServerTest improved, now uses remote interfaces for testing, for catching bugs like the one above
  Some minor javadoc fixes
  EntityApplicationPanel.getUser() added
  Attribute.validateType() added, implemented in DefaultProperty, now DefaultProperty validates the type in setDefaultValue()
  ValueLinks, added a couple of intSpinnterValueLink() convenience methods
  DateInputPanel.IntervalInputPanel added
  DateInputPanel.getDate() now returns null in case of an incomplete date string
  Sonar run, Condition, Condition.Set and Entity.Key interfaces now extend Serializable instead of the implementation classes
  AbstractRemoteEntityConnection refactored, couple of tests added
  Controls.methodControl() replaced by commandControl()
  Controls.commandControl() renamed to control()
  ToggleControl moved to Controls class
  DefaultEntity, now allows circular references
  EntityRESTService, now uses User.parse() when authenticating
  Some javadoc additions
  DefaultEntityLookupModel, constructor added
  DefaultPropertyConditionModelProvider.initializeForeignKeyConditionModel() now returns null if no search properties are defined for the referenced entity
  UiUtil.selectNoneOnFocusGained() added (reverses the effect of UiUtil.selectAllOnFocusGained())
  DefaultEntityConnectionServer.startWebServer() now uses a Callable for improved error handling
  EntityView, EntityEditView, EntityTableView, minor refactoring for consistency
  EntityTableConditionModel.getPropertyConditionModel() no longer throws IllegalArgumentException, returns null instead
  DefaultPropertyConditionModelProvider.initializeForeignKeyConditionModel() no longer returns null if no search properties are defined for the referenced entity, returns a PropertyConditionModel without a lookup model instead
  EntityTablePanel now sets the default setAutoResizeMode() during construction
  ServerUtil.initializeRegistry() now returns the Registry object
  ValueMapEditModel.removeValue() added
  EntityEditModel.removeValue() added
  DefaultEntityEditModel.isModified() bug fixed, did not use getModifiedObserver(), which can be overridden
  ForeignKeyConditionPanel, lookup field now selects all when gaining focus
  FilteredTablePanel.scrollToColumn() added
  ColumnConditionPanel.requestInputFocus() added
  EntityTableConditionPanel.selectConditionPanel() added
  EntityTablePanel.selectConditionPanel() added
  EntityPanel, EntityTablePanel and EntityEditPanel, replaced AbstracAction with Control
  FilteredTablePanel.scrollToCenter() removed, scrollToCoordinate() added centerXPos and centerYPos parameters
  ColumnConditionPanel.addFocusGainedListener() added
  EntityTableConditionPanel.addFocusGainedListener() added
  EntityTablePanel now automatically scrolls to a column when its condition panel receives focus
  EntityTablePanel, EntityTableConditionPanel and FilteredTablePanel, replaced loops with forEach
  EntityTableConditionPanel.getSearchPanel() renamed to getConditionPanel()
  Added some calls to SwingUtilities.invokeLater() where deemed appropriate
  Replaced AbstractAction with Control where applicable
  Controls.eventControl() refactored
  UiUtil.addKeyEvent() no longer requires Action to have a name
  EntityApplicationPanel, default View menu now contains an action for selecting between cross platform and system look and feel
  CredentialServer added
  EntityApplicationPanel.startApplicationInternal() bug fixed, silentLoginUser no longer prevents the startup dialog from showing
0.10.10
  Major refactoring of unit tests, removing interdependencies between modules
  Unittest interdependency between framework.db and framework.domain removed
  DefaultProperty.PropertyResultPacker.pack() bug fixed, missing else keyword
  UiUtil.runWithProgressBar() now uses Control.Command instead of Callable
  org.jminor.swing.common.ui.ExceptionHandler renamed to DialogExceptionHandler
  org.jminor.common.ExceptionHandler interface added
  UiUtil.runWithProgressBar() overloaded and refactored
  AbstractFilteredTableModel.removeItem() made a bit more efficient
  AbstractFilteredTableModel.removeItems() now uses a single call to fireTableDataChanged() after removing all the items instead of calling fireTableRowsDeleted() after each row is removed
  CredentialServer bug fixed, now checks if token is expired when queried, not only during periodic cleanup
  AbstractConnectionPool, DefaultConnectionPool and TomactConnectionPoolProvider refactored
  HikariCP connection pool plugin added
  Ant dependencies.xml file removed along with associated stuff, never used
  org.jminor.common.Configuration added
  org.jminor.framework.Configuration and associated abominations removed, configuration values refactored and spread all over the place
  Removed a reference to Configuration from framework module build file
  Property.SQL_BOOLEAN_VALUE_* initialization bug fixed
  Databases.createInstance() renamed to getInstance(), now creates an instance only when required
  Property.SQL_BOOLEAN_VALUE_* configuration values removed
  Database.getBooleanTrueValue() and getBooleanFalseValue() added instead of the above, by default returns Boolean.TRUE and Boolean.FALSE respectively, overridden in OracleDatabase and SQLServerDatabase with 1 and 0
  DefaultEntityConnectionServer.parseCommaSeparatedValues() moved to TextUtil
  Database.DATABASE_INIT_SCRIPT now supports a comma separated list of scripts, used by H2Database
  Database.createInstance() added back as deprecated, a bit too much of a breaking change
  Databases.isDatabaseTypeSpecified() added
  DefaultProperty only tries to use Databases.getInstance() when the above returns true
  Database configuration valuefied
  Database.getDatabaseType() renamed to getType()
0.10.11
  ClientInfo renamed to RemoteClient
  ConnectionInfo renamed to ConnectionRequest
  ServerUtil.JAVAX_NET_TRUSTSTORE configuration constant moved to Server
  ServerUtil renamed to Servers and ClientUtil renamed to Clients
  org.jminor.common.model.reports package moved to org.jminor.common.db
  ExceptionUtil, DateFormats and ProgressReporter moved to common core
  TimeUtil split from DateUtil due to java.sql dependencies
  Module dependencies modified according to the above
  Common module broken up into submodules
  Framework module broken up into submodules
  Swing module broken up into submodules
  Cleanup after breakup
  Automatic-Module-Name attribute added to jar manifests
  Swing client bundle module fixed
  Swing client-* module directories renamed to framework-*
  Swing client-* modules renamed to framework-*
  Swing framwork-test module directory renamed to framwork-ui-test
  Swing framework-test module renamed to framework-ui-test
  EntityTestUnit moved into org.jminor.framework.domain.testing
  EntityApplicationPanelTestUnit and EntityEditPanelTestUnit moved into org.jminor.swing.framework.ui.testing
  Ant build jdeps target added
  REST plugin uses Base64 instead of DatatypeConverter
  Server module tests no longer depend on framework-db-remote module
  Databases.isDatabaseTypeSpecified() moved to Database
  EntityGeneratorModel and EntityGeneratorPanel moved to swing.framwork.model and ui respectively
  IntelliJ modules synced with ivy dependencies
  Logback dependencies cleaned up
  EntityConditions.propertyCondition() now throws a more descriptive error when called with a foreign key property parameter
  EntityConditions.DefaultEntityCondition bug fixed, getValues() and getColumns() now return empty list instead of null when no property condition is available
  Resources moved to standard src/main/resources directory
  DefaultEntityConnectionServer now extends AbstractServer<AbstractRemoteEntityConnection, EntityConnectionServerAdmin>
  Some javadoc improvements
  Entities.getColumnProperties() and DateUtil.floorFields(), vararg parameter replaced with a collection
  LoggerProxy added, LogbackProxy module added, Logback dependencies removed
  Some build file improvements
  Build file streamlined a bit, deployment targets improved
  Server monitor ivy dependencies fixed, maven no longer pulls local db jar along
  Log4jProxy plugin module added
  Throw exception instead of returning null in a few cases
  RemoteEntityConnection moved from framework.db to framework.db.remote, server now depends on db-remote, test moved
  Abstract unit test classes in framework-model-unittests moved to package framework.model.testing
  module-info.java added for common and framework modules, ignored during build
  AbstractEntityConnectionProvider refactored a bit
  EntityConditions refactored, ForeignKeyCondition and EntityKeyCondition classes removed
  EntityDefinition.getForeignKeyReferences() added
  EntityConditions refactored some more, bug fixed, null condition tests added
  deploy.tsaurl build property added and used
  DefaultKey.isNull(), returns true if any non-nullable properties have null values, computeHashCode() added
  Primary key properties are now automatically configured as not-null
  Entities.Validator null validation bug fixed
  DefaultKey.getFirstValue() no longer uses Iterator.next()
  Optimized for single value keys
  EntityConnectionServerAdmin.ThreadStatistics.getThreadStateCount() added
  EntityConnectionServerAdmin.getSystemCpuLoad() and getProcessCpuLoad() added
  ServerMonitor and ServerMonitorPanel display the above
  DefaultKey now validates the value type, some hashCode refactoring
  Replaced frequently called foreach loops on Lists with indexed for loops, get rid of iterator instantiations
  Util.nullOrEmpty() for collections and maps overloaded for single instances, less garbage
  DefaultEntityConnectionServer creates and holds a Registry, CredentialServer as well, registry unexported on exit
  Replaced more foreach loops with indexed loops
  AbstractServer now sets remote client host instead of AbstractRemoteConnection, which was too late when using a login proxy
  AbstractRemoteEntityConnection socket factory usage refactored
  ConnectionPool.getDatabase() added, implementations refactored
  DefaultRemoteEntityConnection constructors tidied up
  MethodLogger public api reduced
0.11.0
  Major surgery, Entities and EntityConditions now instance based (unfinished, javadocs suffering)
  ConnectionRequest.getParameters() added, used to specify the required domain model class
  Minor improvements to the above
  Javadocs fixed
  Entities.registerDomain() added
  TestDomain cleanup
  DefultEntityConnectionServer.WEB_SERVER_DOMAIN_ID configuration property added, EntityRESTServiceTest fixed
  EntityConnectionProvider.getConditions() added, used where applicable
  EntityPanelProvider, re-added a couple of convenient constructors
  EntityUtil removed, methods moved to Entities, EntityBeanMapper moved up
  Entities, all public methods now final
  Ant build target clean_lib added
  EntityApplicationPanel/EntityApplicationView.initializeDomainEntities() renamed to initializeEntities()
  Entities.registerDomain() called by client and server when instantiated, no longer called in constructor
  NumberField grouping separator implemented
  NumberField refactored, now relies on NumberFormat for formatting and validation
  NumberField, SizedDocument minor refactoring
  NumberDocumentFilter no longer concerns itself with valid characters, the format deals with it, redundant isValid() removed
  DefaultEntity.initializeReferencedKey() bug fixed, used isNullable() for single column keys when isForeignKeyNull() did not
  NumberDocumentFilter.getNumber() renamed to parseNumber()
  EntityGeneratorModel updated according to recent changes
  Minor refactoring
  Entities.getDomainEntities() now throws IllegalArguentException in case the domain has not been registered
  LoadTests now register the domain model
  EntityConnectionServerAdmin.getGcEvents(), added since parameter
  ServerMonitor now collects gc event info automatically
  ConnectionRequest, parameters now contains the domain model class name instead of the actual class
  DefaultEntity.setSingleForeignKeyValue() bug fixed, wrong property used when checking for MirrorProperty
  Entity.Definition.getProperties() renamed to getPropertyMap() and getPropertyList() renamed to getProperties()
  Entities.addAll() removed
  Database.getAutoIncrementValueSQL() renamed to getAutoIncrementQuery(), getSequenceSQL() renamed to getSequenceQuery()
  EntityUiUtil.createForeignKeyLookupField() methods "underloaded", removed searchPropertyIDs parameter, EntityEditPanel updated accordingly
  DefaultEntity and DefaultKey now validate value types during deserialization
  Entities.initializeForeignKeyProperty() refactored, some renamings and clarifications in related classes
  Databases no longer serves as a database operation repository, moved to Entities
  ForeignKeyProperty no longer keeps the foreign column properties since primary keys are always used
  NumberField bug fixed, did not accept trailing decimal separator, NumberField refactored, uses strict number parsing
  NumberField refactored a bit
  NumberField refactored further, now skips over grouping separator on backspace and delete
  EntityTestUnit.getConditions() added
  DatabaseUtil removed, methods moved to Databases and DefaultDatabaseConnection
  Databases.createInstance() removed
  Configuration.ConfigurationValue no longer public
  Util.require() removed, Objects.requireNonNull() used instead
  Util.map() now uses computeIfAbsent()
  DefaultEntityConnectionServer, web server removed, auxiliary servers added
  Jetty plugin module added, split from rest plugin
  Entities.getDomainID() added, now uses the simple class name for domain ids
  EntityRESTService, added domainID parameter to api
  EmpDeptRESTLoadTest updated accordingly
  ExceptionUtil removed
  EntityJSONParser refactored, now uses ThreadLocal date formats
  JettyServer, logging added
  Major cosmetic surgery, entityID, propertyID and domainID changed to entityId, propertyId and domainId respectively, all IDs replaced with Ids
  db-http module added
  EntityRESTService assumes parameters are base64 encoded byte array, now uses EntityConditions, api simplified
  DefaultHttpEntityConnection, almost fully implemented
  DefaultHttpEntityConnection, EntityRESTService, exception handling improved, refactored
  DefaultHttpEntityConnection renamed to HttpEntityConnection
  EntityRESTService, clientTypeId is now a required header
  HttpEntityConnection and EntityRESTService no longer wrap parameters and results in a List
  Util.serializeAndBase64Encode() removed superfluous generic parameter
  HttpEntityConnection and EntityConditions, added a few null checks
  EntityRESTService now handles changing clientIds
  HttpEntityConnection, some refactoring
  Jetty plugin promoted into common-server-http module
  Preparing rest module for promotion to framework-servlet module, continued, and continued
  Rest module promoted to framework-servlet
  EntityRESTService renamed to EntityServlet and EntityRESTServer renamed to EntityServletServer
  Preparing db-http plugin for promotion to framework-db-http module
  db-http module promoted to framework-db-http module
  Cleanup after module promotions
  More cleanup
  EntityServlet, domainId parameter moved to header
  AbstractRemoteEntityConnection.RemoteEntityConnectionHandler, removed redundant methodLogger null check
  EntityServlet now uses POST only, assumes byte request data
  EntityServlet responses are no longer base64 encoded
  EntityServlet renamed to EntityService
  EntityService.save changed to update
  HttpEntityConnection and EntityService refactored
  Property.setDefaultValueProvider() added for dynamic default values
  EntityService authentication refactored
  HttpEntityConnection no longer relies on http entity content length
  Property.TransientProperty.modifiesEntity added, if false then changes to the value do not result in the owning entity becoming modified
  DefaultEntity.isModifiedInternal() added, used during writeObject() to handle the above
  Properties that are read only by definition can no longer be made writeable
  Entities, constructor added with domainId parameter
  Property.DenormalizedViewProperty removed, implemented with DerivedProperty, some refactoring in related classes
  IntelliJ modules renamed to java 9 module names
  Trying out Gradle
  DefaultEntityConnectionServer now exits in case of an exception during domain model loading
  Some minor gradle related fixes
  EntityTableConditionModel.additionalTableConditionProvider renamed to additionalConditionProvider,additionalTableFilterCondition to additionalFilterCondition and getTableCondition() to getCondition()
  ResultPacker.fetch() added
  ResultIterator added
  LocalEntityConnection.iterator(EntityCondition) added
  LocalEntityConnections.createConnection() now returns LocalEntityConnection instead of EntityConnection
  Added a few run configurations to gradle build
  Improved server level handling of InvocationTargetException
  DefaultEntityEditModel.insert() now calls saveAll() on the entity before inserting to remove unnecessary original values
  Entities.PERFORM_NULL_VALIDATION configuration value removed, Entities.Validator constructor overloaded with parameter instead
  DefaultValueMap.saveAll() simplified, removeOriginalValue() removed redundant containsKey() call
  Removed sonarqube plugin from demo gradle projects
  Swing framework bundle module removed, wont jive with jigsaw since it exports the same packages as other modules, a big nono
  Some minor modue-info.java fixes
  common-tools module split from common-model, due to JFreeChart dependency
  swing-common-ui-tools module split from common-ui, same reason
  framework-tools module split from framework-model
  Rearranging modules due to java.desktop dependency
  module-info.java added to Swing modules
  Server monitor module moved to Swing directory
  Server monitor now uses gradle application plugin
  Module names no longer used as artifact names
  EntityGeneratorModel moved to swing.framework.tools and EntityGeneratorPanel to swing.framework.tools.ui
  Removed 'framework' from plugin module names
  NumberField bug fixed, can now handle trailing decimal zeros (needs refactoring, perhaps even rethinking)
  UiUtil.getBorderlessTabbedPaneUI() removed, didn't work with GTKLookAndFeel
  UiUtil.getDefaultLookAndFeelClassName() added, overrides GTKLookAndFeel with MetalLookAndFeel due to ugly tabbed panes, sets the TabbedPane.contentBorderInsets property in a static block
  EntityApplicationPanel.getDefaultLookAndFeelClassName() uses the above, as does EntityServerMonitorPanel
  SizedDocument.setCaret() added, hack to set the correct caret position when replacing text (the old solution did not work with text selected)
  DefaultEntityTableCellRenderer.setValue() bug fixed, did not use format for string based properties, now handles ValueListProperty correctly
  EntityUiUtil.createTextField() bug fixed, did not use the format for string based properties
  SizedDocument refactored and simplified
  NumberField.NumberDocument no longer extends SizedDocument, bug fixed, refactored
  EntityEditPanel.USE_SAVE_CONTROL configuration value added
  FileUtil.serializeToFile() and deserializeFromFile() now throw IOException instead of SerializeException
  EntityEditPanel, EntityEditView, clear now requests initial focus
  TextInputPanel bug fixed, text field now receives focus when input panel is closed, now uses SizedDocument
  EntityEditModel and EntityApplicationModel is/setWarnAboutUnsavedData() added
  SwingFilteredComboBoxModel.setSelectedItem() bug fixed, allowSelectionChange() was called prematurely
  ResultPacker.pack() default implementation added
  ClientUserMonitor, clientVersion and frameworkVersion columns added to user history table
  UiUtil.getFileDataFlavor() renamed to getTransferFiles(), now handles multiple files
  EntityApplicationModel.savePreferences() added, called from EntityApplicationPanel and EntityApplicationView
  EntityPanel, EntityView, savePreferences() is no longer final and does not call model.savePreferences()
  Demo gradle run tasks now ant based, running multiple applications from different modules via gradle JavaExec did not work due to NoClassDefFoundError
  ServerMonitor, GC event types no longer hardcoded
  Gradle run tasks reverted back to gradle JavaExec, problem was jar manifest timestamp entry which resulted in jar task never being up-to-date, which killed the classpath of a running application
  EntityEditPanel.getSelectComponentPropertyIds() bug fixed, did not take isDisplayable() into account, refactored
  EntityEditView.selectInputControl() refactored
  LocalEntityConnection.update() now rollbacks and throws exception in case the number of selected rows does not match the number of rows to update
  ResultIterator now extends AutoCloseable
  jminor.server.pooling.initial server configuration key changed to jminor.server.pooling.startupPoolUsers
  domainJar gradle task added to demo projects, experimenting with server application configuration (not working yet)
  DefaultEntityModel.savePreferences() now calls savePreferences() for all detail models
  LocalEntityConnection.update() bug fixed, refactored
  LocalEntityConnection.doSelectMany() method logging added for result packing
  LocalEntityConnection.doSelectMany() bug fixed, try with resources did not play happily with method logging
  module-info.java files added and fixed
  Build improvements
  LoadTest.getTitle() added, overridden in EntityLoadTestModel adding connection type, used in LoadTestPanel
  org.jminor.framework.db.http no longer depends on org.jminor.common.server.http
  Chinook demo, application gradle plugin configured
  Gradle dependencies improved, chinook demo application fixed
  Gradle application plugin configuration for demos moved to root script
  Gradle, testing the jnlp plugin
  Unused ant build files removed (most of them)
  UpdateException added, extended by RecordModifiedException
  LocalEntityConnection.update() bug fixed, did not expect entities of different types
  LocalEntityConnection.executePreparedUpdate() now returns the number of affected rows
  LocalEntityConnection.update() uses the above to throw UpdateException in case no rows are affected
  LocalEntityConnection, refactored, exeption handling improved (more work needed)
  DefaultEntity.DefaultKey.newInstance() overloaded, so that getCopy() and getOriginalCopy() work
  ColumnProperty.setValueConverter() now with wildcards
  EntityTableColumn, redundant connectionProvider field removed
  PoolMonitor, PoolMonitorPanel, unused methods removed
  Entities.getEntity() renamed to entity()
  Removed generic wildcard parameter from ValueMap, ValueMapEditModel and descendants
  Farewell sweet Ant, remaining build files removed
  AbstractRemoteEntityConnection.disconnect() returns if already disconnected
  Databases.closeSilently() no longer varargs
  .idea directory removed
  module-info.java files added and fixed
  Version info moved from build.gradle to gradle.properties as frameworkVersion
  Idea and aggregate javadoc plugins removed from gradle build, combinedJavadoc task added
  DefaultPropertyFilterModel.getComparable() bug fixed, did not handle denormalized properties based on Entity instances
  Jetty dependency upgraded to 9.4.8.v20171121
  populateWiki task added to gradle build
  Gradle build compile and testCompile replaced with implementation and testImplementation for internal modules, dependencies fixed accordingly
  Dependency report added to wiki
  Logback and slf4j dependencies upgraded to 1.2.3 and 1.7.25 respectively
  Gradle build compile and testCompile replaced with implementation and testImplementation for external modules, dependencies fixed accordingly
  A few external dependency upgrades
  ValidationDocumentFilter added
  Gradle build refactoring, java9 stuff removed for now
  Gradle 'api' dependency introduced to common modules, common-server-http jetty dependencies reduced to minimum
  Gradle 'api' dependency introduced to framework modules, dependencies cleaned up
  Gradle 'api' dependency introduced to javafx, swing and plugin modules, dependencies cleaned up
  Gradle build refactoring, demo project stuff removed from root build file
  EntityService now handles forwarded requests
  Version bug fixed, could not handle non-snapshot versions
  Version 0.11.0 released
0.11.1
  Entities domain model now provided by the EntityConnection and EntityConnectionProvider, relevant classes now implement Serializable with non-client related fields transient
  EntityConnectionProvider.CLIENT_DOMAIN_CLASS string configuration value added, for domain model loading
  Annotation based domain modelling scrapped
  Entity.OrderBy added, string based order by clauses outlawed
  OrderBy.getSortOrder() added
  EntitySelectCondition.getOrderByClause() replaced with getOrderBy(), LocalEntityConnection now handles creating the actual order by clause
  Entity.getKeyGeneratorType() and getProperties() added
  Entities.Validator no longer keeps a domain model reference
  EntityService, error handling improved
  HttpEntityConnection now initializes Entities and EntityConditions in constructor
  HttpEntityConnectionProvider and RemoteEntityConnectionProvider.initializeEntities() now uses getConnection()
  NumberDocumentFilter now suppresses NullPointerException during setCaret() :(
  UiUtil now uses separate JFileChooser instances for open and save actions
  Copyright update mistake fixed
  EntityTablePanel, UiUtil.ExceptionDialog, replaced new Control() with Controls.control()
  SQLiteDatabase added, very preliminary
  EntityTablePanel.getCopyCellControl() and getCopyTableWithHeaderControl() now protected instead of private
  User.password is now a character array instead of String
  User.readObject() is now backwards compatible, as in, can read User instances from previous versions
  Entities.orderBy() now static
  H2Database bug fixed, did not guard against a null initScript value
  EntityTableConditionPanel bug fixed, addFocusGainedListener() assumed advancedSearchPanel was a AbstractTableColumnSyncPanel instance
  Entities.getModifiedProperty() renamed to getModifiedColumnProperties(), now returns a collection containing all modified column properties
  Entities instances renamed to domain throughout
  AbstractEntityConnectionProvider.setUser() no longer returns if the usernames match, since the password could have changed
  HttpEntityConnection, now uses BasicAuthCache for basic authentication instead of manually adding header
  HttpEntityConnection, https option added
  HttpServer, https option added
  EntityServletServerTest now uses BasicAuthCache for basic authentication
  EntityServletServerTest and HttpEntityConnectionTest now use https without host verification
  Configuration.value() removed, doubleValue() and longValue() added
  Configuration.ConfigurationValue now abstract, public, subclasses refactored
  Server.ServerInfo.getLocale() and getTimeZone() added
  EntityConditions.PropertyCondition now validates the types of the condition values according to the underlying property
  Demo run configurations fixed so they don't use https
  Configuration, configuration value logging added
  NavigableImagePanel.Coords renamed to Coordinates and made public along with isInImage() and panelToImageCoords(), getImageHeight() and getImageWidth() added
  NavigableImagePanel dependency on EntityTablePanel removed
  NavibaleImagePanel.imageMarkPoints() added along with overridable drawMark()
  EntityTablePanel.getViewImageControl() added, viewImage() added for overriding, not implemented yet
  Entity.KeyGenerator, primaryKeyProperty parameter removed from beforeInsert() and afterInsert()
  Entities.getModifiedColumnProperties() and getModifiedExceptionMessage() now static
  Entities.getForeignProperties() removed
  SwingEntityTableModel.isCellEditable() and setValueAt() no longer final
  EntityTablePanel now calls getJTable().getTableHeader().setReorderingAllowed() in constructor instead of initializeTable()
  Some minor changes
  Entity.Definition.getPrimaryKeyPropertyMap() added
  DefaultEntity.DefaultKey.domain field removed
  AbstractFilteredTableModel bug fixed, now guards against a null filterCondition
  FilteredModel implementations improved and made somewhat consistent
  FilteredTablePanel, EntityTablePanel, added constructor with JTable parameter
  UiUtil.setFontSize() added
  EntityApplicationPanel.selectFontSize() added, now sets the font size on application start
  EntityTablePanel now sets the row height according to font size
  ColumnConditionPanel, PropertyConditionPanel, Enter key no longer toggles enabled state
  EntityTableConditionPanel, Enter key now triggers table model refresh
  ColumnConditionModel.AutomaticWildcard enum added
  ColumnConditionModel.set/getAutomaticWildcard() now based on the the above enum, applicable only to string based LIKE or NOT_LIKE conditions
  Configuration.ConfigurationValue refactored
  Some configuration value keys now package based
  EntityApplicationPanel.selectFontSize() improved, now shows the font size in the combobox
  EventInfoListener renamed to EventDataListener
  LocalEntityConnection.populateStatementPropertiesAndValues() bug fixed, did not include properties with null values when inserting
  Fixed a few code smells
  Demo Swing applications started on the EDT
0.11.2
  UiValues.doubleValue(SpinnerNumberModel) added
  UiValues.integerValue(BoundedRangeModel) added
  NavigableImagePanel.getImage() added
  JasperReportsWrapper now loads the report on construction
  EntityTablePanel.createEntityTablePanel() added and used for the dependencies panel, allowing update of dependent entities
  EntityTablePanel.selectEntities() dialogOwner parameter is now a Container
  DefaultColumnConditionModel.getUpperBound() and getLowerBound() no longer try to add wildcards to multiple string values
  ConfigurationValue, improved logging
  EntityTablePanel.getInputProvider() improved, now uses property.getFormat() instead of Property.getDefaultDateFormat() for time based properties
  LoginPanel now uses a dummy frame so the dialog appears on the taskbar
  SwingForeignKeyConditionModel bug fixed, did not handle empty collection as upper bound
  LocalEntityConnection now throws a RecordModifiedException with a proper message describing the modification
  EntityApplicationPanel.getUser() improved, can now use a text file in user.dir containing the authentication token
  TextUtil.getTextFileContents() overloaded with File parameter
  EntityConditions.PropertyCondition now uses =/<> signs for String based LIKE/NOT_LIKE conditions when the value doesn't contain a wildcard
  DefaultEntity.DefaultKey.get(propertyId) and put(propertyId) now throw an exception if the key does not contain the property
  KeyGenerator.afterInsert(), statement parameter added
  IntelliJ inspections fixed
  Upgraded to JUnit 5
  Third party dependencies upgraded
  SteppedComboBox bug fixed, requestFocus() overridden, if not then detail panels (as opposed to the root parent panel) with a editable combobox as the initialFocusComponent get the initial focus on application startup
  EntityApplicationPanel.getUser() changes from above reverted, found a way to launch Getdown application with the required arguments for authentication
  Foreach replaced with streams
  Clients.getUserCredentials() overridden with String[] args parameter, getAuthenticationToken(String[] args) added
  EntityApplicationPanel.getUser() improved using the above
  AbstractEntityConnectionProvider.initializeDomain() removed, domain initialized in doConnect()
  UiUtil.selectValue() and selectValues() overloaded with defaultSelection parameter
  SonarQube run
0.11.3
  Messages refactored into multiple class specific resource bundles
  EntityEditModel read only status linked to allowInsert, allowUpdate and allowDelete, related refactoring of DefaultEntityEditModel
  DefaultEntityEditModel, unnecessary string constants removed
  Sonar run
  FrameworkMessages refactored into multiple class specific resource bundles
  AbstractEntityConnectionProvider now sets the connectedState on connect and disconnect
  AbstractEntityConnectionProviderTest added
  All interfaces in package org.jminor.swing.common.model.table moved to org.jminor.common.model.table, related classes refactored
  Module org.jminor.framework.model-unittests removed, classes moved to test source path of module org.jminor.framework.model
  Resources folder contents split among relevant modules
  Gradle modules renamed to reflect artifact name
  IntelliJ Java code formatting
  EntityTableModel.getEntitiesByPropertyValue() removed, Entities.getEntitiesByValue() added as replacement
  FilteredTableModel.rowColumn() moved to RowColumn
  Some unit test improvements, continued
  TableSortModel.getSortingDirective() and getSortingPriority() replaced with getSortingState()
  Util.map() return type changed from Map<T, Collection<V>> to Map<T, List<V>>
  LocalEntityConnection.selectMany(List<Entity.Key> keys) now handles keys with different entityIds
  SwingEntityTableModel bug fixed, adding entities on insert now filters out entities of different type
  HttpEntityConnection.selectMany(List<Entity.Key> keys) now handles keys with different entityIds
  HttpEntityConnection.delete(List<Entity.Key> keys) now handles keys with different entityIds
  NavigableImagePanel, imageMarkPoints removed, paintComponent() no longer final
  EntityEditPanel.InsertEntityAction, buttons enabled state linked to the associated components enabled state
  FrameworkMessages, insert and save captions split up
  NavigableImagePanel, some javadoc improvements
  Conjunction.toString() removed
  HttpEntityConnection.readBlob() and writeBlob() implemented and tested
  LocalEntityConnectionTest, blob tests improved
  Cleanup of create_h2_db.sql scripts for unit tests
0.11.4
  Property.hasDefaultValue() added
  Entities.entity(entityId, valueProvider) renamed to defaultEntity(), now excludes properties which columns have default values
  NavigableImagePanel.showImage() removed, readImage() added, no dependencies on jminor remaining, module-info fixed
  OracleDatabase resource bundle bug fix, value_missing key added (fixed in 0.11.3 tag as well)
  EntityLookupField bug fixed, now uses SwingMessages for dialog title (fixed in 0.11.3 tag as well)
  UiUtil.prepareScrollPanelDialog() no longer makes dialog visible and no longer sets the ok button as the default button (problematic Enter key behaviour)
  UiUtil.selectValues() bug fixed, now ensures the default selected value is visible and escape key means cancel
  EntityApplicationPanel bug fixed, MESSAGES no longer static so that default locale can be set in a main method of a subclass
  DefaultEntityConnectionServer, serialization whitelist implemented with dry run option
  AbstractServer, shared login proxies added
  AbstractServer bug fixed, did not disconnect clients on shutdown before closing login proxies, which would then not be notified of the disconnection
  DefaultEntityConnectionServer no longer disconnects clients in handleShutdown(), see above
  DefaultEntityConnectionServer, serialization whitelist no longer crashes Java versions > 8, only enabled on Java 8
  DefaultProperty.BooleanValueConverter default constructor now throws exception if database type is not specified
  EntityBeanMapperTest, added boolean property
  UiUtil.prepareScrollPanelDialog() regression bug fixed, now selection is triggered on Enter keyPressed
  UiUtil, generics added to a few methods
  EntityPanelProvider no longer implements Comparable
  EntityApplicationPanel now does the (correct) sorting of support panel providers
  JavaFX module unit tests improved, now use testfx library to initialize the JavaFX environment instead of the new JFXPanel() hack
  Automatic-Module-Name fixed after gradle module renaming
  Minor changes to RemoteClient.clientHost attribute handling
  H2Database, unit test multiple in-memory databases
  EntityService, some refactoring
  Jetty upgraded
  Serialization whitelist updated
  Chinook demo domain split into api and impl
  jaxb-api and javax-activation dependencies added to modules using Jetty and openjfx to FX module so project builds and runs with Java 11 as well as 8
0.11.5 [client/server incompatible with earlier versions due to Entity serialization bug fix]
  build.gradle refactored and improved (openjfx removed from FX module, wouldn't build with java 8, well duh)
  Jetty, tomcat pool and junit upgraded
  AbstractTableSortModel.sort() refactored, performance improved quite a bit, no longer calls getSortingStatesOrderedByPriority() on each compare
  EntityModel, add/removeLinkedDetailModelsListener() replaced with add/removeLinkedDetailModelAddedListener() and add/removeLinkedDetailModelRemovedListener()
  EntityGeneratorModel bug fixed, was still using static verion of Entities.define() method
  EntityEditView bug fixed, insert() and update() validation failures did not trigger focus request for the given control
  DefaultProperty.hasDefaultValue() bug fixed, did not work with remote connection since the defaultValueProvider was a deserialized instance so defaultValueProvider == DEFAULT_VALUE_PROVIDER did not work, replaced with instanceof operator
  DefaultEntity.writeObject(), readObject() bug fixed, serialization did not respect missing values, that is, it populated all missing values with null when deserializing
0.11.6 [client/server incompatible with earlier versions due to DefaultEntityDefinition changes]
  H2Database, unit test for multiple in-memory databases improved, no longer loads sql files as resources (did not work with gradle + java 11)
  JMinorServerKeystore and JMinorClientTruststore renamed to jminor_keystore.jks and jminor_truststore.jks respectively, type changed to pkcs12
  javax.net.ssl.trustStorePassword specified everywhere javax.net.ssl.trustStore is used
  jminor-framework-model no longer depends on jminor-framework-db-local and jminor-framework-db-remote, projects must now explicitly add a runtime dependency for these
  EntityConnectionProvider.setUser() now returns the EntityConnectionProvider instance
  AbstractEntityConnectionProvider constructor no longer takes User parameter, setUser() must be called before connection is requested
  EntityConnectionProvider and subclasses refactored for parameterless instantiation
  RemoteEntityConnectionProvider no longer crashes on parameterless instantiation due to missing configuration parameter
  CONNECTION_VALIDITY_CHECK_TIMEOUT configuration value moved from EntityConnection to DatabaseConnection
  ConnectionPoolProvider now service based
  LoggerProxy now service based
  Package org.jminor.common.server renamed to org.jminor.common.remote
  Modules common-server and common-server-http renamed to common-remote and common-remote-http respectively
  Module directories renamed to reflect the above
  EntityConnection.setMethodLogger() and getDatabaseConnection() removed, now only available in LocalEntityConnection
  LocalEntityConnection.getMethodLogger() added
  LocalEntityConnection renamed to DefaultLocalEntityConnection, preparing for LocalEntityConnection interface
  LocalEntityConnection interface added, DefaultLocalEntityConnection now package private
  EntityConnectionProvider generified
  AbstractEntityConnectionProvider.setClientId() bug fixed, did not use parameter, a few methods made final, disconnect() generified
  AbstractRemoteEntityConnection.RemoteEntityConnectionHandler.ACTIVE_CONNECTIONS is now a Set
  DefaultEntityConnectionServer, SerializationWhitelist enabled for Java > 8
  PetstoreApplicationModel constructor now adds all entity models so that the load test works
  SerializationWhitelist.SerializationFilter.allowedClassnames is now a Set instead of a List
  DefaultProperty.DefaultColumnProperty serialVersionUID added
  HttpEntityConnection now uses java.net.http instead of apache http client
  EntityServletServerTest now uses java.net.http instead of apache http client
  DefaultEntityDefinition constructor simplified, relevant methods moved from Entities, Entities.DefaultStringProvider added
  EntityService, now invalidates session on invalid header client id
  HttpEntityConnection bug fixed, did not set the cookieHandler on the HttpClient which caused a server side session pile-up (also set in EntityServletServerTest)
  CredentialsProvider added along with a default implementation CredentialServer.DefaultCredentialsProvider
  CredentialServer now provides CredentialsProvider as a service, org.jminor.swing.framework.ui no longer depends on org.jminor.common.remote
  AbstractRemoteEntityConnection, minor refactoring
  AbstractServer.containsConnection() removed, some javadoc improvements
  org/jminor/common/version.properties file added, used by Version class and gradle build
  buildReports gradle build task now defines input and output, UP-TO-DATE works now
  buildTime property added to org/jminor/common/version.properties before common.core jar is created, org.jminor.common.Version updated accordingly
  3d party libraries upgraded
  Minor refactoring of EntityInputProvider, IntegerInputProvider and LongInputProvider
  SwingTableSelectionModel.getSelectedIndexes() now returns right away if selection is empty
  EntityGeneratorModel, 'Properties.' prefix removed, assumes static import of org.jminor.framework.domain.Properties.*
  Sonarqube run
  EntityApplicationPanel.showEntityPanelDialog() bug fixed, now calls savePreferences() on both the panel and model when closing the dialog
  IntelliJ code analysis run
  Entity.Validator.performLengthValidation() added, implemented and used in Entities.Validator
  H2Database upgraded to 1.4.198, plus some minor refactoring
0.11.7 [client/server incompatible with earlier versions due to EntityConditions changes]
  Conditions.stringCondition() moved to EntityConditions, due to serialization related bug
  EntityPanel bug fixed, double clicking on a detail tab in a dialog now embeds the detail panel, instead of closing it
  OracleDatabase, now requires jminor.db.oracle.useLegacySID=true in case of pre-containerized Oracle databases (<12)
  AbstractEntityConnectionProvider, improved synchronization on a lock object, validityCheckScheduler now uses an initial delay
  AbstractEntityConnectionProvider, connection validity check scheduler moved to DefaultEntityApplicationModel
  NavigableImagePanel.centerImage(Point) and centerImage(Coordinates) added
  Controls.toggleControl() overloaded with name parameter
  SerializationWhitelist now supports simple wildcard entries org.jminor.* or org.jminor.common.Value*
  JavaFX upgraded to 11
  EmpDept JavaFX demo module-info fixed, run configuration added
  A couple of third party dependencies upgraded
  Module org.jminor.swing.framework.ui now uses org.jminor.common.CredentialsProvider
  EntityUiUtil.createEastButtonPanel() moved to UiUtil, button size now follows preferred size of centerComponent
  UiUtil.prepareScrollPanelDialog() no longer adds a double click action to the component
  EntityLookupField.setSelectionProvider() added, now supports EntityTablePanel based selection via EntityLookupField.TableSelectionProvider
  LocalEntityConnectionProvider and HttpEntityConnectionProvider can now be instantiated without the required system properties, fail on connect if those are missing
  Minor code cleanup
  FilteredTablePanel, EntityTablePanel, ColumnConditionPanel, disappearing horizontal scroll bar bug fixed, focus related bugs fixed
0.12.0 [client/server incompatible with earlier versions due to date based data type changes]
  Migrate from java.util.Date to java.time
  IntelliJ code analysis, Sonar run
  DateUtil, removed methods that have become redundant with the new java.time api
  ColumnConditionModel no longer based on java.sql.Types, replaced with typeClass (Class)
  Column.isSearchable() removed, not used anywhere
  ColumnSummary and related classes refactored, now uses streams for most things
  EntityTableModel.get/setQueryConditionRequired() replaced with getQueryConditionRequiredState()
  EntityConditionPanel removed, pretty much redundant, query condition required action moved to EntityTablePanel popup menu via EntityTableConditionPanel.getControls()
  Entity.OrderBy refactored, no longer uses a Map for the property order
  DefaultLocalEntityConnection, some minor refactoring
  ControlProvider.createButton() removed
  Cleanup of ui variable names, abbreviations retired
  Further code cleanup
  Entities renamed to Domain
  Entities reintroduced for static helper methods moved from Domain
  EntitiesTest refactored from DomainTest
  Entity.getPrimaryKeyProperties() added, Domain.isKeyModified() moved to Entities
  Some javadoc fixes and improvements
  Entities.sort(Properties) moved to Properties
  EntityTableCellRenderer bug fixed, Temporal values now properly rendered, did not handle null correctly
  Type for foreign key property is now Types.OTHER instead of Types.REF
  UiUtil.linkToEnabledState() no longer allows enabledState to be null
  Some code quality improvements
  Some javadoc improvements, continued
  EntityConnection.TYPE and getType() removed
  EntityConnectionProvider.getConnectionType() now returns a String
  Some code cleanup and javadoc improvements
  Entity.Definition.getResultPacker() removed, EntityResultPacker moved to DefaultLocalEntityConnection
  DefaultLocalEntityConnection.iterator() now synchronizes on connection
  Domain, minor refactoring of KeyGenerators
  Control bug fixed, did not initialize enabled status according to enabledState
  Controls.ToggleControl bug fixed, buttonModel enabled status did not follow enabledState
  Entity.getLong() added
  EntityApplicationPanel, removed ctr abbreviations
  Controls.toggleControl() overloaded with icon parameter, plus some misc. refactoring and javadoc improvements
  EntityEditPanel.isActive() removed, use getActiveObserver().isActive() instead
  FilteredTablePanel.isCellVisible() added
  Domain.getDefinition() is now protected instead of package private
  Entity.Definition.setKeyGenerator() now sets the key generator to the default no-op generator on receiving null as parameter instead of throwing a NullPointerException
  DefaultLocalEntityConnection.checkReadOnly() error message fixed
  Entities.getModifiedColumnProperties() includeReadOnlyProperties parameter added
  DefaultLocalEntityCollection.lockAndCheckForUpdate() no longer includes readOnly properties in the optimistic locking comparison
  Property.dateTimeFormatPattern, getDateTimeFormatter() added, used throughout, SimpleDateFormat usages removed
  FilteredTablePanel bug fixed, searchField no longer triggers search on focusLost/contentsChanged if search hint is visible
  Entity.remove(propertyId) now returns the value being removed
  SwingEntityTableModel.setForeignKeyConditionValues() no longer final
  DefaultColumnConditionModel.AUTOMATIC_WILDCARD and CASE_SENSITIVE configuration values moved to ColumnConditionModel
  NavigableImagePanel, some minor refactoring/renaming
  EntityTablePanel.createEntityTablePanel(), resulting panel popup menu now includes a delete action and a view dependencies action
  SwingEntityTableModel.selectDependentEntities() added
  ReferentialIntegrityException added
  Database.isReferentialIntegrityException() added
  DefaultLocalEntityConnection.delete() now throws ReferentialIntegrityException if applicable
  DialogExceptionHandler.handleException() renamed to displayException
  EntityEditPanel, EntityTablePanel, exception handling refactored
  EntityEditPanel, EntityTablePanel now handle ReferentialIntegrityException by displaying the dependent records (if configured to do so), allowing the user to delete them
  Property.ForeignKeyProperty.softReference attribute added
  DefaultLocalEntityConnection.selectDependentEntities() excludes soft foreign key references
  NavigableImagePanel.isInImage() renamed to isWithinImage() and made final, minor literal edge case bug fixes
  EntityTablePanel.ReferentialIntegrityErrorHandling enum added, some relevant refactoring
  EntityPanel.displayException() convenience method added
0.12.1
  org.jminor.common.db.dbms package broken up into seperate dbms modules, projects must now include dbms module dependency
  dbms modules no longer include jdbc dependencies
  Database now service based
  jminor-dbms-h2 module renamed to jminor-dbms-h2database
  jminor-framework-domain module split from jminor-framework-db-core
  DatabasesTest coverage improved a bit
  ValueMapEditModel, EntityEditModel, setValue(), removeValue(), getValue() and getForeignKeyValue() renamed to put(), remove(), get() and getForeignKey() respectively, now consistent with ValueMap and Entity method names
  DefaultValueMapEditModel, minor refactoring of put() and remove() methods
  Item.item renamed to value
  DefaultValueListProperty.getCaption() and isValid() now iterate the value list instead of instantiating a new Item and using indexOf()
  DatabaseException.statement now transient like errorCode, so it's not available when running as client/server
  EntityApplicationPanel.ApplicationFrameProvider added along with constructor, for customized application frames
  Controls.control() overloaded with command, icon and enabled state
  DefaultDialogExceptionHandler now handles null messages correctly
  SwingEntityComboBoxModel.linkForeignKeyComboBoxModel() improved a bit
  SwingEntityComboBoxModel.linkForeignKeyComboBoxModel() improved a bit more
  DefaultLocalEntityConnection.selectMany() now handles null value as varargs parameter
  DefaultLocalEntityConnection, fetchDepthLimit of -1 is now interpreted as no limit
  FilteredTableModel.AddingStrategy added
  FXEntityListModel.getTableColumn(propertyId) added
  FXEntityListModel.addEntities() now sorts if required
  AbstractFilteredTableModel.addItems() changed to use FilteredTableModel.AddingStrategy
  FilteredTableModel.AddingStrategy removed
  AbstractFilteredTableModel.addItems() and SwingEntityTableModel.addEntities() now with atTop/index and sortAfterAdding parameters
  NavigableImagePanel, minor refactoring
  EntityEditPanelTestUnit refactored and improved somewhat
  DatabaseConnection now extends AutoCloseable
  3d party dependencies upgraded
  SelectionModel.removeSelectedIndex() added, implemented in SwingTableSelectionModel
  SelectionModel added a few methods, implemented in SwingTableSelectionModel and FXEntityListSelectionModel
  AbstractEntityConnectionProvider.onDisconnect() added
  SwingTableSelectionModel.fireValueChanged() bug fix reverted, ill thought out
  SwingTableSelectionModel.addSelectedIndexes() and fireValueChange() refactored and improved
  AbstractFilteredTableModel.sortContents() and filterContents() bug fixed, table lost selected column on fireTableDataChanged(), now uses fireTableRowsUpdated() instead
  AbstractFilteredTableModel.removeItems() now uses removeItem() again, performance sacrificed for correct table model events
  EntityTableModel.refreshEntities() added
  EntityApplicationPanel, all main menu controls created via functions, for easier menu customization in subclasses
  Domain, some method culling
0.12.2
  DefaultLocalEntityConnection.doSelectMany(), redundant error logging removed, error logged during createIterator()
  DefaultLocalEntityConnection.packResult() now returns the result list instead of receiving it as parameter
  SQLServerDatabase.AUTO_INCREMENT_QUERY now uses @@IDENTITY instead of SCOPE_IDENTITY()
  Database.setUrlAppend()/getUrlAppend() added
  Database.supportsSelectForUpdate() added (for SQL Server), used in DefaultLocalEntityConnection
  SQLServerDatabase, isAuthenticationError() and isReferentialIntegrityError() overridden
  DefaultLocalEntityConnection now caches the insert and update properties for entities
  TextUtil.DEFAULT_COLLATOR_LANGUAGE added
  Package info with configuration values added to packages containing classes with configurable values
  Domain.getColumnProperties(entityId, includePrimaryKeyProperties, includeNonUpdatable) bug fixed, did not exclude read-only properties, renamed to getWritableColumnProperties()
  Removed a bunch of redundant generic wildcards
  Domain.getWritableColumnProperties() streamlined, tests added
  UiUtil, file chooser now clears the previously selected files when selecting files to open or save
  EntitySelectCondition.setFetchCount() added
  DefaultProperty.BooleanValueConverter, no longer depends on Database.getBooleanTrueValue() and getBooleanFalseValue()
  Database.getBooleanTrueValue() and getBooleanFalseValue() removed
  Properties.booleanProperty() calls must now specify trueValue and falseValue as parameters
  EntityApplicationPanel no longer sets the Look&Feel during startup if it's already set to the default one
  Entities.equal() added
  UniqueConstraintException added, used in DefaultLocalEntityConnection, some minor related fixes and refactorings
  DefaultLocalEntityConnection.insert() and update() now throw ReferentialIntegrityException when applicable (only H2Database and Oracle for now)
  EntityTableModel.isQueryConfigurationAllowed property removed, EntityTablePanel.includeConditionPanel used instead
  EntityTableConditionPanel, require_query_condition i18n caption changed
  UiUtil, file chooser now clears the previously selected files properly when selecting files to open or save
  DefaultProperty.validateType() improved error message now includes entityId
  EntityTableModel.set/getRefreshOnForeignKeyConditionValuesSet() added
  SwingEntityTableModel and FXEntityListModel implement the above
  EntityTablePanel, EntityTableView, popup menu controls setup refactored
  TristateCheckBox, FilteredTablePanel, IntegerFieldTest, deprecation warnings fixed
  ResultPacker bug fixed, redundant call to fetch() removed
  Gradle wrapper added
  Database, DatabaseConnections, DefaultDatabaseConnection, LocalEntityConnections, DefaultLocalEntityConnection now document where AuthenticationException is thrown
  TestUtil.getDelimitedString() simplified using String.join()
  ValueObserver added, for read only access to Values, Value.get() and Value.getObserver() moved to ValueObserver, Value extends it
  ValueObserver.getObserver() renamed to getChangeObserver()
  Misc. javadoc fixes and some minor changes
  TableModelProxy removed
  Minor javadoc fixes and getting rid of ret return variable name
  Values.value() overloaded with nullValue parameter, for preventing null values
  Value.isNullable() added, some related refactoring
  Values.valueState() added
  Values.StatValue.set() minor improvement
  ConfigurationStore added
  ConfigurationStore values now set the value to defaultValue when values are set to null
  ConfigurationStore, major refactoring
  ConfigurationStore.getConfigurationValue() added
  ValueParser moved up from Configuration and renamed StringParser
  ConfigurationStore, renamed to PropertyStore, some internal renamings as well as javadoc fixes
  State.isActive() and setActive() renamed to get() and set() respectively
  ValueChange.getOldValue() and getNewValue() renamed to getPreviousValue() and getCurrentValue() respectively
  IntelliJ code analysis based fixes
  StringParser removed, replaced with Function<String, ?>
  FileUtil.getBytesFromFile() removed, use Files.readAllBytes()
  PropertyStore now removes the property when the value is set to null instead of using the defaultValue
0.12.3
  PropertyStore now syncs values to system properties
  Configuration now based on PropertyStore
  PropertyValue interface added, PropertyStore now uses these
  Configuration now uses PropertyValue
  PropertyValue.toString() overridden, now returns the property name
  Module jminor-framework-db-test renamed to jminor-framework-domain-test
  Package names org.jminor.framework.domain.testing and org.jminor.swing.framework.ui.testing to .test to reflect module names
  org.jminor.common.core module now has a requires transitive dependency on slf4j, slf4j requires clause removed from other modules
  AbstractTableColumnSyncPanel now uses FlexibleGridLayout instead of FlowLayout, which stretches the component to fill all available vertical space
  Documentation migrated from markdown to asciidoc
  EntityTestUnit refactored, demo domain unit tests fixed
  TextUtil.getDelimitedString() minor bug fixed
  EntityTestUnit.getRandomValue() now truncates LocalDateTime and LocalTime to seconds, to prevent comparison errors when the underlying database system truncates on insert
  Some 3d party dependencies upgraded to latest version
  Plugin modules renamed to reflect package names (as is with java11 version)
  Slf4J dependency changed from 'implementation' to 'api'
  Property.isDecimal() added
  Property.BIG_DECIMAL_ROUNDING_MODE configuration value added
  BigDecimal support added using Types.DECIMAL
  DoubleField renamed to the more appropriate DecimalField
  BigDecimal support continued (as in, things I missed)
  BigDecimal support added to javafx module
  SerializationWhitelist moved to common.remote module
  EntityJSONParser now handles BigDecimal values
  Entities.getKeys() parameter now List<Entity>, iteration no longer stream based
  H2Database, handle null database name for in-memory databases
  AbstractEntityConnectionProvider.setDomainClassName() and setClientId() null parameter handling improved with better error messages
  EntityEditPanel.selectInputField() no longer displays selection list if only one input field is available
  EntityApplicationPanel no longer uses getApplicationIdentifier() when saving the default username to user preferences (key could be too long)
  PreferencesUtil.setDefaultUsername() and getDefaultUsername() removed
  EntityTestUnit, special equals handling for BigDecimal property values, plus some minor refactoring and javadoc improvements
  Entities.getValues() and getDistinctValues() now return List instead of Collection
  h2database module removed from a few testRuntimeOnly configurations where it was unnecessary
  Demo module-infos and builds fixed for running tests
  Static import added for Collections.singletonList(), Collections.emptyList() and Arrays.asList()
  Support for Types.JAVA_OBJECT added, useful for UUID primary key columns for example
  Entity.KeyGenerator.returnPrimaryKeyValues() added for custom primary key generation strategies
  UiValues, ValueLinks, usePrimitive replace with nullable where applicable, usePrimitive leftover parameters renamed to isPrimitive
  Some minor variable renamings
  Values.beanValue() renamed to propertyValue()
  StateObserver.getChangeObserver() removed
  Manual demo module added for code examples used in the manual
  EntityEditPanel.InsertEntityAction now uses the default domain model caption if none is specified
  Petstore demo now demonstrates usage of setColumnName()
  UiValues and related classes, major refactoring, readOnly and immediateUpdate parameters merged into UpdateTrigger enum
  UiValues and related classes refactoring continued, UpdateTrigger.READ_ONLY removed
  UpdateTrigger replace with updateOnKeystroke boolean parameter
  ValueMap, Entity, Entity.Key, ValueMapEditModel and EntityEditModel, isValueNull() renamed to isNull(), isNotNull() added
0.12.4
  Query columns now dynamic, ColumnProperty.selectIndex and Entity.Definition.selectColumnsString removed
  DefaultLocalEntityConnection.lockAndCheckForUpdate() uses only writable properties
  Dynamic query column improvements
  Select for update now uses the tableName instead of the selectTableName, since that could possibly be a view not supporting select for update (looking at you postgresql)
  EntitySelectCondition.setSelectProperties() and getSelectProperties() added
  DefaultLocalEntityConnection.selectMany(EntitySelectCondition) now restricts the selected properties to the ones specified in the above
  Static imports FTW
  MultipleRecordsFoundException added
  DefaultEntitySelectCondition.domain removed and foreignKeyFetchDepthLimit added
  DefaultLocalEntityConnection.setForeignKeys() now handles using the default foreign key fetch depth
  Major refactoring, common.db.condition contents moved to framework.db.condition
  Refactoring continued, methods moved from EntityConditions to Conditions
  ValueObserver now extends EventObserver, related refactoring
  AbstractObservableValue and AbstractValue added and used throughout
  AbstractObservableValue and AbstractValue moved to Values
  Synchronization improvements in Events and Values
  DefaultLocalEntityConnection, minor refactoring to get rid of an iterator
  LocalEntityConnection.createIterator() parameter type changed from EntityCondition to EntitySelectCondition
  DefaultLocalEntityConnection, some refactoring
  EntityConditions merged into Conditions, major refactoring of framework.db.conditions, simplification even
  Condition.EmptyCondition added to indicate a null or empty condition
  Property.setDomainId() removed, domainId no longer used internally
  Entity.Definition.addConditionProvider(), getConditionProvider() and Domain.getConditionProvider() added, conditionProviders map transient
  Condition.StringCondition replaced with CustomCondition, implemented using the above
  DefaultEntityConnectionServer, some methods made final
  Condition.getConditionString() added, related methods moved from DefaultEntityCondition to their respective Condition subclasses
  LocalEntityConnectionProvider.METHOD_LOGGER_ENABLED configuration value added, default false
  AbstractServer.connections and loginProxies are now CuncurrentHashMaps
  Servers.remoteClient(remoteClient, databaseUser) added
  ChinookLoginProxy added, implements database user lookup
  EntityEditPanel.InsertEntityAction now adds a CTRL-+ and CTRL-(numpad+) key events to the associated component to trigger the action
  Attribute and Column removed, methods moved to Property and ColumnProperty respectively
  ValueMap keys no longer restricted to descendants of Attribute, obviously
  DefaultEntityModel.bindMasterModelEvents() removed, minor related refactoring
  DefaultEntityEditModel, insert, update and delete events now use Collections.unmodifiableList/Map
  EditModelValues removed, EntityEditModel.value() added instead
  Preparing for Gradle 6.0
  LocalDateInputPanel, bug fixed, NullPointerException when no button was present prevented
  EntityEditPanel, no longer disables components created for read-only properties
  SwingEntityComboBoxModel.linkForeignKeyComboBoxModel() no longer selects null in the foreign key model when null is selected
  Configuration, now throws exception if jminor.configurationFileRequired system property is set to true and the configuration file is not found
  LocalEntityConnectionProvider.LocalConnectionHandler, removed excessive exception logging, no longer logs InvocationTargetExceptions, since the underlying exception is logged by the connection
  Conditions.condition() and selectCondition() renamed to entityCondition() and entitySelectCondition() respectively
  Static imports used for Conditions.entityCondition() and Conditions.entitySelectCondition() since those can no longer be confused with other methods in class
  DefaultEntityConnection.methodLogger field removed
  DefaultLocalEntityConnection, now initializes the Domain as a copy instead of always returning a new copy via getDomain()
  DefaultLocalEntityConnection bug fixed, EntitySelectCondition.fetchCount wasn't being respected anymore, re-implemented
  Domain bug fixed, did not copy databaseOperations in copy constructor
  Domain.getForeignKeyReferences() moved to DefaultLocalEntityConnection
  Domain bug fixed, NullPointerException prevented when referencing database operations in a deserialized Domain, plus some minor refactoring
  EntityConnectionUtil renamed to EntityConnections
  DefaultEntityConnectionServer.getRegistryPort() removed
  Sonar run
  DefaultDatabaseConnection, some refactoring
  ResultIterator, javadoc improvements
  EntityConnection.selectDependentEntities() renamed to selectDependencies()
  SwingEntityTableModel.selectDependentEntities() removed
0.12.5
  Plugin modules renamed from jminor-framework-plugins... to jminor-plugin...
  Java modules renamed to reflect Gradle module names
  Plugin packages renamed to reflect module names
  Plugin module-info files updated to reflect package name changes
  Java 11 version now has groupId org.jminor.jdk11
  Java 8 version now has groupId org.jminor.jdk8
  ServerMonitorPanel, environment info text area now uses word wrap
  Util.PropertyWriter added, getSystemProperties() overloaded with one of these as a parameter
  DefaultEntityConnectionServerAdmin.getSystemProperties() now writes the classpath as one item per line
  DefaultEntityConnectionServerAdmin.getSystemProperties() now writes the module path as one item per line
  DefaultEntity.prepareValue() now strips trailing zeros on BigDecimals as well as setting the scale
  ServiceLoader used throughout
  Minima 2.5.1 Jekyll theme files added to documentation
  CredentialServer.DefaultCredentialsProvider moved up, made ServiceLoader compatible
  CredentialServer moved to new plugin module
<<<<<<< HEAD
  Credentials server module-info added
=======
  CredentialServer renamed to CredentialsServer along with related classes
>>>>>>> 3de157b8
<|MERGE_RESOLUTION|>--- conflicted
+++ resolved
@@ -5252,8 +5252,5 @@
   Minima 2.5.1 Jekyll theme files added to documentation
   CredentialServer.DefaultCredentialsProvider moved up, made ServiceLoader compatible
   CredentialServer moved to new plugin module
-<<<<<<< HEAD
   Credentials server module-info added
-=======
-  CredentialServer renamed to CredentialsServer along with related classes
->>>>>>> 3de157b8
+  CredentialServer renamed to CredentialsServer along with related classes