--- conflicted
+++ resolved
@@ -6685,10 +6685,7 @@
   EntityPanel.COMPACT_ENTITY_PANEL_LAYOUT configuration parameter removed
   AbstractEntityConnectionProvider, couple of methods finalized
   AttributeCondition.setCaseSensitive() renamed caseSensitive()
-<<<<<<< HEAD
   Version.getVersionAndBuildNumberString() renamed getVersionAndMetadataString()
-=======
   DefaultConditionCombination.toString() added
   SwingEntityEditModel bug fixed, getForeignKeyComboBoxModel() and getComboBoxModel() no longer create missing combo box models via computeIfAbstent() since that prevents recursive creation of interdepending combo box models (javadoc: must not attempt to update any other mappings of this map)
-  DefaultEntityEditModel bug fixed, getForeignKeyLookupModel() no longer creates missing lookup model via computeIfAbstent(), see above
->>>>>>> ec4cc249
+  DefaultEntityEditModel bug fixed, getForeignKeyLookupModel() no longer creates missing lookup model via computeIfAbstent(), see above