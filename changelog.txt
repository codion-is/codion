--- conflicted
+++ resolved
@@ -6539,8 +6539,5 @@
   EntityDefinition.entity(key), key can be any key, not just the primary key
   Domain and LoginProxy are now ServiceLoader based, reducing module voes
   AbstractServer.addLoginProxy() added for easier testing
-<<<<<<< HEAD
   module-info.java updated with Domain and LoginProxy services
-=======
-  AbstractServer now shuts down on startup error
->>>>>>> db8574d4
+  AbstractServer now shuts down on startup error