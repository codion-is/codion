--- conflicted
+++ resolved
@@ -5269,9 +5269,5 @@
   Provides clauses in module-info.java updated according to the last change
   Property.ColumnProperty.isSelectable() added, useful for properties that are only used in conditions
   Property.isDateOrTime() renamed to isTemporal(), DefaultProperty no longer caches isDouble
-<<<<<<< HEAD
   DefaultEntityConnectionServer, bug fixed, initializeConnectionPools() only checked for null on startupPoolUsers, not if empty
-=======
-  DefaultEntityConnectionServer, bug fixed, initializeConnectionPools() only checked for null on startupPoolUsers, not if empty
-  Hunted down a bunch of non-final methods and finalized them
->>>>>>> 2b513d1d
+  Hunted down a bunch of non-final methods and finalized them