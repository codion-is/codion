--- conflicted
+++ resolved
@@ -5961,11 +5961,7 @@
   jminor-common-remote jpms module renamed to reflect module name
   org.jminor.framework.db.remote package renamed org.jminor.framework.db.rmi
   framework-db-remote module renamed to framework-db-rmi
-<<<<<<< HEAD
   framework-db-remote jpms module renamed to reflect module name
 0.14.7
-=======
-0.14.7
   Domain.toBeans() added V type parameter
-  Added entity to beans example to EmployeeService, some documentation code cleanup
->>>>>>> 21342a8d
+  Added entity to beans example to EmployeeService, some documentation code cleanup