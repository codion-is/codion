0.4.8 (following section imported from old changelog)
  EntityTableModel.getRowBackgroundColor() added, used in EntityTableCellRenderer
  Property.SubQueryProperty added
  EntityDefinition.getSelectColumnString() handles Property.SubQueryProperty;
    entitySelectColumnNames cache removed from EntityDefinition
  EntityDbConnection and FrameworkDbUtil changed accordingly
  Version info added to ant build files
  Confirm on exit option added, set FrameworkSettings.confirmExit to true
  Some rather crude i18n work in EntityPanel (Update/Insert), EntityTablePanel, EntityApplicationPanel and FrameworkUiUtil
  MessageFactory.getMessage() renamed to MessageFactory.get()
  Unused caption constants removed from EntityPanel
  *EntityModel property change notification was problematic when Property.DenormalizedProperty was
    processed, skipped it, since denormalized properties are functionally immutable
  Some code reordering in EntityDbConnection
  EntityDbConnection.getDependentEntities() now works for multi column references
  Embedded search panel now resizes appropriately when the first property search panel is a null panel
  Restructured FrameworkConstants
  Added information on filtering via query configuration to TipsAndTricks
  Improved db profiling code
  Removed unused events from EntityApplicationModel
  Refactored EntityApplicationPanel.startApplication()
  Removed unused local variable from ClientWrapper
  Added a separate port for the rmi db connection, runtime pr framework.server.db.port
  Updated rmi server launch files to reflect changes in property names
  Added typical jnlp file code to the framework walkthrough file
  Added a dialog asking the user whether to retry if login fails
  Some i18n in EntityCriteriaPanel and EntityTablePanel
  EntityTableModel.getQuerySearchProperties() can be overridden to remove query configuration filters for certain properties
  EntityTableModel.clearQueryCriterias() added
  EntityTableModel.getQuerySearchCriteria() parameter changed from Property to String (propertyName)
  Fixed PropertyCriteria so that is provides "is not null" when appropriate
  Fixed DateTextProperty so that it returns a Timestamp object instead of Date, in accordance with the db layer which uses Timestamp exclusively, due to lack of an exact time element in Date
  EntityPanel.createLabel() added
  TextProperty.immediateUpdate can be activated even if the field is a JFormattedTextField
  EntityTablePanel.doubleClickAction property added
  EntityTableSearchPanel now shows correct indicator colors when initialized
  Prevented a NullPointerException in cases when login fails in EntityApplicationPanel.startApplication
  EntityPanel.initCommandPanels() added, override to initialize panels that depend on the commands being initialized
  A minor change in EntityTablePanel.configureQuery(), dialog not disposed of between showings
  FrameworkUiUtil.showInDialog() now takes boolean parameter includeButtonPanel and returns the dialog
  EntityCriteria.getWhereClause() now available with boolean parameter includeWhere, if false "where" is replaced with "and"
  EntityDbConnection.selectMany() handles the above change
  EntityPanel.getDefaultCommands() renamed to EntityPanel.getPanelCommandSet()
  Entity.setValue() now translates null entities into actual null values
  FrameworkUtil.createNullEntity() does not initialize null entities for all reference properties anymore
  Reordered functions according to access rights in PropertyChangePanel
  Improved EntityModel.getPropertyChangeDebugString()
  Added PropertyChangeEvent.isInitialization boolean property
  java.util.Date changed to java.sql.Timestamp where possible
  FrameworkUtil.hashByPropertyValue() added
  FrameworkUtil.getPropertyValues() added
  Date panel text fields have immediateUpdate set as true as default
  TextProperty.getTextField() added, protected
  DateTextProperty.fieldMaskString property added
  DateTextProperty now regards an empty text field as valid
  FilteredComboBoxModel; setting and filtering the contents does not interfere with the selected item
  FilteredComboBoxModel/Test moved to package ...framework.common.model
  FrameworkUiUtil.createDateFieldPanel() fixed, now it handles null Timestamp values correctly
  FrameworkUiUtil.showEntityPanelDialog() now takes a JPanel parameter as owner instead of Container
  Clear button now uses mnemonic charAt(1) instead of charAt(0) due to conflict with the Help menu item (in icelandic)
  Wait cursor is shown while waiting for a support panel initialization
  FrameworkUiUtil.getParentWindow() used instead of getParentFrame where applicable
  ExceptionDialog added to package client.ui, copied from general, used throughout
  EntityModel notifies property value changes in an order which does not interfere with combo box bindings
  Prevented a potential null pointer exception in EntityDefinition.getEntityReferenceProperties()
  EntityModel.setValue() protected, added public EntityModel.uiSetValue()
  Property links updated according to the change above
  Changed maximum log file size from 20 megabytes to a more reasonable 2 megabytes
  TextProperty.getFormattedValue() added, called when format is not null
  DateTextProperty overrides TextProperty.getFormattedValue() and returns a Timestamp object instead of Date
  EntityDefinition.get... methods now throw rational exceptions instead of NullPointerExceptions
  EntityPanel.getPropertyToUpdate() improved, sorts combo box contents
  PropertyListener added to package ...client.property, replaces ActionListener for property change events
  Moved EntityModel.PropertyChangeEvent to package ...client.property
  Replaced EntityApplicationPanel.getTabPlacement() with FrameworkSettings.tabPlacement property
  EntityPropertyEditor does not try to set current value if it is null
  EntityTablePanel, removed vertical scrollbar when not needed
  ItemComboBoxModel moved from ...client.model to ...common.model
  FrameworkUiUtil.chooseFileToSave() added, copied and improved from UiUtil
  Some i18n work in FrameworkUiUtil
  EntityTablePanel.allowQueryConfiguration property added
  FilteredComboBoxModel.setSelectedItem() fixed, now selects nullValueItem when initialized
  TextProperty now handles both JTextField and JTextArea, uses JTextComponent
  FrameworkUiUtil.createTextArea() added
  EntityPanel.createTextArea() added
  EntityModel.getEntityValue() added
  EntityModel.getPropertyInitializedEvent() added
  EntityModel.setValue() now updates stEntityActive accordingly
  FrameworkSettings.resetComboBoxModelsOnClear property added, defaults to false
  EntityModel.resetComboBoxModelOnClear() added, enabling EntityComboBoxModels to be reset when the model is cleared, returns the above property by default
  EntityModel.getEntitiesForInsert() and getEntitiesForUpdate() now return copies of the the active entity, instead of a reference, which was problematic
  Entity.Key.setValue() now copies null value keys as well
  DateTextProperty now returns Constants.TIMESTAMP_NULL_VALUE instead of null when the date string is unparsable
  EntityModel.updateEntityModifiedState() added, can be overridden
  Constructor added to ComboBoxPropertyLink
  EntityDbConnection.selectMany() fixed so that it can handle data sources containing the WHERE keyword
  Entity.Key.hashCode() returns Constants.INT_NULL_VALUE when all key values are null
  EntityDbConnection.selectMany() implementation bug causing f.ex. getDependentEntities() not to work, fixed, IN_LIST instead of EXACT
  EntityPanel returned by FrameworkUiUtil.createStaticEntityPanel() has query configuration disabled, as per panel definition (static data)
  FrameworkUiUtil.createStaticEntityPanel() changed to createStaticEntityTablePanel()
  PropertyCriteria.getConditionString() fixed so that filtering on Property.SubQueryProperty is possible
  EntityModel.getPropertyNotificationOrder() added, override to provide the model with a specific property change notification order
  Unused IEntityDb.selectSingle() and IEntityDb.selectMany() implementations removed
  EntityApplicationPanel.showApplicationPanel() added
  EntityTableModel.includeCriteriaComboBoxModel() added, override to disable a the column criteria combobox for a given property
  EntitySearchPanel.initEntityComboBox() changed to initEntityField(), creates a JTextField for the column criteria if no combo box model is available
  FilteredComboBoxModel.setSelectedItem() returns if the item is already selected since MaximumMatch results in two setSelectedItem() calls each time a change is made
  FilteredComboBoxModel now selects the nullValueItem on init if one is specified
  EntityModel.notifyPropertiesInitialized() bug introduced earlier (propertyNotificationOrder) fixed, didn't exclude Property.DenormalizedProperty as it should
  EntityPanel repaints its JTable on EntityModel.evtEntitiesChanged
  KeyCriteria added to ...framework.db
  EntityDbConnection.selectMany(entityClass, primaryKeys) implementation changed so that it uses EntityDbConnection.selectMany(entityCriteria)
  EntityModel.lastUpdatedEntityPrimaryKeys changed to lastUpdatedEntities
  EntityModel.doUpdate() now returns the updated entities
  EntityModel.update() now uses the entities returned by IEntityDb.update(), see above
  Removed redundant refresh of last updated entities when replacing them in the EntityTableModel, see above
  New overloaded version of EntityTableModel.replaceEntities() added
  FrameworkUtil.createColumnComboBoxModel() now takes a Property object as parameter instead of a columnName string
  EntityModel.entityComboBoxModels changed to EntityModel.propertyComboBoxModels since it now alos contains column combobox models
  EntityModel.getColumnComboBoxModel() added
  FrameworkUtil.createColumnComboBoxModel() fixed so that it selects the correct item on reset
  FrameworkUiUtil.createColumnComboBox() now takes a refresh trigger Event parameter
  FrameworkUtil.createColumnComboBoxModel() now takes a refresh trigger Event parameter, if null it defaults to EntityModel.evtEntitiesChanged
  Access to EntityModel.activeEntity and originalActiveEntity removed
  EntityModel.getActiveEntity() changed to getActiveEntityCopy()
  EntityModel.isActiveEntityNull() added
  EntityModel.isActiveEntityModified() added
  EntityModel.refreshDetailModelsAfterInsertOrUpdate() now throws UserException, DbException and RemoteException instead of RuntimeException
  Events evtEntitiesUpdated and evtEntitiesDeleted fired before refreshDetailModelsAfterInsertOrUpdate() is called, since an exception during that method would prevent those from firing
  FrameworkUtil.cloneMap() removed, unused
  Entity.copy() renamed to getCopy() and improved, now it truly makes a deep copy by calling Entity.getCopy() for all entity reference property values
  Entity.Key.setValue() now makes a deep copy
  Entity.rsEntity() overloaded with a Type parameter, implemented for Type.INT and Type.STRING
  Replaced RuntimeException with IllegalArgumentException where appropriate and removed a few redundant try/catch clauses
  EntityModel.initTableModel() renamed to initializeTableModel for consistency
  PropertySearchModel constructor now takes a EntityComboBoxModel as parameter instead of EntityTableModel, removing a cyclical package dependency
  EntityDefinition.getPropertyByColumnName/ByIndex renamed to getProperty
  EntityDefinition.getColumnIndex() removed
  EntityModel.updateDetailModelsByActiveEntity() now sends a null value as a parameter if the active entity is null
  EntityComboBoxModel.setSelectedItem() now sends a null value forward to super.setSelectedItem() if the value to be selected is a null entity
  FrameworkUiUtil.viewSelectionDependencies() removed, inlined in EntityPanel.viewSelectionDependencies()
  EntityPanel.initUI, initAssociatedPanels, initEntityTablePanel, initCommandPanels renamed to initialize... for consistency
  EntityPanel.getSetQueryRangeCommand() removed
  Removed redundant i18n constants regarding query range
  FrameworkUiUtil.chooseFileToSave() now caches the JFileChooser for quicker subsequent execution time
  FrameworkUiUtil.createStaticEntityTablePanel() changed back to createStaticEntityPanel(), since EntityTablePanel has no popup commands by default
  WaitCursor added to EntityPanel.viewSelectionDependencies(), .handleInsert(), .handleUpdate(), .handleDelete(), .updateSelectedEntities(), FrameworkUiUtil.showDependenciesDialog() and FrameworkUiUtil.chooseFileToSave()
  FrameworkUiUtil.createDateChooserPanel() added
  Util.DateMaskFormat subclasses including time element format changed from ..H:mm.. to ..HH:mm.. to force double digit 24 hour time
  FrameworkUiUtil.DateInputPanel now keeps a reference to the DateMaskFormat
  EntityPropertyEditor now uses the aforementioned FrameworkUiUtil.createDateChooserPanel()
  FilteredComboBoxModel does not set its contents on initialization
  EntityComboBoxModel.setSelectedItem() returns if the combobox model is empty
  EntityPanel restructured
  EntityTablePanel.init... renamed to initialize... for consistency
  FrameworkUiUtil.initFilterPanels() renamed to initializeFilterPanels
  FrameworkUiUtil.initFilterPanel() renamed to initializeFilterPanel
  FrameworkUiUtil.selectEntities() now throws UserCancelException when the user presses the cancel button
  Popup menus are now triggered correctly with a MouseListener.mouseReleased() MouseEvent.isPopupTrigger() combo, instead of a MouseListener.mouseClicked() MouseEvent.getButton() == MouseEvent.BUTTON3 combo
  EntityApplicationPanel.getApplicationInfo() renamed to getRootEntityPanelInfo(), getSupportApplicationPanelInfo() to getSupportEntityPanelInfo(), showApplicationPanel() to showEntityPanel()
  Added a popup menu with a refresh action to EntityComboBox
  EntityTableModel.getQuerySearchProperties() now returns primary key properties as well by default
  Static inner class EntityApplicationPanel.ApplicationPanelInfo moved to own file and renamed to EntityPanelInfo
  ComboBoxPropertyLink now makes an editable combobox post its edits on each keystroke without hiding the popup
  FrameworkUiUtil.createColumnComboBox() overloaded to add a editable boolean parameter
  EntityPanel.createColumnComboBox() overloaded to add a editable boolean parameter
  TextProperty, IntTextProperty, DoubleTextProperty and DateTextProperty renamed to ...TextPropertyLink
  ColumnComboBoxModel added to package ...client.model
  Removed a bunch of unused methods from FrameworkUtil
  Access to EntityPropertyLink.entityModel and .property restricted to private, protected get methods added
  EntityModel.evtActiveEntityChanged renamed to evtActiveEntityModified
  EntityTableModel.evtQueryRangeChanged removed
  PropertyCriteria.get/setValues() added
  EntityTableModel.queryRange Point removed and queryRangeCriteria added
  Added a few verbose logging messages
  Version info added, accessible via Help->About
  PropertySearchPanel now only initializes the lower bound field if it applies, as in, not for boolean or entity properties
  PropertySearchPanel does not refresh EntityComboBoxModels on initialization
  Added a couple of test cases to TestEntity
  Fixed a bug in FrameworkUiUtil.showAndPreparePanel which prevented the keyboard navigation feature from working unless each panel had set the default focus component
  Added valueContainsLiteralCharacters parameter to EntityPanel/FrameworkUiUtil.createTextField, used for formatted text fields
  Refactored detail panel handling in EntityPanel and added the option (dialogDetailPanels via constructor) to have them open in a non-modal dialog instead of embedding them in the parent panel
  Ctr-click on table header to show column filters disabled since it conflicted with sorting multiple columns, now this is only available via the table popup menu
  PropertySearchPanel fixed so that is shows initial value for date fields
  EntityModel.evtBeforeInsert, evtBeforeUpdate and evtBeforeDelete added
  Mnemonics added to i18n for the most common actions
  EntityPanel.allowQueryConfiguration added, is propagated to the EntityTablePanel and controls if Query Configuration appears in the table popup menu
  PropertySearchPanel does not reset SearchType anymore when going from advanced to simple search
  EntityTableModel.setSortingStatus(columnName, status) added
  EntityTableModel.whereLikeValue renamed to simpleSearchString
  EntityPanel floatingFilters property removed from constructor
  EntityPanel.getDetailPanel() removed
  EntityModel.getSelectionDependencies() moved to EntityTableModel
  EntityPanel.detailViewStatus added
  EntityTablePanel now trigger query configuration on status label double click
  Added action buttons to EntityPanel south
  EntityTableCellRenderer does not change the font of the topmost selected record
  PropertySearchPanel checkBox instead of togglebutton
  EntityCriteriaPanel refactored, added toggle command for the underlying EntityTableModel.showAllWhenNotFiltered property
  EntityTablePanel.configureQuery now sets the wait cursor while constructing the EntityCriteriaPanel
  EntityComboBoxModel and ColumnComboBoxModel now implement a new interface IRefreshable
  EntityPanel calls EntityModel.refreshComboBoxModels() on initialization if refreshOnInit is set to false
  PropertyCriteria removed redundant parenthesis
  EntityTableModel.queryCriteriaComboBoxModels not cleared when the search panel is hidden
  {EntityModel.setValue() now updates stEntityActive accordingly} from earlier reverted
  EntityTablePanel table summary panel added
  PropertySummaryPanel added
  EntityPanel.getDetailSplitPaneResizeWeight() added
  EntityTableModel.getColumnValues() added
  EntityTableModel.searchStateOnRefresh added
  EntityTableCellRenderer now uses the system default NumberFormat for all numbers
  EntityPanel SwingWorker used for the CRUD actions
  EntityTablePanel summary panel added
  PropertySummaryPanel added
  Fixed a few icons
  EntityTablePanel refresh button is now aware of the search state, enabled when the search state is different from the one when last refreshed
  PropertySearchModel.hashCode() added
  Replaced Framework*Util.toList() with Arrays.asList() throughout and removed the unused methods
  PropertySearchModel now selects the current value in the EntityComboBoxModel after it's refreshed
  PropertySearchPanel turned from butt ugly to absolutely stunning
  EntityTablePanel refresh button is now activated by pressing F5
  EntityTableModel simpleSearchString changes trigger stDataDirty to be activated
  EntityTablePanel.initializeSimpleSearchPanel made even simpler
0.4.9
  Improved default about dialog text and layout
  Some javadoc improvements
  Added tests to org.jminor.common.ui.control, TestBeanPropertyLink and TestMethodControl
  Added test to org.jminor.framework.client.ui.property, TestEntityPropertyLink
  Refactored and lessened package dependencies
  Moved getValueClass() from Type to Property (smaller dep. cycle in org.jminor.framework.model)
  Fixed and renamed checkout target in build.xml, minor code cleanup
  Added a couple logos, used in demos f.x.
  Profiling.selectRandomRows() added
  EntityDbConnection does not add EntityRepository info if it's already initialized
  Property.BooleanProperty.toBoolean() improved
  Navigation now selects correct detail model
  Removed CTR from resizing key combination
  Improved FrameworkUiUtil.showInDialog()
  Re-enabled EntityTestUnit.testUpdate(), added abstract modifyEntity() to accommodate
  Removed redundant entityID parameter from IEntityDb.selectMany(String entityID, List<EntityKey>)
  Completed the unit tests for EmpDept demo
  ControlIterator renamed to IControlIterator for consistency
  Fixed EmpDept test so they run on Oracle (oh the irony) (2 digit deptno values)
  Updated TipsAndTricks.txt
  Added FrameworkSettings.transferTextFieldFocusOnEnter
  Added UiUtil.transferFocusOnEnter(JTextField)
  TextFieldPlus, IntField, and FrameworkUiUtil changed according to the above
  South toolbar is now focusable
  Search sensitive refresh button now only visible when the search panel is visible
  Tentative fix of ToggleBeanPropertyLink
  Navigation is now CTR based with resizing enabled by adding SHIFT
  Added action listener to toolbar update button, showing the update popup menu (wrong position though)
  EntityPanel.prepareUI() now transfers focus to the table (not 100%, header seems to get focus) if the edit panel is hidden
  Added jminor-srctest.jar to dist
  We now throw intelligible exceptions on initialization if required system properties are not found
  EntityComboBoxModels are now provided automatically by the EntityModel if none has already been provided, changed demos to reflect this
  Moved all db connection type/host/sid/port property constants from FrameworkConstants to Constants
  Cleaned up DbUtil.getDatabaseUrl()
  Renamed a few constants in DbUtil
  Added boolean parameter propagateReferenceValues to Entity.doSetValue, selectMany->initializeValue from 7.1% to 0.4%
  FilteredComboBoxModel no longer sets the selected value to null if it does not exist after filtering
  Refactored and cleaned up Entity.doSetValue/setValue and EntityKey.setValue
  EntityDbConnection now initializes all reference property values, instead of leaving out the null references, which messes up originalValue
  propertyName replaced with propertyID throughout
  Removed unused methods from IEntityDb, restructured it and IEntityDbRemote a bit
  Privatized DbConnection.revalidate()
  Added EntityModel.allowInsert/Update/Delete, for overriding. Fx. used when initializing the EntityPanel, also prevents actual insert/update/delete
  IEntityDb.getDependentEntities now returns a Map instead of a HashMap
  Fixed Entity.propertyValuesEqual(), it now uses the entity received as parameter as base for the comparison
  EntityRepository.initialize now throws an exception if two properties have the same propertyID
  EntityPanel.handleSave uses tableModel.getSelectionModel().isSelectionEmpty() instead of EntityModel.isActiveEntityNull, which does not really work for non-trivial primary keys
  EntitModel.setValue does not update stEntityActive anymore, problematic when editing primary key values and thereby activating the state
  TextBeanPropertyLink now correctly disables the textComponent if LinkType is LinkType.READ_ONLY
  Removed entity history functionality, not mature enough and not really required
  Added EntityModel.containsDetailModel()
  Refactored EntityRepository
  Moved getEntityDependencies from EntityDbConnection to EntityRepository
  Fixed getEntityDependencies, by adding somewhat of a hack to EntityCriteria.isKeyCriteria()
  Removed AbstractEntityTestUnit and refactored EntityTestUnit
  Removed EntityDbConnection.getEntityCacheSize(), unused
  Removed DbConnection.getAutoIncrementValue()
  Fixed EntityTestFixture and EntityTestUnit, now initializing referenced entities is simpler and problem free
  Constants removed along with all its evil machinations (INT_NULL_VALUE...), changes throughout to accommodate
  Wait cursor now active during EntityPanel.initialize()
  Navigating through uninitialized panels now works as expected, that is, the panels are initialized and shown on demand (events were not bound until the panel was initialized)
  Some javadoc added in EntityPanel
  EntityComboBoxModel contents are now sorted by default
  Moved validateValue() and getValueClass() from Property to EntityUtil, lessening dependencies
  Refactored classes in org.jminor.framework.model and ...client.ui, lessening cyclical dependencies
  Table column header is now bold when search is enabled
  Fixed a couple bugs introduced during the refactoring, see above
  Renamed a couple events and methods in EntityTableModel
  Removed EntityPanel.usePreferredSize property
  Some restructuring/reordering/refactoring in EntityPanel, EntityTablePanel and EntityApplicationPanel
  Some more refactoring/restructuring/renaming
  Replaced the old EntityTestUnit and EntityTestFixture with org.jminor.framework.testing.EntityTestUnit
  ToggleBeanPropertyLink fixed at last
  Profiling renamed to ProfilingModel
  Fixed bug in UiUtil.makeUpperCase, null values were not handled correctly
  Fixed bug in EntityTableSearchPanel, it did not resize correctly on advanced toggle when the leftmost panel was not a search panel
  Added a condition in EntityPanel.handleSave, which prevents a save/update confirmation if updating is not allowed
  Simplified the strict editing functionality a bit, State -> boolean
  Removed a redundant variable, useDividers, from FrameworkSettings
  PostgreSQL table status query disabled since the function greatest is missing
  FrameworkSettings now Map based, useQueryRange now defaults to false
  Fixed a serious bug in Entity.getReferencedKey, where key values were cached on entityID instead of Property, fu**ing up the case where a table referenced the same table more than once
  Fixed a bug in Entity.doSetValue, it did not propagate the reference values when the new value was null, since it simply checked if the new value was an instance of Entity
  Some test case cleanup
  OPS$ removed from EntityApplicationPanel.getUserName(), now it uses the DEFAULT_USERNAME_PREFIX settings parameter
  EntityApplicationPanel.getFrameTitle() added
  Restructured EntityApplicationPanel along with minor access modifier modifications
  EntityApplicationPanel.loginRequired() added
  EntityTableCellRenderer boolean renderer now indicates row selected status
  EntityRepository.getEntityProperty() changed to getEntityProperties() since an entity can reference another via more than one property
  Property.DenormalizedViewProperty, ownerEntityID changed to a more logical referencePropertyID
  Entity.getDenormalizedValue changed according to the above
  EntityTablePanel.initializeTableCellRenderer() added
  EntityTablePanel.allowQueryConfiguration renamed to queryConfigurationAllowed, added getter
  Moved code from EntityPanel.initializeEntityTablePanel to EntityPanel.initialize, since it prevented simple overriding of said method
  A parameter to limit the number of records retrieved, recordCount, added to EntityCriteria, DbConnection and relevant EntityDbConnection code
  Removed whereClause caching in EntityCriteria, it was the source of a subtle bug, where the criteria got cached with the where keyword during server logging but used without it
  EntityPanel.setDetailPanelState() now hides all child detail panels if the state is changing from DIALOG
  Entity.isValueNull() fixed, it returned a false positive for Property.NonDbProperty values, since it only relied on Entity.getRawValue() which circumvents the EntityProxy, which handles NonDbProperties
  EntityPanel.initialize(), moved model refresh to top, otherwise the combo box models would be empty, thus preventing correct initial selection
  AbstractEntityPropertyLink, caption removed from constructor, sent property.propertyID forward as action name, removed from subclass constructors also
  EntityModel.modelCaption shortened to caption
  EntityCriteria.orderByClause added, EntityDbConnection.selectMany() changed accordingly
  IEntityDb.selectMany(EntityCriteria criteria, boolean order) removed
  Added getEntityDb() as a shorthand for getDbConnectionProvider().getEntityDb() to EntityModel and EntityTableModel
  EntityPanel.initialize(), moved model refresh back to bottom since most EntityComboBoxModels are created during UI initialization
  SmartRefresh/forceRefresh functionality removed
  TableStatus deprecated
  IEntityDb.getTableStatus() removed
  EntityCriteria.isRangeCriteria and tableHasAuditColumns properties removed
  EntityTableModel.recordCount added in place of TableStatus
  EntityRepository.createDateColumns added
  EntityTablePanel.toggleSearchPanel added, moving code from EntityPanel
  EntityComboBoxModel.setEntityCriteria() added, getEntitiesFromDb() changed accordingly
  Fixed bug preventing correct double click behavior if edit panel was null, detail panel was not shown
  FrameworkSettings.FILTER_QUERY_BY_MASTER property added, default false
  Fixed bug, resulting in a automatically created entity combobox while refreshing detail models after update and delete
  Added space bar as a selection trigger in a comboboxless PropertySearchPanel
  Property.EntityProperty is now hidden if caption is null
  EntityTablePanel, redundant private field tableControls removed
  EntityPanel, removed redundant getDefaultFocusComponent, isActive methods
  EntityPanel, getSelectedDetailPanel() now throws IllegalArgumentException if no detail panels are available
  Update selected entities popup menu now contains the propertyID as caption for properties without captions
  Some minor changes, error handling/messages and javadoc
  EntityComboBoxMOdel.setEntityCriteria() no longer initiates a refresh, must be done separately
  DbConnection.endTransaction() now calls DbConnection.commit/rollback, instead of connection.commit/rollback, results in correct logging
  DbConnection.setTransactionOpen() removed
  EntityPanel.prepareUI(), bindModelEvents(), default focus fixed, now the focus is only put on the defaultFocusComponent on panel activation if the focus owner is not a child component
  SteppedComboBox now uses dynamic popup sizing if the popupWidth property is <= 0, using the getDisplayWidth property from the UI
  PropertySearchModel, EntityComboBox now selects correct item on initialization
  EntityModel.getEntityComboBoxModel no longer creates a model if none exists
  EntityModel.createEntityComboBoxModel added
  FrameworkUiUtil.createEntityComboBox() changed accordingly
  EntityModel.getDefaultValue() renamed to getDefaultEntity
  Some javadocking
  EntityModel.createPropertyComboBox() added and createEntityComboBox protected
  EntityPanel.getInputManager, added List<Entity> toUpdate parameter
  EntityTableModel.searchStateOnRefresh changed from a hash based long to a String due to brokenness
  Property.hashCode removed
  AbstractSearchModel.toString() removed
  PropertySearchModel.hashCode() removed
  EntitySearchField added
  SearchFieldPropertyLink added
  EntityPropertyEditor changed, IEntityDbProvider instance variable removed, takes EntityModel as parameter and uses EntityModel.createEntityComboBoxModel when instantiating a combo box
  EntityModel.createEntityComboBoxModel made public, added nullValueItem and sortContents parameters
  EntityPanel.updateSelectedEntities changed to accommodate the above
  EntityRepository.propertyDescriptions map added, along with set/getPropertyDescription
  FrameworkUiUtil now adds EntityRepository.getPropertyDescription() as a tooltip on generated property components
  ControlSet added some null checks during additions to prevent adding null controls/actions
  EntityTablePanel.isPropertyColumnVisible() and setPropertyColumnVisible() added
  EntityPanel.selectTableColumns() added
  EntityPanel added "Select columns" action to table popup menu, added to FrameworkMessages
  EntityTableModel.clear() added
  EntityTablePanel added Clear action to popup menu
  PropertySearchModel.toString() added missing SearchType to result
  EntityTablePanel.setPropertyColumnVisible() now automatically disables searching on hidden columns
  EntitySearchField added double click as an OK trigger
  EntitySearchField.additionalSearchCriteria added
  EntityBindingFactory.createEntitySearchFieldPanel added
  FrameworkUiUtil.createEntitySearchFieldPanel added
  AbstractSearchModel.stLocked added, introducing the ability to lock search models in a certain state
  AbstractSearchPanel changed according to the above, linking components to the locked state
  PropertySearchModel.initialize fixed to prevent a property setting roundtrip back to the ui
  AbstractPropertySearchModel.stSearchEnabled privatized due to locking mechanism
  EntityModel.stAllowInsert/Delete/Update, .isAllowInsert/Delete/Update, .setAllowInsert/Delete/Update added
  EntityKey improved setValue error handling and reporting
  IntTextPropertyLink fixed valueFromText(), parsing the - sign to -1
  FilteredComboBoxModel.removeItem(), fireContentsChanged() called instead of resetContents(), thus preventing full refresh after removing an item
  UiUtil.selectDirectory() now uses user.home property in case no start directory is specified (instead of C://)
  UiUtil.selectDirectory() added dialogTitle parameter
  EntityTablePanel renamed a few fields
  EntityTablePanel added Copy cell action to JTable popup menu
  EntityUtil.getUpdateSQL() now throws an exception if no updatable properties have been modified, instead of returning a malformed SQL query
  EntitySearchField constructor now takes a String propertyID instead of Property as parameter
  PropertyCriteria now handles LIKE and NOT LIKE as IN and NOT IN when more than one value is specified
  EntityTableModel some refactoring, javadoc improvements and additions
  EntityModel javadoc improvements and additions
  AbstractSearchModel.caseInsensitive added
  PropertyFilterModel changed according to the above
  PropertySearchModel changed according to the above
  EntityRepository.initialize now correctly identifies multiple properties with same id
  EntitySearchField developed further, case sensitivity and wildcards
  EntityTableModel.simpleSearchString removed
  EntityTableModel.stSimpleSearch added
  EntityTablePanel.initializeSimpleSearchPanel improved
  FrameworkUiUtil changes to accomodate the above
  EntityTableSearchModel created, EntityTableModel, EntityTablePanel, EntityCriteriaPanel and EntityTableSearchPanel changed accordingly
  Property.EntityProperty.isLookup property added
  EntityTableModel.includeSearchComboBoxModel() removed, see above item
  EntityTableModel.propertyFilterModels moved to EntityTableSearchModel
  NotEquals60x16.gif changed
  EntitySearchModel.setExactSearchValue() now returns a boolean indicating whether the search state changed
  EntityTableModel.filterByReference() now only triggers a refresh if the search state changed
  EntityPanel.setupControls() now uses the setControl() method
  Control improved error reporting
  Util.formatLat/Lon improved
  Removed > 40 instances of generic Exception catch clauses
  EntityTableCellRenderer date renderers now accept String values as input
  EntityTablePanel.setTableCellRenderer() added
  Util.putUserPreference() and getUserPreference() added
  EntityApplicationPanel sets the last successful login name as the default username for the currently logged on OS user
  FrameworkSettings.getDefaultUser() now returns the username found in the OS users preferences, if any
  Added preferences editing permission to jminor_client.policy
  EntityUtil.getModifiedEntities() added
  EntityDbConnection.update() does not throw an exception any more if it receives an empty list
  DbConnection.queryObjects() added
  TestDbConnection added
  IEntityDb/EntityDbConnection.selectRows() added
  Fixed a bug in Entity, where the toString cache was not cleared on property change
  Moved EntityProxy handling from EntityRepository to static EntityProxy methods, to remove a circular class dependecy
  Added some javadocs
  Fixed a bug in EntityPanel.createStaticEntityPanel() where getAllEntitiesFromDb() was not being overridden due to changes in signature
  EntityApplicationModel.loadDbModel renamed to loadDomainModel
  FrameworkSettings.PERSIST_ENTITY_PANELS added
  EntityApplicationPanel changed according to the above
  EntitySearchField modified to be able to handle multiple entities
  SearchFieldPropertyLink modified to accommodate the above
  PropertySearchPanel now uses a EntitySearchField when a ComboBoxModel is not available in the PropertySearchModel, the field searches by every string property found in the entity
  EntityCriteriaPanel fixed so that text fields in PropertySearchPanels are no longer tiny
  EntityRepository.setPropertyDescription() fixed, it now maps the description to entityID and propertyID instead of only propertyID, which isn't unique
  EntityRepository.setEntitySearchProperties/getEntitySearchProperties added, to hold default search by properties for entities
  EntitySearchField now sets its selected entity value as null on enter when it contains no text, instead of returning a search result containing all underlying records
  TestState and TestAggregateState added
  Property.NonDbProperty renamed to TransientProperty
  Some javadoc additions and changes
  TestDbConnection improved
  EntityModel.getDefaultEntity() fixed, now it doesn't set the value of Property.DenormalizedProperty, since that is set via its parent property
  EntityPanel.getUpdateProperties() no longer includes Property.DenormalizedProperty
  EntityModel.evtActiveEntityChanging added, fired before the active entity changes
  PropertySearchModel.toString(Object obj) fixed, now it uses entity.getPrimaryKey().toString() instead of entity.toString(), which resulted in a non-unique EntityTableSearchModel.searchState values
  EntityModel.lastDeleted/updated... fields removed
  InsertEvent, UpdateEvent and DeleteEvent added to accommodate the above change
  EntityModel.isEntityModified renamed to isActiveEntityModified and changed so that is returns the isActive result of the state returned by getActiveEntityModifiedState
  UiUtil.selectFile() added
  Some javadoc additions and changes
  PropertySearchModel.toString() fixed, now adds the current search type to the result
  EntityModel.masterSelectionChanged changed, now when no entity is selected the master reference property value is set to null in linked detail models
  PropertySearchModel.toString() fixed again, now adds the current search type to the result only when the search is enabled
  Entity.setAs() fixed, now copies the toString cache as well
  EntityApplicationPanel.getRootEntityPanelInfo renamed to getMainEntityPanelInfo
  EntityApplicationModel.getRootEntityModelClasses renamed to getMainEntityModelClasses
  Entity.getValueAsUserString() removed
  EntityProxy.getValueAsUserString() removed
  EntityModel, if the selected record is being updated via the table model refresh the one in the model
  DbConnection, EntityDbConnection, Property and remote interfaces updated for rudimentary BLOB handling
  EntityPropertyEditor now uses Timestamp for date properties
  FrameworkUiUtil, lookup dialog added to all text fields by default
  UiUtil.selectDirectory/File now shows the last visited directory when used
  Transfer focus on enter now works for all editable comboboxes
  EntityModel.getDefaultValue(Property property) now returns null if the the combobox associated with the property has an empty string selected
  EntityComboBoxModel.setSelectedItem now translates an empty string to null
  EntitySearchField added transferFocusOnEnter property
  EntitySearchField, EntityComboBox and UiUtil.setTablePopup now show popup menus via JComponent.setComponentPopupMenu
  PropertySummaryPanel.evtStateChanged renamed to evtSummaryTypeChanged
  EntityApplicationPanel added mnemonics to main menu
  ControlSet removed mnemonic field, now it simply uses the inherited functionality of Action
  EntityPanel.showDependenciesDialog simplified
  EntityPropertyEditor mnemonics added to buttons
  UiUtil.showInDialog added mnemonic to OK button
  ExceptionDialog mnemonics added to buttons
  EntityPanel.getDefaultFocusComponent() added, for overriding
  EmpDept application i18n'ized
  EntityTablePanel.copyTableAsDelimitedString() added along with control method
  EntityPanel.selectTableColumns() moved to EntityTablePanel
  EntityModel.getAllEntities(final boolean includeFiltered) added
  FrameworkSettings.INITIAL_SEARCH_PANEL_STATE added and used in EntityPanel
  Entity.getDenormalizedViewValueAsString() added
  Util.getDelimitedString() refactored out of writeDelimitedFile
  Entity.is(final String entityID) added
  Property.getCaption() returns the caption of the parent property in case the caption is null
  EntityTableModel.initSearchModel() renamed to initializeSearchModel
  EntityRepository.getVisiblePropertyList() added
  EntityModel.resetComboBoxModelOnClear(final Property property) removed, replaced by useLastValueAsDefault()
  FrameworkSettings.RESET_COMBOBOXMODELS_ON_CLEAR replaced with PERSIST_ENTITY_REFERENCE_VALUES, with default value 'true'
  EntityModel.useLastValueAsDefault() renamed to persistValueOnClear()
  DoubleField.setDecimalSymbol() added
  DoubleTextPropertyLink and IntTextPropertyLink changed so that valueFromText now uses Util.getDouble()/getInt()
  EntityPropertyEditor text fields now include lookup functionality (CTR-space)
  IntBeanPropertyLink/DoubleBeanPropertyLink fixed, now use Util.getInt/Double
  EntityUtil.getPropertyValues() added
  EntityPropertyEditor simplified and improved
  EntityUtil.copyPropertyValue() added to lessen cyclical dependencies within the framework.model package
  Entity.isValueNull() method moved to EntityUtil to lessen cyclical dependencies within the framework.model package
  EntityPanel.EntityPanelInfo moved up to it's own class and renamed to EntityPanelProvider... and related changes
  EntityApplicationPanel.getMain/SupportEntityPanelInfo renamed to getMain/SupportEntityPanelProviders
  EntityPanel.getDetailPanelInfo renamed to getDetailPanelProviders
  AggregateState.AND/OR changed to enum
  EntityCriteria, PropertyCriteria and EntityKeyCriteria moved from framework.model to framework.db.criteria
  PropertyChangeEvent and PropertyListener moved from framework.model to common.model
  EntityDependencies deleted (and from EntityRepository), EntityDbConnection.Dependencies and .resolveEntityDependencies() added
  EntityModel strictEditing changed, hopefully improved but needs more thought/work
  AbstractPropertyLink and subclass hierarchy improved and simplified with the above in mind
  IEntityDb.selectForUpdate() now works for multiple entities
  AbstractPropertyLink.refreshUI/Model renamed to updateUI/Model
  TextPropertyLink.isDigitString() unused, removed
  AbstractPropertyLink enabledState removed from constructor, didn't have any effect whatsoever
  PropertyLink class hierarchy changed according to the above, that is, removed a lot of 'null' parameters
  JavaDoc changes and additions
  TextPropertyLink.getFormattedValue() renamed to getParsedValue()
  More JavaDoc additions and changes as well as some minor code improvements, variable names and such
  CheckBoxPropertyLink renamed to BooleanPropertyLink
  UiUtil.DateInputPanel improved and moved to its own class
  TextInputPanel created
  EntityPropertyEditor now uses TextInputPanel for text input
  FrameworkUiUtil.createDateInputField renamed to createDateInputPanel
  EntityBindingFactory.createDateInputField renamed to createDateInputPanel
  EntityBindingFactory renamed to EntityBindingPanel
  UiUtil.showInDialog button caption and mnemonic is now consistent
  TextInputPanel.getTextComponent() added
  EntityDbUtil created, moved some db related stuff from EntityUtil to this class as well as to EntityDbConnection
  TestEntityDbConnection created to accommodate the above (moved dml test case from TestEntity)
  Fixed and added copyright messages
  EntityUtil.isPrimaryKeyModified() added
  EntityModel.update() fixed so that if primary keys were involved in the update the table model is refreshed afterwards
  CompactDotDateFormat mask fixed
  EntityModel.evtLinkedDetailModelChanged now only updates the selected detail model with the active entity if it is non-null
  TestEntityDbConnection fixed, it did not initialize the required domain model
  Entity.setReferenceKeyValues() subtle bug fixed, when a EntityProperty was part of the primary key it didn't update the modified state when changed since it asked the primary key if it had a value using the EntityProperty propertyID (_ref) so it was always an initialization
  EntitySearchField renamed to EntityLookupField
  FrameworkUiUtil.createEntitySearchField() renamed to createEntityLookupField
  EntityBindingPanel.createEntitySearchField() renamed to createEntityLookupField
  ControlProvider moved from ui to ui.control, where it belongs
  ControlSet.iterate() made static and moved to ControlProvider
  UiUtil.handleException() moved to ExceptionDialog to remove a cyclical dependency
  UiUtil.getUser() moved to LoginPanel to remove a cyclical dependency
  EntityUtil.getValueString/printPropertyValues/copyPropertyValue/isValueNull/equal/validateValue/getPropertyChangeDebugString moved to Entity to remove a cyclical dependency
  EntityLookupField renamed some variables and methods from search... to lookup...
  EntityTestUnit.getReferencedEntities() removed
  EntityTestUnit.initializeDbConnection() added
  Split demo sources from test source tree to srcdemos
  ManagerComboBoxModel removed from EmpDept demo
  EntityModel.createEntityComboBoxModel(Property.EntityProperty property) added, uses "-" as the default nullValueItem and sorts the contents
  EmployeeModel override createEntityComboBoxModel() instead of initializeEntityComboBoxModels()
  EntityPropertyEditor now calls the new EntityModel.createEntityComboBoxModel() version
  FrameworkConstants.WILDCARD removed
  FrameworkSettings.WILDCARD_CHARACTER property added
  AbstractSearchModel, EntityLookupField, PropertyCriteria added wildcard property
  FrameworkConstants.JMINOR_SERVER_NAME_PREFIX removed
  FrameworkSettings.SERVER_NAME_PREFIX added
  FrameworkConstants.REMOTE_CONNECTION_PROVIDER and LOCAL_CONNECTION_PROVIDER removed
  FrameworkSettings.REMOTE_CONNECTION_PROVIDER and LOCAL_CONNECTION_PROVIDER properties added
  UiUtil.bindColumnSizesAndPanelSizes() renamed to bindColumnAndPanelSizes and simplified considerably
  UiUtil.DIMENSION_TEXT_FIELD_SQUARE added
  UiUtil.DIMENSION18x18 deprecated
  EntityTablePanel.initializeTableMouseListener() added, for overriding
  EntityPanel.initializeTableDoubleClickAction() added, for overriding
  EntityPanel.confirmUpdate() now uses the edit panel for dialog parent if one is available
  UiUtil.transferFocusOnEnter() now transfers focus backwards is shift is down
  EntityTableModel.getAllEntitiesFromDb() renamed to performQuery
  EntityTableModel.getSearchCriteria() renamed to getQueryCriteria
  State.StateGroup now uses WeakReference to prevent memory leaks
  Event.scheduleForRemoval/scheduleForAddition replaced by synchronizing calls
  Event.debug removed along with the relevant code
  org.jminor.common.model.WeakPropertyChangeListener added
  EntityPanel.initialize() now uses WeakPropertyChangeListener for focusActivation -> no memory leak
  EntityPanel.focusPropertyListener field added for the above
  EntityPanel.resizePanel(), added pixelAmount parameter
  EntityLookupField.setSelectedEntity() added
  EntityPanel.getUpdateProperties() now returns primary key properties as long as they are not auto-incremented
  EntityPropertyEditor now uses isLookup to determine if a combobox or a EntityLookupField should be used
  PropertySummaryPanel constructor now takes a maximumFractionDigits parameter
  PropertySummaryPanel now shows a decimal number average for integer properties
  Renamed a few e1 Exceptions to ex
  EntityTableSearchModel.setStringSearchValue() removed
  EntityTableSearchModel.setSearchState() renamed to setSearchModelState
  EntityTableSearchModel.getSearchModelState() privatized
  EntityTableSearchModel.dbProvider field removed
  UiUtil.DIMENSION18x18 removed
  EntityLookupModel added
  EntityLookupField refactored according to the above
  LookupFieldPropertyLink renamed to LookupModelPropertyLink
  EntityModel.createEntityLookupModel() added
  TestEntityLookupModel added
  PropertySearchModel.entityLookupModel field added, along with overloaded constructors, a getter and bindLookupModelEvents()
  PropertySearchPanel.dbProvider field removed (whohooo) due to the above, along with all the crap involved
  EntityCriteriaPanel, removed all traces of IEntityDbProvider
  EntityTableSearchModel now handles creating the EntityLookupModel
  EntityTableSearchPanel, removed all traces of IEntityDbProvider
  ControlProvider, inlined UiUtil.linkToEnabledState to remove a cyclical dependency
  IEntityDb.executeCallable renamed to executeStatement
  EntityDbConnection reorganized
  RemoteClient renamed to ClientInfo and moved to common.model, common.remote removed
  Added backup ant targets to project template build.xml file and backup.path property to build.properties
  Added deploy_project ant task to build.xml
  Changed default ant task to deploy_all
  readme.txt added
  EntityDbRemoteServer, EntityRepository.get().add(repository.initializeAll()) is now done in the connect() method instead of deep down inside EntityDbConnection
  EntityDbConnection, EntityRepository parameter removed from constructor
  EntityDbConnectionPool, remove EntityRepository parameter from checkOutConnection()
  EntityDbRemoteAdapter, EntityRepository parameter removed from constructor
  PropertySearchPanel now instantiates a JComboBox instead of EntityComboBox to reduce cyclic dependencies
  EntityComboBoxModel/EntityListModel.getEntitiesFromDb() renamed to performQuery
  EntityListModel.entityCriteria field + setter/getter added, used in performQuery()
  EntityLookupField constructor overloaded with an Action parameter, which is performed on enter if the text field represents the selected entities
  PropertySearchPanel uses the aforementioned EntityLookupField constructor action parameter to enable/disable the search on enter
  Event.fire() now copies the listeners list, synchronizing the fire/add/remove methods wasn't enough apparently, so it was removed
  EntityModel.masterModel field added
  EntityPanel.masterPanel field added
  EntityApplicationModel.applicationTreeModel removed
  EntityPanel.initializeResizing/Navigation moved to EntityApplicationPanel
  EntityPanel.getDetailPanels() and getLinkedDetailPanel() added
  EntityApplicationPanel shows the root tab pane regardless of the number of main application panels
  EntityApplicationPanel, some refactoring and restructuring
  Reorganized the resources structure
  Added run_demo_***, run_server_*** tasks to ant build file, restructured it a bit and renamed junit_db_*** properties to run_db_*** in build.properties
  DbConnection query logging now includes query execution time
  EntityApplicationPanel, removed setLookAndFeel command from menu
  UiUtil.setLookAndFeel() removed
  Ant build file cleanup and restructuring, merged deploy_profiling into deploy_demos
  Added create/delete db targets for empdept to ant build file as well as relevant scripts to resources/demos/empdept/scripts
  EntityDbUtil.getQueryString() now uses "is" for null values
  Added resources for creating a derby db for the unit tests
  EntityTestUnit now uses setUp() and tearDown() to connect and disconnect from the database
  PropertySearchModel.bindComboBoxEvents() reverted back to previous version since my "fix" introduced a bug resulting in only single item selection
  Fixed copyright message name for UTF-8, yet again
  TestPetstore now extends EntityTestUnit
  Unit tests now run with an embedded derby database
  Added run_derby_server and shutdown_derby_server to ant build file
  Created lib/derby for the derby jars
  Removed mysql and oracle jdbc drivers due to licensing
  EntityModel.stActive and activeStateGroup moved to EntityPanel, where they belong
  Added IntelliJ project file
  Excluded *Stub.class files from jminor-server.jar
  Added user authentication (scott/tiger) to demo db
  Database.get().getURL() and onDisconnect() now takes a connectionProperties parameter for derby user authentication
  FrameworkSettings.AUTHENTICATION_REQUIRED property added and used in EntityApplicationPanel.loginRequired()
  IdSource constant ID_ prefix removed
  Entity.equal() renamed to isEqual
  FrameworkSettings.FILTER_QUERY_BY_MASTER property value is now true by default
  Default usernames are now saved in preferences per application
  UiUtil.selectAllOnFocusGained(JTextComponent) added
  FrameworkSettings.USE_NUMBER_FORMAT_GROUPING property added, default true
  Refactored EntityTableModel.EntityJRDataSource out of EntityTableModel which no longer implements JRDataSource hence no more reportPrintIterator and currentReportRecord fields
  EntityTableModel.initReportIterator() renamed to initializeReportIterator and made protected
  Removed a few probably ill-placed synchronized keywords, they simply gave the false illusion of thread-secure stuff
  EntityPanel constructor now takes an EntityModel parameter
  EntityPanel.setModel() removed
  UiUtil.showInDialog() improved button caption and mnemonic
  EntityTableModel constructor parameters reordered
  EntityLookupModel, EntityComboBoxModel, EntityListModel and EntityModel constructor parameters reordered for consistency
  EntityPanel.compactPanel field renamed to compactLayout
  EntityPanel.initialize(), moved some code to initializeUI() and bindEvents()
  EntityTablePanel.initializeSummaryPanel() now uses the underlying JTable column model when initializing summary panels
  Database.get().DERBY_LONG_DATE_FORMAT added
  FrameworkUiUtil.IEntityExceptionHandler and DefaultEntityExceptionHandler added
  FrameworkUiUtil.exceptionHandler static field added plus getter/setter
  EntityApplicationModel.instantiateMainApplicationModel() added, for overriding
  EntityApplicationPanel.startApplication() refactored along with prepareFrame()
  EntityPanel now accepts DIALOG as the initial detail panel state
  EntityPanel focus grabbing on activation improved
  EntityApplicationPanel.loginRequired() renamed to isLoginRequired()
  EntityApplicationPanel.startApplication() refactored further
  EntityApplicationPanel.model field renamed to applicationModel
  ProfilingModel.selectRandomRow() now takes a EntityTableModel as parameter
  ProfilingPanel/ProfilingModel refactored
  SchemaBrowser domain model now uses resource bundle
  DbConnection.endTransaction(boolean rollback) is now endTransaction(boolean commit)
  IEntityDb.endTransaction(boolean rollback) is now endTransaction(boolean commit)
  No /bin folder in demos/server deployment, run files fixed
  ServerMonitor, added option to shutdown the selected server, leaves the server monitor in a bad state
  EntityPanel focus grabbing on activation reverted somewhat, so that it does not try to grab default focus when a child component already has the focus, the table for example
  EntityApplicationPanel, navigation modifier key changed from CTR to ALT, resizing from SHIFT-CTR to SHIFT_ALT
  Removed the query range explanation from the TipsAndTricks.txt file, since it is rarely used
  EntityPanel, pressing ALT-CTRL-T toggles the focus between the table and input panels.
  Petstore client, some getDetailSplitPaneResizeWeight() adjustments
  FrameworkMessages, Support tables mnemonic changed from S to P, S conflicted with the edit panel save action
  EntityPanel, direct references to model replaced by getModel() throughout
  EntityTablePanel, direct references to tableModel replace by getTableModel() throughout, as well as for entityTable/getJTable()
  @override annotation added where applicable
  EntityTableModel, some reordering of fields
  QueryRange removed with all its ugly effects
  FrameworkSettings.USE_SMART_REFRESH removed, unused
  EntityPanel, keyboard actions added, ALT-CTRL-T focuses the table, ALT-CTRL-W the edit panel and ALT-CTRL-S the search panel
  EntityTablePanel, ALT-CTRL-T shows the popup menu instead of SHIFT-SPACE
  EntityTablePanel.addJTablePopupMenu() added (removed from UiUtil)
  PropertyCriteria.getMultiReferenceCriteriaString(), bug fixed, searchType NOT_LIKE did not trigger "not in" condition
  EntityTablePanel, a tentative searchPanel/summaryPanel scrollbar fix, added 15 pixel label buffer to each panel, somewhat hacky but seems to work
  UiUtil.getDateFromUser() simplified and refactored
  PropertyFilterPanel, removed unused/inactive key listener from date input field for getting date from use via dialog
  FrameworkUiUtil.getDateChooserPanel() doesn't use today's date as default value if initialValue is not provided
  FrameworkSettings.DEFAULT_SHORT/LONG_DATE_FORMAT properties added
  EntityTableCellRenderer uses the above
  EntityLookupField now transfers focus on enter correctly
  TestEntityDbConnection, TestEntity, EntityDbUtil, null value properties not included in insert statements
  UiUtil.moveCaretToStartOnFocusGained added
  UiUtil, createFormattedField, text field moves cursor to start on focus gained
  Database.get().DATABASE_HOST_PROPERTY used for Derby embedded instead of SID
  DbConnection.execute() uses executeUpdate()
  EntityPanel.confirmUpdate() now uses the EntityPanel for dialogOwner instead of the editPanel
  EntityModel.updateDetailModelsAfterInsertOrUpdate split in two
  EntityModel now sets the appropriate property value in detail models as the newly inserted record
  Util.getFirst/LastDayOfYear/Quarter added
  H2 database support added
  Database.get().isEmbedded() added
  Fixed some server side issues with sid being a required property
  Added jcalendar library to server monitor
  Added server security policy entries for embedded databases
  Added run_server_localhost_derby_embedded.bat
  UiUtil.moveCaretToEndOnFocusGained() added
  Util.addAcceptSingleFileDragAndDrop(JTextComponent) added
  ItemComboBoxModel.getIndexOfItem() added
  BooleanComboBoxModel.setSelectedItem(boolean) added
  Util.DEFAULT_SHORT/LONG_DATE_FORMAT private fields added
  Util.isDateOk() renamed to isDateValid()
  TestCriteriaSet, TestDbUtil, TestItemComboBoxModel, TestEvent, TestUtil and TestBooleanComboBoxModel added
  EntityLookupModel.dbProvider field finalized
  EntityLookupModel.allowMultipleSelection field renamed to multipleSelectionAllowed
  EntityProperty.isLookup field removed
  EntityRepository largeDataset property added for entities, replacing the above
  Property.isUpdatable field renamed to updatable
  Database is now inheritance based
  IDatabase created in org.jminor.common.db.dbms as well as implementations for supported databases
  H2 database creation task added to build.xml
  Updated and added some run scripts according to the above
  EntityApplicationPanel.getUser() now accepts empty passwords
  Added h2 lib to run targets in ant build file
  Added H2 support to SchemaBrowser (not quite working, key_column_usage table not available)
  Removed run_schema_browser targets from ant build file
  Server monitor now handles server shutdown a bit more gracefully
  IEntityDbRemoteServerAdmin.getSystemProperties() added and to implementation as well
  Server monitor code base changed radically, no more messing about with trees
  IEntityDbRemoteServerAdmin.getDatabase.getConnectionPoolStats() renamed to getConnectionPoolStatistics
  IEntityDbRemoteServerAdmin.getDatabase.getDatabaseStats() renamed to getDatabaseStatistics
  DbConnection does not call IDatabase.onDisconnect() on logout since it obviously wreaks havoc when an embedded database is running in the server
  IDatabase.onDisconnect() renamed to shutdownEmbedded(), which is called in the server on exit and in EntityDbLocalProvider on logout
  Util.addAcceptSingleFileDragAndDrop() moved to UiUtil
  FrameworkUIUtil.createComboBox() now calls UiUtil.transferFocusOnEnter for both the combobox and the editor component, it now works for uneditable boxes as well
  All unit test classes renamed ...Test from Test...
  AbstractDateMaskFormat.getDateMask() is no longer abstract
  AbstractDateMaskFormat renamed to DateMaskFormat
  EntityBindingPanel.createDateInputPanel(propertyID) added, uses the default short date format
  EntityDbRemoteServerAdmin refactored out of EntityDbRemoteServer, exported on separate port, changes in dist ant target and run files
  FrameworkConstants.SERVER_ADMIN_PORT_PROPERTY added
  EntityDbRemoteServer.shutdown() now exits properly by simply unexporting the remote object, no call to System.exit() necessary
  EntityDbRemoteAdapter now unexports itself on logout
  Updated source copyright notice where needed, removed it from 3d party files
  deploy targets in ant build file use chmod to make .sh files executable
  initialize_h2_db.sql fixed and renamed create_h2_db.sql, create_h2_db ant target changed accordingly
  run_rmi_registry.bat/sh files added to resources/server as well as resources/security/all_permissions.policy for running the registry
  build.xml cleaned up, removed dist/version and current directories, removed deploy target
  EntityDbRemoteProvider moved to server.provider
  Ant build file cleanup
  DateTextPropertyLink improved somewhat
  Event, removed name field
  Added run_rmi_registry target to build.xml, removed run/shutdown_derby_server
  Cleaned up project_template build file
  IDatabase.DATABASE_TYPE_DERBY_EMBEDDED and DATABASE_TYPE_H2_EMBEDDED removed
  IDatabase.DATABASE_EMBEDDED property added
  DerbyEmbeddedDatabase and H2EmbeddedDatabase removed
  Build and run files changed according to the above
  PropertyFilterPanel and PropertySearchPanel now use default date formats
  PropertyFilterModel.get/setUpper/LowerBound(Comparable) removed
  FrameworkUiUtil.createDateChooserPanel/Field rename to createDateInput...
  EntityBindingPanel.createControlPanel are now protected final
  EntityPanel.handleSave/Insert/Update/Delete renamed to save/insert/update/delete
  serialVersionUID added to Serializable and Externalizable classes
  State, Event and FrameworkSettings no longer implement Serializable
  manifest target added to build file
  EntityDbResultPacker.loadEntity() now catches Exception instead of SQLException
  SQLServerDatabase.getAutoIncrementValueSQL() now uses SELECT SCOPE_IDENTITY() instead of select @@IDENTITY
  EntityTestUnit.testUpdate() does not check properties which are selectOnly or not updatable
  FrameworkUiUtil/EntityBindingPanel createEntityLookupFieldPanel removed
  EntityLookupField.createPanel() added
  EntityBindingPanel javadoc'ed
  Oracle specific code removed from DbException and DbUtil
  IDatabase.getErrorMessage() added
  FrameworkMessages.VALUE_MISSING moved to Messages
  FrameworkUiUtil.IEntityExceptionHandler simplified
  EntityDbUtil.getDbException() added
  StrictEditModelTest now sets the lock timeout if the underlying database is H2 to speed up the test
  EntityApplicationModel/EntityModel/EntityTableModel.getDbConnectionProvider() renamed to getDbProvider()
  IDatabase.getUserInfoString() renamed to getAuthenticationInfo()
  Misc code cleanup
  specialRendering renamed to rowColoring everywhere
  H2/Derby jars included in demo remote run file classpath for db specific exception classes
  EntityDbUtil.getDbException() removed again
  DbException refactored
  EntityDbConnection exception handling changed according to the above
  IEntityDbProvider.getConnectEvent() removed
  Entity and EntityKey are now Serializable instead of Externalizable, the latter resulted in more bytes :|
  EntityKey.keyValues field renamed to values
  Entity.propertyValues field renamed to values
  Entity.originalPropertyValues field renamed to originalValues
  EntityDbConnection entityCache functionality removed
  EntityDbRemoteAdapter loggedIn field removed, not really used
  EntityKey no longer returns the default value for a property if no value is set
  EntityModelTest, removed the default value test according to the above
  EntityKey, all fields privatized
  Entity, changes related to the above
  EntityDbConnection, selectMany() removed redundant return ArrayList, now simply returns the query result list
  build.xml, doc -> javadoc, removed init target
  Some javadoc additions in Entity
  Property.SubQueryProperty renamed to SubqueryProperty
  Entity.validateValue renamed to validateType
  EntityRepository.setIsLargeDataset() added
  EntityModelTest refactored a bit
  EntityTablePanel.getSummaryProvider() renamed to getSummaryPanel
  EntityTablePanel.doubleClickAction renamed to tableDoubleClickAction
  EntityDbRemoteServer.getConnectionLog() renamed to getEntityDbLog
  EntityModel.update() now returns silently if it receives only unmodified entities
  EntityDbRemoteAdapter loggedIn field added again, renamed to connected, it was really used
  AbstractSearchPanel.upper/lowerBooleanComboBoxModel removed
  ModelTestDomain renamed to EntityTestDomain
  EntityPanel, renamed detailTabPane to detailPanelTabbedPanel, editDialog to editPanelDialog, detailDialog to detailPanelDialog
  EntityModel.setActive() renamed to setActiveEntity
  StringBuffer replaced with StringBuilder globally
  EntityLookupFieldTest, added more test cases
  EntityModelTest.testDetailModel() added
  EntityTestUnit refactored, initializeReferenceEntities now void, setReferenceEntity() added
  StrictEditModeTest code moved to EntityModelTest
  PropertySearchModelTest added
  Improved JasperReports integration, added client.model.reporting.EntityReportUtil, moved EntityJRDataSource from EntityTableModel to there
  Added rowColoring to EmpDept demo
  FrameworkSettings renamed to Configuration, removed get(), renamed get/setProperty to get/setValue
  All constants from FrameworkConstants move to configuration
  FrameworkConstants removed
  DateUtil created, moved date related stuff from Util, DateUtilTest created
  ClientInfo moved from common.model to common.db
  Added runtime permission to server policy file to handle some evaluation expression thing in jasper reports
  Added missing jasper collections/logging libs to server run files
  Property.EntityProperty renamed to ForeignKeyProperty
  Added compile_reports target to ant build file, along with the required libraries
  EntityModel.caption moved to EntityPanel
  EntityPanel.initialize() now calls the protected postInitialization() method, which should be overridden instead of initialize()
  Wait cursor now used while preparing reports for viewing via the EntityPanel
  EntityReportUtil.fillReport() added, called from EntityModel.fillReport()
  EntityPanel.initialize() renamed to initializePanel, initialized renamed to panelInitialized, postInitialization() renamed to initialize
  Property.is() added
  Property.DenormalizedViewProperty.referencePropertyID renamed to foreignKeyPropertyID
  Property.DenormalizedProperty.ownerEntityID renamed to foreignKeyPropertyID, changed relevant code in EntityRepository and Entity
  EntityUtil.isPrimaryKeyModified() moved to Entity
  EntityRepository.EntityInfo created
  EntityRepository refactored, transient fields removed, temporarily?
  Package framework.model renamed to framework.domain
  EntityRepository.get() removed, no longer singleton, all methods static
  IEntityDbRemoteServer.connect() now takes a map instead of a EntityRepository parameter
  EntityRepository.EntityInfo renamed to EntityDefinition, refactored
  EntityRepository.getOrderByColumnNames renamed to getOrderByClause
  EntityKey.propertyCount, singleIntegerKey fields removed
  Util.notNull() added along with test method in UtilTest
  Util.sqlEscapeString() moved to EntityDbUtil
  IEntityDb.set/isCheckDependencies() removed
  EntityTableModel.filterQueryByMaster field, setter and getter renamed to queryFilteredByMaster
  IEntityDb.startTransaction() renamed to beginTransaction
  EntityModel.initializeEntityComboBoxModels return value changed from Map<Property, ComboBoxModel> to Map<Property.ForeignKeyProperty, EntityComboBoxModel>
  EntityModel.containsTableModel() added
  EntityModel.useStrictEditing renamed to useSelectForUpdate
  EntityModel.stSelectionFiltersDetail State field changed to boolean selectionFiltersDetail
  EntityModel.refreshEntityComboBoxModels() removed
  Configuration.USE_STRICT_EDIT_MODE renamed to USE_SELECT_FOR_UPDATE
  Demo package model renamed to domain
  private List<Entity> selectMany(final List<Property> properties, final List<EntityKey> primaryKeys) removed from EntityDbConnection
  EntityCriteria.isKeyCriteria() removed
  EntityRepository.EntityDefinition.entitySelectString renamed to selectColumnsString
  EntityRepository.entityInfo renamed to entityDefinitions
  EntityDbUtil.* moved to EntityUtil, EntityDbUtil removed, it introduced a dependency cycle between db.criteria and db
  EntityDbConnection, StringBuilder used throughout
  EntityDbConnection.set/getPoolTime() made package protected
  FrameworkUiUtil.createDateInputField() removed, unused
  TableSorter.evtTableHeaderShiftClick removed
  EntityTablePanel changed according to the above, using a MouseAdapter
  EntityTablePanel.toggleColumnFilterPanel() simplified according to the above
  IDatebase.DATABASE_TYPE_* renamed to *
  IEntityDb.selectAll(String entityID, boolean order) removed
  IEntityDb.getDependentEntities() renamed to selectDependentEntities
  EntityDbRemoteProvider, moved dbProxy initialization from getEntityDb() to initializeEntityDb()
  Type.SHORT_DATE renamed to DATE and LONG_DATE to TIMESTAMP
  EntityDbRemoteProvider, removed proxy since it wasn't used at all
  package framework.tools created, DomainGenerator moved there along with the profiling package
  testing package moved to tools
  DomainGenerator improved, uses arguments and actually writes a file
  Entity.isValueEqualTo() removed, unused
  Entity, removed property debug code, moved relevant stuff to EntityModel
  EntityModel, property change debug code refactored and improved
  PropertyChangeEvent renamed to PropertyEvent and moved to framework.domain
  PropertyListener moved to framework.domain
  Excluded demos from jminor.jar
  EntityModel.getPropertyUIChangeEvent/getPropertyModelChangeEvent renamed to getPropertyUIEvent/getPropertyModelEvent
  Configuration.ALL_PANELS_ENABLED renamed to ALL_PANELS_ACTIVE
  EntityModel constructor refactored, addDetailModels() added
  EntityTablePanel.initializeSimpleSearchPanel() now uses Conjunction.OR and excludes hidden properties
  EntityTableSearchModel javadoc improvements
  Configuration.DEFAULT_SHORT_DATE_FORMAT and DEFAULT_LONG_DATE_FORMAT renamed to DEFAULT_DATE_FORMAT and DEFAULT_TIMESTAMP_FORMAT respectively
  EntityApplicationPanel.initializeSettings() renamed to configureApplication
  Renamed classes in common.model.formats to include Timestamp in classname where applicable
  DateUtil.floorLongDate() renamed to floorTimestamp
  EntityModel.getPropertyUIEvent/getPropertyModelEvent renamed back to getPropertyUIChangeEvent/getPropertyModelChangeEvent
  EntityTestUnit.initializeDbConnection changed to initializeDbConnectionProvider
  Property.ForeignKeyProperty.isWeakReference renamed to lazyLoading
  DbConnection, removed a couple of synchronized instances, these simply gave the illusion of some kind of thread safety
  IEntityDb.selectPropertyValues(), removed distinct parameter
  EntityModel.uiSetValue/setValue, removed unused notify parameter
  DbLog renamed to ServerLog
  LogEntry renamed to ServerLogEntry
  Renamed a few methods according to the change above
  ServerLog, ServerLogEntry and ClientInfo from common.db to new package common.server
  FrameworkUiUtil renamed to EntityUiUtil
  Entity.getTimestampValue() added, some changes concerning Timestamp/Date in related classes
  EntityDbRemoteAdapter refactored and cleaned up a bit, inner classes MethodLogger and RequestCounter created
  EntityApplicationModel.getMainEntityModelClasses() removed
  EntityApplicationModel.initializeMainApplicationModels() return type changed from List<Class<? extends EntityModel>> to List<? extends EntityModel> and made abstract
  EntityApplicationModel.instantiateMainApplicationModel() removed
  EntityApplicationPanel refactored a little
  EntityApplicationPanel.getAboutPanel() added memory usage
  Entity.validateType() does not accept EntityKey values for type ENTITY anymore
  ThreadLocal functionality removed from date formats
  DateUtil.getDateMask(SimpleDateFormat) added
  DateMaskFormat removed, replaced by SimpleDateFormat throughout
  EntityComboBoxModel now uses setSelectedItemByPrimaryKey when setSelectedItem is called, for better lazyLoading support
  EntityKeyCriteria, changed parameter type from varargs to list
  EntityDbConnection refactored (40 loc poof! gone)
  IEntityDbRemoteServerAdmin.get/setConnectionTimeout() added
  ServerMonitor/ServerMonitorPanel, added the above configuration setting
  PropertySummaryModel refactored out of PropertySummaryPanel
  PropertySummaryModelTest added
  EntityTableModel.getPropertySummaryModel(propertyID/Property) created
  EntityTableModel.propertySummaryModels map field introduced
  EntityTableSearchModel.stSimpleSearch converted to a simple boolean, with a getter, added to constructor as well
  EntityPanel.detailEntityPanelProviders Map renamed to detailEntityPanels and turned into a List
  EntityPanel constructor now initializes the EntityTablePanel and calls setupControls()
  EntityPanel.rowColoring field removed due to the above
  EntityPanel.queryConfigurationAllowed moved to EntityTableModel
  EntityPanel.initializePanel() now returns the EntityPanel instance
  EntityTablePanel.propertySummaryPanels map field removed, unused
  common.ui.printing.* deleted
  EntityTableModel.removeAll() removed, code moved to clear()
  IEntityDbRemote, all methods removed, apparently they were unnecessary
  EntityDbConnection, minor changes in throws clauses
  EntityDbRemoteAdapter, minor changes in throws clauses
  IEntityDb.delete() argument is now List<EntityKey> instead of List<Entity>
  EntityUtil.getWhereCondition() overloaded, ValueProvider interface introduced
  I prefix removed from interface names
  PropertyCriteria now adds parenthesis around in conditions, fixes bug due to 1000 item in list limit
  ComboBoxPropertyLink now handles PropertyComboBoxModel.isNullValueSelected()
  EntityLookupField refactored a bit
  EntityLookupModel.getEntityID() added and used
  EntityDbProvider, EntityDbLocalProvider and EntityDbProviderFactory moved to framework.db.provider
  EntityModel.uiSetValue() renamed to setValue()
  EntityModel.setValue() renamed to setPropertyValue()
  EntityModel.addDetailModels() now checks if the detail models are based on valid foreign keys
  Property.maxLength field added
  EntityUiUtil.createTextField() now uses the above field to restrict the allowed number of characters in text fields
  UiUtil.makeUpperCase() overloaded for TextFieldPlus
  Property, replaced constructor arguments with chained method calls
  EntityProxy.addEntityProxy() renamed to setEntityProxy()
  EntityRepository.getDatabaseProperties() implemented with ListIterator instead of HashSet
  LoginPanel, initial focus bug in linux finally fixed
  EntityModel.addDetailModels() doesn't check if the detail models are based on valid foreign keys anymore
  EntityLookupModel.searchStringRepresentsSelected() now returns true for zero selected entities and an empty search string
  EntityPropertyEditor.getValue(), didn't take into consideration that the input field could be a EntityLookupField
  Property.propertyID, propertyType and caption fields privatized
  EntityRepository.initialize() renamed to define()
  DoubleFieldDocument and IntFieldDocument now handle null string values like their superclass
  TextBeanPropertyLink.textComponent field replaced by document
  ToggleBeanPropertyLink.button field replaced by buttonModel field
  ToggleBeanPropertyLink.getButtonModel() added
  ControlProvider toggle control methods changed according to the above
  SelectedItemBeanPropertyLink no longer implements ItemListener, uses an anonymous instance instead
  ui.property.*PropertyLink constructor argument order changed, moved UI component up front
  BooleanPropertyLink, buttonModel argument removed from constructor, buttonModel field plus getter added
  EntityUiUtil.createCheckBox() changed according to the above
  EntityPropertyLinkTest.testDatePropertyLink() improved
  EntityTableModel.filteredEntities renamed to hiddenEntities
  Configuration.DEFAULT_COMBO_BOX_NULL_VALUE_ITEM added
  FilteredComboBoxModel.nullValueItem type changed from Object to String
  EntityModel, EntityUiUtil, EntityBindingPanel and PropertyComboBoxModel changed according to the above
  FilteredComboBoxModel.nullValueItem unfinalized, setter added
  EntityPropertyEditor.InputManager.getInputManager() now throws UserException, useful when refreshing combo box models
  EntityModel.getPropertyComboBoxModel(), moved code into PropertyComboBoxModel constructor
  EntityEditModel refactored from EntityModel
  Entity.getPropertyChangeEvent() removed
  Entity.setFirePropertyChangeEvent() removed
  Entity.add/removePropertyListener() added
  State.evtSetActive/evtSetInactive removed
  State.LinkeState and getLinkedState() added
  EntityEditModel.getPropertyChangeEvent() and getPropertyValueSetEvent() refactored
  Entity.getModifiedState() now returns a linked state
  State.name field removed along with a couple constructors
  EntityEditPanel refactored out of EntityPanel
  ResultPacker is no longer serializable
  EntityPanel.editPanel field renamed to editControlPanel
  EntityPanel.editPanel field added (EntityEditPanel)
  EntityBindingPanel deleted, functionality merged into EntityEditPanel
  framework.client.ui refactoring, removed dependency cycles
  framework.client.ui.reporting.EntityReportUiUtil added
  EntityUiUtil.createEntityComboBoxPanel() and createEntityLookupFieldPanel() added
  SearchTypes renamed
  EntityDb.selectForUpdate() removed, replaced with optimistic locking
  EntityDbProvider.logout() renamed to disconnect
  EntityDb.logout() renamed to disconnect
  DbConnection.getConnectionUser() renamed to getUser()
  EntityDbRemoteServer and EntityDbRemoteServerAdmin refactored, removing cyclical dependency
  IdSource.isQueried() and isAutoIncrement() added
  EntityDbConnection uses the above in insert()
  EntityProxy nested into Entity, renamed to Proxy
  EntityKey nested into Entity, renamed to Key
  PropertyEvent nested into Property, renamed to Event
  PropertyListener nested into Property, renamed to Listener
  EntityPropertyEditor renamed to PropertyEditorPanel and refactored
  EntityPanel.initializeEditPanel(), added EntityEditModel as parameter
  EntityPanel.initializeEntityTablePanel() renamed to initializeTablePanel(), added EntityTableModel and ControlSet as parameters
  UserException removed, RuntimeException used throughout instead
  ValidationException added, thrown by EntityModel.validateData() and EntityPanel.validateData()
  UiUtil.DefaultExceptionHandler.handleException() now unwraps RuntimeExceptions
  PropertyFilterPanel refactored
  Configuration.getDefaultDateFormat() and getDefaultTimestampFormat() added
  EntityTableModel now performs the query on refresh before clearing the model
  FormattedTextPropertyLink refactored out of TextPropertyLink
  DatePropertyLink now extends FormattedTextPropertyLink
  EntityUiUtil.createTextField() refactored
  Property.isNullable field added
  EntityEditModel.isValid() default implementation uses the above
  TextPropertyLink.addValidator() added
  FormattedTextPropertyLink overrides the above and does its thing
  Configuration.INVALID_VALUE_BACKGROUND_COLOR added
  Property.description field added
  EntityRepository.set/getPropertyDescription() removed
  FormattedTextBeanPropertyLink refactored out of TextBeanPropertyLink
  AbstractPropertyLink, removed name parameter
  PropertySearchPanel refactored
  AbstractSearchPanel.getInputFormat() added
  Type.Boolean enum removed, good riddance
  BooleanComboBoxModel refactored and moved to common.model.combobox
  EntityModel.getDetailModel(String entityID) added
  EntityTestUnit.getDbConnectionProvider() renamed to getDbProvider()
  EntityKeyCriteria, removed the unused getKeys() and getProperties() methods
  Methods returning Collection fields now return a new Collection, preventing modification to the field contents
  EntityRepository.EntityDefinition moved up to framework.domain
  EntityDefinition refactored, added chained setters
  EntityRepository.define(EntityDefinition) added, rest deprecated
  EntityRepository.define(EntityDefinition) renamed to add
  EntityRepository.define() removed, wohooo
  Entity.isValueNull() needs to handle Entity.Key values as well for Type.ENTITY
  Property fields privatized, getters added
  Property.selectOnly field renamed to readOnly
  ForeignKeyProperty now uses an unmodifiable list for reference properties
  EntityDbConnection.getResultPacker(Type) is now non static and caches the packers
  EntityComboBoxModelTest and PropertyComboBoxModelTest added, rather rudimentary, to say the least
  Unit tests relying on a database connection now use a centrally initialized EntityDbProvider in EntityDbConnectionTest
  EntityDbRemoteServer.connectionTimeout field now represents seconds instead of milliseconds
  EntityTestUnit EntityDbProvider field replaced with a EntityDb field
  EntityDefinition, fixed bug preventing DenormalizedProperty from working
  Entity.hasDenormalizedProperties field removed
  State.StateGroup, now all other states are deactivated if an active state is added to the group, added a synchronized block in the add method
  Configuration.PERFORM_NULL_VALIDATION added
  EntityModel.validateData() renamed to validateEntities
  EntityModel.validateEntities() performs null validation if Configuration.PERFORM_NULL_VALIDATION is true
  EntityDefinition refactored, all Collection fields made unmodifiable
  Cryptic ret return parameter name replaced throughout
  EntityEditModel validation refactored, isValid() is now final, validate(property,value) throws ValidationException added
  EntityModel.validateEntities() now calls EntityEditModel.validate
  TextPropertyLink now uses the improved validation mechanism in EntityEditModel and adds the validation message to the component tooltip
  TextPropertyLink and FormattedTextPropertyLink refactored a bit, added toolTip functionality to the formatted one
  AbstractEntityPropertyLink.getValidationMessage() added
  EntityEditModel.getEntityComboBoxModel() and getPropertyComboBoxModel() now throw RuntimeException when no comboboxmodels have been initialized
  EntityComboBoxModel and PropertyComboBoxModel moved from model.combobox to model
  Configuration.getDefaultDateFormat() and getDefaultTimestampFormat() removed
  DefaultDateFormat and DefaultTimestampFormat added to common.model.formats
  UiUtil.ExceptionHandler moved up into common.ui package, replaced the old ExceptionHandler interface
  UiUtil.DefaultExceptionHandler moved up into common.ui.package
  DefaultDateFormat and DefaultTimestampFormat removed from common.model.formats, illegal dependency introduced
  DateUtil.getDefaultDateFormat() and getDefaultTimestampFormat() added
  DateUtil moved from framework to framework.client.model.util
  Property.mnemonic field added
  EntityUiUtil.createLabel() add, moved from EntityEditPanel, now uses the above mnemonic field
  Configuration.DEFAULT_LABEL_TEXT_ALIGNMENT added
  DomainClassGenerator improved quite a lot
  Configuration constants changed
  H2Database now uses "sa" for username in embedded mode if none is specified
  ExceptionDialog now truncates the shown message to 100 characters
  Criteria toString renamed to asString
  Database.get() removed and createInstance() added
  Dbms instance is propogated all the way down to DbConnection instead of relying on the static Database.get() method
  Dbms.getSqlDateString() implementations made thread safe using ThreadLocal DateFormats
  EntityApplicationPanel.constructApplicationModel() made non-static and protected
  EntityDbLocalProvider.disconnect() does not revalidate an invalid connection before trying to disconnect it
  EntityApplicationPanel.constructApplicationModel() made abstract and renamed to initializeApplicationModel
  EntityApplicationPanel.startApplication() signature changed accordingly
  EntityApplicationPanel.getUser() made non-static and protected
  EntityComboBoxModel now selectes item whether or not it exists in the model
  EntityApplicationPanel.saveUser() added
  EntityDbConnection.insert() now disregards id generation if primary key values are already set
  SearchType.IN removed
  EntityCriteria.propertyCriteria() added
  AuthenticationException removed, replaced with SQLException
  PropertyCriteria refactored
  common.model.formats SimpleDateFormat classes deleted
  common.model.formats.DateFormats added
  UiUtil.getSize() renamed to getScreenSizeRatio()
  common.db.Criteria.asString(), added Dbms parameter
  DbConnection.endTransaction(boolean commit) replaced with rollbackTransaction() and commitTransaction()
  EntityDb.endTransaction(boolean commit) replaced with rollbackTransaction() and commitTransaction()
  EntityDb.writeBlob() readBlob() signatures changed
  EntityCriteria removed ambiguous method
  EntityCriteria.setOrderByClause() added
  EntityModel refactored, insert/update/delete mechanism moved to EntityEditModel
  EntityEditModelTest added
  bindEventsInternal() added where applicable, so that you don't have to remember to call super.bindEvents() when overriding bindEvents()
  EntityEditModel.getEntityCopy() overloaded with includePrimaryKeyValues parameter
  EntityEditModel.insert() now uses the above method
  EntityEditModel.stEntityNotNull changed to stEntityNull
  EntityEditModel.getEntityNotNullState() renamed to getEntityNullState()
  EntityEditModel.initializeEntityComboBoxModels() removed
  EntityEditModel.isPropertyNullable() added
  EntityEditPanel.getDefaultFocusComponent() added, protected
  EntityApplicationPanel now statically initializes the Messages class
  Property.preferredWidth renamed to preferredColumnWidth
  EntityRepository.getTransientProperties() added
  EntityDefinition.transientProperties field added plus getter
  EntityResultPacker now initializes Property.TransientProperty values as null, does not apply to Property.DenomormalizedViewProperty
  EntityDefinition, added tableName to constructor, used in demos, supports multiple entities based on the same table
  EntityRepository.setEntitySearchProperties() removed
  EntityTestUnit.createEntity() added
  Property.columnHasDefaultValue field added
  UiUtil.selectAllOnFocusGained() now clears the selection on focus lost
  FilteredComboBoxModel.nullValueItem renamed to nullValueString
  FilteredComboBoxModel.emptyStringIsNull boolean field added
  PropertyComboBoxModel sets emptyStringIsNull as true
  EntityEditModel.validate() now takes an action parameter
  EntityEditModel.validate() now takes into account if a column has a default value during null value validation
  EntityUiUtil.createEntityLookupField() now calls UiUtil.selectAllOnFocusGained() for the field
  Entity.validateType() added entity type validation for foreign keys
  EntityDb.delete(EntityCriteria) added
  SelectCriteria refactored out of EntityCriteria
  CriteriaUtil added, moved static helper methods there from EntityCriteria
  EntityTableSearchModel.setExactSearchValue renamed to setSearchValues and generalized, now takes a propertyID and a Collection of values
  Configuration.COMPACT_ENTITY_PANEL_LAYOUT added
  common.db.Database renamed to DatabaseProvider
  common.db.dbms.AbstractDatabase added
  common.db.dbms.Dbms renamed to Database
  EntityDbLocalProvider, EntityDbRemoteProvider set entityDb instance to null on disconnect
  SERVER_LOGGING_ON and SERVER_SECURE_CONNECTION properties changed from 1/0 to true/false
  EntityApplicationPanel.getHelpText() added
  EntityPanel.createStaticEntityPanel refactored and simplified
  Property.BooleanProperty.toSQLString() bug fixed, return null value on false
  Entity.doSetValue()/setValue() now returns the old value
  EntityUtil.copyEntities() added
  EntityPanel.updateSelectedEntities() now copies the selected entities before setting the value, hence no resetting the value on exception
  EntityUtil.getPropertyValues() renamed to getDistinctPropertyValues()
  DatabaseProvider moved from common.db to common.db.dbms
  Util.getContents() renamed to getTextFileContents() and refactored
  Util.getTextFileContents() added Charset parameter
  EntityLookupField now calls the enterAction if the search string is empty
  Entity.getDateStringValue() renamed to getFormattedDate() and it now returns an empty string in case of a null value
  EntityApplicationPanel restructured and refactored, startApplication() and prepareFrame() no longer static
  Entity.Proxy.compareTo() by default uses Collator for i18n sorting
  TableSorter now uses a Collator for String columns for i18n sorting
  EntityTablePanel, some refactoring/restructuring/renaming
  EntityPanel, moved a few getButton() methods to EntityTablePanel
  EntityPanel, removed a couple getButton() methods, renamed others to getControl()
  EntityEditModel.validate() bug fixed, it allowed null values in non-nullable columns during update, since L921
  EntityApplicationPanel.savePreferences() added, called during exit()
  EntityTablePanel.addSouthPanelButtons() removed, initializeSouthPanelToolbar() added
  EntityPanel.getSouthPanelButtons() renamed to getSouthPanelControls(), result no longer includes update button
  EntityPanel.getUpdateButton() removed
  TextInputPanel.maxLength field added
  EntityEditPanel.createTextInputPanel() now uses the above
  TextFieldPlus, fixed bug, getMaxLength() did not prevent insert in case the content was pasted into the field
  EntityApplicationPanel.getSupportModelControlSet() renamed to getSupportTableControlSet()
  EntityApplicationPanel.showInitializationDialog() renamed to showStartupDialog()
  EntityApplicationPanel.evtApplicationStarted event field added
  StateGroup, fixed ConcurrentModification error by iterating array in updateAccordingToState()
  DbConnection.toString() added, for logging
  EntityLookupField now uses wait cursor while performing the query
  EntityEditModel.isPropertyNullable() added entity parameter
  EntityEditModel.validate() overloaded with entity parameter
  EntityPropertyLinkTest separated into multiple test classes
  DoubleTextPropertyLinkTest, added a simple validation test
  Spelling corrected throughout
  EntityLookupField now uses Entity.compareTo() for lexical ordering of selection list
  Entity.setDefaultProxy() not used in demos, problematic during tests for example, when one proxy overrides another
  EntityEditPanel.setDefaultFocus() now requests focus for the base panel in case no default focus component is set
  MethodLogger.getLogEntries() does not fail when logging is not enabled
  EntityEditModel.validate() removed value parameter
  DefaultExceptionHandler.unwrapRuntimeException() now works properly
  DefaultExceptionHandler.unwrapRuntimeException() bug fixed
  EntityTableModel.getFetchCount() added
  EntityTableCellRenderer.DateRenderer(DateFormat) added
  EntityTableCellRenderer.TimestampRenderer(DateFormat) added
  EntityTableCellRenderer.createRenderer(Property) added
  EntityTableModel.tableColumnProperties replaced by TableColumnModel
  EntityTableSearchModel.tableColumnProperties replaced by TableColumnModel
  EntityTableSearchPanel.tableColumnProperties removed
  Property.searchable added
  EntityTableModel.convertColumnIndexToView() added, basically copied from JTable
  EntityTableModel now handles dynamic column positioning
  EntityTableCellRenderer.getRenderer() now takes Property as parameter instead of column index
  EntityTablePanel show/hide table column functionality improved
  EntityTableSummaryPanel added
  EntityTablePanel.summaryPanel added
  EntityTablePanel table popup menu now added to the JTable parent as well, works for empty tables with no columns showing
  EntityTablePanel column reordering allowed
  UiUtil.bindColumnAndPanelSizes() now takes column reordering in account
  EntityTableModel.getTableColumn(Property) added
  EntityTableModel.getColumnClass() and getValueAt() both use convertColumnIndexToView
  EntityTableSearchPanel now handles column reordering
  Configuration.ALLOW_COLUMN_REORDERING added
  EntityTablePanel.allowColumnReordering() added, returns the above value by default, used in initializeJTable()
  EntityTableSearchModel refactored
  EntityTableCellRenderer, EntityTablePanel changed according to the above
  PropertyFilterModel.columnIndex field removed
  EntityTablePanel, fixed column filter panel bugs introduced by allowing column reordering
  EntityDbConnection.optimisticLockingEnabled renamed to optimisticLocking, getter/setter added
  EntityDbConnectionTest, testOptimisticLocking() added
  EntityModifiedException improved
  EntityUiUtil.createEntityComboBoxFilterPanel() added
  Property.maximumFractionDigits field added
  Property.useNumberFormatGrouping field added
  EntityUiUtil.createEntityComboBoxFilterPanel(), remembers the filter criteria
  EntityTableCellRenderer.NumberRenderer.formatValue field removed
  PropertySummaryModel refactored, now uses number formatting based on the underlying property
  EntityTablePanel.setTableCellRenderer() removed
  EntityDbConnection, bug fixed, update was not performed if optimistic locking was enabled
  EntityDbRemoteAdapter now rethrows EntityModifiedException when caught during update()
  ComboBoxPropertyLinkTest added
  LookupModelPropertyLinkTest added
  BooleanPropertyLinkTest added
  BooleanPropertyLink bug fixed, doClick() was required on the actual JButton, setSelected() on the model did not suffice
  BooleanPropertyLink, ButtonModel constructor parameter added
  BooleanPropertyLink.getButtonModel() removed
  BeanPropertyLinkTest separated into multiple tests
  ToggleBeanPropertyLink, ButtonModel constructor parameter added
  ControlFactory.toggleControl() uses a ToggleButtonControl when constructing a ToggleBeanPropertyLink
  EntityUiUtil refactored
  EntityTableColumnPanel refactored from EntityTableSearchPanel and EntityTableSummaryPanel
  EntityUiUtil.createEastButtonPanel() added
  EntityUtil.activeDependencies() removed
  EntityEditPanel.createControlPanel() renamed to createPropertyPanel()
  EntityComboBoxModel.include(Entity) renamed to includeEntity
  FilteredComboBoxModel refactored, filterContents() added, different handling of nullValueString, uses Collator when sorting
  EntityComboBoxModel.foreignKeyFilterEntities and foreignKeyFilterCriteria fields added
  EntityComboBoxModel.get/setForeignKeyFilterEntities() and createForeignKeyFilterComboBoxModel() added
  EntityComboBox.createForeignKeyFilterComboBox() added
  EntityTableColumnPanel.setVerticalFillerWidth() added
  Property.columnName field added
  framework/db package classes changed according to the above
  Configuration now reads most settings from system properties
  Configuration.FILTER_QUERY_BY_MASTER removed
  Configuration.INITIAL_SEARCH_PANEL_STATE renamed to DEFAULT_SEARCH_PANEL_STATE
  common.db.SimpleCriteria added
  EntityTablePanel.getAutoResizeMode() added for overriding
  common.model.ValueMap added
  Entity now implements ValueMap
  common.model.ValueMap.StringProvider added
  domain.Entity.StringProvider added
  EntityDefinition.stringProvider field+setter+getter added
  EntityRepository.getStringProvider() added
  Entity.Proxy.toString() changed according to the above
  Entity.hasValue() renamed to containsValue()
  EntityDbConnectionPool.collectStatistics field added
  Configuration.getBooleanValue() added, used throughout
  Property.format field added
  EntityTableCellRenderer changed according to the above
  EntityDefinition.selectQuery field added
  EntityRepository.getSelectQuery() added
  EntityDbConnection.selectMany(), selectPropertyValues() and selectRowCount() changed to take the above into account
  EntityDbConnectionTest improved
  ProfilingModel/Panel improvements
  ServerMonitor improvements
  TextBeanPropertyLink now synchronizes document during setUIPropertyValue()
  EntityTableModel.getSelectedView/ModelIndexes() now return Collection<Integer> instead of int[]
  EntityTableModel.add/setSelectedItemIndexes() now takes List<Integer> as parameter
  EntityDbRemoteServer no longer keeps a reference to the Registry
  ServerMonitor improved
  Configuration.getIntValue() added
  PetstoreTest and EmpDeptTest now use createEntity() exclusively
  ClientInfo.clientHost field added
  Configuration.SERVER_LOGGING_STATUS renamed to SERVER_CLIENT_LOGGING_ENABLED, property name changed to jminor.server.clientLoggingEnabled
  Configuration.SERVER_CONNECTION_SECURE renamed to SERVER_CONNECTION_SSL_ENABLED, property name changed to jminor.server.connection.sslEnabled
  Configuration.SERVER_POOLING_INITIAL renamed to SERVER_CONNECTION_POOLING_INITIAL
  EmpDeptProfiling now performs updates as well as selects
  EntityDbConnectionTest refactored
  PropertySearchModel.toString(Object) bug that prevented proper search state string functionality fixed
  EntityRepository.isPrimaryKeyAutoGenerated() added
  EntityEditModel null validation did not handle non-auto generated primary keys
  UiUtil.setWaitCursor() now works with multiple frames/dialogs
  Unit tests migrated to JUnit 4
  EntityTableModel.setSortingStatus() simplified
0.5
  EntityTablePanel.showColumn() refactored
  framework.client.ui.property renamings
  IntArray removed
  UserCancelException renamed to CancelException
  Event objects privatized behind a eventXXX() method
  DateUtil.floorDate() added
  Unit test coverage improved somewhat
0.5.1
  EntityTableSearchModel.getSearchCriteriaConjunction() renamed to getSearchConjunction()
  Unit test coverage improved
  EntityDbConnectionPoolTest added
  EntityDbRemoteServerTest added
  Tests added to common.db.dbms package
  Tests added to framework.client.model.reporting
  Unit test coverage improved
  CancelExceptionTest added
  WeakPropertyChangeListenerTest added
  ControlFactory, removed setControlXXX(Control) methods
  Control, setXXX() methods now return the Control instance allowing chained method calls
  EntityApplicationPanelTest added
  MonitorModelTest and MonitorPanelTest added
  Checkstyle run plus lots of minor fixes
  DbConnectionProvider interface added to common.db
  ConnectionPool interface added to common.db
  EntityDbConnectionPool now implements ConnectionPool
  EntityDbConnectionPool renamed to DbConnectionPool and moved to common.db along with test class
  ServerLogEntry.exception field added, included in toString()
  EntityDbRemoteAdapter uses the above
  EntityDbRemoteAdapter logs more detailed info about entity parameters used in method calls
  EntityUtil.get/parseJSONString() added
  Entity.initializeEntity() added, package protected
  EntityPanel.exportSelected() added, included as control action
  DefaultExceptionHandler.handleException() now handles a CancelException wrapped in a RuntimeException correctly
  JSON library from json.org added
  EntityDbConnection.checkIfModified() did not query by original key values, which could have changed since the entity was loaded
  EntityUtil.getWhereClause() result does not include where keyword anymore
  EntityDbRemoteAdapter logs the name of JasperReport parameters used in method calls
  common.db.pool package created and populated with relevant classes
  common.db.criteria package created and populated with relevant classes
  common.db.exception package created and populated with relevant classes
  DbConnectionPool refactored a bit
  DbUtil.getBytesFromFile() moved to Util
  DbUtil removed
  User.properties field removed
  EntityDb.getProperties() added
  ServerLogEntry.exception field replaced with stackTrace
0.5.2
  EntityUtil JSON functionality improved, now exports whole entity object graph and formats the output for readability
  EmpDeptAppPanel example action for importing JSON file added
  DateUtil.getDefaultTimestamp/DateFormat() moved to Configuration
  DateUtil.isDateValid() now requires a format argument
  DateUtil moved to common.model
  client.model.util package removed
  DateFormats.getDateFormat() added and used throughout
  DbConnection.QueryCounter added
  DbConnection added more statistics
  DbConnectionPool.cleanPool() removed parameter
  DbConnectionPool.emptyPool() added
  Entity.Key.copyEntityKeys() renamed to copy
  Entity.Key.equals(Key) removed
  db.EntityDbUtil refactored out of domain.EntityUtil
  EntityJRDataSource.getCurrentEntity() protected
  Lots of minor JavaDoc improvements
  FilteredComboBoxModel removed unused constructor and added protected initializeComparator()
  package-info.java added to all packages as well as overview.html to source root, javadoc ant target updated accordingly
  EntityModifiedException renamed to RecordModifiedException and moved to common.db
  EntityDbRemoteProviderTest added
  ProfilingModel.UsageScenario added
  EmpDepProfiling uses the above
  EntityUtil.createRandomEntity() added
  EntityTestUnit added automatic test entity creation
  Demo domain test cases take advantage of the above
  common.db.Version added
  EmpDept domain uses the above
  run_emp_dept_profiling ant task added
  Property.min/max fields added
  EntityEditModel now does range checks on numerical properties using the above
  FrameworkMessages.PROPERTY_VALUE_TOO_LARGE/SMALL added
  ProfilingModel.initializeUsageScenarios() added
  ProfilingModel.runScenario() added
  ProfilingModel.counter field as well as Counter class
  ProfilingModel added usage scenario statistics graph data set
  ProfilingPanel added usage scenario graph
  common.model.ValueProvider added (moved from EntityDbUtil)
  Property.isNumerical() added
  EntityEditModel.performRangeValidation() added
  EntityUtil.getRandomValue() now takes into account the min and max values of numerical properties
  EntityUtil.createEntity() now uses the ValueProvider interface
  Configuration.SERVER_DOMAIN_MODEL_JARS and SERVER_DOMAIN_MODEL_CLASSES added
  EntityDbRemoteServer.loadDomainModel() added
  EntityDbRemoteServer.loadDefaultDomainModels() added, which loads domain model classes and jars according to the above configuration values
  deploy_server ant task now copies jminor-demos.jar to server_dir/lib
  EntityDbServer.connect() no longer takes EntityDefinition map as parameter
  EntityDbRemoteProvider changed according to the above
  ServerMonitor.loadDomainModel() added
  ServerMonitorPanel.loadDomainModel() added and added as action as well
  Clients no longer send EntityDefinition maps when connecting to the server, the EntityDefinition loading now happens on the server only, which means that the server must preload domain models before clients working on that domain model can connect
  EntityDbRemoteServer.getEntityDefinitions() added
  EntityDbServerAdmin.getEntityDefinitions() added
  ServerMonitor.domainListModel field and getEntityDefinitions() method added
  ServerMonitorPanel added a new environment tab showing a list of entities defined in the server
  dist ant task added framework.domain classes to server_monitor.jar
  EmpDeptProfiling insertEmployee scenario fixed
  EntityTableModel summary models no longer update on evtSelectionChangedAdjusting, performance killer
  common.model.RandomItemModel, BoundedRandomItemModel and tests and and common.ui.RandomItemPanel added
  ProfilingModel.scenarioShareModel field added
  ProfilingModel.performWork() no longer abstract
  ProfilingPanel refactored and added SharePanel for usage scenario weight configuration
  build.xml joined delete_*_db and create_*_db into recreate_*_db and commented out tasks and properties related to Derby Db
  ServerMonitorPanel added a button to reset the statistics and a server shutdown confirmation dialog
  UsageScenario.getDefaultWeight() added
  EntityRepository.putAll() removed, unused
  EntityDb.getProperties() removed
  EntityDbProvider.getDescription() added
  RandomItemPanel UI changed, decrease button moved to the east side
  RandomItemModel.getWeightRatio() added and tested
  BoundedRandomItemModel no longer truncates the total weight to module # of items
  RandomItemPanel refactored
  ProfilingModel now updates scenario chart while inactive
  ProfilingModel.getThinkTime(), think() and delayLogin() added
  EmpDeptProfiling added loginLogout usage scenario
  common.model.LoadTestModel refactored from ProfilingModel
  ProfilingPanel renamed to LoadTestPanel and moved to common.ui
  LoadTestModel.relentless and working fields removed
  LoadTestPanel showFrame() no longer called in constructor
  ProfilingModel renamed to EntityLoadTestModel and moved to framework.tools.testing
  EmpDeptProfiling, PetstoreProfiling and SchemaBrowserProfiling renamed to ...LoadTest
  Configuration.PROFILING_* renamed to LOAD_TEST_*, values changed accordingly
  Demo load and unit testing classes moved to demos.xxx.testing
  Renamed jminor_profiling.policy to jminor_load_test.policy
  build.xml run_rmi_server, added demo classes to classpath and specified the default domain model classes for loading
  EntityLoadTestModelTest added
  EntityLoadTestModel.selectRandomRows() bugs fixed
  LoadTestModel getter/setter/changeEvent added for loginDelayFactor field
  LoadTestModel.getUsageScenario() added
  LoadTestModel.UsageScenario.successfulRunCount and unsuccessfulRunCount fields added plus getters as well as getTotalRunCount() which returns the sum of the two
  LoadTestModel added value checks to setters
  RandomItemModel some minor changes/refactorings
  LoadTestModel/Panel application used instead of client
  Entity.getModifiedState() renamed to stateModified() for consistency
  RandomItemPanel.createWeightSpinnerModel() added
  RandomItemPanel is now JSpinner based
  LoadTestModel.collectChartData field plus event and getter added
  LoadTestPanel refactored
  LoadTestModel now collects memory usage data
  LoadTestPanel displays memory usage data chart
  EntityDbServerAdmin.getAllocatedMemory(), getMaxMemory() and getUsedMemory() added
  ServerMonitor now collects memory usage and connection count data
  ServerMonitorPanel displays memory usage and connection count data charts
  Util.getAllocatedMemory(), getUsedMemory(), getMaxMemory() and getFreeMemory() added
  LoadTestModel, some minor field/method name changes
  LoadTestModel.scenarioRandomModel field renamed to scenarioChooser
  UiUtil.createMemoryUsageField() added
  MonitorPanel displays memory usage
  DbConnectionPool.Counter added
  LoadTestPanel UI improved
  EntityDbConnection.getDeleteSQL() bug fixed, now it always includes the 'from' keyword (MySQL doesnt like it when its missing)
  EntityDbConnection.selectRowCount(), now uses 'alias' for subquery alias when selectQuery is available (MySQL requires it)
  Database.getCheckConnectionQuery() added
  AbstractDatabase implements the above returning null
  PostgreSQLDatabase and OracleDatabase override the above
  EntityDefinition, added (subquery) 'as' alias for subquery properties when initializing the select properties, for PostgreSQL
  AbstractDatabase now has default implementations for supportsIsValid(), shutdownEmbedded(), getAuthenticationInfo() and getErrorMessage()
  EntityDbRemoteServer does not check for SID anymore
  SQLServerDatabase no longer throws error if SID is missing
  User.UNIT_TEST_USER added, parses jminor.unittest.username and jminor.unittest.password from system properties, scott/tiger default
  Unit tests now running on H2, HSQL, Derby, MySQL, PostgreSQL, Oracle and SQL Server, fuck yeah
  DbConnectionPoolTest.loadTest() added
  DbConnectionPool now silently disconnects connections checked into a closed connection pool instead of throwing an exception
  ConnectionPoolInstanceMonitor refactored and moved to common.db.pool.monitor, home sweet home
  User moved from common.db to common.model
  EntityDbUtil removed, code moved to common.db.SQLUtil
  EntityDbUtil.getInsertProperties() and getUpdateProperties() moved to EntityDbConnection
  common.db.criteria.CriteriaValueProvider interface added
  Criteria.asString(), added CriteriaValueProvider parameter
  CriteriaValueProvider moved and renamed to Criteria.ValueProvider
  Criteria.ValueProvider.getSQLStringValue() renamed to getSQLString()
  ConnectionPoolMonitor renamed to PoolMonitor
  ConnectionPoolMonitorPanel renamed to PoolMonitorPanel
  ConnectionPoolInstanceMonitor renamed to ConnectionPoolMonitor
  ConnectionPoolInstanceMonitorPanel renamed to ConnectionPoolMonitorPanel
0.5.3
  ValueMapModel refactored from Entity and Entity.Key
  Entity.StringProvider moved to common.model
  ChangeValueMap aded
  ValueMapModelTest added
  LoadTestModel.updateTimer and updateInterval fields added
  EntityListModelTest added
  PropertyEditPanel.InputManager renamed to InputValueProvider and moved to common.ui.input (along with descendants)
  ValueListProvider added to common.model
  PropertyValueListProvider added
  EntityUiUtil.addLookupDialog() moved to UiUtil
  ValueMap, ChangeValueMap, ValueMapModel, ValueProvider and StringProvider generified
  Entity changed accordingly
  Entity.properties cache field added
  RandomItemModel generified
  LoadTestModel changed accordingly
  BoundedRandomItemModel generified
  ValueListProvider generified
  PropertyValueListProvider changed accordingly
  AbstractPropertyLink generified
  InputValueProvider generified
  InputValueProvider descendant unit tests added
  RandomItemPanel generified
  EntityLoadTestModelTest now shows a LoadTestPanel frame
  ClientMonitor finished, HostMonitor improved
  EntityDbRemoteServerAdmin getClients() overloaded
  EntityPanel.getInputManager() renamed to getInputProvider()
  PropertyEditPanel.EntityInputProvider moved up to client.ui
  DbConnectionProvider.destroyConnection() added
  Entity.setAs() no longer checks if eventPropertyValueChanged() returns null since it wont, ever
  DbConnection.commit()/rollback() throw IllegalStateException in case a transaction is open
  InputValueProvider renamed to AbstractInputProvider
  EntityInputProvider refactored into EntityComboProvider and EntityLookupProvider, tests added
  PropertyEditPanel renamed to InputProviderPanel and moved to common.ui.input
  EntityTableColumnPanel renamed to AbstractTableColumnSyncPanel and moved to common.ui
  InputProviderPanel now implements InputProvider
  SelectCriteria renamed to EntitySelectCriteria
  CriteriaUtil renamed to EntityCriteriaUtil
  DateUtil.getThreadLocalDateFormat() added and used throughout common.db.dbms
  EntityDbConnectionTest added three exception tests
  EntityDbProviderFactoryTest added
  EntityDbServer renamed to RemoteServer and moved to common.server
  AbstractRemoteServer added
  EntityDbRemoteServer now extends AbstractRemoteServer
  Entity.initializeEntity() renamed to initialize()
  EntityUtil.getJSONEntity() renamed to getJSONObject()
  EntityDb.disconnect() removed, EntityDbProvider responsible for disconnecting
  AbstractFilteredTableModel refactored from EntityTableModel, added to common.ui.table
  AbstractFilteredTableModel.tableColumnModel field renamed to columnModel
  EntityTableSearchModel.tableColumnModel field renamed to columnModel
0.5.4
  Chinook demo added
  EntityTestUnit bug fixed which prevented testInsert/Update/Delete being run for writable entities, duhh
  EntityUtil.randomize() added
  EntityResultPacker now retrieves dates for date properties and timestamp for timestamp properties
  ChangeValueMap.clearOriginalValues() added
  ValueMapModel.equals() improved
  Launch files added for chinook demo
  ChangeValueMap.revertAll() added
  Entity.getOriginalCopy() now uses the above
  Entity.Key.setValue() renamed to setAs() and changed so that original values are also set
  IdSource.isAutoGenerated() added
  Entity overrides revertAll() and revertValue() delegating to the primary key when appropriate
  BorderlessTabbedPaneUI replaced with UiUtil.getBorderlessTabbedPaneUI()
  Entity.getOriginalCopy() bug fixed
  Entity.setValue() no longer accepts values for denormalized properties, these get their values via their respective parent properties
  Property.isDenormalized() added
  TransientProperty.linkedPropertyIDs field added
  EntityDefinition.transientPropertyChangeLinks field added
  EntityRepository.hasLinkedTransientProperties() and getLinkedTransientPropertyIDs() added
  ValueMapModel.notifyValueChange() added
  Entity overrides the above to implement the transient property linkage
  ValueMapModel renamed to ChangeValueMapModel
  Entity.getValue(Property) removed
  Entity.setValue(Property, Object) removed
  Chinook demo now uses IDENTITY for primary key columns, domain model changed accordingly
  EntityApplicationPanel, call to new Messages() to initialize OptionPane messages moved from static initializer to start of startApplication()
  EntityLookupField.defaultBackgroundColor field added
  EntityEditModel.performNullValidation() bug fixed, if action was unknown no validation was performed
  EntityLookupField.searchHint field added, along with related functionality
  ChangeValueMapModel.setValue() bug fixed, it overwrote the original value each time making it last value
  EntityEditPanel.controls field added
  EntityEditPanel.setControl() added
  EntityEditPanel.selectControl() added
  NullValidationException added
  RangeValidationException added
  EntityPanel now handles ValidationExceptions gracefully, shows a message and puts focus on the control
  UiUtil.showInDialog() dialogs now close on escape
  EntityLookupField now cancels search text edit on escape
  PropertySearchModel.bindLookupModelEvents() bug fixed, it did not handle an empty entity lookup model correctly by setting selected item to null
  UiUtil.addKeyEvent() added, used throughout
  Static imports used for domain classes in demo entity panels
  EntityUtilTest.testJSON() was failing because JSON did not guarantee the order of items returned when parsing, entity equality tested instead
  Chinook demo, removed duplicates from ddl.sql
  BeanPropertyLink renamed to the more appropriate AbstractBeanPropertyLink
  Entity.setAs() pushed up to ChangeValueMap
  ChangeValueMap.copyValue() added
  ChangeValueMap.getValueKeys() and getOriginalValueKeys() added
  ChangeValueMapEditModel refactored from EntityEditModel
  EntityEditModel.clear() pushed up to ChangeValueMapEditModel
  ChangeValueMapEditModel.setMap() renamed to setValueMap()
  Entity overrides ChangeValueMap.clear() and clears the primary key as well
  ChangeValueMapModel.setAs() bug fixed, it did not notify a value change
  ChangeValueMap.removeValueListener() added
  ValueMap.getValues() added
  IdSource moved from common.db to common.model
  EntityUtil.getValueChangeEvent() renamed to createValueChangeEvent() and moved to Entity
  EntityTablePanel.showEntityMenu() added, CTR-click or CTR-V for value tree
  UiUtil.addKeyEvent() overloaded
  Entity.loaded boolean field added
  EntityResultPacker sets the loaded entity attribute
  Entity.foreignKeyValues field added, stores entities referenced via foreign keys
  Entity.setValue(), getValue() and others takes the above into account
  EntitySelectCriteria.foreignKeyFetchDepth and maxFetchDepth fields added
  EntityDbConnection.setForeignKeyValues() uses the above fields to decide when to stop loading foreign key references
  EntityTablePanel.showEntityMenu() and createEntityMenu() added
  Property.ForeignKeyProperty.lazyLoading field removed
  ChangeValueMapEditModel.name field removed
  EntityEditModel.entityID field added
  ChangeValueMapEditModel takes the initial map as parameter
  ChangeValueMapEditModel.defaultValueMap field + getter/setter added
  EntityTablePanel.createEntityMenu() renamed to populateEntityMenu() and moved to EntityUiUtil
  Entity.Proxy.valueAsString() now takes Property.format into account
  EntityUtil no longer export whole entity object graph when exporting JSON
  Entity.isLoaded(fkPropertyID) added
  Entity.removeValue() overridden
  EntityPanel.initializePanel() now refreshes only table model if refresh on init, combo box models seem to be refreshed on creation
  Entity.Proxy.getValue() removed, getTransientValue() added
  EntityDbConnection.setForeignKeyValues() no longer initializes fk values with an empty entity
  CallLogger refactored from EntityDbRemoteAdapter.MethodLogger
  DbConnection.MethodLogger added
  ServerLogEntry renamed to LogEntry and moved to common.model
  LogEntry.subLog field added
  EntityRbRemoteAdapter logs calls to the connection pool
  LogEntry.toString() overloaded with indentation parameter to handle sub logs
  EntityDbRemoteAdapter adds the DbConnection log as a sub log
  DbConnectionPool logs average check out time
  ClientInstanceMonitorPanel changed according to the above
  ClientMonitorPanel and ClientTypeMonitorPanel now use split panes
  DbConnection cache functionality removed
  Configuration.DEFAULT_FOREIGN_KEY_FETCH_DEPTH added
  Property.ForeignKeyProperty uses the above
  EntitySelectCriteria can now override the max fk fetch depth on fk basis
  Fixed fetch depth issue
  EntityTablePanel.showEntityMenu now takes scrolling into account
  Entity.getRawValue() removed
  DatePropertyLink.isTimestamp field added
  EntityUiUtil.populateEntityMenu() and co. moved to EntityTablePanel to resolve an ugly dep. cycle
  ChangeValueMapEditModel.defaultValueMap field removed
  Entity.getDefaultEntity() renamed to getDefaultValueMap(), overriding
  ChangeValueMapModel.getOriginalValueKeys() bug fixed, did not check for null
  ChangeValueMapModel renamed to ChangeValueMapImpl
  ChangeValueMapModel refactored from EntityModel
  ChangeValueMapPanel refactored from EntityPanel
  ChangeValueMapEditPanel refactored from EntityEditPanel
  AbstractFilteredTablePanel refactored from EntityTablePanel
  AbstractFilteredTableModel moved from common.model.table to common.model
  TableSorter moved from common.model.table to common.model
  EntityDefinition.rowColoring field added
  EntityRepository.isRowColoring() added
  ValueMap now extends ValueProvider and ValueListProvider
  ValueMap and associates moved to common.model.valuemap
  Entity overrides getValues(), returns values from pk and fk as well
  AbstractEntityPropertyLink renamed to AbstractValueMapLink and moved to common.ui.valuemap
  Descendants of above moved if possible
  ValidationException and descendants moved to common.ui.valuemap.exception
  Renamed classes/methods in common.ui.control
  EntityPanel added overloaded initializeEditPanel() and initializeTablePanel() methods, finalized the overridden ones
  EntityEditModel.validate() overloaded, finalized the overridden one
  EntityTablePanel.isRowColoring() added
  EntityEditModel.getDefaultValueMap() finalized, getDefaultEntity() added
  Minor javadoc improvements in common.model.valuemap and common.ui.valuemap
  Property now inherits updatable, readOnly and nullable from its parent property
  Type removed, replaced with Class
  Entity.Key singleIntegerKey field added
  Entity.setValue(Property, Object) added
  ValueMap.setValue() overloaded with initialization parameter
  Property.propertyType renamed to valueClass
  Entity.class references changed to ValueMap.class
  Entity.setValue() now accepts values for Property.DenormalizedProperty
  ValueMap.isNull(value) added
  ValueMap.setValue() unoverloaded, initialize parameter removed (for now)
  Null value checking simplified
  Property initializes a default format for time and numerical properties
  Entity.getFormattedValue() added
  Property.valueClass changed to int and renamed to type, uses java.sql.Types values
  Entity.setValue() overloaded with a validateType parameter
  Property.Event renamed to ValueChangeEvent and moved to common.model.valuemap
  Property.Listener renamed to ValueChangeListener and moved to common.model.valuemap
  ChangeValueMap... classes renamed to ValueChangeMap...
  CallLogger renamed to MethodLogger
  AbstractValueMapLink.isModelPropertyValueNull() renamed to isModelValueNull()
  Configuration.LIMIT_FOREIGN_KEY_FETCH_DEPTH added
  EntityDbConnection.limitForeignKeyFetchDepth field added, initialized according to the above
  Entity.Key and Entity.foreignKeyValues maps override getMapTypeID()
  common.ui.valuemap.ComboBoxValueLink refactored from framework.client.ui.property.ComboBoxValueLink
  EntityUiUtil.EntityComboBoxValueLink class added to deal with framework specific stuff
  AbstractValueMapLink descendants generified
  Property.DerivedProperty added, takes over some of the transient property functionality
  Empty string no longer equals null
  EntityResultPacker returns null for empty strings
  Entity.valueNull(value) removed
  Entity.isNull(value) no longer overridden
  Entity.Key.isNull(value) no longer overridden
  AbstractValueMapLink.isNull() removed
  TextValueLink.valueFromText() now returns null for empty strings, test changed accordingly
  TextBeanValueLink.getUIValue() now returns null in case of an empty string
  ValueChangeMapEditModel.isNull(key, value) removed
  Criteria.isValueNull(key, value) removed
  TextInputProvider.getValue() now returns null if the text is empty
  ValueMap.isNull(value) removed
  ForeignKeyProperty now maps reference properties to referenced propertyIDs in case of multi column relations
  Entity.Key.isSingleIntegerKey() removed, field kept
  Entity.getReferencedPrimaryKey() refactored
  ValueChangeEvent.isNewValueNull(), isOldValueNull(), isNewValueEqual() and isOldValueEqual() added
  Util.getInt()/getLong() now removes grouping char before parsing
  Entity.valueEquals(propertyID, value) added
  EntityTableModel.convertColumnIndexToView() moved up to AbstractFilteredTableModel
  AbstractFilteredTableModel.columnIndexCache added, reset on column move, remove and add
  Property.getTypeClass() added
  EntityLookupModel.setSelectedEntities() now simply returns if the state does not change (only applies when no entities are selected)
  TableSorter no longer defines a empty string as null
  TableSorter.columnComparators field and setColumnComparator() removed for now
  Entity.Proxy.getTableValue() removed, derived properties fit the bill where needed
  ValueMap.initializeValue() added
  Entity.initializeValue() added
  EntityResultPacker uses the above
  EntityDbConnection uses the above
  DbConnectionPool.creatingConnection added
  ValueChangeMapImpl.setValue() refactored, updateModifiedState() added
  ValueChangeMapEditModel.isNullable() overloaded
  EntityEditModel.isPropertyNullable() removed (replaced by the above)
  Entity.initializeValue() now propagates denormalized values
  Entity.propagateReferenceValues(), initialization parameter added
  Entity.getFormattedDateValue() removed, getFormattedValue() handles it
  Entity.Proxy.getValueAsString() changed to getFormattedValue()
  Entity.isValueNull() added
  PropertyValueListProvider, added getters
  Database.addConnectionProperties() added
  DbConnection.execute(List<String>) added
  EntityDbConnection.execute() renamed to executeStatements to avoid overriding the above
  EntitySelectCriteria.setFetchDepthForAll() added
  EntityDbConnection.checkIfModified() now uses 0 foreign key fetch depth
  EntityDbConnection.checkIfModified() now only checks properties found in the current selected entity, to prevent denormalized property confusion due to the above fetch depth issue (which means no denorm. values are set)
  FindBugs run
  Entity.loaded field removed
  EntityResultPacker now sets denormalized values
  Entity.initializeValue() does not propagate denormalized values anymore
  ClientMonitor/Panel renamed to ClientUserMonitor/Panel, UserMonitor and UserInstanceMonitor (and panels) removed
  Entity.Key.equals() improved
  Entity.Key.INTEGER_NULL_VALUE added
  ValueChangeMap.getInstance(), getCopy() and getOriginalCopy() added
  ValueChangeMapImpl implements the above
  Entity and Entity.Key override the above when necessary
  Renamed a few tests in common.model.valuemap
  ValueChangeMapEditModel.evtValueMapChanged renamed to evtValueMapSet
  Entity.getCopy() override removed
  Entity.getReferencedPrimaryKey() now returns null in case of null references instead of a Key with .isNull() = true
  Entity.Key.equals improved
  EntityResultPacker.getValue() now uses switch instead of if/else
  Property.hashCode() result pre-cached
  EntityDbRemoteServer.loadDomainModel() now uses URI instead of URL
  Util.getURI()/getURIs() added
  ValueListProvider renamed to ValueCollectionProvider, returns Collection
  ValueChangeMapImpl.getValues() and getValueKeys() return unmodifiableCollection instead of creating new lists
  AbstractSearchModel moved to common.model
  AbstractSearchPanel moved to common.ui
  EntityDefinition now serves Entity.Proxy's purpose, proxy removed
  ValueMapChangeEditModel.getPropertyChangeEvent() and getPropertySetEvent() renamed to getValueChangeEvent() and getValueSetEvent()
  Entity.Proxy removal undoood
  common.model.checkbox.TristateState, TristateButtonModel added
  common.ui.checkbox.TristateCheckBox added
  TristateValueLink added
  EntityUiUtil.createTristateCheckBox() added
  LookupValueLink moved to EntityUiUtil
  EntityEditPanel.createTristateCheckBox() added
  TristateCheckBox used in petstore's ItemPanel
  ValueChangeMapEditPanel.getControlKeys() added
  UiUtil.selectPropertyValue() renamed to selectValue()
  EntityUtil.getSortedProperties() added
  EntityPanel, ALT-CTR-C shows select control dialog
  ValueChangeMapPanel generified
  AbstractFilteredTablePanel generified
  UiUtil.selectValue() overloaded with dialogTitle parameter
  Property now gets assigned the default formats in case it is date or timestamp
  EntityUiUtil.EntityFieldPanel added
  EntityEditPanel.createEntityFieldPanel() returns the above, set the text field as the property control
  EntityUiUtil.createCheckBox() checks if property is boolean and createTristateCheckBox() checks if it is nullable
  EntityTestUnit.createReferenceEntity(entityID) added
  ValueChangeMapEditPanel.setControl() renamed to setComponent(), as well as other instances
  ValueChangeMapImpl.stateModified() changed, now returns a new state on each invocation
  ValueChangeMapImpl.stModified field removed
  ValueChangeMapImpl.setAs() now starts by setting the original values so the modified state is correct on each subsequent set value
  ValueChangeMap.clearOriginalValues() removed
  ItemComboBoxModel.Item moved to common.model
  ItemComboBoxModel sorts items by caption and adds the null item at top
  Property.ValueListProperty added
  Entity.setValue() now validates value list property values
  EntityTableModel.getValueAt() now returns the caption value for value list properties
  ValueListInputProvider added to common.ui.input
  BooleanProperty hash comparison removed
  BooleanProperty.nullValue removed
  Configuration.SQL_BOOLEAN_VALUE_NULL removed
  EntityCriteriaUtil.getBooleanSQLString() improved, now handles null true/false values
  EntityModel.setLinkedDetailModels() no longer fires change event even if no changes are made
  ValueChangeMapEditModel.clear() removed, added to EntityEditModel
  ValueChangeMapEditPanel.getComponent(key) added
  PropertySummaryModel.Sum now uses long for integer sums, preventing overflow
  EntityPanel.getSelectComponentProperties() now excludes disabled components
0.5.5
  Criteria.getValues() added
  Criteria.getTypes() added
  DbConnection.connected field removed
  EntityUtil.hashKeysByEntityID() added
  PropertyCriteria.getForeignKeyCriteriaValues() and getMultipleColumnForeignKeyCriteriaValues() added
  EntityDbPreparedConnection added
  Configuration.USE_PREPARED_CONNECTIONS added
  EntityKeyCriteria now extends CriteriaSet and delegates to PropertyCriteria
  Criteria generified
  Criteria.getTypes() removed
  Criteria.getValueKeys() added
  EntityCriteria.getTypes() renamed to getValueProperties()
  EntityDbPreparedConnection.setStatementValue() now handles the specific case of Property.BooleanProperty
  EntityUtil.getRandomValue() now handles value list properties correctly
  Entity.Key.isCompositeKey() added
  Entity.Key.hashCode() improved
  Entity.addInsertProperties() and addUpdateProperties() added
  EntityDbPreparedConnection setParameterValues() call moved into executePreparedSelect/Update()
  EntityDbPreparedConnection refactored
  EntityDbRemoteAdapter.appendEntityCriteria() added, takes prepared statement usage into account when logging
  Property.ForeignKeyProperty.isMultipleColumnReference() renamed to isCompositeReference()
  JMinorServerMonitorTruststore added
  PropertyCriteria refactored
  EntityDbPreparedConnection merged into EntityDbConnection
  Criteria.asString() removed Database and ValueProvider parameters
  EntityDbConnection code cleanup/refactoring
  Database.getSQLDateString() removed
  Entity.Key single value constructor optimized for integer values
  Entity.Key.setAs() now sets the hashCode value instead of simply setting the hash code dirty flag
  FilteredComboBoxModel now contains the nullValueString, sort comparator guarantees it stays at the top
  ItemComboBoxModel sort comparator keeps null items at the top
  Property.hasDescription() added
  EntityUiUtil now only adds tool tips to components if description is provided
  EntityLookupField adds the lookup properties as default tool tip
  EntityKeyCriteria now always uses original key values
  EntityDataUtil added
  EntityDb.disconnect() added
  EntityDbRemoteAdapter.server field added, used when disconnecting
  Entity.Key overrides clear() to handle hash code caching
  DateFormats.getDateFormat() overloaded with lenient parameter
  Configuration.getDefaultDate/TimestampFormat() returns non-lenient formats
  EntityDataUtil.copyEntities() copyPrimaryKeys parameter added
  MethodLogger.parameterArrayToString() renamed to argumentArrayToString() and implemented, appendArgumentAsString() added for overriding, no longer abstract
  EntityUtil.getPropertyValues() overloaded
  PropertyValueListProvider renamed to PropertyValueProvider, getValueProvider() added
  EntityDbConnection insert improved a bit when it comes to queried/autogen keys
  EntityPanel.updateSelectedEntities(property) and getInputProvider() moved to EntityTablePanel
  EntityEditModel.getValueProvider() added
  EntityUtil.getUpdateProperties() added
  EntityPanel.createStaticEntityPanel() removed
  EntityTabelPanel.createStaticEntityTablePanel() added
  EntityPanel.viewSelectionDependencies() moved to EntityTablePanel
  EntityPanel.exportSelected() moved to EntityTablePanel
  EntityTablePanel.hiddenColumns and associated stuff moved all the way down to AbstractFilteredTableModel/Panel
  ValueChangeMapEditPanel.defaultFocusComponent renamed to initialFocusComponent (along with related methods)
  PropertyValueProviderTest added
  common.db.DbUtil added, with createEmbeddedDatabase()
  EntityEditModel.getEntityNullState() renamed to stateEntityNull()
  EntityKeyCriteria bug fixed, it didn't use the original key values
  EntityTableModel constructor now takes a EntityEditModel as parameter
  EntityPanel, refactored all controls into EntityEditPanel and EntityTablePanel
  EntityEditModel constructor takes stActive as parameter
  EntityEditModel.isEntityNull() renamed to the more apt isEntityNew()
  EntityEditModel.isEntityNew() also checks the original key values
  EntityPanel.stActive and activeStateGroup moved to EntityEditModel
  ValueMap.saveValue() and saveAll() added, implemented in ValueChangeMapImpl and overridden in Entity
  ValueChangeMapModel.removeOriginalValue() now notifies a value change
  ValueChangeMapModel.mapTypeID field added
  AbstractFilteredTableModel.mapTypeID field added
  EntityModel.handleInsert/Update/Delete() added
  ValueChangeMapModel no longer implements Refreshable
  EntityTablePanel.getSelectColumnsControl() moved up to superclass
  EntityEditModel.evtRefreshStarted added
  EntityEditPanel uses the above to set the wait cursor during update
  ConnectionPoolSettings.set() added
  DbConnectionPool cleanupInterval is now editable
  Database.createConnection() added
  DbConnection constructor overloaded with Connection parameter
  EntityDbConnection constructor overloaded with Connection parameter
  DbConnection.poolRetryCount field added
  LogEntry.exitMessage field added
  EntityDbRemoteAdapter logs pool retry count
  ReportResult, ReportWrapper and Jasper reports impl added, quite experimental
  EntityTablePanel.initializeViewImageAction() added
  UiUtil.getBrowseAction() added
  ControlSet.hasName() and addAll() added
  EntityTablePanel.getPopupControls(), if additionalPopupControls has a name it is added as a submenu, else all items added sequentially
  EntityPanel.handleException() added, delegates to edit panel
  Configuration.getReportPath() added
  EntityDb.fillReport() generic using wrappers now
  framework.plugins.jasperreports.* added
  Entity.getProperty() now throws exception if the property was not found
  build.xml/.properties added -plugins.jar and related stuff
  Added jminor-plugins.jar to demo run files
  ConnectionPoolMonitor moved back to framework.server.monitor to remove common -> JFreeChart dependency
  EntityComboBoxModel.createForeignKeyFilterComboBoxModel(), returned model selects the item referenced by the selected item
  AbstractFilteredTablePanel.txtSearch, initializeSearchField() added
  AbstractFilteredTableModel.findNextItemIndex() and getSearchCriteria() added
  EntityTableModel overrides above method
  EntityTablePanel.initializeSouthPanel() now adds search field
  SearchFieldHint added
  ALT removed from shortcut key combos
  DocumentAdapter added
  EntityTablePanel overrides initializeSearchField()
  EntityPanel.setupKeyboardActions(), search panel is now toggled instead of simply shown
  PropertyComboBoxModel sets the null value string if property is nullable
  PropertyComboBoxModel.isNullValueItemSelected() renamed to isNullValueSelected()
  Methods now return the linked state instead of the actual state (which could then be modified)
  FilteredComboBoxModel.emptyStringIsNull removed, nullValueString functionality improved
  AbstractFilteredTableModel.findNextItemIndex() renamed to findNextItemCoordinate(), now returns Point
  AbstractFilteredTableModel.getSearchValueAt() added
  EntityTableModel overrides getSearchValueAt()
  AbstractFilteredTablePanel.scrollToCoordinate() added
  Configuration.USE_LOOKUP_FIELD_SEARCH_HINT removed
  EntityLookupField.searchHintEnabled removed
  ValueMap.ToString<T, V>, removed V type parameter
  Plugin api doc generation added to build.xml
  EntityTablePanel.getConfirmDeleteMessages() added
  Entity.getEntityValue() renamed to getForeignKeyValue()
  LogEntry.isValid() renamed to isComplete()
  LogEntry.message renamed to entryMessage (since we have exitMessage as well)
  EntityModel.handleDelete() no longer deals with the table model
  EntityTableModel.handleDelete() added
  EntityTableModel.bindEventsInternal() now binds handleDelete() to editModel.eventAfterDelete()
  EntityTablePanel.delete() added
  EntityTablePanel.setupControls() now checks if update is allowed, and delete control is now based on EntityTablePanel.delete()
  EntityApplicationModel.login()/logout() added
  EntityApplicationPanel.login()/logout() added
  Refreshable.clear() added
  EntityApplicationModel.refreshAll() renamed to refresh(), now implements Refreshable
  EntityEditModel.clear() renamed to clearValues(), clear() now part of Refreshable implementation
  EntityTableModel.filterByReference() renamed to searchByForeignKeyValues()
  EntityTableModel.queryFilteredByMaster field renamed to isDetailModel
  AbstractFilteredTableModel.SelectionModel.stMultipleSelection field added
  AbstractFilteredTableModel.SelectionModel.minSelectedIndex renamed to selectedIndex
  AbstractFilteredTableModel.getSelectionCount() added
  EntityModel.getDetailModel(entityID) removed
  EntityModel.includeTableModel field moved to superclass
  EntityTableModel.showAllWhenNotFiltered renamed to queryCriteriaRequired
  Sonar/CheckStyle run, with some minor modifications
  Database.validate() and required() added
  Added braces to all control statements
  EntityPanelProvider generified, which does enlarge the dependency cycle in ui, needs to be resolved somehow
  Util.rejectNullValue() added, used throughout
  DomainClassGenerator improved
  EntityDefinition.caption field added
  EntityPanel(model) constructor added, uses the above
  EmpDept demo uses the above
  Item is now serializable
  EntityDbRemoteAdapter now handles db logging correctly when pool is disabled
  EntityDbConnection.delete() now uses a single statement per entityID
  EntityDbRemoteProvider.setTruststore() added
  Util.closeSilently() added
  EntityComboBoxModel, createForeignKeyFilterComboBoxModel() now links the model to the refresh event
  Entity.isModified() changed, writablePropertiesModified() added
  Util.HashKeyProvider added
  Util.map() refactored from the EntityUtil.hashBy... methods
  common.model.Serializer/Deserializer added
  EntityJSONParser moved to plugins
  JSON and JasperReports dependencies removed from demo run files where applicable
  Util.onClasspath() added
  Configuration.ENTITY_SERIALIZER_CLASS, ENTITY_DESERIALIZER_CLASS added
  Configuration.entitySerializerAvailable()/entityDeserializerAvailable()
  EntityTablePanel.initializeViewImageAction() and co. moved to UiUtil/EntityUiUtil
  UiUtil.showImage() overloaded with acceptedFileTypes parameter
  Util.rejectNullValue() added to various methods, relevant code fixed accordingly
  Sonar run, code cleanup
  LogEntry.setExitTime() now returns the LogEntry instead of delta
  LogEntry.toString() no longer appends new line characters
  EntityDbConnection.executePrepared... uses LogEntry for debug output
  EntityTestUnit.initializeReferenceEntities() improved, needs some additional testing
  Code inspection/sonar run
  ValueChangeMapModel/Panel removed
  EntityModel.addDetailModel(s)() added
  EntityModel.initializeDetailModels() remove
  EntityModel constructor overloaded with EntityEditModel/EntityTableModel parameters
  EntityModel.initializeTableModel/EditModel() removed
  EntityPanel.addDetailPanel(s)() added
  EntityPanel.initializeDetailPanels() and getDetailPanelProviders() removed
  EntityTableSearchModel constructor now takes Collection<Property> instead of TableColumnModel
  EntityTableSearchModel.columnModel field removed, properties field added
  EntityTableSearchPanel columnModel parameter added to constructor
  AbstractFilteredTableModel constructor now takes a TableColumnModel as parameter
  AbstractFilteredTableModel.initializeColumnModel() remove
  AbstractFilteredTableModel.mapTypeID field removed
  EntityTableColumnModel added
  EntityTableModel.entityID field added
  EntityTableModel queryConfigurationAllowed removed from constructor, added setter
  EntityPanel buttonPlacement removed from constructor
  EntityPanel.controlPanelConstraints field added
  EntityEditPanel.getControlPanel() renamed to createControlPanel()
  EntityPanel refreshOnInit removed from constructor, added setter
  EntityTableModel.deleteSelected() and update() added, used in EntityTablePanel
  EntityModel.refreshDetailModelsAfterDelete() keeps the selected entity in combo box models
  FilteredComboBoxModel.containsItem() added
  FilteredComboBoxModel.isVisible() added
  ValueMap.getMapTypeID() removed
  EntityTableModel.fetchCount field added
  EntityPanel.addDetailPanel(s)(EntityPanelProvider) removed
  Entity, replaced ? : with if else
  ValueMapImpl refactored out of ValueChangeMapImpl
  Entity.primaryKey field removed
  Entity.entityID field added
  Entity.foreignKeyValues field removed
  Entity, removed lots and lots of overridden stuff due to the above changes
  Entity.Key now extends ValueMapImpl instead of ValueChangeMapImpl
  RegexpFilterCriteria added
  AbstractFilteredTableModel/Panel added regular expression search
  EntityComboBoxModel replaced overloaded constructor with setters
  EntityLookupModel replaced overloaded constructor with setters
  EntityLookupField replaced overloaded constructor with setters
  EntityTableModel replaced overloaded constructor with setters
  Major refactoring of framework.client.model
  EntitySelectCriteria.selectForUpdate field added
  EntityDbConnection.checkIfModified() renamed to lockAndCheckForUpdate(), now selects for update, with nowait if supported by the dbms
  Database.supportsNowait() added
  EntityApplicationPanel.initializeMainApplicationModels() removed
  EntityApplicationPanel.addMainApplicationModel(s)() added
  framework.db.criteria refactored
  EntityApplicationPanel.initializeMain/SupportEntityPanelProviders() removed, addMain... and addSupport... added
  AbstractValueLink now uses SwingUtilities.invokeLater() when applicable
  EntityApplicationPanel.showStartupDialog() renamed to createStartupDialog()
  EntityApplicationPanel.startApplication() refactored, uses SwingUtilities.invokeLater()/SwingWorker
  FilteredComboBoxModel sets the selected item on filtering
  Property.Audit... properties added
  EntityDb.fill(Jdbc)Report(), removed report parameters parameter
  JasperReportsWrapper.reportParameters field added
  Replaced List with Collection in a few places
  EntityApplicationModel(User) constructor removed
  EntityApplicationModel.initializeDbProvider() moved to EntityApplicationPanel
  EntityApplicationPanel.getLookAndFeelClassName() added, called during startApplication()
  EntityApplicationPanel.getSupportTableControlSet() now uses SwingUtilities.invokeLater()
  SwingUtilities.invokeLater() usages added
  EntityApplicationPanel.startApplication() refactored some more
  EntityApplicationPanel.startApplication() now uses SwingUtilities.invokeLater()
  EntityPanelProvider.entityID, editPanelClass and tablePanelClass fields added
  EntityPanel.refreshOnInit field removed
  EntityPanelProvider.refreshOnInit field added
  Configuration.AUTO_CREATE_ENTITY_MODELS added
  EntityModel.getDetailModel() now creates a default entity model depending on the above configuration parameter
  EntityPanel.createInstance() moved to EntityPanelProvider
  EntityApplet added
  EmpDeptApplet added
  TextInputPanel.button field added
  EntityUiUtil.createText/DateInputPanel now adds focus transfer to the panel button
  Chinook demo application changed according to the latest changes
  Configuration.SEARCH_PANELS_VISIBLE added
  EntityPanelProvider refactored
  EntityModel.fillReport() removed
  EntityPanel.viewReport() removed
  EmpDept demo application changed to reflect bootstrapping changes
  EntityPanel.getToggleEdit/DetailPanelControl() is now public
  EntityTablePanel.southPanel field added
  EntityTablePanel.initializePopupMenu() and initializeToolbar() added
  EntityPanelProvider takes advantage of the above changes
  EntityApplicationPanel.startApplication() refactored
  EntityDbProvider.isConnected() added
  FilteredComboBoxModel interface added
  DefaultFilteredComboBoxModel added
  FilteredModel added
  FilteredTableModel and FilteredComboBoxModel extends the above
  Renamed a few tests in client.model
  MaximumMatch handles null items
  FilteredComboBoxModel and descendants generified
  common.model.valuemap.ValueStringProvider interface added
  ValueMap implements the above
  StringProvider now leverages the above paradigm
  DefaultEntityComboBoxModel.dataInitialized moved to DefaultFilteredComboBoxModel as clear, interfaces changed accordingly
  AbstractSearchModel.autoEnable field added plus functionality
  TableSorter removed, functionality moved to FilteredTableModel/Panel
  DefaultFilteredComboBoxModel.getContents() renamed to initializeContents()
  FilteredComboBoxModel.isVisible() moved to FilteredModel
  FilteredComboBoxModel.setContents() added
  FilteredModel hidden replaced with filtered
  EntityPanel CTR-I is now used to select input component instead of CTR-C which conflicted a bit with the default copy function
  Util.rejectNullValue() version taking only the value as parameter removed
  AbstractEntityDbProvider added
0.5.6
  AbstractFilteredTableModel/DefaultFilteredComboBoxModel/DefaultEntityComboBoxModel improved/refactored filtering
  FilteredComboBoxModel.addItem() added
  DefaultFilteredComboBoxModel.sortContents field removed
  FilteredModel.getAllItems(includeHidden) removed
  EntityRepository.has/getLinkedDerivedPropertyIDs() renamed to has/getLinkePropertyIDs()
  Removed a few Util.rejectNullValue() calls from private methods
  ConnectionPoolSettings removed
  ConnectionPoolState is now an interface with DbConnectionPoolState as the implementation
  ConnectionPoolStatistics is now an interface with DbConnectionPoolStatistics as the implementation
  EntityDbServerAdmin.getEntityDefinitions() now returns a Collection instead of a Map
  ServerMonitor now sorts the entity definition list
  EntityModel.selectionFiltersDetail field removed
  EntityTableModel.setSortingStatus() renamed to setSortingDirective()
  EntityDataProvider interface added
  EntityTableSearchPanel is now an interface
  EntityTableSearchSimplePanel added
  EntityTableSearchAdvancedPanel added
  DatabaseStatistics is now an interface
  DbStatistics added as an implementation of the above
  KeyListeners now dispatch the event to their parent if not consumed
  EntityDbRemoteServerAdmin added shutdown hook, server security policy updated accordingly
  Bugs fixed in EntityDbProvider classes
  AbstractRemoteServer.shuttingDown field added, used to prevent shutdown hook from repeating the shutdown sequence
  RemoteServer connectionKey is now a UUID
  connectionKey renamed to clientID throughout
  ServerMonitorPanel, moved connection timeout control to ClientUserMonitorPanel
  AbstractDatabase.require() moved to Util
  JasperReportsWrapper.toString() implemented, returns report name and parameters, if any
  EntityPanel.getPrintControls() removed
  Util.rejectNullValue() now returns the value if it isn't null
  Removed redundant Util.rejectNullValue() calls
  Entity and Entity.Key are now an interfaces
  EntityImpl and EntityImpl.KeyImpl added
  Entities factory class added
  DbConnection is now an interface
  DbConnectionImpl added
  DbConnectionPool renamed to ConnectionPoolImpl
  PoolableConnection added, DbConnection implements it, ConnectionPool uses it
  Column interface added to common.db
  Property is now an interface
  PropertyImpl added, package protected
  Properties factory class added
  Major refactoring of PropertySearchModel and co
  Finished the interfacing of client.model
  EntityDefinition is now an interface
  EntityDefinitionImpl added
  Entities.define() added
  Collections.size() == 0 replaced with isEmpty() throughout
  Finalized a bunch of classes and methods
  More of the same
0.5.7
0.5.8
  Distribution jars are now package-sealed by default
  ValueChangeMapEditModel.clearValues() removed, setValueMap(null) serves that purpose
  ValueChangeMapEditPanel.clearModelValues() added for clear action
  AbstractValueChangeMapEditModel, added default implementations for abstract methods, renamed to DefaultValueChangeMapEditModel
  ForeignKeySearchModel.initialize() removed
  AbstractInputProvider overgenerified?
  More finalization/inheritance work
  Coberture coverage added to build.xml
  ValueMapImplTest added
  EntityDbConnection.insert() minor optimization change
  EntityImpl.handleSetAs() did not call super
  DefaultEntityEditModel.update() now sets the active entity after update
  PropertyFilterModel, most of it pushed up into SearchModel
  AbstractSearchModel renamed to DefaultSearchModel
  AbstractFilteredTableModel now contains the column search models, filterCriteria implemented accordingly
  PropertyFilterPanel stuff moved to AbstractSearchPanel
  AbstractFilteredTablePanel now contains the column search panels
  DateBeanValueLink and TimestampBeanValueLink added
  ValueMap.getValueCount() removed
  Field and parameter finalization (automatic)
  common.model.valuemap improved unit tests
  common.model improved unit tests
  common.ui.control improved unit tests
  common.ui improved and added unit tests
  common.model.valuemap.Validator added
  DefaultValidator added
  DefaultValueChangeMapEditModel.getValidator() added
  EntityValidator added
  DefaultEntityValidator added
  EntityValidator.getDbProvider() added
  DefaultEntityValidator.dbProvider field added
  EntityPanelProvider.validatorClass added
  EntityValidator moved to client.model
  Insert/Update/DeleteListener added
  EntityTablePanel.initializeSearchPanel() and initializeSummaryPanel() removed to constructor
  DefaultFilteredComboBoxModel.setSelectedItem() now final, translateSelectionItem() and vetoSelectionChange() added
  DefaultFilteredComboBoxModel.resetContents() removed
  AbstractBeanValueLink.getSet/GetMethod() now private
  LoadTestModel.usageScenarios now final, initializeUsageScenarios() removed
  More finalization of classes, fields and methods
  LoadTestModelTest improved
  AbstractFilteredTableModelTest improved
  AbstractFilteredTableModelTest improved some more
  Added tests to common
  More finalization/refactoring
  EventObserver interface added
  Event model improved, event...() methods replaced with ...Observer() and add...Listener() methods
  Event and State now interfaces
  Events and States factory classes added
  EventObserver fleshed out
  common.model.Conjunction added
  ControlFactory renamed to Controls for consistency
  StateObserver added
  LinkedState removed
  state... methods renamed to get...State
  string.length() >/== 0 replaced with (!)string.isEmpty()
  Util.nullOrEmpty() finally added and used throughout
  common.db.dbms refactored
  State/StateObserver refactored
  EntityPanel.getTablePopupControlSet() is now private
  EntityApplicationPanel.configureApplication() removed
  TextValueLink.addValidator() removed
  TextValueLink.Validator and ValidatorImpl added
  FormattedValueLink.FormattedValidator added
  UiUtul.transferFocusOnEnter() bug fixed, key events got lost if SHIFT was not down
  AbstractFilteredTablePanel.getTableModel() renamed to getFilteredTableModel(), finalized
  AbstractFilteredTablePanel.getDateFormat() moved to SearchModel and renamed to getForma()
  AbstractSearchPanel, added input fields as constructor parameters
  AbstractSearchPanel.InputFieldProvider interface added, implemented in subclasses
  AbstractSearchPanel.searchTypeAllowed() removed, SearchType... parameter added to constructor
  SearchModel renamed to ColumnSearchModel
  SearchModel.getSearchKey() renamed to getColumnIdentifier()
  AbstractSearchPanel renamed to ColumnSearchPanel
  SearchType.getImageName() added
  DefaultEntityTableSearchModel no longer sets the search state during construction, call to bindEvents() moved to initialize()
  EntityPanel, editControlPanel initialized during setEditPanelState()
  PropertyFilterModelProvider/DefaultPropertyFilterModelProvider added
  PropertySearchModelProvider/DefaultPropertySearchModelProvider added
  PropertyComboBoxModel interface removed, FilteredComboBoxModel used instead
  DefaultPropertyComboBoxModel simplified
  EntityLookupModel.description field added
  DefaultEntityComboBoxModel.performQuery() privatized
  ValueChangeMapEditPanel.getEditModel() finalized
  EntityEditPanel.getEntityEditModel() added
  AbstractFilteredTablePanel.getFilteredTableModel() renamed to getTableModel()
  EntityTablePanel.getTableModel() renamed to getEntityTableModel()
  DefaultValueChangeMapEditModel.getDefaultValueMap() implementation removed
  DefaultValueChangeMapEditModel renamed to AbstractValueChangeMapEditModel
  EntityTablePanel.initializeUI() renamed to initializePanel(), publicized, call required after panel construction
  EntityTablePanel.panelInitialized field added, functionality mirrors EntityPanel
  EntityTablePanel.additionalPopup/ToolbarControls fields added
  DefaultEntityModel.bindTableModelEvents() functionality moved to DefaultEntityTableModel.setEditModel()
  DefaultEntityModel.updateDetailModelsByActiveEntity() privatized
0.5.9
  Entities.getSearchProperties() used to replace a couple of similar code snippets
  /** {@inheritDoc} */ added
  EntityApplicationPanel.loginRequired field added, isLoginRequired() finalized, setter added
  DomainClassGenerator improved
  EntityPanelProvider now handles null editPanelClass
  EntityImpl.writablePropertiesModified() modified
  EntityImpl.getDefaultValueMap() bug fix
  ColumnSearchModel.searchEnabled renamed to enabled
  Entities.getEntityDefinitions() no longer exposes the EntityDefinition class
  ConnectionPoolImpl overhaul
  MySQLDatabase.supportsNowait() overridden, returns false
  Entities.getSearchProperties() bug fixed
  EntityEditPanel.createPropertyPanel(propertyID) added, picks up the input component associated with the property, well duhh
  EntityEditPanel now picks a default LinkType based on the readOnly/updatable status of the underlying property
  EntityTestUnit.initializeReferenceEntities() renamed to initializeReferencedEntities(), refactored and bugfixed
  Entities.getDependencyTree() added
  EntitiesTest added
  EntityApplicationPanel.viewDependencyTree() added to View menu
  EntityDefinition.domainID added
  Entities.getDomainEntityIDs()
  Entities.getDependencyTreeModel() overloaded with a domainID parameter
  EntityTestUnit.createReferenceEntity() renamed to initializeReferenceEntity()
  EntityTestUnit.doSetUp() and doTearDown() added, empty, overridable
  EntityPanel bug fixed, activation event was bound to late, now bound during construction
  EntityEditPanel.addPropertyPanel() added, used throughout
  ConnectionPoolImpl bug fixed, creating a connection did not prevent another one from being created at the sam time
  UsageScenario.runScenario() now throws ScenarioException
  ConnectionPoolImpl bettered a bit
  ConnectionPoolStatistics.getLiveConnectionCount() renamed to getPoolSize()
  ConnectionPoolStatistics.getPoolStatistics() renamed to getFineGrainedStatistics()
  LoadTestModel, javadoc improvement
  common.* javadoc improvements
  EntityCriteriaUtil now respects the 100 max IN list items guaranteed by the JDBC standard
  Properties, EntityUtil docs added
  More javadocs added
  ValueMapImpl and ValueChangeMapImpl no longer implement Serializable
  EntityImpl and EntityImpl.KeyImpl implement writeObject and readObject (testing)
  EntityDefinitionImpl no longer implements Serializable
  EntityImpl.writeObject() and readObject() now use superclass methods to bypass validation, for the speed!
  ConnectionPoolImpl.RETRIES_BEFORE_NEW_CONNECTION added
  EntityImplTest.serialization() added
  Column moved from db to model
  RMI server now logs to {user.dir}/logs/jminor_server.log instead of {user.home}/logs/jminor.log
  LoadTestModel uses ExecutorService instead of Thread
  LoadTestModel changes rolled back, refactored a bit
  ConnectionPoolImpl improved some
  AbstractRemoteServer synchronized on connections
  Configuration now properties based, .config files added for server + monitor, Util.parseConfigurationFile() added and called by Configuration
  TextValueLink.getLink() renamed to getValueLink
  FormattedValueLink.FormattedValidator.updateValidityInfo() refactored
  DocumentAdapter.insertOrUpdate() renamed to insertOrRemoveUpdate()
  ValueLinkValidators added, fixed issue where formatted value link got both the normal validator as well as the formatted validator
  AbstractFilteredTableModel, refactored and simplified sorting
  EntityImpl.getValue() no longer returns the default value in case no value exists
  DoubleField refactored a bit
  Criteria implementations, implemented readObject/writeObject
  EntityKeyCriteria uses composition instead of inheritance
  SteppedComboBox refactored
  EntityTablePanel.createDependenciesPanel() now uses the entity caption instead of the entityID as tab title
  EntityCriteriaUtil.DefaultEntityCriteria.readObject() cast bug fixed
  ConnectionPool.get/SetMaximumCheckOutTime added, up through server admin layer
  ConnectionPoolException added
  ConnectionPoolImpl, check out time is now measured in ms instead of ns
  EntityDefinition.is/SetLargeDataset() exchanged for is/SetSmallDataset(), which property is by default false
  Entities.isLargeDataset() replaced with isSmallDataset()
  AbstractFilteredTableModel sorting functionality refactored
  AuditProperty is now readOnly by default
  EntityLookupField refactored, needs more of it!
  Javadoc berserker appeared.
  FilteredTableModel.compare() removed
  AbstractFilteredTableModel.compare() renamed to compareRows() and privatized
  FilteredTableModel.getFilterModels() removed
  FilteredTableModel get... methods taking column index as parameter now take column identifiers
  EntityDbRemoteAdapter refactored
  EntityDbRemoteServer, fixed inconsistencies in maintenance interval / timeout API
  ConnectionPoolImpl now checks if a connection is valid before returning it from the pool, lets survive db restarts please
  EntityDbRemoteAdapter does the same if connection pool is not enabled
  ServerMonitor can now set the server logging level
  Configuration now loads logging level property from Util
  EntityDbRemote no longer extends EntityDb
  EntityDbRemoteProvider proxies EntityDb
  EntityDb no longer throws Exception
  RuntimeException replaced with UnsupportedException, IllegalStateException and IllegalArgument exception where applicable
  DomainClassGenerator renamed to EntityGenerator, refactored
  EntityGeneratorTest added, needs fleshing out
  Some remote refactorings
  Entities.Proxy dismantled, Entity.*Provider added instead
  ConnectionPoolImpl refactored quite a bit
  ConnectionPool/EntityDb/EntityDbRemote.isConnectionValid() renamed to isValid()
  ConnectionPool.checkOutConnection() and checkInConnection() renamed to getConnection() and returnConnection()
  EntityDbRemoteAdapter refactored
  domain package refactored
  EntityModel.masterSelectionChanged() renamed to initialize()
  EntityTableModel.searchByForeignKeyValues() renamed to setForeignKeySearchValues()
  Refactored ConnectionPool and related classes
  Property.get/SetEntityID() added
  EntityCriteriaUtil, reduced serialization overhead
  ConnectionPoolStatistics.connectionRequestsFailed added
  ClientMonitorPanel, disconnect action added to list popup menu
  LoadTestModel/Panel, average scenario duration added
  Log4j replaced with logback
  Interfaced load test classes
  ItemRandomizer interface added
  RandomItemModel renamed to ItemRandomizerModel
  Remote load testing implemented
  Derby lib removed, with JavaDB and all that
  AbstractFilteredTableModel.isRefreshing() added
  StateObserver, activation listeners can now be added/removed
  EntityDbProvider.getConnectedState() added
  EntityDbRemoteProvider description now includes the server host name
  EntityApplicationPanel now displays a "Disconnected" message in the title
  EntityDbConnection no longer propagates dbms specific exception to the client
  LoginProxy added
  ConnectionPoolImpl new connection threshold is now configurable from pool monitor
  LoadTestModel generified
  Fixed sorting when columns have been moved around
0.6.0
  EntityComboBoxModel.getEntity(primaryKey) added
  EntityEditModel.containsComboBoxModel(Property) removed
  Javadocs and coverage improvements
  AbstractRemoteServer connection limiting added
  RemoteServer.connectionsAvailable() added
  WebStartServer added
  Configuration.SERVER_CONNECTION_LIMIT added
  EmpDeptLoadTest improved
  ConnectionPoolImplTest now uses QueryLoadTestModel
  EntityDbConnection.setForeignKeyValues() simplified
  Server logging improved
  ClientInstanceMonitor.getLoggingEnabledButtonModel() uses lazy init
  LogEntry, User and ClientInfo read/writeObject implemented
  EntityImpl.read/writeObject optimized a bit more
  CriteriaSet.read/WriteObject optimized
  LoadTestServer refactored and improved
  EntityPanelProvider.tableSearchPanelVisible field added
  DefaultEntityModel.refresh() calls editModel.refreshComboBoxModels() instead of .refresh() which automatically triggered a refresh in the table model, which isn't always the right thing to do
  java.rmi.server.randomIDs=true and java.rmi.server.useCodebaseOnly=true added to server config files
  Tentative fixing of the column movement bug
  DefaultEntityEditModel now refreshes data bound combo box models when they are created
  Property.isReference() removed, instanceof Property.ForeignKeyProperty used instead
  EntityTablePanel does not add the search panel to the search panel scroll panel on initialization anymore
  AbstractFilteredTablePanel, fixed bug causing selection to be cleared during refresh, evtSortingDone was being fired without a previous evtSortingStarted firing
  Cascade refresh functionality removed
  Removed unused images
  Refactored event bindings between DefaultEntityModel, DefaultEntityEditModel and DefaultEntityTableModel with relation to sorting and repeated detail model refreshing
  ServerUtilTest added
  RemoteServer refactorings
  EntityDefinition.isRowColoring field removed
  EntityDefinition.isRowColoring() renamed to hasBackgroundColorProvider(), renaming bubbled all the way up
  QueryLoadTestModel improved
  EntityDbRemoteTest added
  EntityModel.stActive moved to it's logical home, EntityEditPanel
  EntityTableColumnModel removed along with default implementation
  EntityEditModel insert/update/delete now return the affected entities/keys
  EntityUiUtil.NewRecordAction renamed to NewEntityAction, now uses a single EntityEditPanel instead of a whole EntityPanel
  LoginPanel.addInitialFocusHack() moved to UiUtil, action parameter added
  EntityPanelProvider.createInstance() renamed to createPanel()
  EntityPanelProvider.createEditPanel() and createTablePanel() added
  Minor improvements, mostly javadoc errors
  LoadTestModel, nanoTime() used for measurements
  MethodLogger, nanoTime() used for measurements
  EntityCriteriaUtil.PropertyCriteria refactored
  EntityTableModel.isMultipleUpdateAllowed() renamed to isBatchUpdateAllowed()
  EntityTableModel.getAllowDeleteState() renamed to getDeleteAllowedState()
  JasperReportsWrapper now only holds the report path and loads the actual report object only when requried, and caches it
  Entity.FormattedValueProvider removed
  Entity.BackgroundColorProvider.getBackgroundColor() added Property parameter
  EntityTableCellRenderer uses the above to set the background color of individual cells
  EntityTableModel.getColumnProperty() moved to FilteredTableModel, renamed to getColumnIdentifier()
  Entities.getEntityIdSource() renamed to getIdValueSource()
  EntityTableModel.getRowBackgroundColor() renamed to getPropertyBackgroundColor()
  H2Database.DATABASE_INIT_SCRIPT and DATABASE_IN_MEMORY added
  H2Database, embedded in memory implemented
  Entity.DerivedValueProvider removed
  Property.DerivedProperty.Provider added (too deep?)
  EntityValidator is now Entity.Validator
  ConnectionPoolImpl.isNewConnectionWarranted() refactored
  EntityEditModel.replaceForeignKeyValues() added
  EntityTableModel.replaceForeignKeyValues() added
  DefaultEntityModel.refreshDetailModelsAfterUpdate() now calls the above methods
  DefaultFilteredComboBoxModel.setContents() now refreshes the selected item
  DefaultEntityModelTest tests the above
  DefaultEntityTableModel.stDeleteAllowed removed, delegated to the edit model as with updateAllowed
  DefaultEntityEditModel.setComboBoxModel() removed
  DefaultEntityEditModelTest improved
  DefaultEntityTableModelTest improved a bit
  Unit tests and demo apps run via Ant now run with an in-memory database
  AbstractFilteredTableModel.setColumnVisible() now adds the column at index 0
  EntityEditPanel.isPanelInitialized field added, along with initializePanel() and isPanelInitialized()
  PropertySummaryPanel now uses JTextField instead of JLabel
  EntityLookupField transfers focus on select
  EntityTablePanel.includeSouthPanel field added
  EntityPanel.includeControlPanel and includeDetailPanelTabPane fields added
  TextValueLink.format field added
  AbstractValueLink.translateModelValue() added
  EntityCriteriaUtil.ForeignKeyCriteria nullCriteria bug fixed
  EntityDbConnection now logs the result packing time and row count
  EntityDbConnection result packer logging improved a bit
  EntityEditModel.setPersistValueOnClear() added
  EntityImpl now rounds double values before setting them if maximumFractionDigits is specified
  Operation, AbstractOperation, Procedure and Function added
  DatabaseProvider.add/Get/Function/Procedure() added
  EntityDb.executeProcedure() added
  EntityDbRemote.executeProcedure() added
  EntityDb.executeStatement() removed
  TextValueLink.format field removed
  AbstractValueLink.translateModelValue() removed
  ItemRandomizer.RandomItem.enabled property added
  EntityDbConnection update and select for update functionality improved
  Entity.getCopy() was now working, setAs() moved from ValueMap to ValueChangeMap
  DefaultEntityTableModel.getValueAt() returns valueAsString for value list and foreign key properties
  EntityImpl.getValueAsString() now returns the referenced primary key as string for non-loaded foreign key values
  Major refactoring/renaming
  EntityImpl.isModified() now checks super.isModified() before going any further
  EntityValidator moved to Entities and renamed to Validator
  Configuration.COMPACT_ENTITY_PANEL_LAYOUT is now true by default
  EntityServerMonitorPanel layout changes
  EntityImpl now returns an empty entity for non-loaded foreign key values
  EntityConnectionImpl package private now
  EntityConnections added as a factory for the above class
  DatabaseConnections added as a factory for the DatabaseConnection class
  ConnectionPoolImpl package private
  ConnectionPools added as a factory class for the above
  DatabaseConnection, moved a few methods to PoolableConnection
  EntityGenerator refactored into tools.generator.EntityGeneratorModel and tools.generator.ui.EntityGeneratorPanel
  Dependency entanglement removed from common.db and framework.domain
  AbstractFilteredTablePanel.initializeFilterPanel() is no longer abstract, class renamed to FilteredTablePanel
  FilteredTablePanel.initializeFilterPanel() removed
  AbstractFilteredTableModel now range checks selection indexes
  EntityGeneratorModel.getDocumentText() added
  EntityGeneratorModelTest fleshed out some
  EntityGeneratorModel improved
  AbstractFilteredTableModel.refresh() no longer resets the sorting state, simply sorts the model before returning
  ConnectionPoolImpl, Stack replaced with Deque
  EntityUiUtil.checkProperty() added, used throughout
  DefaultEntityModel.refreshDetailModelsAfterDelete() bug fix
  EntityUiUtil.NewEntityAction did not initialize the edit panel so it appeared empty
  EntityConnection.selectRows() removed
  AbstractFilteredTableModel refresh/sorting/selection functionality improved a bit
  EntityApplicationPanel.initializeUI() now adds the main entity models to the application model
  EntityGeneratorModel fixed maximumFractionDigits appearing on non-floating point data types
  EntityUiUtil.selectEntities() now handles when the dialog is closed via [x]
  EntityTablePanel, removed a few redundant constructors
  EntityUtil.getUpdatableProperties() did not anticipate read only foreign key properties :|
  ComboBoxValueLink now handles FilteredComboBoxModel with the null value selected correctly
  EntityUtil.Validator moved to Entities
  AbstractFilteredTableModel.removeItems() improved a bit
  EntityConnectionImpl.insert(), improved readability and removed repeated calls to entity.getPrimaryKey(), the reasons for which have long since disappeared into the mists of time
  EntityConnectionImpl.update(),improved readability a bit
  EntityConnectionImpl, some more prettyfication
  ProgressReporter added
  EntityDataUtil.batchInsert() added
  EntityConnectionImpl.translateValue() bug fixed, Timestamp got translated into Date
  EntityTablePanel.setAdditionalPopupControls() renamed to addPopupControls()
  EntityTablePanel.setAdditionalToolbarControls() renamed to addToolbarControls()
  EntityPanelProvider/DefaultEntityModel, tableModel.setEditModel() revised
  EntityImpl, some minor value setting refactoring
  EntityPanel.addDetailPanel() now sets includeDetailPanelTabPane as true and adds the detail model to the underlying model
  EntityPanelProvider.createPanel() now checks if the underlying entityModel contains models for the detail panels
  EntityModel.getDetailModel(Class) no longer tries to auto create the model, since it does not have the required info (no entityID)
  EntityPanelProvider.createPanel() bug fixed (model.getDetailModel(DefaultEntityModel.class))
  UiUtil.linkToEnabledState() now affects the focusable state as well
  EntityUiUtil.createComboBox(), removed apparently redundant transferFocusOnEnter item
  ItemComboBoxModel implements Refreshable, initializeItems() protected
  DefaultEntityComboBoxModel.performQuery() is now overridable
  ValueChangeMapImpl.removeOriginalValue(), no longer notifies value change,
  ValueChangeMapImpl.originalValues nulled when emptied
  DefaultExceptionHandler.handleException() now unwraps RuntimeException and InvocationTargetException
  EntityApplicationPanel navigation bugs fixed, needs rethinking
  EntityCriteriaUtil, small improvements
  Entities.entityInstance/keyInstance renamed to entity/key
  Entity.isNull() renamed to isPrimaryKeyNull()
  EntityModel.containsDetailModel(EntityModel) added
  UiUtil.getParentOfType() added
  Entities.define() bug fixed
  DefaultFilteredComboBoxModel.setContents() bug fixed
  ValueChangeMapEditPanel.getComponentKey() added
  EntityPanel.addDetailPanel() adds the detail model to the underlying entity model if it has not been done already
  DefaultFilteredComboBoxModel setContents(), selected item bug fixed
  EntityConnectionImpl.update() bug fixed, inserting = false, instead of the oh so wrong updating = true
  EntityPanel search panel keyboard action no longer toggles the search panel state, simple shows it and requests focus
  MasterDetailPanel added, to base the entity panel navigation on
  EntityApplicationPanel, navigation and resizing functionality moved to EntityPanel
  EntityApplicationPanel and EntityPanel implement MasterDetailPanel
  UiUtil.initializeNavigation() added, refactored from EntityApplicationPanel
  EntityTablePanel.populateForeignKeyMenu() bug fixed, assumed entity.getForeignKeyValue() return null
  EntityPanel.FocusActivationListener, bug fixed, incorrectly assumed the focus owner to always be a [J]Component
  FilteredTablePanel, ctrl+shift needed to show filter dialog
  EntityPanel, navigation now ctrl+alt based, jcombobox seems to prevent alt+arrowKey propagating further up the ancestor tree, arrgh
  Sonar based cleanup
0.6.1
  State.getStateChangeObserver() added
  AbstractFilteredTableModel, some refactoring
  DefaultColumnSearchModel, an empty string now results in a null bound value
  ItemComboBoxModel.initializeItems() renamed to setItems(), refactored a bit
  EntityApplicationModel.containsApplicationModel() added and overloaded
  DefaultColumnSearchModel, the above fix now works with collection upper/lower bounds
  MaximumMatch, reverted back to a past version, a bug must have crept in during refactoring
  UiUtil.showInDialog() now calls the close action on windowClosed() instead of windowClosing()
  EntityPanel, navigation and resizing actions added to editControlPanel as well, some minor behavioral changes
  AbstractFilteredTableModel, filterContents() now sorts the table model afterwards
  SearchFieldHint renamed to TextFieldHint, some fields/methods renamed, hintForegroundColor field added
  SearchType.getImageName() removed, getCaption() added, search type images removed
  ColumnSearchPanel, panel initialization bug fixed, stTwoSearchFields not set correctly on init
  ColumnSearchPanel/Model and related classes refactored a bit
  Global renaming, 'StateObserver get...State()' renamed to 'StateObserver get...Observer()'
  DefaultEntityTableSearchModel initializes property search models for all properties, hidden as well
  DefaultEntityTableSearchModel.simpleSearchString field added (moved from EntityTableSearchSimplePanel)
  EntityImpl.setValue() bug fixed, propagates fk values before setting the actual entity value, otherwise isValueNull(FK_PROP) tells lies during the value change event firing
  EntityTableSearchModel.hasSearchStateChanged() added
  DefaultEntityEditModel.prepareForUpdate/Insert() added
  EntityTableSearchSimplePanel and EntityTableSearchAdvancedPanel merged into EntityTableSearchPanel, interface removed
  AbstractDatabase.createConnection() now throws DatabaseException instead of SQLException, for error message localization, changes bubbled all the way up
  EntityApplicationPanel, better handling of exceptions during startup
  DefaultEntityLookupModel.getEntitySelectCriteria() ignored any additional criteria in case of a wildcard search string
  AbstractBeanValueLink.getValueClass() added
  IntBeanValueLink/DoubleBeanValueLink, usePrimitives parameter added to constructor, tests added
  Entities.define() now throws IllegalArgumentException when the entity has already been defined
  EntityConnectionServer, remote loading of domain models disabled, not that useful
  EntityConnectionServer, initializes default domain model classes in static initializer
  EntityApplicationPanel, improved startup error handling
  EntityDefinitionImpl, default entity comparator now replaces spaces with underscores before sorting with collator
  FilteredTableModel, add/removeTableModelClearedListener() added
  MasterDetailPanel, some renaming going on
  EntityPanel, fixed a bug introduced during last commit
  MasterDetailPanel, more renaming
  EntityTablePanel.bindEvents(), moved some code to FilteredTablePanel
  FilteredTablePanel.sortingEnabled, scrollToCenter() and isCellVisible() added
  JFreeChart library updated to 1.0.13
  ExceptionDialog.showExceptionDialog(), event dispatch thread related bug fixed
  Util.collateSansSpaces() added, Util.collate(List) uses it by default
  FilteredTablePanel.selectTableColumns(), added 'Show all columns' button
  DoubleField, IntField, fixed a bug, fields displayed sci-notation for large numbers, format added
  DoubleValueLink, IntValueLink fixed according to the above
  Util.collateSansSpaces() overloaded for list
  EntityTablePanel, initialization refactored, initializeTable moved from constructor to initializePanel()
  Util.countLines() added
  LoginPanel, layout changes
  Util.countLines() improved
  FilteredTableModel.removeItems(from, to) added
  DateFormats.FULL_COMPACT_TIMESTAMP added
  EntityImpl.getValue() now longer handles fraction digits for doubles (perf. reasons)
  EntityImpl.getDoubleValue() now handles the fraction digits if necessary
  EntityEditPanel constructor now accepts null controlKeys parameter
  EntityTablePanel.setupControls() now protected
  Configuration.DEFAULT_SPLIT_PANE_DIVIDER_SIZE added
  AbstractTableColumnSyncPanel.SyncColumnModelListener.columnAdded() now initializes a column panel if none exists, such as when the column is hidden before the search panel is initialized
  FilteredTablePanel.scrollToSelectedItem field added
  AbstractFilteredTableModel.removeItems(from, to) now fires a tableRowDeleted event
  Util.LINE_SEPARATOR added, used throughout
  UiUtil.getFileDataFlavor() added
  UiUtil.isFileDataFlavor() added
  EntityImpl.getDoubleValue() bug fixed, it did not handle null values correctly
  DoubleValueLink and IntValueLink, bug fixed, ThreadLocal format objects were instance variables
  EntityEditPanel.createDateInputPanel() now uses the property date format by default, instead of the default date format
  DefaultEntityEditModel.initializeEntityComboBoxModel() no longer refreshes the combo box model
  EntityUiUtil.createEntityComboBox() now refreshes the combo box model
  EntityApplicationPanel, some minor refactoring
  ValueChangeEvent.getNew/OldValue() generified
  FilteredComboBoxModel.getSelectedValue() added
  EntityComboBoxModel.getSelectedEntity() removed, the above covers it quite nicely
  ItemComboBoxModel now extends DefaultFilteredComboBoxModel instead of DefaultComboBoxModel
  ComboBoxValueLink slightly modified to accommodate the above
  DefaultFilteredComboBoxModel.isNullValueSelected() now regards an empty string to be null
  Entity.clearPrimaryKeyValues() added
  EntityTablePanel, added column info tooltips to entity popup menu
  EntityTableModel.removeItemsOnDelete field added
  EntityEditPanel.createControlPanel() and createControlToolBar() now return null if no controls are defined
  ValueLinkValidators, some refactoring
  EntityTableModel.getSelectionDependencies() removed
  EntityEditPanel, controlKeys constructor parameter handled better
  DatabaseConnectionImpl, EntityConnectionImpl, some refactoring
  EntityGeneratorModel, setColumnHasDefaultValue() moved above setNullable() since the latter returns Property instead of Property.ColumnProperty
  Sonar based fixes
  Item, removed unnecessary type parameter
  Sonar based cleanup
  PropertiesTest added
  EntityTestUnit.initializeReferencedEntities() now deals with self referencing entities correctly
  EntityConnectionImpl, some refactoring/renaming, exception handling/throwing for insert/update and delete improved
  EntityTablePanel, now performs it's own error handling, instead of throwing
  ComboBoxValueLink, now updates model via itemListener on both state changes, ItemEvent.SELECTED and ItemEvent.DESELECTED
  Minor mostly cosmetic doc/code changes
  Entity.ToString added
  Entities.StringProvider added, implements the above, org.jminor.common.model.valuemap.StringProvider removed, test code moved accordingly, demos updated
  EntityImpl.isValueNull() now relies on the result of isLoaded() in case of foreign key properties, tested
  Some javadoc updates, using (perhaps overusing?) {@link ...} where applicable
  AbstractFilteredTableModel now uses Util.collateSansSpaces() when sorting
  Util.getSpaceAwareCollator() added, used where applicable and tested
  Entity.Comparator removed
  Some javadoc improvements
  EntityEditPanel now handles a null controlKeys constructor argument
  EntityEditModel, contains/initialise/create/getEntityComboBoxModel() functionality replicated for EntityLookupModels, plus some related changes
  EntityEditModel, removed superfluous method introduced in the above
  DefaultPropertySummaryModelTest, fixed locale sensitive tests
  EntityPanelProvider.getCaption() no longer sets the caption if it is null
  EntityCriteriaUtil.getValues()/getValueKeys() now return Collections.emptyList() instead of new ArrayList() for null criteria
  EntityApplicationPanel.initializeUI(), EntityPanelProvider caption used by default, entityPanel.getCaption() used only if the other is not available
  Some minor doc improvements
  Added the option of using a non-default rmi registry port, via Configuration.REGISTRY_PORT_NUMBER
  Fixed a bug in the custom registry port functionality
  Moved the web server instance from the server admin class to the server class itself
  EntityPanel.includeComponentSelectionProperty() moved to ValueChangeMapEditPanel, and renamed to includeComponentSelectionKey()
  EntityPanel.getSelectComponentProperties() moved to ValueChangeMapEditPanel, and renamed to getSelectComponentKeys()
  DefaultEntityLookupModel now trims the search strings
  EntityLookupPanel, added multiple value configuration to settings panel
  EntityModelProvider/DefaultEntityModelProvider refactored from EntityPanelProvider
  AbstractDatabase, removed null check of parameters where, added to getURL() of subclasses
  jminor-db.jar added to dist ant target
  EntitySelectCriteria.getGroupByClause() added
  EntityConnection takes EntitySelectCriteria.getGroupByClause() into account
  AbstractRemoteServer.getServerVersion() added
  EntityConnectionServerAdmin.getServerVersion() added
  ServerMonitorPanel, added server version info to environment tab
  Databases.QueryCounter no longer uses a Timer to refresh queries per second, it is updated on demand instead
  Minor Sonar based cleanup
0.6.2
  Minor javadoc improvements
  Util.unwrapAndLog() now takes Throwable causes into account
  ClientUserMonitorPanel, connection timeout spinner now editable
  UiUtil.showImage() now handles urls as well as file paths
  Util.map() now uses and returns a LinkedHashMap, respecting the iteration order of the given collection
  ColumnSearchPanel.initializeSimpleSearchPanel(), bug fixed, corrected order of search fields so that lower bound appears before upper bound
  EntityApplicationPanel.getSupportTableControlSet() and showEntityPanelDialog() now use the default entity caption if the panel provider does not provide one
  AbstractFunction now correctly implements DatabaseConnection.Function instead of DatabaseConnection.Procedure
  EntityTablePanel.layoutPanel() added, overridable
  UiUtil.addAcceptSingleFileDragAndDrop() now requests focus for the text field after drop is accepted
  ColumnSearchPanel, no longer uses UiUtil.getPreferredTextFieldHeight() to determine it's own preferred size
  NavigableImagePanel, previousPanelSize initialized during construction, seemed to cause NullPointerException on Windows
  EntityUiUtil.createEntityLookupField() and EntityEditPanel.createEntityLookupField() overloaded with enabledState parameter
  EntityEditModel.add/removeEntityListener() added
  DefaultEntityEditModel implements the above by delegating to the underlying ValueChangeMapEditModel.add/RemoveValueMapSetListener()
  EntityConnectionImpl.setForeignKeyValues(), bug fixed, foreign key property values were not initialized if all selected entities had a null value for that property
  AbstractBeanValueLinkTest added
  EntitySelectCriteria.groupByClause() moved to EntityDefinition, since the group by clause is static for a given entity
  EntityConnectionImpl changed according to the above
  EntityConnectionImpl, query debug logging no longer depends on the method logger being enabled
  PropertySummaryPanel, no longer uses UiUtil.getPreferredTextFieldHeight() to set the field size
  DefaultEntityEditModel.createEntityLookupModel(), bug fixed, no search properties exception contained the wrong entityID
  EntityImpl.setAs(), bug fixed, referencedPrimaryKeysCache was not reset, test added
  EntityTableSearchMode.setSearchState() renamed to rememberCurrentSearchState()
  Some javadoc improvements
  JCalendar build dependency removed, UiUtil.getDateFromUser() now uses JCalendar if available on classpath
  TextFieldPlus.lowerCase field added
  UiUtil.makeLowerCase(TextFieldPlus) added for consistency
  UiUtil, added javadoc
  EntityConnectionImpl.delete() now uses EntityCriteriaUtil.criteria() instead of selectCriteria() when constructing the where condition
  EntityCriteriaUtil.ForeignKeyCriteria now throws an IllegalArgumentException if values of types other than Entity or Entity.Key are used, tests added
  EntityImplTest, added a few tests
  Entity.getForeignKeyValue(), now throws IllegalArgumentException instead of RuntimeException
  EntityDefinitionImpl constructor throws IllegalArgumentException if no primary key property is specified, tests added
  EntityConnectionServerAdminImpl, added logging of service calls
  LOG.debug("{} bla bla", value) used instead of LOG.debug(value + " bla bla") where applicable
  EntityEditPanel.getControlToolBar() renamed to createControlToolBar() for consistency
  EntityApplicationPanel,evtSelectedEntityPanelChanged removed, add/removeSelectedPanelListener() removed, initializeActiveEntityPanel() removed, initialize() and initializeUI() refactored to accommodate changes
  DefaultEntityApplicationModel.getDependencyTreeModel(), bug fixed, Entities.getDefinitions(domainID).values() (table names) replaced with Entities.getDefinitions(domainID).keySet() (entityIDs)
  DefaultFilteredComboBoxModel.sort() added
  IntInputProvider constructor overloaded with minValue and maxValue
  DoubleInputProvider constructor overloaded with minValue and maxValue
  InputProviderPanel now handles a null caption
  EntityEditPanel.getControlPanelControlSet() renamed to initializeControlPanelControlSet(), setupControls() renamed to setupDefaultControls()
  DefaultEntityModel, simplified constructors
  DefaultEntityModelTest refactored to improve testing of the above
  EntityTablePanel.initializeRefreshToolbar() bug fixed, WHEN_ANCESTOR_OF_FOCUSED_COMPONENT used instead of WHEN_IN_FOCUSED_WINDOW, which resulted in the detail panel being refreshed instead
  EntityDefinitionImpl.checkForPrimaryKey() now includes the entityID in the exception
  EntityApplicationPanel.getParentWindow() added
  EntityEditModel.insert(), update(), delete() no longer throw CancelException
  EntityEditPanel, no longer handles the above exception
  DefaultEntityModel.initialize() only sets the relevant values in the edit model if the edit model entity is new, so as to not change a persistent entity
  EntityUiUtil.createComboBox() sets transfer focus on enter on both the editor as well as the combobox itself, thereby handling both editable and non-editable
  DefaultEntityComboBoxModel.linkForeignKeyComboBoxModel() now throws an exception if the foreign key combobox model is not of the required type
  EntityUtil.getDistinctPropertyValues() overloaded with includeNullValue parameter
  DefaultEntityComboBoxModel.linkForeignKeyComboBoxModel() made an instance function on EntityComboBoxModel
  EntityTableModel.getPropertyColumnIndex(propertyID) added
  DefaultFilteredComboBoxModel, constructor overloaded with Comparator parameter
  ItemComboBoxModel, constructor overloaded with Comparator parameter
  EntityUiUtil.createValueListComboBox() overloaded with sortItems parameter
  EntityEditPanel.createValueListComboBox() overloaded with sortItems parameter
  FilteredComboBoxModel.is/setFilterSelectedItem() added
  PropertySearchPanel redundant tool tips removed from input fields
  FilteredTablePanel.selectTableColumns(), bug fixed
  AbstractValueLink constructor overloaded with enabledObserver parameter, all the way up through AbstractBeanValueLink, ToggleBeanValueLink and Controls
  UiUtil.showImage() now sets the wait cursor while the image is being loaded and rendered
  InputProviderPanel.isEditAccepted() renamed to isInputAccepted()
  EntityPanel.setActiveDetailPanel() uses SwingUtilities.invokeLater() when setting the linked detail model, selected tab now shown before table model is refreshed
  groupingColumn and aggregateColumn attributes added to Property.ColumnProperty, groupByClause automatically set in EntityDefinitionImpl based on those, also used to exclude a search model for aggregate columns in DefaultEntityTableSearchModel, some spelling errors fixed
  RemoteEntityConnectionImpl now initializes the database connection on construction, so that wrong username or password is handled immediately, in case of connection pool it checks the username and password manually
  Configuration.SERVER_CONNECTION_POOLING_INITIAL now takes a comma separated list of username:password combinations
  Configuration.SERVER_CONNECTION_TIMEOUT added, used int EntityConnectionServer
0.6.3
  ForeignKeySearchModel.getSearchEntities() added
  DefaultForeignKeySearchModel.getSearchEntities() implemented
  DefaultForeignKeySearchModelTest added
  DefaultForeignKeySearchModelTest improved
  DefaultForeignKeySearchModel.getSearchEntities() bug fixed
  ConnectionPoolImplTest, added trying to return a connection with an open transaction to the pool
  DefaultEntityTableModel constructor now throws IllegalArgumentException if searchModel is null or the search model entityID does not match the one supplied as parameter
  DefaultEntityTableModelTest updated accordingly
  AbstractFilteredTableModel, null check added for columnModel parameter
  AbstractFilteredTableModel updated accordingly
  logback.xml no longer included in dist jars
  Util.createRandomString() could not create strings of a fixed length, test added
  EntityLookupModel.setAdditionalLookupCriteria() no longer has the side effect of resetting the selected values, documented, tested
  EntityUiUtil.createNewEntityButton() added for EntityLookupField and EntityComboBox
  IntValueLink and DoubleValueLink now take a format via the constructor
  EntityUiUtil.createTextField() now uses the format associated with the property when instantiating IntValueLink or DoubleValueLink
  PropertyImpl, number format by default has grouping off
  FilteredTableModel.getSingleSelectionObserver() added
  AbstractFilteredTableModel.getSingleSelectionObserver() implemented, tested
  TextValueLink.format field added, with a default non-formatting format, removed from IntValueLink, DoubleValueLink and FormattedValueLink, propagated via constructor
  IntValueLink and DoubleValueLink format parameter narrowed to NumberFormat
  TextValueLink.getValueAsText(), no longer overridden in subclasses, finalized
  Property.setFormat() now throws IllegalArgumentException if the format does not fit the property, tested
  Util.getNonGroupingNumberFormat() added, used where applicable
  UiUtil.transferFocusOnEnter() now uses keyReleased instead of keyPressed
  UiUtil.transferFocusOnEnter() now uses key bindings instead of key listener
  UiUtil.TransferFocusAction added
  UiUtil.addKeyEvent() now uses onKeyRelease as default, instead of onKeyPressed
  EntityLookupModel.getSearchStringRepresentsSelectedObserver() added
  ForeignKeySearchPanel no longer uses EntityLookupField.setEnterAction()
  EntityLookupField.enterAction field removed
  EntityLookupField.transferFocusOnEnter() improved, using key bindings, instead of enterAction
  EntityModelProvider.addDetailModelProvider() added
  DefaultEntityModelProvider.detailModelProviders added
  DefaultEntityModelProvider.equals() and hashCode() added for good measure
  DefaultEntityModelProviderTest added
  EntityTableModel.detailModel attribute removed along with associated crap
  EntityModel.addDetailModel() has the side effect that the table model of the added detail model has it's setQueryCriteriaRequired() called with true
  DefaultEntityModelProvider.initializeTableModel() calls setQueryCriteriaRequired() on the initialized table model if it is a detail model
  Ill-thought changes reverted
  Configuration.AUTO_CREATE_ENTITY_MODELS removed
  DefaultEntityModel.getDetailModel() and DefaultEntityApplicationModel.getMainApplicationModel() no longer create a default model if none exists
  Tests and demos updated to accommodate the above change
  Configuration.USE_NUMBER_FORMAT_GROUPING removed
  EntityPanelProvider.register() removed, didn't pan out
  EntityPanel.addDetailPanel() no longer adds the detail panel model as detail model
  EntityPanelProvider.addDetailPanelProvider() now calls addDetailModelProvider()
  AbstractFilteredTableModel.addItems() overloaded with index parameter, tested
  Some javadoc improvements
  EntityConnectionServer, static configuration now instance based, supplied via constructor parameters
  EntityConnectionServerAdminImpl, static configuration now instance based
  SSL truststore specified in server run config, for shutdown command
  SSL truststore deployed into server config path
  EntityConnectionServerAdminImpl responds to shutdown command
  Configuration, port settings now integer based
  Configuration.SERVER_DB_PORT removed
  run_server.sh and run_server.bat now pass a single argument to the process
  EntityConnectionServerAdminImpl, startup/shutdown functionality refactored
  EntityPanelProvider.createPanel() bug fixed, when creating detail panels it did not use the detail models available in the model, but created new ones
  EntityModel.addDetailModel() no longer calls setQueryCriteriaRequired(true) on the detail table model
  EntityModelProvider.initializeModel renamed to createModel, making it consistent with EntityPanelProvider
  EntityConnectionServer.isLoggingOn, setLoggingOn renamed to isLoggingEnabled, setLoggingEnabled
  Some unit test cleanup
  EntityPanel.containsDetailPanel(entityID) added
  EntityPanelProviderTest added
  EntityModelProvider.containsDetailModelProvider() added
  EntityConnectionServerAdminImpl, shutdown bug fixed, db sid and hostname switched
  EntityApplicationPanel, server/db connection disconnected on startup error
  ServerUtil.getServer(), exception thrown if no server is found now contains server port and registryPort
  Configuration.SERVER_PORT no longer has a default value, required on the server side but not on the client side
  AbstractRemoteServer now supports a LoginProxy instance per clientTypeID
  AbstractRemoteServerTest added
0.6.4
  ClientInfo.databaseUser field added, by default same as user
  RemoteEntityConnectionImpl uses ClientInfo.databaseUser where applicable
  EntityConnectionServerTest.testLoginProxy() added
  LoginProxy.close() added
  AbstractRemoteServer.shutdown() calls close() on all registered LoginProxy instances, ignoring exceptions
  ServerException.LoginException, message constructor parameter added
  EntityApplicationPanel.startApplicationInternal(), now uses getClass().getName() for clientTypeID supplied to the connection provider
  LoginProxy.getClientTypeID() added
  Configuration.SERVER_LOGIN_PROXY_CLASSES added
  EntityConnectionServer.loadLoginProxies() added and called on startup
  EmpDeptLoginProxy added as a LoginProxy example
  jminor.server.loginProxyClasses, added EmpDeptLoginProxy to demo server launch files
  jminor.server.domain.jars property removed from server launch files
  EntityConnectionServerTest now tests with EmpDeptLoginProxy
  EntityTableModel, methods use Collection instead of a List as parameter/return value where applicable
  EntityLookupModel.get/setSelectedEntities(), Collection used instead of List
  DefaultEntityLookupModel.selectedEntities is now a Collection instead of a List
  EntityUtil, methods use Collection instead of a List as parameter/return value where applicable
  FilteredTableModel.setSelectedItems() and setSelectedItemIndexes() take Collection instead of List
  ForeignKeyProperty.isUpdatable() added, returns true if and only if all component properties are updatable
  EntityLookupField no longer sets lookupAction as actionListener on the field, conflicts with focus transferal, uses keyEvent on ENTER instead
  EntityLookupField.defaultBackgroundColor renamed to validBackgroundColor
  EntityLookupField.invalidBackgroundColor added
  UiUtil.transferFocusOnEnter() now uses onKeyRelease = false, otherwise it gets called on actionPerformed on associated dialogs and such
  TextValueLink.NullFormat bug fixed, parseObject() did not update the parse position as specified in the method contract
  H2 database library updated to 1.3.161, chinook dml character encoding fixed, removed problematic comments from ddl
  TextInputProvider constructor overloaded with a JTextComponent parameter
  EntityApplicationModel, renamed references to mainApplicationModels to entityModels throughout
  EntityApplicationPanel, renamed references to mainApplicationPanels to entityPanels throughout
  EntityEditPanel.clearAfterInsert field added, with getter and setter
  DefaultEntityModel.getActiveEntities() now returns the edit model entity in case the table model selection is empty
  DefaultEntityEditModel.insert() now sets the primary key in the underlying entity according to the inserted value
  Events.EventObserverImpl bug fixed, listeners is now an ArrayList instead of HashSet, chaotic iteration order no longer a problem
  EntityLookupField was still doing lookup on actionPerformed, removed
  EntityLookupField, actions linked to keyEvents now enabled/disabled according to the lookup model state
  EntityTablePanel, bug fixed, delete action now based on inputMap/actionMap instead of keyListener, now respects the enabled state of the delete action
  UiUtil.addKeyEvent() uses JComponent.WHEN_FOCUSED instead of JComponent.WHEN_ANCESTOR_OF_FOCUSED_COMPONENT as default condition
  Calls to UiUtil.addKeyEvent() changed according to the above
  UiUtil.showInDialog() bug fixed, dispose action did not work since its name was null
  UiUtil.addKeyEvent() now throws IllegalArgumentException if the action name is null
  EntityLookupProvider now creates a EntityLookupField with the lookup action activated on keyPressed, so as to not interfere with the default button on the dialog containing the field
  UiUtil.createFormattedField(SimpleDateFormat, Date) renamed to createFormattedDateField
  DefaultEntityModel now uses SwingUtilities.invokeLater() when initializing detail models if on the event dispatch thread, allowing the UI to update before querying data
  Database.getSequenceSQL() and getAutoIncrementValueSQL() documentation now specifies which exceptions should be thrown
  Database implementations now respect the above requirements, tested
  EntityDefinitionImpl.setIdSource() no longer automatically sets the idValueSource as tableName + "_seq" for AUTO_INCREMENT and SEQUENCE
  EntityUiUtil.lookupEntities() added
  EntityUiUtil.selectEntities() now returns Collection instead of List
  EntityUiUtil.selectEntities() now takes JComponent instead of Window as dialogParent
  EntityTablePanel, selected table column resizing via ALT-LEFT, ALT-RIGHT added
  Minor cleanup of action names in UiUtil and some associated panels
  EntityApplicationPanel, removed Close button from support panel dialog, ESC still closes the window, as well as the close window decorator
  Removed parameters from calls to UiUtil.addKeyEvent() made redundant by sensible default values
  FilteredTablePanel, searchField KeyAdapter no longer explicitly dispatches unhandled event to parent
  UiUtil.DialogDisposeAction renamed to DisposeWindowAction, changed accordingly, no longer takes action name as constructor parameter
  FilteredTablePanel, searchField ignores key events with modifiers
  MaximumMatch, ignores key events with modifiers
  UiUtil.lookupValue() now restricts dialog width to a somewhat arbitrary 500 pixels
  Property.has/set/getParentProperty() renamed to is/set/getForeignKeyProperty()
  PropertyImpl.parentProperty field renamed to foreignKeyProperty
  Property.is/set/getForeignKeyProperty() moved to Property.ColumnProperty, where it belongs
  DefaultEntityTableSearchModel refactored, no longer implements EntityDataProvider, connectionProvider field removed
  DefaultPropertySearchModelProvider refactored
  DatabaseConnectionImpl, Connection based constructor now retrieves username from the underlying connection meta data instead of using .toString(), tested
  DefaultEntityComboBoxModel.getEntity(Entity.Key) bug fixed, did not handle the null element
  DefaultFilteredComboBoxModel.getVisibleItems() bug fixed, threw index out of bounds exception when the model contained only the null value item, did not return the last value in the list otherwise
  DefaultFilteredComboBoxModelTest test model now has the nullValueString set, changed accordingly
  Events, minor refactoring
  PoolableConnectionProvider.createConnection() no longer takes User as parameter
  PoolableConnectionProvider.getUser() added
  ConnectionPoolImpl.user field removed, constructor changed accordingly, getUser() delegates to the connectionProvider, see above
  ConnectionPools.createPool() no longer takes a User argument
  minor changes to example build file
  Inspection run, minor things, exceptions not thrown, final and such
  DatabaseConnectionImpl.commit() and rollback() now throw exceptions as per method contract instead of ignoring them
  TextFieldPlus removed
  SizedDocument added, serves the purpose of the class removed above
  IntField and DoubleField refactored to accommodate the above
  RegexFilterCriteria refactored a bit
  FilteredTableModel.getColumnIdentifier() spelling fixed, getColumnIdentifier()
  cobertura.dir property moved from build.properties to user.properties
  CriteriaSet, criteriaList instantiated inline
  EntityPanel, javadoc improvements
  ResultPacker, added doc for type parameter
  Entities.getDefinitions() now uses a LinkedHashMap for a defined iteration order
  EntityDefinitionImpl.ENTITY_DEFINITIONS is now a LinkedHashMap for a defined iteration order
  DefaultEntityApplicationModelTest.getDependencyTreeModel() now uses preorderEnumeration when going through dependency tree
  Sonar run
  DefaultEntityModel.refreshDetailModelsAfterDelete() now throws DatabaseException instead of RuntimeException
  ConnectionPoolImpl.returnConnection() now throws IllegalStateException instead of RuntimeException in case a transaction is open
  MethodControl constructor now throws IllegalArgumentException instead of RuntimeException
  Util.countLines() now throws IOException instead of wrapping it in a RuntimeException
  Util.writeFile() now throws IOException instead of wrapping it in a RuntimeException
  UiUtil.showImage() now throws FileNotFoundException instead of RuntimeException when the image file can not be found
  Ignored exceptions now named ignored
  ConnectionPoolMonitor/Panel, renamed some fields and methods
  ServerMonitor/Panel, renamed some methods
  ValueMapImpl.hashCode(), minor refactoring
  ValueChangeMapImpl.setAs() bug fixed, setAs(this) simply cleared the map, test added
  DefaultEntityModel.bindEvents() revoked usage of invokeLater() when initializing the detail models (see changelog line 2599)
  Util.parseConfigurationFile() overloaded with a filename parameter
  Util.ADDITIONAL_CONFIGURATION_FILES property added
  Util.parseConfigurationFile() uses the above to discover additional configuration files to parse
  Util.parseConfigurationFile() now searches under user.dir/filename if the file is not found on the classpath
  UtilTest.parseConfigurationFile() added
  DefaultEntityComboBoxModel.foreignKeyFilterCriteria now includes items which have null for the relevant foreign key value
  DefaultEntityComboBoxModelTest, refactored a bit due to the above
  Images, unused field removed
  Util.getGetMethod(), getSetMethod() added, (refactored from AbstractBeanValueLink)
  AbstractBeanValueLinks uses the above
  EntityUtil.EntityBeanMapper added, tested
  @Override annotation added on interface implementations
  Sonar run
  EntityUtilTest, minor improvements in toBean() and toEntity() tests
  WebStartServerTest added
  webserver.jar library updated
  WebStartServer, changed according to updated library version, removed main
  ServerUtil, added logging
  PropertyImpl, minor refactoring
  Unit test cleanup and refactoring
  WebStartServerTest, gives the server a moment to start
0.6.5
  TextInputPanel, added null check to constructor
  DateInputPanel, enabledState now linked to input field as well as button
  Some minor unit test improvements/refactorings
  DefaultApplicationModel, constructor performs null check on connectionProvider
  EntityApplicationModel.login(user) throws IllegalArgumentException if user is null
  EntityImpl.KeyImpl, added entityID to a couple of exceptions
  EntityUtil.EntityBeanMapper.toBeans() and toEntities() added
  EntityTablePanel.setTablePopupMenu() handles a null controlSet parameter
  EntityTablePanel.getPopupControls() documented
  ServerMonitor.connectServer() error messages improved
  DateUtil refactored, floors time fields in all returned dates, floorFields() and floorTimeFields() added, used throughout, tested
  SearchType bug fixed, renamed AT_LEAST and AT_MOST to LESS_THAN and GREATER_THAN respectively, these were incorrect according to the signs used
  DefaultColumnSearchModel, renamed a couple of methods mirroring the above changes
  DefaultColumnSearchModelTest.include() added
  Util.countLines() overloaded with excludePrefix
  Messages.SELECT_FILE and SELECT_DIRECTORY added
  UiUtil.selectFile() and selectDirectory() use the above
  UiUtil.selectDirectory() overloaded with dialogTitle parameter
  Messages_is_IS.properties UTF-8 encoding fixed
  ChinookLoadTest bugs fixed, relied on automatic model creation
  Entities.Validator skips ForeignKeyProperty's when performing null validation instead of skipping the component properties
  ForeignKeyPropertyImpl.setNullable() now sets the nullability of it's component properties
  Demo truststore files no longer added to demos and server monitor jar files during dist, done during deployment instead
  Deployed demo and server monitor jars now contain a logback configuration file, useful when running with webstart
  Minor changes in build.xml
  Minor chinook demo code cleanup
  ValueChangeMapEditPanel removed, functionality moved to EntityEditPanel
  EntityEditPanel.setInitialFocus() now handles the case where initialFocusComponent is not focusable
  EntityEditPanel.get/setInitialFocusComponentKey() renamed to get/setInitialFocusProperty()
  AbstractValueChangeMapEditModel removed, functionality moved to DefaultEntityEditModel
  ValueChangeMapEditModel, some methods moved down to EntityEditModel
  EntityConnectionProvider.getHostName() added, tested
  Moved user specific targets from build.xml to user_build.xml and associated properties from build.properties to user.properties
  LoadTestModel.getExceptions() now returns a copy of the exceptions list, to prevent a ConcurrentModificationException in LoadTestPanel$RefreshExceptionsAction
  DatabaseConnection.query(), queryObjects(), queryInteger(s)(), queryStrings(), readBlobField(), writeBlobField(), execute(), executeCallableStatement() removed
  DatabaseConnectionImpl.query(), queryInteger(), readBlobField(), writeBlobField(), moved to EntityConnectionImpl and privatized
  Databases.INT_PACKER moved to EntityConnectionImpl
  DatabaseConnection(Impl).executeFunction() and executeProcedure() removed
  PoolableConnection merged into DatabaseConnection, removed
  EntityConnection.getPoolableConnection() renamed to getDatabaseConnection()
  EntityRemoteConnection.getPoolableConnection() renamed to getDatabaseConnection()
  EntityConnectionImpl.executeProcedure() and executeFunction(), tests added to EntityConnectionImplTest
  ConnectionPoolImpl now initializes minimumPoolSize connections on start
  EntityTablePanel.includeUpdateSelectedProperty() added
  EntityApplicationPanel.getApplicationIdentifier() added, fixed bug, EntityApplicationPanel did not use the same string identifier when saving the default login name and when retrieving it
  EntityApplicationPanel.getUser(), applicationIdentifier parameter removed, uses the above
  FilteredTableModel.addSelectedItem() and addSelectedItems() added, tested
  FilteredTableModel.getSelectedIndexes() now returns a List instead of Collection
  AbstractEntityConnectionProvider, logger added, logs when a connection is invalidated, disconnects an invalid connection
  AbstractEntityConnectionProvider, validity time now runs every 10 seconds instead of every second
  PostgreSQLDatabase bug fixed, select currval/nextval now surround the sequence name with single quotation marks
  EntityTestUnit.connectionProvider field replaced with connection
  DefaultEntityTableModel.getPropertySummaryModel() now adds summary update event as a listener on afterInsert on the edit model, if available
  EntityModel.initialize() overloaded with Property.ForeignKeyProperty
  DefaultEntityModel.handleInitialization() signature changes, now takes Property.ForeignKeyProperty as parameter
  EntityTableModel.setForeignKeySearchValues() overloaded with Property.ForeignKeyProperty
  EntityModel.setDetailModelForeignKey() added
  EntityConnectionImpl now performs commit/rollback for select queries as well as insert/update/delete, required by postgresql transaction handling
  EntityUtil.getRandomDouble() bug fixed, + 1 removed
  EntityUiUtil.createEntityField(), field made unfocusable
  ExceptionDialog.emailErrorReport() no longer windows specific, uses Desktop.browse(), errorReportEmailAddressTo removed and lastUsedEmailAddress added
  DefaultEntityEditModel.insert() refactored, it set the primary key values after doInsert() had fired evtAfterInsert, .insertEntities() added
  EntityPanel.setEditPanelState() now calls initializeUI() at the end so the parent panel will get the focus when the edit panel dialog is hidden
  EntityTableModel.addEntities() added
  EntityTableModel.addEntitiesByPrimaryKeys() removed
  DefaultEntityModel.handleInsert()/refreshDetailModels() after insert refactored
  InsertEvent now takes a list of entities as constructor parameter instead of primary keys
  InsertEvent.getInsertedEntities() added
  EntityEditModel.insert() returns the inserted entities instead of only their primary keys
  DefaultEntityComboBox.vetoSelectionChange() no longer vetos if model is empty
  DefaultEntityModel.setMasterModel() can now only be called once
  EntityPanel.setMasterPanel() can now only be called once
  DefaultEntityModel.bindMasterModelEvents() added, called from setMasterModel()
  DefaultEntityModel.handleInsert(), handleUpdate() and handleDelete() no longer take care of the detail models, handleDelete() removed
  DefaultEntityModel.handleMasterInsert(), handleMasterUpdate() and handleMasterDelete() added
  EntityImpl.initializeValue() nulls primary key in case of primary key properties
  DefaultEntityEditModel.bindEventsInternal() stPrimaryKeyNull updated in valueSetListener instead of entitySet, valueChangeEvent fired after states are updated
  DefaultEntityModel.initialize() now only sets the value in the edit model if foreign key values are specified, that is, no longer nulls the value when initialized with an empty list
  EntityEditModel.getEntityNullObserver() renamed to getPrimaryKeyNullObserver()
  IntBeanSpinnerValueLink constructor overloaded with SpinnerNumberModel parameter
  EntityConnectionImpl synchronized public methods
  EntityConnectionImpl.getSelectSQL() now uses tableName instead of selectTableName in case of select for update
  EntityConnectionImpl.selectForUpdate() added
  EntityConnectionImpl.lockAndCheckForUpdate() uses the above since selecting from views with count(*) subqueries fails when selecting for update, so using the standard doSelectMany failed when the selectTableName for the entity was a problematic view, select for update should also use the underlying table, not selectTableName
  EntityPanel constructor uses the default entity caption if the caption parameter is null
  EntityPanelProvider uses the EntityPanel constructor which includes a caption parameter
  EntityConnectionImpl.populateStatementPropertiesAndValues() exception message improved
  EntityConnectionImplTest.insertOnlyNullValues() and updateNoModifiedValues() added
  EntityConnectionImpl.createLogMessage() no longer displays null when no sqlStatement is specified
  EntityApplicationPanel.initializeUI() no longer throws exception if no entity panel providers have been specified and only tries to initialize the selected panel if it exists
  EntityDefinition.getPrimaryKeyProperties() now returns a list of primary key properties sorted by primary key column index
  Entities.define() refactored, property related code moved to EntityDefinitionImpl.initializeProperties()
  EntityDefinitionImpl.initializeProperty() throws exception if a foreign key property references an undefined entity
  Configuration.STRICT_FOREIGN_KEYS added so the above restriction can be lifted in case of entities with circular dependencies
  AbstractEntityConnectionProvider.validateConnection() now ignores any exceptions occurring when trying to disconnect an invalid connection, NoSuchObject exception was thrown when server had already disconnected
  RemoteEntityConnectionProvider now includes special handling for isConnected(), failed if server had disconnected with NoSuchObject exception
  EntityUtil.EntityBeanMapper null argument handling added, tests added
  AbstractOperation made inner class of DatabaseConnectionImpl and renamed to OperationImpl
  FilteredComboBoxModel.set/getSortComparator() added
  DefaultFilteredComboBoxModel implements the above, tested
  EntityUtil, removed a couple of duplicate string literals
  DefaultEntityTableModel now remembers the search state only after a successful refresh
  DefaultEntityComboBoxModelTest improved
  DefaultEntityComboBoxModel.getFilteredIndexOfKey() bug fixed
  DefaultEntityModelTest improved
  JaCoCo coverage targets added to build.xml
  build.xml removed cobertura coverage targets
  Configuration.SHOW_DETAIL_PANEL_ACTIONS added
  EntityPanel changed according to the above, ways for the user to hide or popup detail panels are included only if the above value is true
  build.xml removed last cobertura remnants
  Configuration.SHOW_DETAIL_PANEL_ACTIONS renamed to Configuration.SHOW_DETAIL_PANEL_CONTROLS
  EntityPanel.showDetailPanelControls property added, setter and getter, defaults to Configuration.SHOW_DETAIL_PANEL_CONTROLS
  Configuration.SHOW_TOGGLE_EDIT_PANEL_CONTROL added
  EntityPanel changed according to the above, a way for the user to hide or popup the edit panel is included only if the above value is true
  EntityPanel.showToggleEditPanelControl property added, setter and getter, defaults to Configuration.SHOW_TOGGLE_EDIT_PANEL_CONTROL
  SearchType.getDescription() added
  Messages, added strings for the above
  ColumnSearchPanel.initializeSearchTypeCombo() adds tooltips to the search type items, using the above descriptions
  EntityLookupField now uses a customized dialog for showing the no results from criteria message, due to the enter key loop bug in windows
  EntityUiUtil.createTextField() and createDateInputPanel() no longer take DateFormat as parameter, use the property format
  EntityEditPanel.createDateInputPanel() no longer takes a DateFormat parameter
  EntityEditModel.persistValueOnClear() renamed to isValuePersistent(), .clear() does not clear the values from the edit model, so this was a misnomer
  EntityEditModel.persistValue() renamed to isValuePersistent() for consistency
  Entity.Definition.setToStringProvider() removed, duplicate of setStringProvider()
  UnitTest coverage improved
  EntityImplTest refactored
  EntityImpl.getReferencedPrimaryKey() refactored
  PropertySearchPanel refactored
  SteppedComboBox refactored
  EntityLookupField refactored
  DefaultEntityTableModel refactored
  Property.BlobProperty removed
  EntityConnection.writeBlob(), removed blobDescription parameter
  EntityConnectionImpl, RemoteEntityConnectionImpl changed according to the above
  EntityConnectionImpl.writeBlob() and readBlob() implemented correctly
  EntityConnectionImplTest, added tests for the above
  EntityConnectionImpl refactored
  EntityConnectionImpl, writeBlob() can now be executed within an open transaction
  includeantruntime="false" added to javac targets in build.xml
  EntityConnectionImpl, logging revised
  DatabaseException now copies the stack trace of the root cause, minor refactoring
  RemoteEntityConnectionImpl, logIdentifier field added, used to identify logging statements during remote calls
  resources/server/config/logback.xml modified to support log file per user@client
  RemoteEntityConnectionImpl method logging now logs the root LogEntry to the log file, not only the sublog entries
  RemoteEntityConnectionImpl uses log level ERROR to log method calls, hacky
0.6.6
  State.notifyObservers() removed
  StateImpl.notifyObservers() is no longer public
  StateObserver.addListeningAction() removed
  EventListener added, replaces ActionListener throughout
  Event.fire() parameter type changed from ActionEvent to Object
  EventListener.eventOccurred() parameter changed from ActionEvent to Object
  EventListener.eventOccurred() overloaded parameterless
  EventAdapter added
  Attribute.hasDescription() removed
  Util.initializeRegistry() and getRegistry() moved to ServerUtil
  Util.setClipboard() moved to UiUtil
  EntityPanel.checkIfInitialized() added and used
  EntityTablePanel.checkIfInitialized() added and used
  Column.columnHasDefaultValue() and isDenormalized() pushed down to Property.ColumnProperty
  framework.client.model.event package removed, InsertEvent, InsertListener, UpdateEvent, UpdateListener, DeleteEvent and DeleteListener removed
  InsertEvent, UpdateEvent and DeleteEvent made inner classes (interfaces) of EntityEditModel
  DefaultEntityEditModel.InsertEventImpl, UpdateEventImpl and DeleteEventImpl added
  FilteredTableModel.add/removeColumnHidden/ShownListener() generified
  EntityConnectionImpl.selectMany() bug fixed, no longer commits if the criteria is marked as selectForUpdate, tested
  EntityCriteria, EntitySelectCriteria, some javadoc improvements
  PropertyImpl, unused constructors removed
  ValueChangeMap.add/RemoveValueListener() parameter now ValueChangeListener
  ValueChangeMap merged up into ValueMap, removed
  ValueMap.initializeValue() removed, implementations appeared not to do anything but call setValue()
  Entity.initializeValue() removed, see above
  ValueMap.handleSetAs() removed, was overridden in EntityImpl only to copy the cached toString value from the source entity, not worth the complexity
  CriteriaProvider removed, practically unused
  ValueChangeEvent.valueOwner property removed, fixing a cyclical dependency
  EntityTableCellRenderer, minor refactoring
  EntityLookupField, duplicate code refactored into UiUtil.prepareScrollPanelDialog()
  Messages, moved static initializer with UIManager dependency to FrameworkMessages
  FrameworkMessages, removed getDefaultConfirm...() methods
  H2Database.createEmbeddedH2Database() no longer static, dynamically loads RunScript tool to get rid of compile time dependency to H2 codebase
  H2Database refactored a bit
  AbstractDatabase.getAuthenticationInfo() now allows empty passwords
  Util.nullOrEmpty() now returns true if the no arguments are provided
  H2Database, bug fixed, did not initialize properly
  EntityConnectionImpl.lockAndCheckForUpdate() now respects contract and throws an exception if a record has been deleted, tested
  EntityConnectionImpl.EntityResultPacker, minor refactoring
  Entities, minor refactoring in StringProvider classes
  LoadTestModelTest main scenario no longer uses Random
  LocalEntityConnectionProvider, now uses a proxy for logging method calls
  EntityConnectionLogger added
  ConnectionPools now manages available connection pools
  EntityConnectionServer now handles initializing connection pools
  RemoteEntityConnectionImpl, refactored a bit
  RemoteEntityConnectionImpl, synchronized public methods
  MethodLogger, minor refactoring
  LogEntry.exitTime field added, some refactoring
  EntityTableModel.setForeignKeySearchValues(entityID, values) removed
  DefaultEntityModel.detailModelForeignKeys map now contains the actual foreign key property as value, instead of the propertyID
  DefaultEntityModel.setDetailModelForeignKey() fetches (and thereby validates) the actual foreign key
  EntityConnectionImpl.BLOB_RESULT_PACKER added, BlobResultPacker class removed
  EntityLoadTestModel sets the client connection type to remote during setup
  ResultPacker.pack() javadoc improved
  ValueMapValidator renamed to Validator and made inner class of ValueMap, generics definition improved
  ValueMap.Validator, action parameter removed from validation methods
  ValueMap.Validator.INSERT, UPDATE, UNKNOWN constants removed
  DefaultValueMapValidator changed according to the above
  Entities.Validator changed according to the above, now uses the same strategy as DefaultEntityEditModel to determine if the entity being validated is new
  Entity.Validator changed according to the above
  Entities.DefaultEntityValidator changed according to the above
  ValueMap.getValues() removed, already specified in ValueCollectionProvider
  Util.get/putUserPreference() incorrect static lazy initialization fixed
  ValueChangeEvent.isModelChange removed
  DbUtil added
  DbUtilTest added
  Util.closeSilently(ResultSet) and closeSilently(Statement) moved to DbUtil
  UtilTest, added a couple of tests
  AbstractEntityConnectionProvider synchronized some public methods
  DatabaseConnectionImpl.beginTransaction() logging added
  DatabaseConnectionImpl, connection validation refactored
  AbstractFilteredTableModel, some reordering, minor refactoring
  AbstractFilteredTableModel.convertColumnIndexToView() bug fixed, columnIndexCache was not initialized, columnIndexCache never used for index 0
  EntityTableSearchModel.getPropertyFilterModelsOrdered() removed
  FilteredTablePanel, ctr+alt+click toggles filter panel
  DefaultEntityTableSearchModel, some refactoring
  PropertySearchModel.toString() added, basically just for the javadoc
  EntityTableSearchModel.getSearchableProperties() removed
  EntityTableModel.getPrimaryKeysOfSelectedEntities() removed, unused
  FilteredTableModel.clearSortingState() removed, unused
  DefaultEntityModelProviderTest improved a bit
  EntityImpl, rounding of double values moved from getDoubleValue() to setValue()
  Util.getTypeClass() moved to PropertyImpl
  Configuration.DEFAULT_MAXIMUM_FRACTION_DIGITS added, default 10
  PropertyImpl.initializeDefaultFormat() uses the above
  RemoteEntityConnectionImpl, refactored connection pooling mechanism
  ConnectionPoolImpl.setEnabled() now sets closed = false when enabling, which means a pool can be closed and re-opened
  RemoteEntityConnectionImpl.getUser() and isConnected() no longer synchronized, blocked server monitor while the connection is active
  RemoteEntityConnectionImpl.isConnected() synchronized yet again
  ServerMonitorPanel, added stats update interval spinner
  server.monitor, removed unused methods and fields, renamed some methods for consistency
  ServerMonitor, bug fixed, resetStatistics() did not clear all series
  RemoteEntityConnectionImpl, static connection pool related admin methods removed, EntityConnectionServerAdminImpl calls pool directly
  EntityImplTest, removed Chinook dependency
  Configuration.DEFAULT_HORIZONTAL_AND_VERTICAL_COMPONENT_GAP added
  EntityUiUtil.createBorderLayout(), createFlowLayout() and createGridLayout() added, used throughout
  EntityUiUtil.createBorderLayout(), createFlowLayout() and createGridLayout() moved to UiUtil
  SearchType refactored
  EntityConnectionImpl.translateValue() bug fixed
  TextValueLink, immediateUpdate field removed, unused
  ValueMap.copyValue() removed
  ValueMapImpl.copyValue() protected
  EntityImpl now overrides copyValue(), tested
  EntityImplTest refactored
  States refactored
  StateImplTest improved
  States.ReversedStateObserver removed, merged into StateObserverImpl with reversed attribute
  Tests refactored, minimizing the use of fail() within test methods
  Version removed
  WeakPropertyChangeListener removed
  RegexFilterCriteria removed
  WebStartServer removed
  DbUtil renamed to DatabaseUtil, for package consistency
  FilteredTableModel.getTableColumn() throws IllegalArgumentException instead of returning null when column is not found
  FilteredTableModel.setSelectedItemIndexes() renamed to setSelectedIndexes(), 'Item' removed from set/add selection method names
  AbstractFilteredTableModel.refreshing and filtering fields removed
  DocumentAdapter made abstract, insertOrRemoveUpdate() renamed to contentsChanged()
  TristateButtonModelTest added
  EntityGeneratorModel, refactored, now includes tables referenced via foreign keys
  EntityGeneratorModel, removed some unused methods, test coverage improved
  EntityConnectionServer.setMaintenanceInterval() bug fixed, did not restart the maintenance timer
  org.jminor.common.server.loadtest.* removed, had not been maintained for some time, never used
  EntityGeneratorModel, refactored some more
  EntityApplet removed
  EntityCriteriaUtil.getInList() no longer adds parenthesis around the whole clause, tested
  EntityGeneratorPanelTest added
  DefaultEntityApplicationModel, unused methods removed
  DefaultEntityApplicationModelTest, some tests added
  DefaultEntityTableModelTest, some tests added
  EntitiesTest, some tests added
  States.StateObserverImpl, bug fixed, reversedStateObserver was not notified on state change, tested
  EntityTablePanel.initializePanel(), bug fixed, did not enable wait cursor
  common.model.table, common.ui.table packages added, table related classes moved there
  DatabaseConnectionsTest added
  EntityCriteriaUtil.selectCriteria() takes Collection instead of List
  EntityConnectionImpl, removed a couple of unnecessary StringBuilder usages
  EntityApplicationPanel.setParentWindowTitle() added, handles both JFrame and JDialog
  RemoteEntityConnectionProviderTest improved a bit
  EntityApplicationPanel.getEntityPanel() with Class parameter removed, unused
  BooleanProperty.getSQLString() removed, unused
  EntityJSONParser improved quite a bit, refactored
  Util.nullOrEmpty() overloaded for Collections and Maps
  EntityConnectionImpl.update() refactored
  Configuration.resolveTrustStoreProperty() moved to Util and renamed to resolveTrustStore()
  EntityConnectionServerTest improved a bit, setUp()/tearDown() now use EntityConnectionServerAdminImpl.startServer/shutdownServer() respectively
  EntityConnectionImpl.PropertyResultPacker now handles null values correctly
  EntityConnectionServerTest refactored
  EntityConnectionServerAdminImpl.adminInstance privatized
  EntityConnectionImpl.PropertyResultPacker, bug introduced above fixed, null values handled correctly
  EntityApplicationPanel.initializeEntityPanels() added
  EntityLookupField, bug fixed, OKAction did not call super constructor with a name
  Configuration.getDefaultUsername() removed
  EntityApplicationPanel.getUser() uses Util.getDefaultUserName() instead of the above
  ValueLinkValidators.AbstractValidator.updateValidityInfo() renamed to validate()
  ValueMap.Validator, revalidate(), addRevalidationListener() and removeRevalidationListener() added
  ValueLinkValidators.AbstractValidator listens to re-validation events using the above
  DefaultValueMapValidatorTest added, some methods moved from ValueMapImplTest
  Some minor improvements
  Timer replaced with ScheduledExecutorService throughout, some related refactoring
  Util.DaemonThreadFactory added, tested
  TaskScheduler added, ScheduledExecutorService usages refactored to use that class
  TaskScheduler.setInterval() synchronization bug fixed
  TaskScheduler no longer started on construction, start() returns instance to facilitate startup on construction
  Events.EventObserverImpl redundant synchronization removed
  TaskSchedulerTest added
  TaskSchedulerTest improved
  ConnectionPoolMonitorPanel, fine grained statistics checkbox moved
  EntityServerMonitorPanel bug fixed, JDK_PREFERENCE_KEY was too long
  LoadTest, MethodLogger and related classed moved to common.model.tools
  ItemRandomizerPanel and LoadTest panel moved to common.ui.tools
  DefaultEntityTableModel.doRefresh() now performs the query before clearing the model, so that exceptions during refresh do not result in an empty model
  DefaultEntityTableModel.getValue() added, allows the overriding of the getValueAt() mechanism
  EntityConnectionServer, constructor now handles errors and un-exports the server
  EntityConnectionServerAdminImpl, constructor now handles errors and un-exports the server admin
  Entity.BackgroundColorProvider.getBackgroundColor() now returns Object instead of java.awt.Color to get rid of awt dependency
  Configuration.INVALID_VALUE_BACKGROUND_COLOR removed, unused
  EntityConnectionServer, domainModelClassNames, loginProxyClassNames, initialPoolUsers, webDocumentRoot, webServerPort and clientLoggingEnabled added as constructor parameters
  EntityConnectionServer.logShutdownAndReturn() added and used
  Configuration.DEFAULT_HORIZONTAL_AND_VERTICAL_COMPONENT_GAP removed
  Configuration.DEFAULT_LOOK_AND_FEEL_CLASSNAME removed, Configuration no longer depends on UiUtil
0.6.7
  Entity.KeyGenerator added, implementations added to EntityDefinitionImpl, factory methods to Entities
  IdSource removed
  EntityTableCellRenderer refactored
  TextValueLink.NullFormat moved to Util
  PropertyImpl.setFormat() no longer accepts null values
  PropertyImpl.initializeDefaultFormat() returns Util.NullFormat by default
  TristateValueLink now extends BooleanValueLink
  Database.loadDriver() removed, no longer required, jdbc.drivers system property can be used to specify the driver
  Database implementations load driver classes statically
  Database.createConnection() no longer throws ClassNotFoundException
  ivy configuration added, handles all libraries except for tjws, project 3rd party libraries updated
  ConnectionPools methods synchronized
  Renamed ivy runtime configurations
  MethodLogger refactored and improved
  LogEntry removed
  MethodLogger synchronized, enable/disable implemented
  DatabaseUtil.query() moved back to DatabaseConnection
  PropertyImpl no longer implements Serializable
  Property.PropertyValueFetcher added
  ServerLog now contains the MethodLogger entries instead of the logger itself
  ServerLog renamed ClientLog
  ConnectionPoolImpl.connectionPoolStatistics is now a LinkedList
  JasperReportsWrapper, replaced usage of deprecated method
  LoadTestModel.resetChartData() did not reset failed runs
  EntityImpl, minor optimizations, minimizing the usage of Property.getPropertyID() where possible
  Entity.setValue() overloaded with a validateType parameter, again
  EntityResultPacker calls the above method with false, no need to validate the types coming from the database
  BooleanProperty.toSQLValue() and getColumnType() moved up to ColumnProperty
  EntityConnectionImpl.setParameterValue() simplified, using the above
  PropertyImpl, value fetcher bug fixed, now handles BooleanProperty correctly
  LocalEntityConnectionProvider no longer logs calls to isConnected and isValid
  Petstore demo now uses BooleanProperty
  EntityDefinitionImpl.KeyGenerator implementations refactored
  Property.PropertyValueFetcher renamed to ValueFetcher
  Property.ColumnProperty.toSQLValue() renamed to toColumnValue()
  Property.ColumnValueConverter added
  Property.ColumnProperty.fromColumnValue() added
  Property.ColumnProperty.setColumnValueConverter() added
  BooleanProperty removed
  Previous KeyGenerator refactoring broke it, needs to lazily load the query due to remote connections
  EntitySelectCriteria.selectForUpdate field renamed to forUpdate along with accessors
  SubqueryPropertyImpl constructor overloaded with columnType parameter
  SubqueryPropertyImpl, removed unused constructor
  empdept ddl script simplified a bit
  EntityConnectionServer, added logging of unsuccessful login attempts
  EntityConnectionImpl.selectPropertyValues() now throws IllegalArgumentException if not a column based property, tested
  DoubleField.set/GetMaximumFractionDigits() added, a rather clumsy implementation
  SizedDocument.postInsert() added to accommodate the above
  EntityUiUtil.initializeTextField() uses the above
  Properties.columnProperty() method without columnType parameter removed
  RemoteEntityConnectionImpl, bug fixed, did not set method logger for non-pooled connections
  UiUtil.prepareScrollPaneDialog(), bug fixed, did not set OK button caption
  UiUtil.addKeyEvent() now removes key binding if action parameter is null
  DefaultEntityTableModel.bindEditModelEvents() renamed to bindEditModelEventsInternal()
  DefaultEntityTableModel.bindEditModelEvents() added for overriding
  EntityTablePanel, removed unused parameterless updateSelectedEntities() along with getPropertyToUpdate()
  EntityApplicationPanel.getApplicationTabPane() added
  RemoteEntityConnectionImpl, added logging of rollback of an open transaction on disconnect
  PropertyImpl no longer initializes a ValueFetcher for MirrorProperty
  Entities.DEFAULT_KEY_GENERATOR added, useful for checking if an entity is using the default one
  EntityDefinitionImpl.SequenceKeyGenerator only queries a primary key value if it is not already specified for the entity
  EntityTableCellRenderer.NumberRenderer and DateRenderer overloaded constructor with format parameter
  EntityModel.setLinkedDetailModels() replaced by addLinkedDetailModel() and removeLinkedDetailModel()
  TextBeanValueLink refactored to mirror TextValueLink
  TimestampBeanValueLink removed, DateBeanValueLink refactored to accommodate
  UiUtil.createFormattedField() now has valueContainsLiteralCharacters as true by default
  DefaultFilteredComboBoxModel, listDataListeners now a CopyOnWriteArrayList, due to a java.util.ConcurrentModificationException in OSX, null check added to add/removeListDataListener
  EntityCriteriaUtil.propertyCriteria() and foreignKeyCriteria() generified
  DefaultForeignKeySearchModel.getCriteria() modified to accommodate the above
  EntityEditPanel.requestFocusAfterInsert property added
  EntityPanelProvider uses default entity caption if none is specified
  EntityApplicationPanel.setupEntityPanelProviders() added for overriding
  DocumentSizeFilter added
  EntityUiUtil.createTextArea() uses the above when a property has a maximum length defined
  ValueListProperty generified
  ValueListInputProvider generified further
  Demos fixed according to recent framework changes
  publish target added to ant build file and publications clause to ivy config
  common.ui.valuemap merged with common.ui.control
  'Bean' removed from common.ui.control value link classnames
  AbstractValueLink.ModelValue moved to common.model.Value
  EditModelValue moved to common.model.valuemap.ValueMapValue
  AbstractValueLink renamed to ValueLink, no longer abstract, uses the Value mechanism for the ui value as well as the model value
  AbstractValueLink descendants removed
  ToggleValueLink removed
  Control.Toggle added
  createToggleControl() moved back to Controls
  Control.Toggle moved up to ToggleControl
  ValueLinks, EntityUiUtil, some generification
  EntityUiUtil, removed redundant null check
  EntityUiUtil.LookupUIValue privatized
  EntityLookupField, some minor changes
  'Bean' removed from common.ui.control.ValueLinks method names
  ValueLink privatized, made inner class of ValueLinks
  ValueLink no longer extends Action
  LinkType, ValueLinks moved from common.ui.control to common.ui
  ColumnSearchPanel.DefaultInputFieldProvider.createTextProperty() bug fixed, missing conditional
  Controls.toggle... methods moved to ValueLinks, due to cyclical dependency
  ValueLinks.toggle... methods moved back to Controls
  common.Values refactored from ValueLinks
  common.ui.UiValues refactored from ValueLinks
  LinkType deprecated
  LinkType removed
  ValueLinks refactored
  Values.ValueLink, readOnly attribute removed
  PropertyImpl.DateColumnValueConverter bug fixed, did not handle null values correctly
  Values.value() added along with Values.ValueImpl
  ValuesTest added
  UiValuesTest added, common.ui.valuemap tests ignored
  common.ui.valuemap tests removed
  UiValues.TextUiValue field textComponent replaced with document
  UiValues.TextUiValue.getText() synchronizes on document
  EntityLookupField, searchHint is enabled after the field has been linked with the model, since that removed the search hint text
  TextFieldHint.updateState() privatized, only used due to the above
  ForeignKeySearchPanel.initializeForeignKeyField() removed lookup field initialization code
  ForeignKeySearchPanel.initializeInputField() now returns null for lower bound fields
  PropertyImpl.getTypeClass() now returns byte[].class for BLOB properties
  EntityConnectionImpl.setForeignKeyValues() now calls setValue() with validateType parameter as false
  EntityImpl, PropertyImpl, some minor optimizations, using package protected fields
  ItemComboBoxModel, minor generification
  Util, removed a couple of unused methods, parseInt/Double/Long() refactored
  UiUtil.selectFile()/selectDirectory() refactored
  UiUtil.removeTransferFocusOnEnter() added, used in Chinook demo
  EntityConnection, RemoteEntityConnection, some minor javadoc improvements
  UiValues.SelectedItemUIValue no longer listens to editor document, test fixed
  UiUtil.comboBoxImmediateUpdate() added as a replacement for the above
  MaximumMatch null handling improved
  EntityEditModel.createPropertyComboBoxModel() and initializePropertyComboBoxModel(), refreshEvent and nullValueString parameters removed
  EntityEditPanel and EntityUiUtil, changed according to the above
  DefaultEntityTableModel.initializeColumnModel() now throws exception if no visible properties are defined
  EntityEditModel.initializeEntityComboBoxModel(), initializeEntityLookupModel() and initializePropertyComboBoxModel() removed
  ValueMapEditModel.getValueChangeObserver() and validate() added
  DefaultEntityEditModel implements the above
  Ant task resolve_libraries now syncs
  String.isEmpty() replaced by length() == 0 for android compatibility
  Configuration.CLIENT_SCHEDULE_CONNECTION_VALIDATION
  DatabaseUtil.closeSilently(Connection) added
  H2Database refactored
  Configuration.SHUTDOWN_EMBEDDED_DB_ON_DISCONNECT added
  LocalEntityConnectionProvider uses the above
  AbstractFilteredTableModel.initializeColumnComparator() added, overridable
  EntityJSONParser, made couple of methods public
  AbstractFilteredTableModelTest.customSorting() added
  EntityConnectionImpl.EntityResultPacker.loadEntity() error message improved
  LoginPanel improved a bit, allowing easier customization
  EntityDataUtil.batchInsert() now throws exception on non-positive integer batchSize
  PropertyImpl.prepareValue() added
  EntityConnectionImpl, minor refactoring
  EntityTableModel.get/SetReportDataSource() removed
  Criteria.getValues() now uses generics wildcard
  Criteria.asString() renamed to getWhereClause()
  EntityCriteria now extends Criteria<Property.ColumnProperty>
  EntityApplicationPanel.savePreferences() added and called when exiting
  EntityPanel.savePreferences() added
  EntityModel.savePreferences() added
  EntityTableModel.savePreferences() added
  DefaultEntityTableModel.savePreferences() implemented and applyPreferences() added and called during construction
  UiUtil.showInDialog() overloaded with closeAction parameter
  DefaultEntityTableModel, saving and applying preferences logs errors instead of throwing RuntimeException
  AbstractFilteredTableModel, column comparators initialized lazily
  Configuration.USE_CLIENT_PREFERENCES added
  DefaultEntityTableModel uses the above
  Util.removeUserPreference() added
  Util.flushUserPreferences() added, called during EntityApplicationPanel.exit()
  DefaultEntityTableModelTest.preferences() added
  Util, added some javadoc
  UiUtil.showInDialog() refactored and renamed to displayInDialog()
  AbstractFilteredTableModel.getComparable() is now abstract
  AbstractFilteredTableModelTest.findNextItemCoordinate() improved
  AbstractTableColumnSyncPanel, regression bug, this class could not be instantiated with hidden columns (allowed with preferences)
  AbstractFilteredTableModel.columns field added to help with the above
  EntityTableSearchPanel constructor simplified
  FilteredTableColumnModel refactored out of FilteredTableModel
  DefaultFilteredTableColumnModel and DefaultFilteredTableColumnModelTest added
  TableSortModel refactored out of AbstractFilteredTableModel
  DefaultTableSortModel and DefaultEntityTableSortModel added
  TableSortModel.sort() added, getRowComparator() removed
  AbstractFilteredTableModel.sorting field removed
  LoadTest.ScenarioException moved up
  Serializer.SerializeException moved up
  Deserializer.DeserializeException removed, replaced with SerializeException
  DefaultTableSortModel renamed to AbstractTableSortModel
  DefaultEntityTableModel.getQueryCriteria() removed
  DefaultEntityTableModel.getTableColumnProperties() removed
  DefaultEntityTableModelTest refactored
  PropertySummaryModel and descendants refactored
  Property, Types.TIME implemented
  Deserializer merged with Serializer
  RemoteEntityConnection code cleanup, synchronized with EntityConnection
  FrameworkMessages_is_IS.properties encoding fixed
  DateUtils.floorTime() added
  EntityUtil.getRandomDate() now returns a random date within the last year instead of a date based on current time
  EntityUiUtil.createEntityLookupFieldPanel() added
  EntityUtil.getPropertyValues() no longer returns a generified collection
  PropertySummaryModel.PropertyValueProvider.getValues() no longer returns a generified collection
  EntityUtil, minor refactoring
  TableSelectionModel refactored out of FilteredTableModel
  DefaultTableSelectionModel added
  DefaultColumnSearchModel.include(Object) now returns true if model is not enabled
  AbstractFilteredTableModel.getSearchValueAt() second parameter changed to TableColumn, some minor refactoring
  EntityUtil, testing related methods moved to EntityTestUnit
  EntityTablePanel.getInputProvider() improved, uses new TextInputProvider constructor with max length parameter
  EditModelValue replaced by factory class EditModelValues
  EntityUiUtil, javadoc improvements
  ControlProvider, javadoc improvements
  EntityPanelProvider, javadoc improved
  UiUtil, javadoc improved
  ExceptionDialog, javadoc improved
  DoubleField, javadoc improved
  LoginPanel, javadoc improved
  Configuration, javadoc improved, renamed a few properties, added constants for default numerical values
  Some javadoc improvements
  EntityEditPanel.createEntityFieldPanel() removed
  EntityUiUtil.createEntityFieldPanel() removed
  DateUtilTest, added a single test
  ExceptionDialog.close() re-added
  UiUtil.getDateFromUser() improved
  EmployeeEditPanel in empdept demo uses DateInputPanel with button
  Control.toString() implemented, returns name
  Item, single parameter constructor added
  ValueListInputProviderTest added
  TristateCheckBoxTest added
  EntityUiUtilTest added
  UiUtil.createFrame() removed
  Removed a few magic numbers
  PropertyImpl, finalization improvements
  ControlProvider, finalized some classes
  States, synchronized notifyObservers() methods
  AbstractEntityConnectionProvider, synchronized getConnectionInternal() and setConnection()
  Database.getDriverClassName() added
0.6.8
  UiUtil.selectValue() generified
  AbstractDatabase now implements getDriverClassName()
  Removed a couple of "true" and "false" hardcoded strings, replaced with Boolean.TRUE.toString() and Boolean.FALSE.toString() respectively
  EntityEditPanelTestUnit added
  EmployeeEditPanelTest added
  EntityApplicationPanelTestUnit added
  EmpDeptAppPanelTest added
  EntityApplicationPanel.startApplication() modified to allow
  EntityTestUnit.initialize() renamed to selectOrInsert(), only checks if primary key is available
  EntityTestUnit.initializeReferencedEntities() refactored
  UiUtil.displayInDialog() overloaded with a disposeOnEscape parameter
  EntityTestUnit.getRandomDouble() now rounds the result according to the property's maximum fraction digits
  AbstractDatabaseTest improved
  EntityTestUnit.getRandomString() now returns null instead of an empty string
  build.xml android jar contents fine tuned
  PropertyImpl.initializeValueFetcher() refactored
  States.StateGroupImpl, unnecessary call to Collections.synchronizedMap() on members, already properly synchronized
  EntityTablePanel.bindEvents(), bug fixed, header and table were not repainted on search state change, now listens to all individual search models
  Chinook demo, added not null constraints to some columns, unit tests failed randomly
  Property.ColumnValueConverter renamed to ValueConverter for consistency
  Property.ValueConverter and ValueFetcher moved to ColumnProperty
  EntityGeneratorModel improved
  Types.BIGINT partial support added
  ExceptionHandler.handleException() dialogParent parameter is now Window
  CancelException is now a RuntimeException descendant
  DefaultEntityEditModel, getModifiedEntities() added
  TableSelectionModel.TableModelProxy.vetoSelectionChange() added
  TableSelectionModel.TableModelProxy.getSize() renamed to getRowCount() for TableModel consistency
  FilteredTableModel extends TableSelectionModel.TableModelProxy
  DefaultTableSelectionModel uses TableModelProxy.vetoSelectionChange() to check if changes to selection should be vetoed
  AbstractFilteredTableModel.AbstractFilteredTableModelProxy removed
  ForeignKeySearchPanel constructor parameter includeToggleSearchEnabledButton added
  DefaultTableSelectionModelTest added
  EntityTestUnit.getRandomString() now returns a string of length maxLength if specified
  Configuration.SAVE_DEFAULT_USERNAME added
  UiUtil.displayInDialog() no longer available with both disposeOnEscape and closeEvent, since the latter now overrides the former
  UiUtil.chooseFileToSave() no remembers last directory used
  MethodControl now handles CancelException correctly
  DefaultExceptionHandler.unwrapException() now handles CancelException specifically
  DefaultEntityTableModel.applyColumnPreferences() bug fixed, column.setPreferredWith() now used instead of setWidth(), see javadoc
  EntityTablePanel and EntityTableSearchPanel modified to allow customizations of the latter
  Controls.toggleControl() based on a State added
  UiUtil.linkToEnabledState() modified to accept varargs
  State.StateGroup renamed to State.Group
  EventObserverImpl now uses WeakReference
  EventObserverImpl no longer uses WeakReference, forgot to think on this one
  EntityApplicationPanel.onExit() added
  EntityApplicationPanel.exit() calls the above method, allowing CancelException to propagate
  EntityApplicationPanel now generified in regard to the application model
  EntityApplicationPanel.createMenuBar() renamed to initializeMenuBar() and can be overridden
  DefaultForeignKeySearchModel no longer refreshes the combo box model on initialization
  ForeignKeySearchPanel now refreshes the underlying combo box model, if any
  EntityTableSearchPanel now lazily initializes the search panels
  FilteredTablePanel.ColumnSearchPanelProvider added, added as constructor parameter enabling lazy initialization of filter panels
  FilteredTablePanel bug fixed, reordering of columns broke filter panel display
  EntityEditModel.addEntitySetListener() now takes a generified listener, notified with the actual entity being set
  DefaultEntityModel, moved bindEvents code linking the edit model to the table model to DefaultEntityTableModel
  AbstractFilteredTableModel.setFilterCriteria() implemented
  DefaultExceptionHandler now unwraps RemoteException
  EntityTablePanel.setIncludePopupMenu() added
  EntityApplicationPanel.onExit() functionality replaced by addOnExitListener()
  FilteredTableModel.setColumns() added
  EntityTableModel.setColumns() added
  OracleDatabase.getErrorMessage() now handles multi-line error messages
  EntityLookupField now places the caret at index 0 when the selected entity has been set
  DefaultEntityEditModel.getDefaultEntity() now always returns an unmodified instance
  TableSelectionModel.TableModelProxy.addTableModelListener() added
  AbstractFilteredTableModel.removeItems() now uses removeItem(), so that it fires table row deleted, worse performance probably
  DefaultTableSelectionModel now listens to TableModelEvent.DELETE events and modifies the selection accordingly, bypassing the vetoSelectionChange functionality for obvious reasons
  DefaultEntityModel.initializeDetailModels() now protected
  EntityTestUnit no longer uses LoginPanel for getting unit test user credentials
  EntityPanel no longer explicitly sets the edit panel dialog location
  DefaultEntityTableModel now clears the selection when the associated edit model is cleared
  ValueChangeEvent.toString() added
  DefaultEntityEditModel.delete() now clears the model if the active entity was deleted
  EntityUiUtil.createTextArea() overloaded with enabledState
  Databases.getDatabaseStatistics() moved to DatabaseUtil along with associated classes
  DefaultFilteredComboBoxModel.acceptAllCriteria now static and final
  Util.NullFormat() privatized, NULL_FORMAT constant introduced
  Naming prefixes for State and Event instances removed (st, evt)
  FilteredTableModel.setColumns() moved to FilteredTableColumnModel
0.7.0 [incompatible api: server monitor can not connect to servers of earlier versions]
  Tomcat jdbc connection pool plugin added, lots of refactoring in common.db.pool and elsewhere
  EntityRESTService plugin added, some refactoring of related components
  ivy.xml reorganized and improved
  ValueMapImpl.setAs() improved, now fires value change events only after all values have been set
  EntityConnectionImpl.executeFunction/Procedure() does not check for transaction states before or after execution, leaving the responsibility in the hands of the programmer
  EntityConnectionLogger now package private, instantiated via EntityConnections.createLogger()
  DatabaseConnectionImpl.checkConnectionStatement field removed
  EntityImpl.entityInstance() changed into a constructor
  ValueMap.ToString interface removed, superfluous
  EntityPanel no longer constructs a default EntityTablePanel in case the one received via the constructor is null
  EntityTablePanel.tableDoubleClickedEvent was never fired
  DatabaseUtil.DatabaseStatistics moved back to Databases, now package protected, no need for a backwards incompatible change, barely cosmetic
  Control.doSetMnemonic() added protected
  ToggleControl overrides doSetMnemonic() in order to set the mnemonic in the associated button model as well
  Control.getMnemonic() now returns -1 in case no mnemonic is specified, instead of throwing a NullPointerException
  Configuration.DISPOSE_EDIT_DIALOG_ON_ESCAPE added, used in EntityPanel
  EntityTableCellRenderer.indicateSearch field added
  EntityTableCellRenderer.tooltipData field added
  ServerUtil.getServers() logging improved
  ServerUtil.initializeRegistry() no longer logs an error when no registry is found during startup
  Startup error message improved a bit
  EntityTableCellRenderer removed and EntityTableCellRenderers added
  EntityTableCellRenderers, renderer no longer uses hard coded search indicator colors
  EntityTableCellRenderers, rendering of boolean columns fixed with setOpaque(true) (java bug workaround)
  EntityTablePanel.initializeTableCellRenderer() now takes a Property parameter
  PropertySummaryModel.locked field added, DefaultPropertySummaryModel disables the changing of summary type if locked
  PropertySummaryPanel only displays popup menu if the model is not locked
  PropertySummaryModel.getValueProvider() added
  PropertySummaryModel.PropertyValueProvider.useValueSubset field added, implemented in DefaultPropertySummaryModel
  EntityUiUtil.initializeTextField() now sets the allowed range for numerical properties with min and max defined
  EntityEditPanel now shows the entity menu on ctrl-alt-V
  EntityEditPanel now shows the entity menu on alt-double click
  Controls.eventControl() added
  EntityUiUtil.showEntityMenu() now displays validity info
  EntityUiUtil.showEntityMenu() now displays original values
  DatabaseConnectionImpl renamed to DefaultDatabaseConnection
  EntityConnectionImpl renamed to DefaultEntityConnection
  EntityDefinition.staticData field added
  EntityLookupField.lookupEnabledState added as a hack to prevent the triggering of a lookup by closing the empty result message
  EntityTableCellRenderers.DefaultEntityTableCellRenderer made public
  EntityUiUtil.showEntityMenu() improved
  EntityTablePanel.EntityTableCellRenderer moved up to
  AbstractRemoteServer.disconnect() minor optimization
  Impl postfix exchanged for Default prefix for consistency
  Events.DefaultEventObserverImpl only fires when it has listeners
  Entity and Key implementations renamed back to Impl, for serializations sake man
  ValueMapEditModel.validate(final Collection<? extends ValueMap<K, V>> valueMaps) added
  DefaultEntityEditModel implements the above
  DefaultEntityEditModel.validate(Entity) added protected
  EntityUiUtil.populateForeignKeyMenu() improved
  EntityImpl.getValue() now returns null for non-loaded foreign key values while getForeignKeyValue() returns a empty entity
  EntityImpl.isValueNull() contract now respected for foreign key properties
  Entities.Validator takes advantage of the above, improved
  EntityImpl.validateValue() optimized, no longer initializes primary keys for entities during cyclical reference check
  Property.ColumnProperty.ValueConverter and ValueFetcher moved to common.db
  EntityTableCellRenderers, some factory methods made public
  EntityLookupModel.resultComparator field added
  EntityEditPanelTestUnit and EntityApplicationPanelTestUnit moved to tools.testing
  EntityConnectionServer.doConnect() bug fixed, clientInfo.getUser() used when getDatabaseUser() was required
  DefaultEntityDefinition.setSearchPropertyIDs() now handles invalid properties
  Util.FILE_SEPARATOR added
0.8.0 [incompatible api: EventListener/Observer]
  AbstractFilteredTableModel, access to visibleItems is now synchronized
  AbstractFilteredTableModel, addItems() refactored
  Property.ValueListProperty no longer generic, it gave only an illusion of type safety
  EventInfoListener split from EventListener
  EventInfoObserver split from EventObserver
  EventAdapter removed
  ValueChangeListener removed
  ValueChangeEvent replaced with ValueChange interface and ValueChanges factory class
  EventInfoObserver merged into EventObserver
  MaximumMatch, showPopupOnMatch parameter added, default false
  UiUtil.displayInDialog() overloaded
  DefaultEntityEditModel bug fixed, update() called validator.validate() directly, instead of going through it's own overridable validate()
  State.getStateChangeObserver() renamed to getChangeObserver()
  Value.getChangeEvent() renamed to getChangeObserver()
  Java 7 syntax update
  Java 7 try with resources
  EntityConnectionServerTest, web server now uses port 8181 to prevent conflicts with server running on the same machine
  Value.getChangeObserver() generified
  UiValues refactored
  FilteredComboBoxModel generified further with java 7
  FilteredComboBoxModel nullValueString replaced with T nullValue
  EntityUtil.createToStringEntity() added
0.8.1
  FilteredComboBoxModel.setContents() signature modified slightly
  ItemComboBoxModel refactored
  DefaultPropertyComboBox generified
  EntityUiUtil.selectEntities() improved/bug fixed, now uses EntityPanel so keyboard shortcuts are enabled
  UiUtil.getDateFromUser() bug fixed, now returns null on cancel
  DefaultEntityComboBoxModel.translateSelectionItem() bug fixed, JComboBox uses getEditor().getValue() when setting the selected value in the model
  DefaultFilteredComboBoxModel.setContents() refactored to minimize the number of calls to fireContentsChanged()
  Events, bug fixed, listeners now LinkedHashMap for consistent iteration order
  Configuration.CENTER_APPLICATION_DIALOGS added, used when showing the edit panel dialog in EntityPanel
0.8.2
  TableSelectionModel.TableModelProxy.vetoSelectionChange() changed to allowSelectionChange()
  Some unit test improvements
  Configuration.ALLOW_REDEFINE_ENTITY added, used in Entities, default false
  EntityTableModel.addEntitiesOnInsert attribute added, implemented and used in DefaultEntityTableModel
  EntityTableModel.removeItemsOnDelete attribute renamed to removeEntitiesOnDelete
  Recent ToggleControl changes undone, buggy stuff
  DateInputPanel, bug fixed, did not handle UiUtil.getDateFromUser() returning null on cancel
  MaximumMatch, enabled normalization of strings before matching
  ControlsTest.tristateToggleControl() fixed
0.8.3
  UiUtil.displayInDialog(), modality functionality improved, well, changed at least
  EntityEditPanel, SAVE control code added, used by default instead of INSERT (which actually performed a save)
  Configuration.WARN_ABOUT_UNSAVED_DATA added, default false, used in EntityApplicationPanel.exit()
  EntityApplicationModel.containsUnsavedData() added to accommodate the above
  Code cleanup, some generification, RuntimeException replaced by IllegalArgumentException where applicable
  Some generification of Events
  FilteredTableColumnModel.containsColumn() added
  DefaultEntityTableModel, loading of property preferences for previously non-existing properties no longer crashes the application
  DefaultEntityTableModel, removed org.json.JSONException from signatures to remove a direct dependency to JSON
  UiUtil.linkToEnabledState() overloaded with includeFocusable parameter
0.8.4
  Usages of ValueChange re-generified throughout
  EntityPanel.disposeEditDialogOnEscape attribute added, defaults to the value of Configuration.DISPOSE_EDIT_DIALOG_ON_ESCAPE
  EntityUiUtil.showEntityMenu() improved, now indicates the modified state of properties along with the original value
  DefaultEntityApplicationModelTest.containsUnsavedData() added
  EntityTablePanel, key event to show entity values menu is now CTRL-ALT-V, like in EntityEditPanel
  EntityPanel.setEditPanelState() bug fixed, now simply returns when the state being set is the same as the current state, instead of making a mess of it
  EntityPanel, bug introduced by the change above fixed
  EntityUtil.createToStringEntity() simplified
  Removed a bunch of redundant /** {@inheritDoc} */
  Removed redundant throws CancelException since it is unchecked, left in javadoc though
  EntityLoadTestModel constructor fixed to remove possible heap pollution
  EntityPanel, yet another edit panel state initialization bug fixed
  EntityPanel, editControlPanel made final and initialized during construction
  H2Database, in memory database initialization improved
  ValueLinkValidators, validBackgroundColor parameter removed, now uses the UI default
  ValueLinkValidators, bug fix, the above change did not consider the enabled/disabled state of the component
  AbstractEntityConnectionProvider.scheduleValidityCheck attribute added, constructor overloaded
  DefaultEntityConnection, bug fixed, setForeignKeyValues() incorrectly handled the case when the referenced entity was not available (deleted or filtered out of an underlying view), it simply set the reference to null, whereas now it populates it with an empty entity wrapping the referenced primary key
0.8.5
  CriteriaSet constructor refactored to avoid unchecked array creation warnings
  UiUtil.createFormattedField() now uses a MaskFormatter extension which preserves selection and caret position on focus gained
  DefaultEntityConnection.update() bug fixed, did not handle null values in the where condition, "x = null" used instead of the correct "x is null", solved by using EntityCriteria which handles this case correctly
  EntityUtil.hashBy...() functions return value made more specific in order to convey the fact that they respect the iteration order of the collection
  ValueLinks.dateValueLink(), dateValue(), integerValue() and doubleValue(), immediateUpdate parameter added
  EntityUiUtil.createTextField() now also propagates the immediateUpdate parameter in case of date, int and double based values, see above
  DefaultEntityTableModel.DefaultEntityTableSortModel.initializeColumnComparator() now uses the comparator associated with the underlying entity for columns based on foreign key properties
  UiValues.TextUiValue fires change event on focus lost only if the focus event isn't temporary
  FilteredTablePanelTest, some additions
  FilteredTablePanel, minor refactoring to accommodate the above
  UiUtilTest, some additions
  DefaultEntityConnection.selectRowCount() bug fixed, did not work correctly for entities defined with a select query
  DefaultEntityConnectionTest.rowCount() improved due to the above
  UtilTest, some additions
  Unit test coverage improved
  Javadoc improvements
  AbstractFilteredTableModel.filterContents() bug fixed, it now resets the filtering if filterCriteria is set to null
  Unit test coverage improved
  UiUtil.selectFilesOrDirectories() added
  UiUtil.selectFilesOrDirectories() bug fixed
  Util.getGetMethod() and getSetMethod() overloaded with Class parameter
  Util.unwrapAndLog(), fixed possible heap pollution
  DefaultRemoteEntityConnection, removed redundant throws clauses
  EntityUtil.EntityBeanMapper improved, exceptions thrown earlier in case of invalid methods
  EntityImpl, minor refactoring
  FilteredTableColumnModel.getFilterModel() renamed to getColumnFilterModel()
  EntityEditModel.refreshEntity() added, tested
  EntityCriteriaUtil, some refactoring of getConditionString()
  Code cleanup
0.8.6
  Demo deployment updated according to latest java security requirements
  EntityJSONParserTest.entity() improved, no longer depends on the order of values (failed in Java 8)
  DefaultEntityComboBoxModel no longer overrides vetoSelectionChange() with a final method
  DefaultFilteredComboBoxModel.vetoSelectionChange() renamed to allowSelectionChange() for consistency
  LoginProxy.doLogout() added
  EntityConnectionProviders.createConnectionProvider() overloaded with clientID parameter
  Configuration.SERVER_CLIENT_CONNECTION_TIMEOUT added, used in EntityConnectionServer
  EntityConnectionServerAdminImpl, minor refactoring
  Configuration bug fixed, now initializes SERVER_CLIENT_CONNECTION_TIMEOUT correctly
  AbstractTableSearchModel.initializeColumnComparator(), bug fixed, should use lexical comparator for Object types
  UiUtil.runWithProgressBar() added
  DefaultDatabaseConnection.disconnect() now uses isValid() instead of !con.isClosed() to check if connection is alive
  EntityUtil.getPropertyValues() re-generified
  EntityUtilTest.isPrimaryKeyModified() added
  Configuration.CLIENT_SCHEDULE_CONNECTION_VALIDATION renamed to CONNECTION_SCHEDULE_VALIDATION, constant changed
  LocalEntityConnectionProvider constructor overloaded with a scheduleValidityCheck parameter
  RemoteEntityConnectionProvider, some refactoring due to the above
  DefaultDatabaseConnection.disconnect(), isValid() call moved within try clause
  DefaultDatabaseConnection.isValid() now uses a hardcoded (1 sec) timeout during validity check instead of 0 (meaning no timeout)
  ServerException.LoginException is no longer final
  ServerException.AuthenticationException added
  EntityConnectionServerTest, no longer uses the default server/registry ports
  MaximumMatch, bug fixed, equalStartLength() did not normalize the strings before matching
  DefaultDatabaseConnection.disconnect() change reverted, calling isValid() is an overkill (especially with a query) when we are about to discard the connection, so we're back to !con.isClosed()
  Entities.Validator no longer validates read-only values
  DefaultDenormalizedViewProperty bug fixed, is now read-only, along with MirrorProperty
  EntityTableCellRenderers refactored
  DefaultDatabaseConnection constructor overloaded with validityCheckTimeout parameter, added to factory classes as well
  Configuration.CONNECTION_VALIDITY_CHECK_TIMEOUT added, default 0 seconds (no timeout)
  DatabaseUtil.validateWithQuery() now guards against databases that have not implemented setQueryTimeout()
  DefaultDatabaseConnection constructor throws exception if the connection parameter is closed
  Configuration.USE_OPTIMISTIC_LOCKING default value changed to true
  DefaultEntityConnection.lockAndCheckForUpdate() bug fixed, now excludes Types.BLOB properties from the modified check
  ColumnSearchPanel.initializeSearchTypeComboBox() bug fixed, SearchType was read-only due to incorrect type parameter in a call to ValueLinks.selectedItemValueLink()
  ItemComboBoxModel, some refactoring
0.8.7
  EntityTableCellRenderer.BooleanRenderer bug fixed (from last refactoring), BooleanRenderer is now aligned in center
  EntityTableSearchModel.addSearchStateListener(), removeSearchStateListener() and isSearchEnabled() added
  DefaultEntityTableModel.getOrderByClause() added
  Sonar run
  Entity, redundant getFormattedValue() removed
  EntityImpl, bug fixed, setValue() set the primary key to null to early, before validation had been performed
  Configuration.SERVER_MONITOR_UPDATE_RATE added
  EntityApplicationPanel.getFrameTitle() signature change, now takes a EntityConnectionProvider parameter instead of User
  EntityTablePanel.getRefreshControl() and getClearControl() made public
0.8.8 [incompatible api: Property]
  Property.PrimaryKeyProperty removed
  Property.ColumnProperty, get/setPrimaryKeyIndex() and isPrimaryKeyProperty() added
0.8.9
  EntityCriteriaUtil, possible heap pollution due to generic vararg parameters fixed
  EntityImpl.KeyImpl no longer relies on Integer.MAX_VALUE to a represent null value
  EntityLookupModel.setToStringProvider() added
  DefaultEntityDefinition.checkForPrimaryKey() renamed to checkPrimaryKey(), now checks if the same index is used twice
  DefaultEntityEditModel, minor refactoring
  EntityCriteriaUtil, bugs fixed, methods overloaded with a "Collection values" parameter removed, all other methods now handle a Collection parameter
  EntityCriteriaUtil, bug fixed, ForeignKeyCriteria refactored
0.9.0
  DefaultEntityConnection no longer extends DefaultDatabaseConnection, composition used instead
  DefaultEntityConnection now synchronizes on it's internal connection instead of itself
  DatabaseConnection.Procedure and Function generified to accommodate the above inheritance change
  HostMonitor bug fixed, now removes admin server name prefix before checking if the server is already open
  Sonar run
  LoginPanel, refactored, static methods removed
  Sonar run, magic numbers
  EntityConnectionServer, some refactoring
  Util.resolveTrustStore() renamed to resolveTrustStoreFromClasspath()
  EntityDataUtilTest added
  Unit test coverage improved
  Configuration.REGISTRY_PORT_NUMBER renamed to Configuration.REGISTRY_PORT
  HostMonitor bug fixed, only listed servers named RemoteServer.SERVER_ADMIN_PREFIX + Configuration.SERVER_NAME_PREFIX
  DefaultFilteredComboBoxModel.getAllItems() no longer includes the null value
  EntityUtil.setNull() added
  DefaultEntityModel bug fixed, no longer creates an edit model if the supplied table model contains one
  FilteredComboBoxModel.isSelectionEmpty() added, implemented in DefaultFilteredComboBoxModel, tested
  UiUtil.getDateFromUser() dialog using JCalendar now responds to enter (OK) and escape (Cancel) keys
  UiUtil.runWithProgressBar() refactored and overloaded with a cancelAction, now quits silently on CancelException
  DefaultRemoteEntityConnection now synchronizes on it's internal connection proxy instead of itself
  AbstractRemoteServer, connections synchronization improved
  AbstractRemoteServer, disconnect() reduced synchronization time
  AbstractRemoteServer, connect() getLoginProxy() moved out of synchronized block
  AbstractRemoteServer, EntityConnectionServer added logging for connect/disconnect
  DefaultRemoteEntityConnection.isLocalConnectionValid() added
  EntityConnectionServer, maintenance thread now keeps local connections alive via isLocalConnectionValid() along with disconnecting idle ones
  EntityServerMonitorTest added some tests
  UiUtil.runWithProgressBar() overloaded with a northPanel parameter
  DefaultExceptionHandlerTest added
  EntityUiUtilTest improved
  EntityUiUtil.createTristateCheckBox() bug fixed
  EntityUiUtilTest fixed broken tests
  DefaultEntityConnection, redundant synchronized instance removed
  MethodLogger, minor refactoring
  Sonar run, some minor improvements
  MethodLogger serialization bug introduced during refactoring fixed
  final keyword added to catch clauses, quite the overkill but gets rid of annoying warnings in IntelliJ 13
  EntityTableModel.getTableDataAsDelimitedString() added
  Databases.setInsertHint(), getInsertHint() added, used in DefaultEntityConnection.insert()
  EntityGeneratorModel no longer uses Properties.primaryKeyProperty() but rather Properties.columnProperty() along with a call to setPrimaryKeyIndex()
  DefaultEntityEditModel.getModifiedObserver() no longer final
  Entity.getModifiedState() renamed to getModifiedObserver() for consistency
0.9.1
  Entity.isNull() only returns null if all primary key values are null, so primary keys can now contain null values
  Util.collate() problematic wildcard removed
  logback and slf4j latest versions used
  logback-core added as compile time dependency
  EntityPanelProvider.equals() improved, now takes the underlying EntityModel class into account
  EntityEditModel.getEntityNewObserver() added
  DefaultEntityEditModel.isEntityNew() is no longer final
  EntityEditPanel, update and delete actions enabled states now depend on the entityNewObserver provided by the underlying edit model
  EntityPanel, bug fixed, navigation was broken when it came to detail panels, always selected first available panel
  EntityPanel, navigation and panel state constants changed to enums
  EntityEditPanel, confirm type constants changed to enum
  EntityApplicationPanel, now saves preferences for support panels on dialog close
  EntityEditModel.UpdateEvent now contains the updated entities mapped to their respective original primary keys
  DefaultEntityTableModel, uses the above information to refresh the relevant rows after an update has been performed
  EntityPanel.setActiveDetailPanel() bug fixed, introduced in the navigation bug fix above, selecting a detail panel by tab did not work anymore
  DefaultEntityEditModel.delete() bug fixed, now uses getEntity().getOriginalCopy() so that any non-persistent changes to the primary key do not interfere with the delete
  ServerMonitor, connection history tab added
  ServerMonitor, the above improved a bit
  FilteredTablePanel.SortableHeaderRenderer bug fixed, now aligns the text correctly when sorting icon is visible
  ServerMonitor, ClientInstanceMonitorPanel, log JTextArea no longer editable
  EntityUtil.hashByPropertyValue() map key generified
0.9.2 [incompatible api: EntityCriteria, EntityDefinition, RemoteServer]
  EntityCriteria, added support for limit/offset
  EntityDefinition, added having clause
  ClientUserMonitor now logs errors occurring during the refresh of user history
  build.xml, bug fixed, jminor-server-monitor.jar target did not include EntityConnectionServerAdminImpl_Stub.class
  build.xml, removed redundant domain package from jminor-server-monitor.jar
  build.xml, minor changes to deploy_server_monitor and deploy_generator targets
  ClientUserMonitor refactoring
  FilteredTableModel.sortContents() added, implemented in AbstractFilteredTableModel
  DefaultEntityConnection refactored, redundant select during update removed
  DefaultDatabaseConnection no longer validates connections received via constructor parameter
  build.xml, bug fixed, jminor-client.jar target did not include DefaultRemoteEntityConnection.class
  EntityLoadTestModel disables connection validation
  TomcatConnectionPoolProvider now sets testOnBorrow to true since JMinor no longer validates connections coming from a connection pool
  TableSortModel.getColumnClass() added
  AbstractTableSortModel.getColumnClass() removed
  AbstractFilteredTableModel now overrides getColumnClass(), delegating to the sort model
  DefaultEntityTableModel.getColumnClass() removed
  FilteredTablePanel now contains a base panel which contains the JScrollPane containing the JTable
  EntityTablePanel.layoutPanel() simplified
  ClientUserMonitor and ClientUserMonitorPanel refactoring
  DefaultEntityConnection.getSelectSQL() refactored
  Copyright updated
  ClientUserMonitor bug fixed, user history table model did not sort correctly by 'last seen'
  EntityServerMonitorPanel now displays startup errors instead of simply exiting
  DefaultDatabaseConnection is no longer extended, made final
  DatabaseConnection.query() removed
  DatabaseConnection.getMethodLogger() added
  DefaultDatabaseConnection.query() moved to DatabaseUtil
  UiUtil.setPreferredWidth() added, tested
  EntityTestUnit.initializeReferencedEntities() now short circuits the initialization of circular references
  World demo application added
  build.xml deploy_demos refactored, renamed to deploy_demo_apps
  MaximumMatch, now selects first item when the user backspaces beyond the first character
  Version added
  Util.getVersion() and getVersionAndBuildNumber() renamed with String suffix
  Util.getVersion() added
  RemoteServer.getServerVersion() now returns a Version object instead of a String
  DefaultEntityLookupModel now includes configuration settings for each lookup property
  DefaultEntityConnection.executePreparedSelect(), minor refactoring of parameters
  RemoteEntityConnectionProvider constructor overloaded with scheduleValidityCheck parameter, for consistency
  AbstractEntityConnectionProvider implements isConnectionValid() and disconnect(), abstract doDisconnect() added
  RemoteEntityConnectionProvider and LocalEntityConnectionProvider refactored due to the above
  EntityConnectionProvider.getHostName() renamed to getServerHostName()
  RemoteServer.ServerInfo added
  RemoteServer.getServerInfo() added, getServerName(), getServerPort(), getServerVersion() and getServerPort() removed
  AbstractRemoteServer implements the above
  ServerMonitor modified according to the above changes
  AbstractEntityConnectionProvider.disconnect() now synchronized
  RemoteServer.connect(clientInfo) removed
  Sonar run, some minor refactoring
  Refactoring to reduce cyclomatic complexity
  EntityEditModel.isLookupAllowed(property) added
  DefaultEntityEditModel, property debug output refactored
  ColumnSearchPanel and PropertySearchPanel refactored to reduce cyclomatic complexity
  ValueLinks, removed superfluous generics
  EntityLookupField.initializeUI(), bug fixed, now handles the case when no search properties are defined for the underlying entity
  ClientUserMonitor, ClientMonitor, user and client type lists sorted
  ConnectionInfo and ClientUtil added
  ClientInfo is now an interface, implemented in ServerUtil.DefaultClientInfo
  RemoteServer.connect() now takes a ConnectionInfo as parameter
  Some refactoring due to the above
  Util.getVersionString() bug fixed, cut patch number from version
  EntityConnectionServer constructor error handling improved
  RemoteServer renamed to Server
  EntityTablePanel.initializeUI() bug fixed, NullPointerException when summary panel was not available
  EntityLookupField.SettingsPanel.initializeUI() bug fixed, CardLayout used
  EntityDataUtil moved to from tools to db
  EntityDataUtil renamed to EntityConnectionUtil
  EntityApplicationPanel.startApplications() bug fixed, did not handle exceptions originating from initializeConnectionProvider()
  FilteredTablePanel.selectTableColumns(), added select all/none buttons
  FilteredTablePanel, moved column resizing functionality from EntityTablePanel
  FilteredTablePanel, SHIFT-CTR-[left/right arrow] moves the column
  EntityEditModel.containsUnsavedData(), addConfirmEntitySetAllowedObserver() and removeConfirmEntitySetAllowedObserver()
  EntityEditPanel now warns if entity is about to be set when it contains unsaved data
0.9.3
  States.DefaultStateObserver, lazy initialization of Events
  States.DefaultAggregateState refactored to accommodate correct event firing, see StatesTest.aggregateStateEvents()
  Unit test usage of clumsy collection counting method replaced by using AtomicInteger instead
  JasperReports library updated to 6.0.0
  iText pdf library added to client runtime classpath for pdf export
  EntityImpl.KeyImpl renamed to DefaultKey for consistency
  EntityImpl renamed to DefaultEntity for consistency
  Property.setColumnName() added
  build.xml run_rmi_registry target removed
  EntityConnectionServerAdminImpl renamed to DefaultEntityConnectionServerAdmin for consistency
  build.xml updated according to the above
  distribution jars restructured, jminor-db-provider.jar split from jminor-client.jar and jminor-db.jar, jminor-server.jar no longer contains db, depends on jminor-db.jar instead, no more jar redundancies
  framework.db.local and framework.db.remote added, substantial refactoring involved
  distribution jars restructured further, jminor-db-provider.jar removed, jminor-db-core.jar, jminor-db-local.jar and jminor-db-remote.jar added
  DefaultEntityConnection renamed to LocalEntityConnection
  EntityConnections renamed to LocalEntityConnections
  distribution jars restructure even more, jminor-common.jar split into jminor-common-model.jar and jminor-common-ui.jar
  DatabaseConnection.setConnection() added
  LocalEntityConnections.setConnection() removed
  jminor-client-bundle.jar added to distribution
  resources/publish added, contains module definitions for publishing artifacts
  jminor-client-bundle added as publishing artifact
  UiUtil.selectValues() added
  Values, some minor changes in terminology
  Value.getChangeObserver() renamed to getObserver()
  EntityConnectionServer only runs connection maintenance when connections exist
  EntityConnectionServer.AuxiliaryServer moved to common.server.Server
  EntityRestServer no longer depends on framework server
  Util.getVersion() now caches the version object
  Util.VERSION is now final
  DefaultColumnProperty.setColumnName() bug fixed, did not set the value
  DefaultColumnProperty primitive value fetchers now only call ResultSet.wasNull() if the actual value warrants it
  DefaultDatabaseConnection, LocalEntityConnection, DatabaseUtil, DefaultRemoteEntityConnection, logAccess() and logExit() now return right away if the method logger is not enabled
  MethodLogger always clears log on enabled state change
  LocalEntityConnection bug fixed, select for update did not use selectTableName
  DefaultEntity.validateType() now validates entity types, added a couple of related tests
  Values.DefaultValue bug fixed, did not propagate the value when firing a change event
  DefaultEntityDefinition.QueriedKeyGenerator bug fixed, caching of key query was problematic when working with different underlying databases
  ClientMonitorPanel, can now disconnect multiple clients at a time
  EntityLookupField.performLookup() bug fixed, did not handle null search string value
  EntityLookupField.performLookup() bug fixed, did not update colors after lookup
  EntityLookupField, constructor bug fixed, searchHint was initialized to early, must be done after the call to linkToModel() for the hint to show up right away
  EntityPanel.activatePanel() bug fixed, initial focus always went to the table instead of the edit panel when using keyboard navigation
  User, cached hashCode removed, unnecessary optimization
  EntityLookupField, constructor bug fixed, searchHint initialization moved further back
  EntityUtil.getModifiedProperty() and getModifiedExceptionMessage() added
  LocalEntityConnection.lockAndCheckForUpdate() and EntityEditPanel.handleException() now use the above
  DefaultEntityEditModel.getDefaultEntity() bug fixed, did not handle transient properties
  Configuration.FILTER_ON_MASTER_INSERT added
  EntityModel.get/setFilterOnMasterInsert() added
  DefaultEntityModel implements the above, tested
  Editing of long values implemented, LongField added along with LongInputProvider
  MaximumMatch bug fixed, no longer disregards key events if modifiers are present (CTRL-BACKSPACE beyond first character now works correctly)
  EntityUiUtil.createEntityField() improved
  DefaultEntityEditModel bug fixed, setEntity() was used during update() and delete(), which triggered isSetEntityAllowed(), doSetEntity() added for internal use
  IntelliJ analyzis run, Arrays.asList() with single items replaced with Collections.singletonList()
  EntityUtil.getModifiedExceptionMessage() bug fixed, did not handle deleted entities
  EntityUtil.getModifiedExceptionMessage() bug fixed, did not show the original value
  DefaultEntityEditModel.insert() nows sets the inserted entity instead of just the primary key values
  DefaultEntityEditModel.insert(List<Entities>) bug fixed, did not return silently on receiving an empty list, fired afterInsertEvent
  DefaultEntityEditModel, protected methods for firing before and after insert/update/delete events added
  ControlProvider.ButtonControlIterator now uses JLabel for separator
  AutoCompletion added, MaximumMatch now extends CompletionDocument
  Sonar/IntelliJ analysis
  EntityEditPanel now sets the actual DateInputPanel as the property component
  DefaultEntityEditModel, DefaultInsertEvent, DefaultUpdateEvent and DefaultDeleteEvent now protected instead of private
  EntityEditModel, before insert, update and delete listeners now provide the same info as after listeners
  DefaultEntityEditModel.doDelete() now returns the deleted entities, after delete event now contains the actual entities returned by doDelete()
  Sonar run
  EntityUtil.getModifiedExceptionMessage() entity caption added to error message for clarification
  DefaultEntityComboBoxModel, foreign key filter model is now strict, no longer shows all items if foreign key value is null or no filter values are specified
  Reduced unit test dependencies on demos
  Unit test dependencies on demos removed, build.xml updated accordingly
  Ant build bootstrapped correctly, no need for util libraries anymore (ivy, jacoco-ant etc.)
  Stubs removed from dist jars
  Project cleanup, keystore and truststore removed, added to ant build
0.9.4
  EntityConnection.selectAll() removed
  EntityCriteria.getWhereClause(includeWhereKeyword) removed
  EntityCriteriaUtil.PropertyCriteria.getValueCount() inefficiency removed
  DefaultKey.equals(), some minor optimizations
  Logback dependency updated from 1.1.2 to 1.1.3
  jcommon library added to build.core configuration, does not compile on java > 7 without it
  EntityConnectionServer now handles Throwable on startup and exits gracefully
  Entity.Definition.hasLinkedProperties() added
  DefualtEntity.handleValueChangedEventInitialized() skips linking values if no linked properties exist
  DefaultProperty.isDouble() result is cached, very frequently used
  DefaultValueMap, minor refactoring
  DefaultEntityEditModel.prepareNewValue() removed
  DefaultEntityComboBoxModel.translateSelectionItem() finalized
  Configuration.PROPERTY_DEBUG_OUTPUT removed
  DefaultEntityEditModel no longer provides property debug output
  EntityTablePanel.initialize() and setupControls() removed (setupControlsInternal then renamed to setupControls)
  Fixed a couple of Sonar issues
  SteppedComboBox unused constructor removed
  run_entity_generator target added to build.xml
  EntityGeneratorModel, bug fixed, multiple entity definition output was wrong
  EntityUiUtil.selectEntities() moved to EntityTablePanel, createLookupFieldPanel() removed, initializeViewImageAction() moved to EntityTablePanel, renamed getViewImageControl(), createNewEntityAction() moved to EntityEditPanel, createEntityComboBoxPanel() and createEntityLookupFieldPanel() removed and createEastButtonPanel() made public
  EntityEditPanel.createNewEntityAction() renamed to createEditPanelAction()
  ConnectionPools, removed illegal depenedency on Configuration, functionality moved to EntityConnectionServer
  FrameworkMessages, Messages cleanup of unused strings
  Column.getSelectIndex() moved to Property.ColumnProperty
  Minor cleanup, removed unused methods
  Mess fixed, parameterless constructors re-added to Database implementations
  AbstractTableColumnSyncPanel constructor now takes FilteredTableColumnModel as parameter
  Javadoc errors and warnings fixed
  DefaultEntityConnectionServerAdmin no longer sets the RMISecurityManager (deprecated)
  ivy.xml, redundant transitive="false" removed from dependencies
  EntityConnectionServer.startWebServer() now waits for Jetty startup to complete before returning
  EntityConnectionServerTest.testREST() added
  Database.isAuthenticationException(SQLException) added, implemented for H2 and Oracle
  AuthenticationException added
  AbstractDatabase.createConnection() throws AuthenticationException when possible
  EntityUtil.isEntityNew() added
  EntityRESTService now uses the above
  EntityConnectionServer.doConnect() now handles AuthenticationException
  Ivy configuration build.tests added, configurations improved, build configured accordingly
  PostreSQLDatabase.isAuthenticationException() implemented
  Removed references to chinook entity definitions from unit tests
  Fixed a few Sonar issues
  Minor performance optimization in EntityResultPacker
  Server client logging no longer on by default
  Server.AuxiliaryServer.start() and stop() renamed to startServer() and stopServer()
  EntityRESTServer updated according with the above
  DefaultEntityConnectionServerAdmin.main() restart option added
  ServerUtil.getServer() error handling and logging improved
  ClientUserMonitor, user history improved a bit
  Jetty dependency updated to 9.3.2.v20150730 and Jersey to 1.19
  HttpClient library updated to 4.5
  EntityConnectionServerTest and EmpDeptRESTLoadTest updated according to HttpClient update (deprecations)
  Tomcat jdbc dependency updated to 8.0.24
  Unit tests refactored and improved a bit
  ExceptionDialog moved to UiUtil and privatized
  DateInputPanel bug fixed, focus listener only added when button was present
  EntityDefinition.getResultPacker() and Property.ColumnProperty.getResultPacker() added
  H2Database.runScript() updated according to H2 api changes
  H2Database, in memory database initialization moved from static initializer to constructor
  TextInputPanel now JTextField based
  HostMonitor and HostMonitorPanel, improved server discovery
  EntityConnectionServerAdmin.restart() added
  ServerMonitor, ServerMonitorPanel, restart action added
  DefaultEntityConnectionServerAdmin.adminInstance removed
  DefaultEntityConnectionServerAdmin.startServer() refactored
  NavigableImagePanel moved to framework.plugins.imagepanel
  H2Database bug fixed, no longer tries to initialize a file based embedded database if the database file exists
  H2Database, database url bug fixed
  EntityApplicationPanel.getUser() now handles null or empty framCaption
  EntityConnectionUtil.copyEntities() bug fixed, did not clear primary key values correctly before insert
  IncrementKeyGenerator now behaves like the SequenceGenerator, skips the id generation if a value is present
  EntityConnection.selectPropertyValues() replaced by selectValues()
0.9.5 [incompatible api: CriteriaSet, SimpleCriteria]
  CriteriaSet changed to an interface, CriteriaUtil.DefaultCriteriaSet added, SimpleCriteria moved to CriteriaUtil.StringCriteria, factory methods added to CriteriaUtil
  EntityConnectionProviders.createConnectionProvider() renamed to connectionProvider()
  EntityConnectionProviders.connectionProvider(EntityConnection) added
  EntityTablePanel.createStaticEntityTablePanel(), resulting panel is now read-only and without popup menu and south panel
  CriteriaUtil.DefaultStringCriteria.writeObject() and readObject() implemented, tested
  UiUtil, component returned from configuration methods
  PropertySummaryModel moved to common.table package and renamed ColumnSummaryModel, implementation as well
  EntityTableModel.SummaryValueProvider moved to AbstractFilteredTableModel.DefaultColumnValueProvider
  EntityTablePanel.summaryPanel moved to FilteredTablePanel
  H2Database.initializeDatabase() bug fixed, only tries to initialize an embedded database if it is required
0.9.6
  common.swing.model and common.swing.ui packages added, common.ui and common.model refactored accordingly
  org.jminor.framework.client package remaned to swing
  org.jminor.framework.swing moved to org.jminor.swing.framework and org.jminor.common.swing moved to org.jminor.swing.common
  Refactoring in order to move usages of Configuration out of core classes
  Source directory structure improved, now follows maven/gradle best practices
  Plugin and demo sources moved, unit test dependencies fixed, build file refactored
  Reorganized demo sql scripts and reports
  EntityUtil.hash... renamed to map...
  LocalEntityConnection.delete(keys) improved
  JasperReportsWrapper now tries to load reports from classpath if the file is not found in the file system
  Demos split up into separate directories
  Plugins split up into separate directories
  Demos now built into their own build directories
  EntityCriteriaUtil.getWhereClause() now caches the result
  DefaultEntity.DefaultKey.setHashCode() removed awkward if condition
  NextReports plugin added
  NextReports plugin improved
  Plugins are now indipendent modules
  Demos are now independent modules
  SwingMessages added, initialized in LoginPanel, this feels like a hack
  Build file improvements
0.9.7
  REST plugin jersey dependencies updated, jersey bundle 2.22
  SwingConfiguration extracted from Configuration
  EntityTestUnit moved from framework.tools.testing to framework.testing
  PropertySearchModel, EntityTableSearchModel and related classes and methods renamed to PropertyCriteriaModel and EntityTableCriteriaModel
  ColumnCriteriaModel, redundant setUpper/LowerBound() methods removed
  Build files restructured
  Project structure improved, core added
  JavaFX module added
  DefaultEntityModel, setting the foreign key value functionality moved from initialize() to handleInitialization(), which can be overridden
  H2Database.initializeDatabase() bug fixed, did not work with Windows paths, since \ is an escape character in the INIT clause
  ColumnCriteriaPanel and PropertyCriteriaPanel bug fixed, value binding failed due to the above removal of "redundant" methods from ColumnCriteriaModel
  ColumnCriteriaModel, DefaultColumnCriteriaModel, upperBound and lowerBound are now based on Value
  AbstractServer.DefaultServerInfo bug fixed, getServerVersion() returned client framework version, not the version of the remote server, this change seems to be serialization safe
  JavaFX functionality added along with a small demo
  DefaultValueMapEditModel refactored from DefaultEntityEditModel
  ColumnCriteriaModel and DefaultColumnCriteriaModel moved from org.jminor.swing.common.model.table to org.jminor.common.table, due to no swing dependencies
  TaskScheduler now synchronizes on a lock object instead of this
  Events, DefaultEvent and DefaultObserver now synchronize on a lock object instead of this
  States, DefaultState, DefaultAggregateState, DefaultStateObserver and DefaultGroup now synchronize on a lock object instead of this
  ValueChange, removed some unused methods
  EntityConnectionServerAdmin, DefaultRemoteEntityConnection, warningThreshold removed
  DefaultFilteredComboBoxModel.addItem() now respects the sorting order
  EntityEditModel.createEntityComboBoxModel() renamed to createForeignKeyComboBoxModel(), createPropertyComboBoxModel() renamed to createComboBoxModel(), getPropertyComboBoxModel() renamed to getComboBoxModel() and getEntityComboBoxModel() renamed to getForeignKeyComboBoxModel()
  EntityEditModel.createEntityLookupField() renamed to createForeignKeyLookupField()
  EntityEditPanel.createEntityLookupField() renamed to createForeignKeyLookupField(), createEntityComboBox() renamed to createForeignKeyComboBox(), createEntityField() renamed to createForeignKeyField()
  ClientUserMonitor, user history no longer displays a single user as multiple based on case difference in usernames
  EntityEditPanel.afterInsertFocusPropertyID and afterInsertFocusComponent added
  EntityComboBoxModel.strictForeignKeyFiltering property added and tested
  Util.getInt() and getLong() now remove both dots and commas before parsing
  IntField, LongField and DoubleField no longer use a ThreadLocal for the NumberFormat
  ValueLinks, numerical value links ignore the NumberFormat if the field is editable (very problematic otherwise)
  IntField, LongField and Double field, removed constructor overloaded with min and max
0.9.8
  IntField, DoubleField, LongField and relevant classes refactored and improved, NumberField disables grouping, must be turned on explicitly
  UiValues, numerical value methods no longer take a format parameter, the text field does all the formatting
  EntityUiUtil now supplies cloned format instances to NumberField descendants
  LocalEntityConnection now logs RecordModifiedExceptions correctly
  IntField, columns paramater was not used
  DefaultEntityComboBoxModel.translateSelectionItem() no longer throws exception if item is not found, now returns null instead
  DefaultEntityTableModel.getPreferencesKey() renamed to getUserPreferencesKey() and made protected
  AbstractEntityConnectionProvider.isConnectionValid() now returns false in case internal connection validity checking throws an exception and validateConnection() sets the internal connection to null in case it is invalid
  DatabaseConnection, EntityConnection and RemoteEntityConnection.isValid() removed and merged with isConnected()
  DefaultRemoteEntityConnection.isLocalConnectionValid() removed, EntityConnectionServer uses isConnected() instead
  MethodLogger.Entry.toString() now displays microseconds instead of milliseconds for method time
  LocalEntityConnection.prepareStatement() added
  EntityTestUnit.initializeReferenceEntity() may now return null, handled in setReferenceEntity()
  Copyright bumped to 2016
  ClientValidator added, AbstractServer and EntityConnectionServer modified to use it
  DatabaseConnection.getConnection() overloaded with a validate parameter
  DefaultRemoteEntityConnection, methodLogger only used if enabled, no longer uses methodLogger to determine last usage time
  AbstractConnectionPool now handles the collection of fine grained pool statistics
  DefaultValueMap, protected constructor added with values and originalValues maps as parameters
  DefaultEntity, constructors refactored to use the above
  EntityResultPacker.pack() improved using the above constructor
  DatabaseConnection.getConnection(validate) removed, getConnection() no longer performes any validation
  ClientValidator renamed to ConnectionValidator
  ChinookLoadTest, insertDeleteAlbum scenario added
  EntityLoadTestModel.selectRandomItem(EntityComboBoxModel) added
  LocalEntityConnection, now logs setForeignKeyValues() with methodLogger
  ClientInstanceMonitor, ClientInstanceMonitorPanel, crappy tree view of client log added
  DefaultEntity, minor optimization in the way DefaultEntity.DefaultKey objects are instantiated
  EntityTableModel.InsertAction enum added
  EntityTableModel.setAddEntitiesOnInsert() replaced with setInsertAction()
  DateUtil.getFirst/LastDayOfYear() renamed to getFirst/LastDayOfCurrentYear(), getFirst/LastDayOfYear(year) added
  MethodLogger, removed redundant and unused fields, is now final and no longer serializable, ArgumentStringProvider added and implemented
  EntityConnectionServerAdmin.performGC() removed
0.9.9
  Major renaming of methods, ValueMap, Entity now conform to Map method names, get() and put() instead of getValue() and setValue() etc
  ValueMap.getValueChangeObserver() renamed to getValueObserver()
  ValueMapEditModel.getValueChangeObserver() renamed to getValueObserver()
  Entity.set() renamed to put()
  EntityTableModel, renamed getEntitiesByPrimaryKeys() to getEntitiesByKey(), setSelectedByPrimaryKeys() to setSelectedByKey() and getEntityByPrimaryKey() to getEntityByKey(), getEntitiesByPropertyValues() to getEntitiesByPropertyValue()
  Plugin and demo JMinor dependencies now based on the current version in build.properties, ivysettings.xml added, artifactory settings in build.properties
  build.xml, deploy_server and deploy_server_monitor targets improved, no longer create duplicate jminor library jars
  EntityRESTService, minor parameter name change
  LocalEntityConnection.setForeignKeyValues() renamed to setForeignKeys()
  RemoteEntityConnectionProvider.RemoteEntityConnectionHandler.invoke() synchronized
  EntityConnectionServerAdmin, ServerMonitor, added monitoring of GC events and thread count
  Entity.getInt() renamed to getInteger(), getChar() renamed to getCharacter(), for consistency
  EntityUtil, renamed a few methods in accordance with recent changes
  Properties.booleaProperty(propertyID, columnType) added
  InputProviderPanel, ESC key now works like clicking the cancel button
  InpurProviderPanel generified and improved a bit
  NumberField bug fixed, field did not accept the minus sign
  SizedDocument no longer allows use of setDocumentFilter(), setDocumentFilterInternal() added for subclasses
  SizedDocument now uses DocumentCase enum for controlling case conversion
  EntityConnectionProvider.ConnectionWrapper removed along with EntityConnectionProviders.connectionProvider(EntityConnection)
  Entity.Definition.setTableName() added
  DefaultEntityApplicationModel.loadDomainModel() now throws ClassNotFoundException
  EntityConnection.Type enum added along with EntityConnection.getType() and EntityConnectionProvider.getConnectionType()
  DefaultEntityConnectionServerAdmin, error handling on startup improved
  LocalEntityConnection.getSelectSQL() improved, no need to check if queries created by the framework contain the where keyword
  Entity.Definition.setSelectQuery(), added containsWhereClause parameter
  Entities.selectQueryContainsWhereClause() added
  LocalEntityConnection.containsWhereClause() removed, now uses the above
  DefaultEntityLookupModel, added parameter validation
  DefaultEntityDefinition.initializeSelectColumnsString() bug fixed, did not use getColumnName() when constructing query
0.9.10
  Entity.Table and Property.Column annotations added for database specific entity information, such as table and column names
  Refactoring due the above
  Entity.Definition.setSelectQuery(selectQuery) added as deprecated for backwards compatibility
  Demo deployment process improved
  UiUtil.chooseFileToSave() renamed to selectFileToSave() for consistency
  States.AggregateStateListener bug fixed, incorrect new value reported, test added
  EntityUtil.getEntity() refactored from DefaultEntityEditModel.getDefaultEntity()
  EntityUtil.mapToOriginalPrimaryKey() moved from DefaultEntityEditModel
  DefaultEntityEditModel.createForeignKeyComboBoxModel() bug fixed, incorrect entityID for null value entity
  SearchType.Values enum added
  DefaultColumnCriteriaModel refactored
  Entity.getForeignKey(Property.ForeignKeyProperty) added
  DefaultEntityEditModel.getDefaultValue() now returns an empty entity for non loaded foreign key values where the referenced primary key is available
  DefaultColumnCriteriaModel, enabled boolean variable replaced with a State
  ColumnSummaryModel moved to org.jminor.common.model.table
  DefaultEntityLookupModel no longer throws exception if created with no lookup properties, but throws IllegalStateException in performQuery() instead
  DefaultEntityDefinition.initializeForeignKeyProperty() improved foreign key validation, reference property count checked
  Util.rejectNullOrEmpty(String) added
  DefultEntityDefinition constructor now rejects both null and empty entityID and tableName values
  UiUtil.selectFileToSave() overloaded with confirmOverwrite parameter
0.9.11 [server/client incompatible]
  EntityDefinition.setSelectQuery(String) removed, was deprecated
  EntitySelectCriteria.orderByAscending(propertyID) and orderByDescending(propertyID) added
  EntityCriteriaUtil.DefaultEntitySelectCriteria serialization backwards compatibility check improved
  Client version functionality added, EntityApplicationPanel.getClientVersion()
  DatabaseException.errorCode field added, transient for now due to serialization
  UiUtil, now uses SwingUtilities.invokeLater() for focus gained events, JFormattedTextField did not behave correctly without it
  Values, bean value error message improved
0.10.0
  Major refactoring for reuse of model classes in JavaFX, module client-model added
  JavaFX improvements
  Ivy module configuration improved
  SwingPropertyCriteriaModelProvider added, DefaultPropertyCriteriaModelProvider and DefaultPropertyFilterModelProvider moved to framework.model
  FXCriteriaModelProvider now extends DefaultPropertyCriteriaModelProvider
  FXEntityListModel, a bunch of EntityTableModel methods implemented
  EntityTableModel now implements FilteredModel
  AbstractEntityTableModelTest refactored from DefaultEntityTableModelTest, SwingEntityTableModelTest added and FXEntityListModelTest improved
  AbstractEntityModelTest refactored from DefaultEntityModelTest, SwingEntityModelTest and FXEntityModelTest added
  AbstractEntityApplicationModelTest refactored from DefaultEntityApplicationModelTest, SwingEntityApplicationModelTest and FXEntityApplicationModelTest added
  ObservableEntityList refactored from FXEntityListModel
  Util.getDelimitedString() no longer appends a redundant line separator at end
  EntityUtil.getStringValueArray() added
  FXEntityListModel.getTableDataAsDelimitedString() implemented
  FXEntityListModel.savePreferences() and setColumns() implemented
  framework.model generified
  DefaultEntityTableModel renamed to SwingEntityTableModel
  DefaultEntityModelProvider renamed to SwingEntityModelProvider
  Snapshot release mechanism enabled
  More swing components renamed
0.10.1
  jminor-client-model module renamed to jminor-framework-model
  jminor-framework-model-unittests module added
  jminor-swing project module split from jminor-core
  Major refactoring of build files
  More build file refactoring
  Sonar based JavaFX fixes
  EntityLookupModel.addSelectedEntitiesListener() parameter changed to EventInfoListener<Collection<Entity>>
  Server monitor module refactored from Swing module
  DefaultEntityEditModel.createForeignKeyLookupModel() now restricts the lookup model to single selection
  Sonar run
  Ant build dependencies moved from core module
  Framework module split from core
  Core module renamed to common
  Module jminor-common-model renamed to jminor-common
0.10.2
  Substantial refactoring of org.jminor.common package
  Module common split into sub-modules
  Module jminor-common-server-api renamed to jminor-common-server-client
  Module abomination jminor-common-server-client removed
  ServerInfo and DefaultServerInfo made inner classes of Server and AbstractServer respectively, Conjunction, User and Version moved back to common.model, for backwards compatability
  ScenarioException made inner class of LoadTest
  Value and Values moved to org.jminor.common
  SerializeException made inner class of Serializer
  TaskScheduler moved to org.jminor.common.model.tools
0.10.3
  Framework modules renamed for consistency
  AbstractServer.DefaultLoginProxy and DefaultConnectionValidator inner classes added
  AbstractServer, IllegalArgumentException replaced with IllegalStateException in a couple of places
  AbstractServer, bug fixed, added user authentication when retrieving an existing connection
  Database.Type enum introduced
  Sonar run
  Build file refactoring, publish split into install and deploy, local m2 repository added to ivysettings
  Ant build dependency management set up
  Build target dist renamed to package
  DateInputPanel.setDate() added
  EntityEditPanel, EntityUiUtil, createTextArea() minor signature changes
  EntityPanel.createEditControlPanel() added
  FilteredComboBoxModel.addSelectionListener() now takes EventInfoListener as parameter
  SelectionModel.addSelectedIndexListener() now takes EventInfoListener as parameter
  SelectionModel.addSelectedItemsListener() added along with remove
  SelectionModel.addSelectedItemListener() added along with remove
  Some ivysettings.xml improvement
  Usages of Util.rejectNullValue() and Util.equal() replaced with Objects.requireNonNull() and Objects.equals() respectively
  Util.rejectNullValue() and equal() removed
  org.jminor.common.model.Util broken up into TextUtil, PreferencesUtil and FormatUtil, rest moved to common.Util
  StateObserver.addActivateListener() and addDeactivateListener() removed
  ServerUtil.resolveTrustStoreFromClasspath() refactored
  Util.getArray/CollectionContentsAsString() moved to TextUtil
0.10.4
  Source updated to Java 8
  TextUtil.padString() now uses Alignment enum instead of boolean switch
  TextUtil.getDelimitedString() bug fixed
  <code></code> replaced with {@code } in javadoc
  ServerMonitor, thread stats not cleared on reset
0.10.5
  EntityConnectionServer refactoring, access to admin interface moved to the server itself with user authentication
  DefaultEntityConnectionServer refactoring continued, Configuration.SERVER_ADMIN_PORT reintroduced
  Server monitor, added framework-db-remote module to dependencies due to the above
  SwingEntityTableModel, replaceEntitiesByKey() no longer calls filterContents()
  DefaultEntityConnectionServer bug fixed, now unexports admin interface
  EntityConnectionServer removed, functionality moved to org.jminor.common.server.Server
  HostMonitor, hardcoded admin user removed
  Server monitor, removed framework-db-remote module from dependencies due to the above
  org.jminor.common, inlined a few Objects.requireNonNull() calls
  Unnecessary logback core and or classic dependencies removed from some modules
  Explicit logback core and classic dependencies added to framework modules
  States, state no longer fires change event on a call to setActive() if the actual state does not change
  SwingEntityEditModel, bug fixed, add- and removeForeignKeyValues() created unnecessary combobox models
  AbstractServer, getConnection() fixed, did not fulfill doc contract
  DefaultEntityConnectionServer, minor optimization based on the above change
  DefaultRemoteEntityConnection, removed unnecessary call to isConnected() during disconnect
  States.DefaultGroup, minor refactoring removing unnecessary array creation
  EntityEditPanel, overloaded createEditPanelAction() with EntitiesInsertedListener callback, some refactoring involved
0.10.6
  Conjunction, Version and User moved from common.model to common
  Major renaming, all things Criteria are now Condition
  SearchType renamed to ConditionType and moved to common.db.condition
  org.jminor.common refactored, now model depends on db not the other way around
  EntityConditions.DefaultEntitySelectCondition, removed version compatability hack
  FilteredComboBoxModel interface removed, had a single implementation
  Most of org.jminor.common.model.valuemap moved to org.jminor.common.db.valuemap
  FilteredComboBoxModel reintroduced, too quick on the delete trigger
  ConditionType is now Condition.Type
  ConditionSet is now Condition.Set
0.10.7
  PropertyConditionModelProvider refactored to get rid of wildcard return type
  Sonar run
  Property.SearchableProperty removed
  FilteredComboBoxModel.setContents(), removed a couple of wildcard types
  Item is now final
  EntityTableConditionModel.setConditionValues() removed wildcard type
  MasterDetailPanel.getDetailPanels() removed wildcard type
  Floating point comparison now done with Double.compare()
  Condition now Column based, Condition.getValueKeys() renamed to getColumns()
0.10.8
  ValueMap keys now restricted to Attribute plus associated changes
  TaskScheduler and DaemonThreadFactory moved to org.jminor.common to remove cyclical dependency between common.db and common.model
  DefaultProperty, some minor refactoring around PropertyResultPacker
  UiUtil.createMemoryUsageField() is now based on a TaskScheduler
  UiUtil.runWithProgressBar() is now based on a SwingWorker
  Properties.DefaultForeignKeyProperty constructor now takes an array of ColumnProperty instead of String, properties instead of property IDs
  DefaultEntity.initializeReferencedKey() bug fixed, wrong generic type of Map resulted in the single value key constructor being called for composite keys
  DoubleInputProviderTest improved
  IntInputProvider renamed to IntegerInputProvider for consistency
  EntityTablePanel.getUpdateSelectedControlSet(), enabled state is now based on both selection and the allowUpdate state of the edit model
  DefaultValueMapValidator moved to DefaultValueMap.DefaultValidator
  EntityTableConditionModel, additionalFilterCondition field added
  LocalEntityConnection bug fixed, selectRowCount() did not work with group by
  h2 library updated
  Shared library versions consolidated to build.properties
  Sonar run
  DefaultProperty.prepareValue() moved to DefaultEntity
  UiUtil.runWithProgressBar() now handles InterruptedException correctly
  User.UNIT_TEST_USER field removed
  SwingEntityTableModel.performQuery() condition parameter removed
  FXEntityListModel.queryContents() renamed to performQuery() for consistency
  Logback demo config moved to src/resources
  Unit test coverage results merged between modules, swing unit tests f.ex. cover a substantial amount of the framework module
  EntityComboBoxModel.setEntitySelectCondition() renamed to setSelectCondition(), parameter changed from EntitySelectCondition to Condition<Property.ColumnProperty>
  org.jminor.javafx.framework.model javadoc improvements
  ObservableEntityListTest added
  UiUtil.ProgressWorker refactored from anonymous class
  JasperReportsWrapper, bug fixed, could not run a parameterless report
  JUnit test improvements
  DefaultDatabaseConnection.DEFAULT_VALIDITY_CHECK_TIMEOUT introduced and used
  JavaFX javadocs improved
  UiUtil.selectFilesOrDirectories() and UiUtil.selectFileToSave() now only set the startDir if it exists
  EntityJSONParser.parseValue() bug fixed, returned Date instead of Timestamp for timestamp based properties
  EntityJSONParser improved, serializing is now instance based with the following configuration options: includeForeignKeyValues, includeNullValues, includeReadOnlyValues and indentation
  UiUtil.setPreferredHeight() added
  SizedDocument bug fixed, inserting characters no longer moves caret to end
  DefaultKey.equals() bug fixed, null keys and zero based keys are no longer equal
  SizedDocumentFilter and DoubleDocumentFilter bug fixes
  IntField renamed to IntegerField, ValuesLinks.intValueLink() to integerValueLink() and IntegerField.getInt()/setInt() to getInteger()/setInteger() for consistency
  TextUtil.getTextFileContents() bug fixed, no longer appends line break after last read line
  FileUtil, DatabaseUtil, ClientUtil, added a couple of unit tests
  EntityEditPanel.selectInputComponent() added, selectComponent() renamed to requestComponentFocus()
  EntityPanel.setupKeyboardActions() refactored according to the above
  List.removeIf() used instead of listIterator.remove() in a couple of places
  Added a few unit tests
  SizedDocumentFilter bug fixed
  EntityApplicationPanel.getNorthToolbar() replaced with initializeNorthPanel()
  EntityComboBoxModel.getSelectCondition() added
  EntityComboBoxModel.performQuery() no longer takes selectCondition parameter
  ColumnConditionModel.setLikeValue() parameter type changed from Comparable to Object
  Some Java 8 related improvements based on IntelliJ inspections
  SizedDocumentFilter bug fixed
  Condition.Provider interface added, for dynamic conditions
  PropertyConditionModel implements the above
  EntityLookupModel.setAdditionalLookupCondition() changed to setAdditionalConditionProvider()
  EntityComboBoxModel.setSelectCondition() changed to setSelectConditionProvider()
  EntityTableConditionModel.setAdditionalTableCondition() changed to setAdditionalTableConditionProvider()
  DefaultEntityEditModel no longer sets the default values by calling setEntity(null) in constructor since it doesn't play well with an overridden DefaultEntityEditModel.getDefaultValue()
  EntityEditPanel and EntityEditView now set default values in constructor by calling editModel.setEntity(null)
  ObservableEntityList.hasSelectionModelBeenSet() added, used in FXEntityListModel
  CompletionDocument bug fixed, hitBackspace was not reset during remove()
  Copyright updated
  EntityEditPanel and EntityEditView no longer set default values in constructor by calling editModel.setEntity(null), wrong place, wrong time since it resets the EditModel entity state
  DefaultEntityModel now calls editModel.setEntity(null) in constructor
  EntityConditions.getInList() bug fixed, 'not in' did not work when the condition value count exceeded the in clause limit
  FilteredTablePanel.performSearch() now clears the selection when search string is not found
  ProgressWorker and ProgressDialog added
  ProgressWorker and ProgressDialog improved, UiUtil.runWithProgressBar() refactored
  ProgressWorker typo fixed
  Configuration.CLIENT_DOMAIN_MODEL_CLASS added
  DefaultEntityApplicationModel.loadDomainModel() default implementation added based on the above
0.10.9
  Server refactoring 1st stage
  Server refactoring 2nd stage
  AbstractEntityConnectionServer now calls bindToRegistry() on creation
  Custom server demo added
  Server refactoring continued
  AbstractEntityConnectionServer renamed back to DefaulEntityConnectionServer
  SwingFilteredComboBoxModel bug fixed, setSelectedItem() fired selection changed event even though the selected item didn't actually change, test updated
  SwingFilteredComboBoxModel bug fixed, filterContents() did not assume the contents of the selected item could have change during setContents(), test updated
  Sonar run
  DefaultEntityConnectionServer.getClients() bug fixed, returned a non-serializable collection
  DefaultEntityConnectionServerTest improved, now uses remote interfaces for testing, for catching bugs like the one above
  Some minor javadoc fixes
  EntityApplicationPanel.getUser() added
  Attribute.validateType() added, implemented in DefaultProperty, now DefaultProperty validates the type in setDefaultValue()
  ValueLinks, added a couple of intSpinnterValueLink() convenience methods
  DateInputPanel.IntervalInputPanel added
  DateInputPanel.getDate() now returns null in case of an incomplete date string
  Sonar run, Condition, Condition.Set and Entity.Key interfaces now extend Serializable instead of the implementation classes
  AbstractRemoteEntityConnection refactored, couple of tests added
  Controls.methodControl() replaced by commandControl()
  Controls.commandControl() renamed to control()
  ToggleControl moved to Controls class
  DefaultEntity, now allows circular references
  EntityRESTService, now uses User.parse() when authenticating
  Some javadoc additions
  DefaultEntityLookupModel, constructor added
  DefaultPropertyConditionModelProvider.initializeForeignKeyConditionModel() now returns null if no search properties are defined for the referenced entity
  UiUtil.selectNoneOnFocusGained() added (reverses the effect of UiUtil.selectAllOnFocusGained())
  DefaultEntityConnectionServer.startWebServer() now uses a Callable for improved error handling
  EntityView, EntityEditView, EntityTableView, minor refactoring for consistency
  EntityTableConditionModel.getPropertyConditionModel() no longer throws IllegalArgumentException, returns null instead
  DefaultPropertyConditionModelProvider.initializeForeignKeyConditionModel() no longer returns null if no search properties are defined for the referenced entity, returns a PropertyConditionModel without a lookup model instead
  EntityTablePanel now sets the default setAutoResizeMode() during construction
  ServerUtil.initializeRegistry() now returns the Registry object
  ValueMapEditModel.removeValue() added
  EntityEditModel.removeValue() added
  DefaultEntityEditModel.isModified() bug fixed, did not use getModifiedObserver(), which can be overridden
  ForeignKeyConditionPanel, lookup field now selects all when gaining focus
  FilteredTablePanel.scrollToColumn() added
  ColumnConditionPanel.requestInputFocus() added
  EntityTableConditionPanel.selectConditionPanel() added
  EntityTablePanel.selectConditionPanel() added
  EntityPanel, EntityTablePanel and EntityEditPanel, replaced AbstracAction with Control
  FilteredTablePanel.scrollToCenter() removed, scrollToCoordinate() added centerXPos and centerYPos parameters
  ColumnConditionPanel.addFocusGainedListener() added
  EntityTableConditionPanel.addFocusGainedListener() added
  EntityTablePanel now automatically scrolls to a column when its condition panel receives focus
  EntityTablePanel, EntityTableConditionPanel and FilteredTablePanel, replaced loops with forEach
  EntityTableConditionPanel.getSearchPanel() renamed to getConditionPanel()
  Added some calls to SwingUtilities.invokeLater() where deemed appropriate
  Replaced AbstractAction with Control where applicable
  Controls.eventControl() refactored
  UiUtil.addKeyEvent() no longer requires Action to have a name
  EntityApplicationPanel, default View menu now contains an action for selecting between cross platform and system look and feel
  CredentialServer added
  EntityApplicationPanel.startApplicationInternal() bug fixed, silentLoginUser no longer prevents the startup dialog from showing
0.10.10
  Major refactoring of unit tests, removing interdependencies between modules
  Unittest interdependency between framework.db and framework.domain removed
  DefaultProperty.PropertyResultPacker.pack() bug fixed, missing else keyword
  UiUtil.runWithProgressBar() now uses Control.Command instead of Callable
  org.jminor.swing.common.ui.ExceptionHandler renamed to DialogExceptionHandler
  org.jminor.common.ExceptionHandler interface added
  UiUtil.runWithProgressBar() overloaded and refactored
  AbstractFilteredTableModel.removeItem() made a bit more efficient
  AbstractFilteredTableModel.removeItems() now uses a single call to fireTableDataChanged() after removing all the items instead of calling fireTableRowsDeleted() after each row is removed
  CredentialServer bug fixed, now checks if token is expired when queried, not only during periodic cleanup
  AbstractConnectionPool, DefaultConnectionPool and TomactConnectionPoolProvider refactored
  HikariCP connection pool plugin added
  Ant dependencies.xml file removed along with associated stuff, never used
  org.jminor.common.Configuration added
  org.jminor.framework.Configuration and associated abominations removed, configuration values refactored and spread all over the place
  Removed a reference to Configuration from framework module build file
  Property.SQL_BOOLEAN_VALUE_* initialization bug fixed
  Databases.createInstance() renamed to getInstance(), now creates an instance only when required
  Property.SQL_BOOLEAN_VALUE_* configuration values removed
  Database.getBooleanTrueValue() and getBooleanFalseValue() added instead of the above, by default returns Boolean.TRUE and Boolean.FALSE respectively, overridden in OracleDatabase and SQLServerDatabase with 1 and 0
  DefaultEntityConnectionServer.parseCommaSeparatedValues() moved to TextUtil
  Database.DATABASE_INIT_SCRIPT now supports a comma separated list of scripts, used by H2Database
  Database.createInstance() added back as deprecated, a bit too much of a breaking change
  Databases.isDatabaseTypeSpecified() added
  DefaultProperty only tries to use Databases.getInstance() when the above returns true
  Database configuration valuefied
  Database.getDatabaseType() renamed to getType()
0.10.11
  ClientInfo renamed to RemoteClient
  ConnectionInfo renamed to ConnectionRequest
  ServerUtil.JAVAX_NET_TRUSTSTORE configuration constant moved to Server
  ServerUtil renamed to Servers and ClientUtil renamed to Clients
  org.jminor.common.model.reports package moved to org.jminor.common.db
  ExceptionUtil, DateFormats and ProgressReporter moved to common core
  TimeUtil split from DateUtil due to java.sql dependencies
  Module dependencies modified according to the above
  Common module broken up into submodules
  Framework module broken up into submodules
  Swing module broken up into submodules
  Cleanup after breakup
  Automatic-Module-Name attribute added to jar manifests
  Swing client bundle module fixed
  Swing client-* module directories renamed to framework-*
  Swing client-* modules renamed to framework-*
  Swing framwork-test module directory renamed to framwork-ui-test
  Swing framework-test module renamed to framework-ui-test
  EntityTestUnit moved into org.jminor.framework.domain.testing
  EntityApplicationPanelTestUnit and EntityEditPanelTestUnit moved into org.jminor.swing.framework.ui.testing
  Ant build jdeps target added
  REST plugin uses Base64 instead of DatatypeConverter
  Server module tests no longer depend on framework-db-remote module
  Databases.isDatabaseTypeSpecified() moved to Database
  EntityGeneratorModel and EntityGeneratorPanel moved to swing.framwork.model and ui respectively
  IntelliJ modules synced with ivy dependencies
  Logback dependencies cleaned up
  EntityConditions.propertyCondition() now throws a more descriptive error when called with a foreign key property parameter
  EntityConditions.DefaultEntityCondition bug fixed, getValues() and getColumns() now return empty list instead of null when no property condition is available
  Resources moved to standard src/main/resources directory
  DefaultEntityConnectionServer now extends AbstractServer<AbstractRemoteEntityConnection, EntityConnectionServerAdmin>
  Some javadoc improvements
  Entities.getColumnProperties() and DateUtil.floorFields(), vararg parameter replaced with a collection
  LoggerProxy added, LogbackProxy module added, Logback dependencies removed
  Some build file improvements
  Build file streamlined a bit, deployment targets improved
  Server monitor ivy dependencies fixed, maven no longer pulls local db jar along
  Log4jProxy plugin module added
  Throw exception instead of returning null in a few cases
  RemoteEntityConnection moved from framework.db to framework.db.remote, server now depends on db-remote, test moved
  Abstract unit test classes in framework-model-unittests moved to package framework.model.testing
  module-info.java added for common and framework modules, ignored during build
  AbstractEntityConnectionProvider refactored a bit
  EntityConditions refactored, ForeignKeyCondition and EntityKeyCondition classes removed
  EntityDefinition.getForeignKeyReferences() added
  EntityConditions refactored some more, bug fixed, null condition tests added
  deploy.tsaurl build property added and used
  DefaultKey.isNull(), returns true if any non-nullable properties have null values, computeHashCode() added
  Primary key properties are now automatically configured as not-null
  Entities.Validator null validation bug fixed
  DefaultKey.getFirstValue() no longer uses Iterator.next()
  Optimized for single value keys
  EntityConnectionServerAdmin.ThreadStatistics.getThreadStateCount() added
  EntityConnectionServerAdmin.getSystemCpuLoad() and getProcessCpuLoad() added
  ServerMonitor and ServerMonitorPanel display the above
  DefaultKey now validates the value type, some hashCode refactoring
  Replaced frequently called foreach loops on Lists with indexed for loops, get rid of iterator instantiations
  Util.nullOrEmpty() for collections and maps overloaded for single instances, less garbage
  DefaultEntityConnectionServer creates and holds a Registry, CredentialServer as well, registry unexported on exit
  Replaced more foreach loops with indexed loops
  AbstractServer now sets remote client host instead of AbstractRemoteConnection, which was too late when using a login proxy
  AbstractRemoteEntityConnection socket factory usage refactored
  ConnectionPool.getDatabase() added, implementations refactored
  DefaultRemoteEntityConnection constructors tidied up
  MethodLogger public api reduced
0.11.0
  Major surgery, Entities and EntityConditions now instance based (unfinished, javadocs suffering)
  ConnectionRequest.getParameters() added, used to specify the required domain model class
  Minor improvements to the above
  Javadocs fixed
  Entities.registerDomain() added
  TestDomain cleanup
  DefultEntityConnectionServer.WEB_SERVER_DOMAIN_ID configuration property added, EntityRESTServiceTest fixed
  EntityConnectionProvider.getConditions() added, used where applicable
  EntityPanelProvider, re-added a couple of convenient constructors
  EntityUtil removed, methods moved to Entities, EntityBeanMapper moved up
  Entities, all public methods now final
  Ant build target clean_lib added
  EntityApplicationPanel/EntityApplicationView.initializeDomainEntities() renamed to initializeEntities()
  Entities.registerDomain() called by client and server when instantiated, no longer called in constructor
  NumberField grouping separator implemented
  NumberField refactored, now relies on NumberFormat for formatting and validation
  NumberField, SizedDocument minor refactoring
  NumberDocumentFilter no longer concerns itself with valid characters, the format deals with it, redundant isValid() removed
  DefaultEntity.initializeReferencedKey() bug fixed, used isNullable() for single column keys when isForeignKeyNull() did not
  NumberDocumentFilter.getNumber() renamed to parseNumber()
  EntityGeneratorModel updated according to recent changes
  Minor refactoring
  Entities.getDomainEntities() now throws IllegalArguentException in case the domain has not been registered
  LoadTests now register the domain model
  EntityConnectionServerAdmin.getGcEvents(), added since parameter
  ServerMonitor now collects gc event info automatically
  ConnectionRequest, parameters now contains the domain model class name instead of the actual class
  DefaultEntity.setSingleForeignKeyValue() bug fixed, wrong property used when checking for MirrorProperty
  Entity.Definition.getProperties() renamed to getPropertyMap() and getPropertyList() renamed to getProperties()
  Entities.addAll() removed
  Database.getAutoIncrementValueSQL() renamed to getAutoIncrementQuery(), getSequenceSQL() renamed to getSequenceQuery()
  EntityUiUtil.createForeignKeyLookupField() methods "underloaded", removed searchPropertyIDs parameter, EntityEditPanel updated accordingly
  DefaultEntity and DefaultKey now validate value types during deserialization
  Entities.initializeForeignKeyProperty() refactored, some renamings and clarifications in related classes
  Databases no longer serves as a database operation repository, moved to Entities
  ForeignKeyProperty no longer keeps the foreign column properties since primary keys are always used
  NumberField bug fixed, did not accept trailing decimal separator, NumberField refactored, uses strict number parsing
  NumberField refactored a bit
  NumberField refactored further, now skips over grouping separator on backspace and delete
  EntityTestUnit.getConditions() added
  DatabaseUtil removed, methods moved to Databases and DefaultDatabaseConnection
  Databases.createInstance() removed
  Configuration.ConfigurationValue no longer public
  Util.require() removed, Objects.requireNonNull() used instead
  Util.map() now uses computeIfAbsent()
  DefaultEntityConnectionServer, web server removed, auxiliary servers added
  Jetty plugin module added, split from rest plugin
  Entities.getDomainID() added, now uses the simple class name for domain ids
  EntityRESTService, added domainID parameter to api
  EmpDeptRESTLoadTest updated accordingly
  ExceptionUtil removed
  EntityJSONParser refactored, now uses ThreadLocal date formats
  JettyServer, logging added
  Major cosmetic surgery, entityID, propertyID and domainID changed to entityId, propertyId and domainId respectively, all IDs replaced with Ids
  db-http module added
  EntityRESTService assumes parameters are base64 encoded byte array, now uses EntityConditions, api simplified
  DefaultHttpEntityConnection, almost fully implemented
  DefaultHttpEntityConnection, EntityRESTService, exception handling improved, refactored
  DefaultHttpEntityConnection renamed to HttpEntityConnection
  EntityRESTService, clientTypeId is now a required header
  HttpEntityConnection and EntityRESTService no longer wrap parameters and results in a List
  Util.serializeAndBase64Encode() removed superfluous generic parameter
  HttpEntityConnection and EntityConditions, added a few null checks
  EntityRESTService now handles changing clientIds
  HttpEntityConnection, some refactoring
  Jetty plugin promoted into common-server-http module
  Preparing rest module for promotion to framework-servlet module, continued, and continued
  Rest module promoted to framework-servlet
  EntityRESTService renamed to EntityServlet and EntityRESTServer renamed to EntityServletServer
  Preparing db-http plugin for promotion to framework-db-http module
  db-http module promoted to framework-db-http module
  Cleanup after module promotions
  More cleanup
  EntityServlet, domainId parameter moved to header
  AbstractRemoteEntityConnection.RemoteEntityConnectionHandler, removed redundant methodLogger null check
  EntityServlet now uses POST only, assumes byte request data
  EntityServlet responses are no longer base64 encoded
  EntityServlet renamed to EntityService
  EntityService.save changed to update
  HttpEntityConnection and EntityService refactored
  Property.setDefaultValueProvider() added for dynamic default values
  EntityService authentication refactored
  HttpEntityConnection no longer relies on http entity content length
  Property.TransientProperty.modifiesEntity added, if false then changes to the value do not result in the owning entity becoming modified
  DefaultEntity.isModifiedInternal() added, used during writeObject() to handle the above
  Properties that are read only by definition can no longer be made writeable
  Entities, constructor added with domainId parameter
  Property.DenormalizedViewProperty removed, implemented with DerivedProperty, some refactoring in related classes
  IntelliJ modules renamed to java 9 module names
  Trying out Gradle
  DefaultEntityConnectionServer now exits in case of an exception during domain model loading
  Some minor gradle related fixes
  EntityTableConditionModel.additionalTableConditionProvider renamed to additionalConditionProvider,additionalTableFilterCondition to additionalFilterCondition and getTableCondition() to getCondition()
  ResultPacker.fetch() added
  ResultIterator added
  LocalEntityConnection.iterator(EntityCondition) added
  LocalEntityConnections.createConnection() now returns LocalEntityConnection instead of EntityConnection
  Added a few run configurations to gradle build
  Improved server level handling of InvocationTargetException
  DefaultEntityEditModel.insert() now calls saveAll() on the entity before inserting to remove unnecessary original values
  Entities.PERFORM_NULL_VALIDATION configuration value removed, Entities.Validator constructor overloaded with parameter instead
  DefaultValueMap.saveAll() simplified, removeOriginalValue() removed redundant containsKey() call
  Removed sonarqube plugin from demo gradle projects
  Swing framework bundle module removed, wont jive with jigsaw since it exports the same packages as other modules, a big nono
  Some minor modue-info.java fixes
  common-tools module split from common-model, due to JFreeChart dependency
  swing-common-ui-tools module split from common-ui, same reason
  framework-tools module split from framework-model
  Rearranging modules due to java.desktop dependency
  module-info.java added to Swing modules
  Server monitor module moved to Swing directory
  Server monitor now uses gradle application plugin
  Module names no longer used as artifact names
  EntityGeneratorModel moved to swing.framework.tools and EntityGeneratorPanel to swing.framework.tools.ui
  Removed 'framework' from plugin module names
  NumberField bug fixed, can now handle trailing decimal zeros (needs refactoring, perhaps even rethinking)
  UiUtil.getBorderlessTabbedPaneUI() removed, didn't work with GTKLookAndFeel
  UiUtil.getDefaultLookAndFeelClassName() added, overrides GTKLookAndFeel with MetalLookAndFeel due to ugly tabbed panes, sets the TabbedPane.contentBorderInsets property in a static block
  EntityApplicationPanel.getDefaultLookAndFeelClassName() uses the above, as does EntityServerMonitorPanel
  SizedDocument.setCaret() added, hack to set the correct caret position when replacing text (the old solution did not work with text selected)
  DefaultEntityTableCellRenderer.setValue() bug fixed, did not use format for string based properties, now handles ValueListProperty correctly
  EntityUiUtil.createTextField() bug fixed, did not use the format for string based properties
  SizedDocument refactored and simplified
  NumberField.NumberDocument no longer extends SizedDocument, bug fixed, refactored
  EntityEditPanel.USE_SAVE_CONTROL configuration value added
  FileUtil.serializeToFile() and deserializeFromFile() now throw IOException instead of SerializeException
  EntityEditPanel, EntityEditView, clear now requests initial focus
  TextInputPanel bug fixed, text field now receives focus when input panel is closed, now uses SizedDocument
  EntityEditModel and EntityApplicationModel is/setWarnAboutUnsavedData() added
  SwingFilteredComboBoxModel.setSelectedItem() bug fixed, allowSelectionChange() was called prematurely
  ResultPacker.pack() default implementation added
  ClientUserMonitor, clientVersion and frameworkVersion columns added to user history table
  UiUtil.getFileDataFlavor() renamed to getTransferFiles(), now handles multiple files
  EntityApplicationModel.savePreferences() added, called from EntityApplicationPanel and EntityApplicationView
  EntityPanel, EntityView, savePreferences() is no longer final and does not call model.savePreferences()
  Demo gradle run tasks now ant based, running multiple applications from different modules via gradle JavaExec did not work due to NoClassDefFoundError
  ServerMonitor, GC event types no longer hardcoded
  Gradle run tasks reverted back to gradle JavaExec, problem was jar manifest timestamp entry which resulted in jar task never being up-to-date, which killed the classpath of a running application
  EntityEditPanel.getSelectComponentPropertyIds() bug fixed, did not take isDisplayable() into account, refactored
  EntityEditView.selectInputControl() refactored
  LocalEntityConnection.update() now rollbacks and throws exception in case the number of selected rows does not match the number of rows to update
  ResultIterator now extends AutoCloseable
  jminor.server.pooling.initial server configuration key changed to jminor.server.pooling.startupPoolUsers
  domainJar gradle task added to demo projects, experimenting with server application configuration (not working yet)
  DefaultEntityModel.savePreferences() now calls savePreferences() for all detail models
  LocalEntityConnection.update() bug fixed, refactored
  LocalEntityConnection.doSelectMany() method logging added for result packing
  LocalEntityConnection.doSelectMany() bug fixed, try with resources did not play happily with method logging
  module-info.java files added and fixed
  Build improvements
  LoadTest.getTitle() added, overridden in EntityLoadTestModel adding connection type, used in LoadTestPanel
  org.jminor.framework.db.http no longer depends on org.jminor.common.server.http
  Chinook demo, application gradle plugin configured
  Gradle dependencies improved, chinook demo application fixed
  Gradle application plugin configuration for demos moved to root script
  Gradle, testing the jnlp plugin
  Unused ant build files removed (most of them)
  UpdateException added, extended by RecordModifiedException
  LocalEntityConnection.update() bug fixed, did not expect entities of different types
  LocalEntityConnection.executePreparedUpdate() now returns the number of affected rows
  LocalEntityConnection.update() uses the above to throw UpdateException in case no rows are affected
  LocalEntityConnection, refactored, exeption handling improved (more work needed)
  DefaultEntity.DefaultKey.newInstance() overloaded, so that getCopy() and getOriginalCopy() work
  ColumnProperty.setValueConverter() now with wildcards
  EntityTableColumn, redundant connectionProvider field removed
  PoolMonitor, PoolMonitorPanel, unused methods removed
  Entities.getEntity() renamed to entity()
  Removed generic wildcard parameter from ValueMap, ValueMapEditModel and descendants
  Farewell sweet Ant, remaining build files removed
  AbstractRemoteEntityConnection.disconnect() returns if already disconnected
  Databases.closeSilently() no longer varargs
  .idea directory removed
  module-info.java files added and fixed
  Version info moved from build.gradle to gradle.properties as frameworkVersion
  Idea and aggregate javadoc plugins removed from gradle build, combinedJavadoc task added
  DefaultPropertyFilterModel.getComparable() bug fixed, did not handle denormalized properties based on Entity instances
  Jetty dependency upgraded to 9.4.8.v20171121
  populateWiki task added to gradle build
  Gradle build compile and testCompile replaced with implementation and testImplementation for internal modules, dependencies fixed accordingly
  Dependency report added to wiki
  Logback and slf4j dependencies upgraded to 1.2.3 and 1.7.25 respectively
  Gradle build compile and testCompile replaced with implementation and testImplementation for external modules, dependencies fixed accordingly
  A few external dependency upgrades
  ValidationDocumentFilter added
  Gradle build refactoring, java9 stuff removed for now
  Gradle 'api' dependency introduced to common modules, common-server-http jetty dependencies reduced to minimum
  Gradle 'api' dependency introduced to framework modules, dependencies cleaned up
  Gradle 'api' dependency introduced to javafx, swing and plugin modules, dependencies cleaned up
  Gradle build refactoring, demo project stuff removed from root build file
  EntityService now handles forwarded requests
  Version bug fixed, could not handle non-snapshot versions
  Version 0.11.0 released
0.11.1
  Entities domain model now provided by the EntityConnection and EntityConnectionProvider, relevant classes now implement Serializable with non-client related fields transient
  EntityConnectionProvider.CLIENT_DOMAIN_CLASS string configuration value added, for domain model loading
  Annotation based domain modelling scrapped
  Entity.OrderBy added, string based order by clauses outlawed
  OrderBy.getSortOrder() added
  EntitySelectCondition.getOrderByClause() replaced with getOrderBy(), LocalEntityConnection now handles creating the actual order by clause
  Entity.getKeyGeneratorType() and getProperties() added
  Entities.Validator no longer keeps a domain model reference
  EntityService, error handling improved
  HttpEntityConnection now initializes Entities and EntityConditions in constructor
  HttpEntityConnectionProvider and RemoteEntityConnectionProvider.initializeEntities() now uses getConnection()
  NumberDocumentFilter now suppresses NullPointerException during setCaret() :(
  UiUtil now uses separate JFileChooser instances for open and save actions
  Copyright update mistake fixed
  EntityTablePanel, UiUtil.ExceptionDialog, replaced new Control() with Controls.control()
  SQLiteDatabase added, very preliminary
  EntityTablePanel.getCopyCellControl() and getCopyTableWithHeaderControl() now protected instead of private
  User.password is now a character array instead of String
  User.readObject() is now backwards compatible, as in, can read User instances from previous versions
  Entities.orderBy() now static
  H2Database bug fixed, did not guard against a null initScript value
  EntityTableConditionPanel bug fixed, addFocusGainedListener() assumed advancedSearchPanel was a AbstractTableColumnSyncPanel instance
  Entities.getModifiedProperty() renamed to getModifiedColumnProperties(), now returns a collection containing all modified column properties
  Entities instances renamed to domain throughout
  AbstractEntityConnectionProvider.setUser() no longer returns if the usernames match, since the password could have changed
  HttpEntityConnection, now uses BasicAuthCache for basic authentication instead of manually adding header
  HttpEntityConnection, https option added
  HttpServer, https option added
  EntityServletServerTest now uses BasicAuthCache for basic authentication
  EntityServletServerTest and HttpEntityConnectionTest now use https without host verification
  Configuration.value() removed, doubleValue() and longValue() added
  Configuration.ConfigurationValue now abstract, public, subclasses refactored
  Server.ServerInfo.getLocale() and getTimeZone() added
  EntityConditions.PropertyCondition now validates the types of the condition values according to the underlying property
  Demo run configurations fixed so they don't use https
  Configuration, configuration value logging added
  NavigableImagePanel.Coords renamed to Coordinates and made public along with isInImage() and panelToImageCoords(), getImageHeight() and getImageWidth() added
  NavigableImagePanel dependency on EntityTablePanel removed
  NavibaleImagePanel.imageMarkPoints() added along with overridable drawMark()
  EntityTablePanel.getViewImageControl() added, viewImage() added for overriding, not implemented yet
  Entity.KeyGenerator, primaryKeyProperty parameter removed from beforeInsert() and afterInsert()
  Entities.getModifiedColumnProperties() and getModifiedExceptionMessage() now static
  Entities.getForeignProperties() removed
  SwingEntityTableModel.isCellEditable() and setValueAt() no longer final
  EntityTablePanel now calls getJTable().getTableHeader().setReorderingAllowed() in constructor instead of initializeTable()
  Some minor changes
  Entity.Definition.getPrimaryKeyPropertyMap() added
  DefaultEntity.DefaultKey.domain field removed
  AbstractFilteredTableModel bug fixed, now guards against a null filterCondition
  FilteredModel implementations improved and made somewhat consistent
  FilteredTablePanel, EntityTablePanel, added constructor with JTable parameter
  UiUtil.setFontSize() added
  EntityApplicationPanel.selectFontSize() added, now sets the font size on application start
  EntityTablePanel now sets the row height according to font size
  ColumnConditionPanel, PropertyConditionPanel, Enter key no longer toggles enabled state
  EntityTableConditionPanel, Enter key now triggers table model refresh
  ColumnConditionModel.AutomaticWildcard enum added
  ColumnConditionModel.set/getAutomaticWildcard() now based on the the above enum, applicable only to string based LIKE or NOT_LIKE conditions
  Configuration.ConfigurationValue refactored
  Some configuration value keys now package based
  EntityApplicationPanel.selectFontSize() improved, now shows the font size in the combobox
  EventInfoListener renamed to EventDataListener
  LocalEntityConnection.populateStatementPropertiesAndValues() bug fixed, did not include properties with null values when inserting
  Fixed a few code smells
  Demo Swing applications started on the EDT
0.11.2
  UiValues.doubleValue(SpinnerNumberModel) added
  UiValues.integerValue(BoundedRangeModel) added
  NavigableImagePanel.getImage() added
  JasperReportsWrapper now loads the report on construction
  EntityTablePanel.createEntityTablePanel() added and used for the dependencies panel, allowing update of dependent entities
  EntityTablePanel.selectEntities() dialogOwner parameter is now a Container
  DefaultColumnConditionModel.getUpperBound() and getLowerBound() no longer try to add wildcards to multiple string values
  ConfigurationValue, improved logging
  EntityTablePanel.getInputProvider() improved, now uses property.getFormat() instead of Property.getDefaultDateFormat() for time based properties
  LoginPanel now uses a dummy frame so the dialog appears on the taskbar
  SwingForeignKeyConditionModel bug fixed, did not handle empty collection as upper bound
  LocalEntityConnection now throws a RecordModifiedException with a proper message describing the modification
  EntityApplicationPanel.getUser() improved, can now use a text file in user.dir containing the authentication token
  TextUtil.getTextFileContents() overloaded with File parameter
  EntityConditions.PropertyCondition now uses =/<> signs for String based LIKE/NOT_LIKE conditions when the value doesn't contain a wildcard
  DefaultEntity.DefaultKey.get(propertyId) and put(propertyId) now throw an exception if the key does not contain the property
  KeyGenerator.afterInsert(), statement parameter added
  IntelliJ inspections fixed
  Upgraded to JUnit 5
  Third party dependencies upgraded
  SteppedComboBox bug fixed, requestFocus() overridden, if not then detail panels (as opposed to the root parent panel) with a editable combobox as the initialFocusComponent get the initial focus on application startup
  EntityApplicationPanel.getUser() changes from above reverted, found a way to launch Getdown application with the required arguments for authentication
  Foreach replaced with streams
  Clients.getUserCredentials() overridden with String[] args parameter, getAuthenticationToken(String[] args) added
  EntityApplicationPanel.getUser() improved using the above
  AbstractEntityConnectionProvider.initializeDomain() removed, domain initialized in doConnect()
  UiUtil.selectValue() and selectValues() overloaded with defaultSelection parameter
  SonarQube run
0.11.3
  Messages refactored into multiple class specific resource bundles
  EntityEditModel read only status linked to allowInsert, allowUpdate and allowDelete, related refactoring of DefaultEntityEditModel
  DefaultEntityEditModel, unnecessary string constants removed
  Sonar run
  FrameworkMessages refactored into multiple class specific resource bundles
  AbstractEntityConnectionProvider now sets the connectedState on connect and disconnect
  AbstractEntityConnectionProviderTest added
  All interfaces in package org.jminor.swing.common.model.table moved to org.jminor.common.model.table, related classes refactored
  Module org.jminor.framework.model-unittests removed, classes moved to test source path of module org.jminor.framework.model
  Resources folder contents split among relevant modules
  Gradle modules renamed to reflect artifact name
  IntelliJ Java code formatting
  EntityTableModel.getEntitiesByPropertyValue() removed, Entities.getEntitiesByValue() added as replacement
  FilteredTableModel.rowColumn() moved to RowColumn
  Some unit test improvements, continued
  TableSortModel.getSortingDirective() and getSortingPriority() replaced with getSortingState()
  Util.map() return type changed from Map<T, Collection<V>> to Map<T, List<V>>
  LocalEntityConnection.selectMany(List<Entity.Key> keys) now handles keys with different entityIds
  SwingEntityTableModel bug fixed, adding entities on insert now filters out entities of different type
  HttpEntityConnection.selectMany(List<Entity.Key> keys) now handles keys with different entityIds
  HttpEntityConnection.delete(List<Entity.Key> keys) now handles keys with different entityIds
  NavigableImagePanel, imageMarkPoints removed, paintComponent() no longer final
  EntityEditPanel.InsertEntityAction, buttons enabled state linked to the associated components enabled state
  FrameworkMessages, insert and save captions split up
  NavigableImagePanel, some javadoc improvements
  Conjunction.toString() removed
  HttpEntityConnection.readBlob() and writeBlob() implemented and tested
  LocalEntityConnectionTest, blob tests improved
  Cleanup of create_h2_db.sql scripts for unit tests
0.11.4
  Property.hasDefaultValue() added
  Entities.entity(entityId, valueProvider) renamed to defaultEntity(), now excludes properties which columns have default values
  NavigableImagePanel.showImage() removed, readImage() added, no dependencies on jminor remaining, module-info fixed
  OracleDatabase resource bundle bug fix, value_missing key added (fixed in 0.11.3 tag as well)
  EntityLookupField bug fixed, now uses SwingMessages for dialog title (fixed in 0.11.3 tag as well)
  UiUtil.prepareScrollPanelDialog() no longer makes dialog visible and no longer sets the ok button as the default button (problematic Enter key behaviour)
  UiUtil.selectValues() bug fixed, now ensures the default selected value is visible and escape key means cancel
  EntityApplicationPanel bug fixed, MESSAGES no longer static so that default locale can be set in a main method of a subclass
  DefaultEntityConnectionServer, serialization whitelist implemented with dry run option
  AbstractServer, shared login proxies added
  AbstractServer bug fixed, did not disconnect clients on shutdown before closing login proxies, which would then not be notified of the disconnection
  DefaultEntityConnectionServer no longer disconnects clients in handleShutdown(), see above
  DefaultEntityConnectionServer, serialization whitelist no longer crashes Java versions > 8, only enabled on Java 8
  DefaultProperty.BooleanValueConverter default constructor now throws exception if database type is not specified
  EntityBeanMapperTest, added boolean property
  UiUtil.prepareScrollPanelDialog() regression bug fixed, now selection is triggered on Enter keyPressed
  UiUtil, generics added to a few methods
  EntityPanelProvider no longer implements Comparable
  EntityApplicationPanel now does the (correct) sorting of support panel providers
  JavaFX module unit tests improved, now use testfx library to initialize the JavaFX environment instead of the new JFXPanel() hack
  Automatic-Module-Name fixed after gradle module renaming
  Minor changes to RemoteClient.clientHost attribute handling
  H2Database, unit test multiple in-memory databases
  EntityService, some refactoring
  Jetty upgraded
  Serialization whitelist updated
  Chinook demo domain split into api and impl
  jaxb-api and javax-activation dependencies added to modules using Jetty and openjfx to FX module so project builds and runs with Java 11 as well as 8
0.11.5 [client/server incompatible with earlier versions due to Entity serialization bug fix]
  build.gradle refactored and improved (openjfx removed from FX module, wouldn't build with java 8, well duh)
  Jetty, tomcat pool and junit upgraded
  AbstractTableSortModel.sort() refactored, performance improved quite a bit, no longer calls getSortingStatesOrderedByPriority() on each compare
  EntityModel, add/removeLinkedDetailModelsListener() replaced with add/removeLinkedDetailModelAddedListener() and add/removeLinkedDetailModelRemovedListener()
  EntityGeneratorModel bug fixed, was still using static verion of Entities.define() method
  EntityEditView bug fixed, insert() and update() validation failures did not trigger focus request for the given control
  DefaultProperty.hasDefaultValue() bug fixed, did not work with remote connection since the defaultValueProvider was a deserialized instance so defaultValueProvider == DEFAULT_VALUE_PROVIDER did not work, replaced with instanceof operator
  DefaultEntity.writeObject(), readObject() bug fixed, serialization did not respect missing values, that is, it populated all missing values with null when deserializing
0.11.6 [client/server incompatible with earlier versions due to DefaultEntityDefinition changes]
  H2Database, unit test for multiple in-memory databases improved, no longer loads sql files as resources (did not work with gradle + java 11)
  JMinorServerKeystore and JMinorClientTruststore renamed to jminor_keystore.jks and jminor_truststore.jks respectively, type changed to pkcs12
  javax.net.ssl.trustStorePassword specified everywhere javax.net.ssl.trustStore is used
  jminor-framework-model no longer depends on jminor-framework-db-local and jminor-framework-db-remote, projects must now explicitly add a runtime dependency for these
  EntityConnectionProvider.setUser() now returns the EntityConnectionProvider instance
  AbstractEntityConnectionProvider constructor no longer takes User parameter, setUser() must be called before connection is requested
  EntityConnectionProvider and subclasses refactored for parameterless instantiation
  RemoteEntityConnectionProvider no longer crashes on parameterless instantiation due to missing configuration parameter
  CONNECTION_VALIDITY_CHECK_TIMEOUT configuration value moved from EntityConnection to DatabaseConnection
  ConnectionPoolProvider now service based
  LoggerProxy now service based
  Package org.jminor.common.server renamed to org.jminor.common.remote
  Modules common-server and common-server-http renamed to common-remote and common-remote-http respectively
  Module directories renamed to reflect the above
  EntityConnection.setMethodLogger() and getDatabaseConnection() removed, now only available in LocalEntityConnection
  LocalEntityConnection.getMethodLogger() added
  LocalEntityConnection renamed to DefaultLocalEntityConnection, preparing for LocalEntityConnection interface
  LocalEntityConnection interface added, DefaultLocalEntityConnection now package private
  EntityConnectionProvider generified
  AbstractEntityConnectionProvider.setClientId() bug fixed, did not use parameter, a few methods made final, disconnect() generified
  AbstractRemoteEntityConnection.RemoteEntityConnectionHandler.ACTIVE_CONNECTIONS is now a Set
  DefaultEntityConnectionServer, SerializationWhitelist enabled for Java > 8
  PetstoreApplicationModel constructor now adds all entity models so that the load test works
  SerializationWhitelist.SerializationFilter.allowedClassnames is now a Set instead of a List
  DefaultProperty.DefaultColumnProperty serialVersionUID added
  HttpEntityConnection now uses java.net.http instead of apache http client
  EntityServletServerTest now uses java.net.http instead of apache http client
  DefaultEntityDefinition constructor simplified, relevant methods moved from Entities, Entities.DefaultStringProvider added
  EntityService, now invalidates session on invalid header client id
  HttpEntityConnection bug fixed, did not set the cookieHandler on the HttpClient which caused a server side session pile-up (also set in EntityServletServerTest)
  CredentialsProvider added along with a default implementation CredentialServer.DefaultCredentialsProvider
  CredentialServer now provides CredentialsProvider as a service, org.jminor.swing.framework.ui no longer depends on org.jminor.common.remote
  AbstractRemoteEntityConnection, minor refactoring
  AbstractServer.containsConnection() removed, some javadoc improvements
  org/jminor/common/version.properties file added, used by Version class and gradle build
  buildReports gradle build task now defines input and output, UP-TO-DATE works now
  buildTime property added to org/jminor/common/version.properties before common.core jar is created, org.jminor.common.Version updated accordingly
  3d party libraries upgraded
  Minor refactoring of EntityInputProvider, IntegerInputProvider and LongInputProvider
  SwingTableSelectionModel.getSelectedIndexes() now returns right away if selection is empty
  EntityGeneratorModel, 'Properties.' prefix removed, assumes static import of org.jminor.framework.domain.Properties.*
  Sonarqube run
  EntityApplicationPanel.showEntityPanelDialog() bug fixed, now calls savePreferences() on both the panel and model when closing the dialog
  IntelliJ code analysis run
  Entity.Validator.performLengthValidation() added, implemented and used in Entities.Validator
  H2Database upgraded to 1.4.198, plus some minor refactoring
0.11.7 [client/server incompatible with earlier versions due to EntityConditions changes]
  Conditions.stringCondition() moved to EntityConditions, due to serialization related bug
  EntityPanel bug fixed, double clicking on a detail tab in a dialog now embeds the detail panel, instead of closing it
  OracleDatabase, now requires jminor.db.oracle.useLegacySID=true in case of pre-containerized Oracle databases (<12)
  AbstractEntityConnectionProvider, improved synchronization on a lock object, validityCheckScheduler now uses an initial delay
  AbstractEntityConnectionProvider, connection validity check scheduler moved to DefaultEntityApplicationModel
  NavigableImagePanel.centerImage(Point) and centerImage(Coordinates) added
  Controls.toggleControl() overloaded with name parameter
  SerializationWhitelist now supports simple wildcard entries org.jminor.* or org.jminor.common.Value*
  JavaFX upgraded to 11
  EmpDept JavaFX demo module-info fixed, run configuration added
  A couple of third party dependencies upgraded
  Module org.jminor.swing.framework.ui now uses org.jminor.common.CredentialsProvider
  EntityUiUtil.createEastButtonPanel() moved to UiUtil, button size now follows preferred size of centerComponent
  UiUtil.prepareScrollPanelDialog() no longer adds a double click action to the component
  EntityLookupField.setSelectionProvider() added, now supports EntityTablePanel based selection via EntityLookupField.TableSelectionProvider
  LocalEntityConnectionProvider and HttpEntityConnectionProvider can now be instantiated without the required system properties, fail on connect if those are missing
  Minor code cleanup
  FilteredTablePanel, EntityTablePanel, ColumnConditionPanel, disappearing horizontal scroll bar bug fixed, focus related bugs fixed
0.12.0 [client/server incompatible with earlier versions due to date based data type changes]
  Migrate from java.util.Date to java.time
  IntelliJ code analysis, Sonar run
  DateUtil, removed methods that have become redundant with the new java.time api
  ColumnConditionModel no longer based on java.sql.Types, replaced with typeClass (Class)
  Column.isSearchable() removed, not used anywhere
  ColumnSummary and related classes refactored, now uses streams for most things
  EntityTableModel.get/setQueryConditionRequired() replaced with getQueryConditionRequiredState()
  EntityConditionPanel removed, pretty much redundant, query condition required action moved to EntityTablePanel popup menu via EntityTableConditionPanel.getControls()
  Entity.OrderBy refactored, no longer uses a Map for the property order
  DefaultLocalEntityConnection, some minor refactoring
  ControlProvider.createButton() removed
  Cleanup of ui variable names, abbreviations retired
  Further code cleanup
  Entities renamed to Domain
  Entities reintroduced for static helper methods moved from Domain
  EntitiesTest refactored from DomainTest
  Entity.getPrimaryKeyProperties() added, Domain.isKeyModified() moved to Entities
  Some javadoc fixes and improvements
  Entities.sort(Properties) moved to Properties
  EntityTableCellRenderer bug fixed, Temporal values now properly rendered, did not handle null correctly
  Type for foreign key property is now Types.OTHER instead of Types.REF
  UiUtil.linkToEnabledState() no longer allows enabledState to be null
  Some code quality improvements
  Some javadoc improvements, continued
  EntityConnection.TYPE and getType() removed
  EntityConnectionProvider.getConnectionType() now returns a String
  Some code cleanup and javadoc improvements
  Entity.Definition.getResultPacker() removed, EntityResultPacker moved to DefaultLocalEntityConnection
  DefaultLocalEntityConnection.iterator() now synchronizes on connection
  Domain, minor refactoring of KeyGenerators
  Control bug fixed, did not initialize enabled status according to enabledState
  Controls.ToggleControl bug fixed, buttonModel enabled status did not follow enabledState
  Entity.getLong() added
  EntityApplicationPanel, removed ctr abbreviations
  Controls.toggleControl() overloaded with icon parameter, plus some misc. refactoring and javadoc improvements
  EntityEditPanel.isActive() removed, use getActiveObserver().isActive() instead
  FilteredTablePanel.isCellVisible() added
  Domain.getDefinition() is now protected instead of package private
  Entity.Definition.setKeyGenerator() now sets the key generator to the default no-op generator on receiving null as parameter instead of throwing a NullPointerException
  DefaultLocalEntityConnection.checkReadOnly() error message fixed
  Entities.getModifiedColumnProperties() includeReadOnlyProperties parameter added
  DefaultLocalEntityCollection.lockAndCheckForUpdate() no longer includes readOnly properties in the optimistic locking comparison
  Property.dateTimeFormatPattern, getDateTimeFormatter() added, used throughout, SimpleDateFormat usages removed
  FilteredTablePanel bug fixed, searchField no longer triggers search on focusLost/contentsChanged if search hint is visible
  Entity.remove(propertyId) now returns the value being removed
  SwingEntityTableModel.setForeignKeyConditionValues() no longer final
  DefaultColumnConditionModel.AUTOMATIC_WILDCARD and CASE_SENSITIVE configuration values moved to ColumnConditionModel
  NavigableImagePanel, some minor refactoring/renaming
  EntityTablePanel.createEntityTablePanel(), resulting panel popup menu now includes a delete action and a view dependencies action
  SwingEntityTableModel.selectDependentEntities() added
  ReferentialIntegrityException added
  Database.isReferentialIntegrityException() added
  DefaultLocalEntityConnection.delete() now throws ReferentialIntegrityException if applicable
  DialogExceptionHandler.handleException() renamed to displayException
  EntityEditPanel, EntityTablePanel, exception handling refactored
  EntityEditPanel, EntityTablePanel now handle ReferentialIntegrityException by displaying the dependent records (if configured to do so), allowing the user to delete them
  Property.ForeignKeyProperty.softReference attribute added
  DefaultLocalEntityConnection.selectDependentEntities() excludes soft foreign key references
  NavigableImagePanel.isInImage() renamed to isWithinImage() and made final, minor literal edge case bug fixes
  EntityTablePanel.ReferentialIntegrityErrorHandling enum added, some relevant refactoring
  EntityPanel.displayException() convenience method added
0.12.1
  org.jminor.common.db.dbms package broken up into seperate dbms modules, projects must now include dbms module dependency
  dbms modules no longer include jdbc dependencies
  Database now service based
  jminor-dbms-h2 module renamed to jminor-dbms-h2database
  jminor-framework-domain module split from jminor-framework-db-core
  DatabasesTest coverage improved a bit
  ValueMapEditModel, EntityEditModel, setValue(), removeValue(), getValue() and getForeignKeyValue() renamed to put(), remove(), get() and getForeignKey() respectively, now consistent with ValueMap and Entity method names
  DefaultValueMapEditModel, minor refactoring of put() and remove() methods
  Item.item renamed to value
  DefaultValueListProperty.getCaption() and isValid() now iterate the value list instead of instantiating a new Item and using indexOf()
  DatabaseException.statement now transient like errorCode, so it's not available when running as client/server
  EntityApplicationPanel.ApplicationFrameProvider added along with constructor, for customized application frames
  Controls.control() overloaded with command, icon and enabled state
  DefaultDialogExceptionHandler now handles null messages correctly
  SwingEntityComboBoxModel.linkForeignKeyComboBoxModel() improved a bit
  SwingEntityComboBoxModel.linkForeignKeyComboBoxModel() improved a bit more
  DefaultLocalEntityConnection.selectMany() now handles null value as varargs parameter
  DefaultLocalEntityConnection, fetchDepthLimit of -1 is now interpreted as no limit
  FilteredTableModel.AddingStrategy added
  FXEntityListModel.getTableColumn(propertyId) added
  FXEntityListModel.addEntities() now sorts if required
  AbstractFilteredTableModel.addItems() changed to use FilteredTableModel.AddingStrategy
  FilteredTableModel.AddingStrategy removed
  AbstractFilteredTableModel.addItems() and SwingEntityTableModel.addEntities() now with atTop/index and sortAfterAdding parameters
  NavigableImagePanel, minor refactoring
  EntityEditPanelTestUnit refactored and improved somewhat
  DatabaseConnection now extends AutoCloseable
  3d party dependencies upgraded
  SelectionModel.removeSelectedIndex() added, implemented in SwingTableSelectionModel
  SelectionModel added a few methods, implemented in SwingTableSelectionModel and FXEntityListSelectionModel
  AbstractEntityConnectionProvider.onDisconnect() added
  SwingTableSelectionModel.fireValueChanged() bug fix reverted, ill thought out
  SwingTableSelectionModel.addSelectedIndexes() and fireValueChange() refactored and improved
  AbstractFilteredTableModel.sortContents() and filterContents() bug fixed, table lost selected column on fireTableDataChanged(), now uses fireTableRowsUpdated() instead
  AbstractFilteredTableModel.removeItems() now uses removeItem() again, performance sacrificed for correct table model events
  EntityTableModel.refreshEntities() added
  EntityApplicationPanel, all main menu controls created via functions, for easier menu customization in subclasses
  Domain, some method culling
0.12.2
  DefaultLocalEntityConnection.doSelectMany(), redundant error logging removed, error logged during createIterator()
  DefaultLocalEntityConnection.packResult() now returns the result list instead of receiving it as parameter
  SQLServerDatabase.AUTO_INCREMENT_QUERY now uses @@IDENTITY instead of SCOPE_IDENTITY()
  Database.setUrlAppend()/getUrlAppend() added
  Database.supportsSelectForUpdate() added (for SQL Server), used in DefaultLocalEntityConnection
  SQLServerDatabase, isAuthenticationError() and isReferentialIntegrityError() overridden
  DefaultLocalEntityConnection now caches the insert and update properties for entities
  TextUtil.DEFAULT_COLLATOR_LANGUAGE added
  Package info with configuration values added to packages containing classes with configurable values
  Domain.getColumnProperties(entityId, includePrimaryKeyProperties, includeNonUpdatable) bug fixed, did not exclude read-only properties, renamed to getWritableColumnProperties()
  Removed a bunch of redundant generic wildcards
  Domain.getWritableColumnProperties() streamlined, tests added
  UiUtil, file chooser now clears the previously selected files when selecting files to open or save
  EntitySelectCondition.setFetchCount() added
  DefaultProperty.BooleanValueConverter, no longer depends on Database.getBooleanTrueValue() and getBooleanFalseValue()
  Database.getBooleanTrueValue() and getBooleanFalseValue() removed
  Properties.booleanProperty() calls must now specify trueValue and falseValue as parameters
  EntityApplicationPanel no longer sets the Look&Feel during startup if it's already set to the default one
  Entities.equal() added
  UniqueConstraintException added, used in DefaultLocalEntityConnection, some minor related fixes and refactorings
  DefaultLocalEntityConnection.insert() and update() now throw ReferentialIntegrityException when applicable (only H2Database and Oracle for now)
  EntityTableModel.isQueryConfigurationAllowed property removed, EntityTablePanel.includeConditionPanel used instead
  EntityTableConditionPanel, require_query_condition i18n caption changed
  UiUtil, file chooser now clears the previously selected files properly when selecting files to open or save
  DefaultProperty.validateType() improved error message now includes entityId
  EntityTableModel.set/getRefreshOnForeignKeyConditionValuesSet() added
  SwingEntityTableModel and FXEntityListModel implement the above
  EntityTablePanel, EntityTableView, popup menu controls setup refactored
  TristateCheckBox, FilteredTablePanel, IntegerFieldTest, deprecation warnings fixed
  ResultPacker bug fixed, redundant call to fetch() removed
  Gradle wrapper added
  Database, DatabaseConnections, DefaultDatabaseConnection, LocalEntityConnections, DefaultLocalEntityConnection now document where AuthenticationException is thrown
  TestUtil.getDelimitedString() simplified using String.join()
  ValueObserver added, for read only access to Values, Value.get() and Value.getObserver() moved to ValueObserver, Value extends it
  ValueObserver.getObserver() renamed to getChangeObserver()
  Misc. javadoc fixes and some minor changes
  TableModelProxy removed
  Minor javadoc fixes and getting rid of ret return variable name
  Values.value() overloaded with nullValue parameter, for preventing null values
  Value.isNullable() added, some related refactoring
  Values.valueState() added
  Values.StatValue.set() minor improvement
  ConfigurationStore added
  ConfigurationStore values now set the value to defaultValue when values are set to null
  ConfigurationStore, major refactoring
  ConfigurationStore.getConfigurationValue() added
  ValueParser moved up from Configuration and renamed StringParser
  ConfigurationStore, renamed to PropertyStore, some internal renamings as well as javadoc fixes
  State.isActive() and setActive() renamed to get() and set() respectively
  ValueChange.getOldValue() and getNewValue() renamed to getPreviousValue() and getCurrentValue() respectively
  IntelliJ code analysis based fixes
  StringParser removed, replaced with Function<String, ?>
  FileUtil.getBytesFromFile() removed, use Files.readAllBytes()
  PropertyStore now removes the property when the value is set to null instead of using the defaultValue
0.12.3
  PropertyStore now syncs values to system properties
  Configuration now based on PropertyStore
  PropertyValue interface added, PropertyStore now uses these
  Configuration now uses PropertyValue
  PropertyValue.toString() overridden, now returns the property name
  Module jminor-framework-db-test renamed to jminor-framework-domain-test
  Package names org.jminor.framework.domain.testing and org.jminor.swing.framework.ui.testing to .test to reflect module names
  org.jminor.common.core module now has a requires transitive dependency on slf4j, slf4j requires clause removed from other modules
  AbstractTableColumnSyncPanel now uses FlexibleGridLayout instead of FlowLayout, which stretches the component to fill all available vertical space
  Documentation migrated from markdown to asciidoc
  EntityTestUnit refactored, demo domain unit tests fixed
  TextUtil.getDelimitedString() minor bug fixed
  EntityTestUnit.getRandomValue() now truncates LocalDateTime and LocalTime to seconds, to prevent comparison errors when the underlying database system truncates on insert
  Some 3d party dependencies upgraded to latest version
  Plugin modules renamed to reflect package names (as is with java11 version)
  Slf4J dependency changed from 'implementation' to 'api'
  Property.isDecimal() added
  Property.BIG_DECIMAL_ROUNDING_MODE configuration value added
  BigDecimal support added using Types.DECIMAL
  DoubleField renamed to the more appropriate DecimalField
  BigDecimal support continued (as in, things I missed)
  BigDecimal support added to javafx module
  SerializationWhitelist moved to common.remote module
  EntityJSONParser now handles BigDecimal values
  Entities.getKeys() parameter now List<Entity>, iteration no longer stream based
  H2Database, handle null database name for in-memory databases
  AbstractEntityConnectionProvider.setDomainClassName() and setClientId() null parameter handling improved with better error messages
  EntityEditPanel.selectInputField() no longer displays selection list if only one input field is available
  EntityApplicationPanel no longer uses getApplicationIdentifier() when saving the default username to user preferences (key could be too long)
  PreferencesUtil.setDefaultUsername() and getDefaultUsername() removed
  EntityTestUnit, special equals handling for BigDecimal property values, plus some minor refactoring and javadoc improvements
  Entities.getValues() and getDistinctValues() now return List instead of Collection
  h2database module removed from a few testRuntimeOnly configurations where it was unnecessary
  Demo module-infos and builds fixed for running tests
  Static import added for Collections.singletonList(), Collections.emptyList() and Arrays.asList()
  Support for Types.JAVA_OBJECT added, useful for UUID primary key columns for example
  Entity.KeyGenerator.returnPrimaryKeyValues() added for custom primary key generation strategies
  UiValues, ValueLinks, usePrimitive replace with nullable where applicable, usePrimitive leftover parameters renamed to isPrimitive
  Some minor variable renamings
  Values.beanValue() renamed to propertyValue()
  StateObserver.getChangeObserver() removed
  Manual demo module added for code examples used in the manual
  EntityEditPanel.InsertEntityAction now uses the default domain model caption if none is specified
  Petstore demo now demonstrates usage of setColumnName()
  UiValues and related classes, major refactoring, readOnly and immediateUpdate parameters merged into UpdateTrigger enum
  UiValues and related classes refactoring continued, UpdateTrigger.READ_ONLY removed
  UpdateTrigger replace with updateOnKeystroke boolean parameter
  ValueMap, Entity, Entity.Key, ValueMapEditModel and EntityEditModel, isValueNull() renamed to isNull(), isNotNull() added
0.12.4
  Query columns now dynamic, ColumnProperty.selectIndex and Entity.Definition.selectColumnsString removed
  DefaultLocalEntityConnection.lockAndCheckForUpdate() uses only writable properties
  Dynamic query column improvements
  Select for update now uses the tableName instead of the selectTableName, since that could possibly be a view not supporting select for update (looking at you postgresql)
  EntitySelectCondition.setSelectProperties() and getSelectProperties() added
  DefaultLocalEntityConnection.selectMany(EntitySelectCondition) now restricts the selected properties to the ones specified in the above
  Static imports FTW
  MultipleRecordsFoundException added
  DefaultEntitySelectCondition.domain removed and foreignKeyFetchDepthLimit added
  DefaultLocalEntityConnection.setForeignKeys() now handles using the default foreign key fetch depth
  Major refactoring, common.db.condition contents moved to framework.db.condition
  Refactoring continued, methods moved from EntityConditions to Conditions
  ValueObserver now extends EventObserver, related refactoring
  AbstractObservableValue and AbstractValue added and used throughout
  AbstractObservableValue and AbstractValue moved to Values
  Synchronization improvements in Events and Values
  DefaultLocalEntityConnection, minor refactoring to get rid of an iterator
  LocalEntityConnection.createIterator() parameter type changed from EntityCondition to EntitySelectCondition
  DefaultLocalEntityConnection, some refactoring
  EntityConditions merged into Conditions, major refactoring of framework.db.conditions, simplification even
  Condition.EmptyCondition added to indicate a null or empty condition
  Property.setDomainId() removed, domainId no longer used internally
  Entity.Definition.addConditionProvider(), getConditionProvider() and Domain.getConditionProvider() added, conditionProviders map transient
  Condition.StringCondition replaced with CustomCondition, implemented using the above
  DefaultEntityConnectionServer, some methods made final
  Condition.getConditionString() added, related methods moved from DefaultEntityCondition to their respective Condition subclasses
  LocalEntityConnectionProvider.METHOD_LOGGER_ENABLED configuration value added, default false
  AbstractServer.connections and loginProxies are now CuncurrentHashMaps
  Servers.remoteClient(remoteClient, databaseUser) added
  ChinookLoginProxy added, implements database user lookup
  EntityEditPanel.InsertEntityAction now adds a CTRL-+ and CTRL-(numpad+) key events to the associated component to trigger the action
  Attribute and Column removed, methods moved to Property and ColumnProperty respectively
  ValueMap keys no longer restricted to descendants of Attribute, obviously
  DefaultEntityModel.bindMasterModelEvents() removed, minor related refactoring
  DefaultEntityEditModel, insert, update and delete events now use Collections.unmodifiableList/Map
  EditModelValues removed, EntityEditModel.value() added instead
  Preparing for Gradle 6.0
  LocalDateInputPanel, bug fixed, NullPointerException when no button was present prevented
  EntityEditPanel, no longer disables components created for read-only properties
  SwingEntityComboBoxModel.linkForeignKeyComboBoxModel() no longer selects null in the foreign key model when null is selected
  Configuration, now throws exception if jminor.configurationFileRequired system property is set to true and the configuration file is not found
  LocalEntityConnectionProvider.LocalConnectionHandler, removed excessive exception logging, no longer logs InvocationTargetExceptions, since the underlying exception is logged by the connection
  Conditions.condition() and selectCondition() renamed to entityCondition() and entitySelectCondition() respectively
  Static imports used for Conditions.entityCondition() and Conditions.entitySelectCondition() since those can no longer be confused with other methods in class
  DefaultEntityConnection.methodLogger field removed
  DefaultLocalEntityConnection, now initializes the Domain as a copy instead of always returning a new copy via getDomain()
  DefaultLocalEntityConnection bug fixed, EntitySelectCondition.fetchCount wasn't being respected anymore, re-implemented
  Domain bug fixed, did not copy databaseOperations in copy constructor
  Domain.getForeignKeyReferences() moved to DefaultLocalEntityConnection
  Domain bug fixed, NullPointerException prevented when referencing database operations in a deserialized Domain, plus some minor refactoring
  EntityConnectionUtil renamed to EntityConnections
  DefaultEntityConnectionServer.getRegistryPort() removed
  Sonar run
  DefaultDatabaseConnection, some refactoring
  ResultIterator, javadoc improvements
  EntityConnection.selectDependentEntities() renamed to selectDependencies()
  SwingEntityTableModel.selectDependentEntities() removed
0.12.5
  Plugin modules renamed from jminor-framework-plugins... to jminor-plugin...
  Java modules renamed to reflect Gradle module names
  Plugin packages renamed to reflect module names
  Plugin module-info files updated to reflect package name changes
  Java 11 version now has groupId org.jminor.jdk11
  Java 8 version now has groupId org.jminor.jdk8
  ServerMonitorPanel, environment info text area now uses word wrap
  Util.PropertyWriter added, getSystemProperties() overloaded with one of these as a parameter
  DefaultEntityConnectionServerAdmin.getSystemProperties() now writes the classpath as one item per line
  DefaultEntityConnectionServerAdmin.getSystemProperties() now writes the module path as one item per line
  DefaultEntity.prepareValue() now strips trailing zeros on BigDecimals as well as setting the scale
  ServiceLoader used throughout
  Minima 2.5.1 Jekyll theme files added to documentation
  CredentialServer.DefaultCredentialsProvider moved up, made ServiceLoader compatible
  CredentialServer moved to new plugin module
  Credentials server module-info added
  CredentialServer renamed to CredentialsServer along with related classes
  EntityBeanMapper disassembled, functionality moved to Domain
  Domain bean transformation now handles foreign key properties
  FormatUtil renamed to Formats
  DateUtil renamed to Dates
  PropertyStore.writeToFile() parameter is now File instead of String
  EntityConnections.batchInsert() now uses EventDataListener instead of ProgressReporter
  ProgressReporter removed
  AbstractEntityConnectionProvider.onDisconnect() removed, unused
  Some refactoring in common.db.pool
  DefaultConnectionPool removed, a bug from the above fixed
  H2Database, tomcat connection pool, jaxrs-ri, commons-beanutils and jasperreports dependencies upgraded
  DatabaseProvider interface added, implemented in dbms modules. Database interface did not lend itself to ServiceLoader usage, since initializing a Database (H2Database f.ex) performed some actions, like initializing a in-memory database
  Provides clauses in module-info.java updated according to the last change
  Property.ColumnProperty.isSelectable() added, useful for properties that are only used in conditions
  Property.isDateOrTime() renamed to isTemporal(), DefaultProperty no longer caches isDouble
  DefaultEntityConnectionServer, bug fixed, initializeConnectionPools() only checked for null on startupPoolUsers, not if empty
  Hunted down a bunch of non-final methods and finalized them
  DefaultEntity bug fixed, did not validate values for foreign key properties correctly
  DefaultForeignKeyProperty.getTypeClass() now returns Entity.class
  DefaultForeignKeyProperty overrides DefaultProperty.validateType() and validates correctly
  Gradle upgraded to 6.0
  Entity.Definition.setTableName() removed
  Entity.Definer added, implemented in DefaultEntityDefinition.DefaultEntityDefiner
  Domain.define() now returns a Entity.Definer instead of the Entity.Definition
  Entity.Definition, setters removed, now private in DefaultEntityDefinition
  Domain, most getters moved to Entity.Definition, Domain.getDefinition() public
  Major refactoring, domain.property package added
<<<<<<< HEAD
  domain.property package exported
=======
  EntityEditModel.getEntityDefinition() and EntityTableModel.getEntityDefinition() added
>>>>>>> 2fb863d0
<|MERGE_RESOLUTION|>--- conflicted
+++ resolved
@@ -5281,8 +5281,5 @@
   Entity.Definition, setters removed, now private in DefaultEntityDefinition
   Domain, most getters moved to Entity.Definition, Domain.getDefinition() public
   Major refactoring, domain.property package added
-<<<<<<< HEAD
   domain.property package exported
-=======
-  EntityEditModel.getEntityDefinition() and EntityTableModel.getEntityDefinition() added
->>>>>>> 2fb863d0
+  EntityEditModel.getEntityDefinition() and EntityTableModel.getEntityDefinition() added