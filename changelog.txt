0.4.8 (following section imported from old changelog)
  EntityTableModel.getRowBackgroundColor() added, used in EntityTableCellRenderer
  Property.SubQueryProperty added
  EntityDefinition.getSelectColumnString() handles Property.SubQueryProperty;
    entitySelectColumnNames cache removed from EntityDefinition
  EntityDbConnection and FrameworkDbUtil changed accordingly
  Version info added to ant build files
  Confirm on exit option added, set FrameworkSettings.confirmExit to true
  Some rather crude i18n work in EntityPanel (Update/Insert), EntityTablePanel, EntityApplicationPanel and FrameworkUiUtil
  MessageFactory.getMessage() renamed to MessageFactory.get()
  Unused caption constants removed from EntityPanel
  *EntityModel property change notification was problematic when Property.DenormalizedProperty was
    processed, skipped it, since denormalized properties are functionally immutable
  Some code reordering in EntityDbConnection
  EntityDbConnection.getDependentEntities() now works for multi column references
  Embedded search panel now resizes appropriately when the first property search panel is a null panel
  Restructured FrameworkConstants
  Added information on filtering via query configuration to TipsAndTricks
  Improved db profiling code
  Removed unused events from EntityApplicationModel
  Refactored EntityApplicationPanel.startApplication()
  Removed unused local variable from ClientWrapper
  Added a separate port for the rmi db connection, runtime pr framework.server.db.port
  Updated rmi server launch files to reflect changes in property names
  Added typical jnlp file code to the framework walkthrough file
  Added a dialog asking the user whether to retry if login fails
  Some i18n in EntityCriteriaPanel and EntityTablePanel
  EntityTableModel.getQuerySearchProperties() can be overridden to remove query configuration filters for certain properties
  EntityTableModel.clearQueryCriterias() added
  EntityTableModel.getQuerySearchCriteria() parameter changed from Property to String (propertyName)
  Fixed PropertyCriteria so that is provides "is not null" when appropriate
  Fixed DateTextProperty so that it returns a Timestamp object instead of Date, in accordance with the db layer which uses Timestamp exclusively, due to lack of an exact time element in Date
  EntityPanel.createLabel() added
  TextProperty.immediateUpdate can be activated even if the field is a JFormattedTextField
  EntityTablePanel.doubleClickAction property added
  EntityTableSearchPanel now shows correct indicator colors when initialized
  Prevented a NullPointerException in cases when login fails in EntityApplicationPanel.startApplication
  EntityPanel.initCommandPanels() added, override to initialize panels that depend on the commands being initialized
  A minor change in EntityTablePanel.configureQuery(), dialog not disposed of between showings
  FrameworkUiUtil.showInDialog() now takes boolean parameter includeButtonPanel and returns the dialog
  EntityCriteria.getWhereClause() now available with boolean parameter includeWhere, if false "where" is replaced with "and"
  EntityDbConnection.selectMany() handles the above change
  EntityPanel.getDefaultCommands() renamed to EntityPanel.getPanelCommandSet()
  Entity.setValue() now translates null entities into actual null values
  FrameworkUtil.createNullEntity() does not initialize null entities for all reference properties anymore
  Reordered functions according to access rights in PropertyChangePanel
  Improved EntityModel.getPropertyChangeDebugString()
  Added PropertyChangeEvent.isInitialization boolean property
  java.util.Date changed to java.sql.Timestamp where possible
  FrameworkUtil.hashByPropertyValue() added
  FrameworkUtil.getPropertyValues() added
  Date panel text fields have immediateUpdate set as true as default
  TextProperty.getTextField() added, protected
  DateTextProperty.fieldMaskString property added
  DateTextProperty now regards an empty text field as valid
  FilteredComboBoxModel; setting and filtering the contents does not interfere with the selected item
  FilteredComboBoxModel/Test moved to package ...framework.common.model
  FrameworkUiUtil.createDateFieldPanel() fixed, now it handles null Timestamp values correctly
  FrameworkUiUtil.showEntityPanelDialog() now takes a JPanel parameter as owner instead of Container
  Clear button now uses mnemonic charAt(1) instead of charAt(0) due to conflict with the Help menu item (in icelandic)
  Wait cursor is shown while waiting for a support panel initialization
  FrameworkUiUtil.getParentWindow() used instead of getParentFrame where applicable
  ExceptionDialog added to package client.ui, copied from general, used throughout
  EntityModel notifies property value changes in an order which does not interfere with combo box bindings
  Prevented a potential null pointer exception in EntityDefinition.getEntityReferenceProperties()
  EntityModel.setValue() protected, added public EntityModel.uiSetValue()
  Property links updated according to the change above
  Changed maximum log file size from 20 megabytes to a more reasonable 2 megabytes
  TextProperty.getFormattedValue() added, called when format is not null
  DateTextProperty overrides TextProperty.getFormattedValue() and returns a Timestamp object instead of Date
  EntityDefinition.get... methods now throw rational exceptions instead of NullPointerExceptions
  EntityPanel.getPropertyToUpdate() improved, sorts combo box contents
  PropertyListener added to package ...client.property, replaces ActionListener for property change events
  Moved EntityModel.PropertyChangeEvent to package ...client.property
  Replaced EntityApplicationPanel.getTabPlacement() with FrameworkSettings.tabPlacement property
  EntityPropertyEditor does not try to set current value if it is null
  EntityTablePanel, removed vertical scrollbar when not needed
  ItemComboBoxModel moved from ...client.model to ...common.model
  FrameworkUiUtil.chooseFileToSave() added, copied and improved from UiUtil
  Some i18n work in FrameworkUiUtil
  EntityTablePanel.allowQueryConfiguration property added
  FilteredComboBoxModel.setSelectedItem() fixed, now selects nullValueItem when initialized
  TextProperty now handles both JTextField and JTextArea, uses JTextComponent
  FrameworkUiUtil.createTextArea() added
  EntityPanel.createTextArea() added
  EntityModel.getEntityValue() added
  EntityModel.getPropertyInitializedEvent() added
  EntityModel.setValue() now updates stEntityActive accordingly
  FrameworkSettings.resetComboBoxModelsOnClear property added, defaults to false
  EntityModel.resetComboBoxModelOnClear() added, enabling EntityComboBoxModels to be reset when the model is cleared, returns the above property by default
  EntityModel.getEntitiesForInsert() and getEntitiesForUpdate() now return copies of the the active entity, instead of a reference, which was problematic
  Entity.Key.setValue() now copies null value keys as well
  DateTextProperty now returns Constants.TIMESTAMP_NULL_VALUE instead of null when the date string is unparsable
  EntityModel.updateEntityModifiedState() added, can be overridden
  Constructor added to ComboBoxPropertyLink
  EntityDbConnection.selectMany() fixed so that it can handle data sources containing the WHERE keyword
  Entity.Key.hashCode() returns Constants.INT_NULL_VALUE when all key values are null
  EntityDbConnection.selectMany() implementation bug causing f.ex. getDependentEntities() not to work, fixed, IN_LIST instead of EXACT
  EntityPanel returned by FrameworkUiUtil.createStaticEntityPanel() has query configuration disabled, as per panel definition (static data)
  FrameworkUiUtil.createStaticEntityPanel() changed to createStaticEntityTablePanel()
  PropertyCriteria.getConditionString() fixed so that filtering on Property.SubQueryProperty is possible
  EntityModel.getPropertyNotificationOrder() added, override to provide the model with a specific property change notification order
  Unused IEntityDb.selectSingle() and IEntityDb.selectMany() implementations removed
  EntityApplicationPanel.showApplicationPanel() added
  EntityTableModel.includeCriteriaComboBoxModel() added, override to disable a the column criteria combobox for a given property
  EntitySearchPanel.initEntityComboBox() changed to initEntityField(), creates a JTextField for the column criteria if no combo box model is available
  FilteredComboBoxModel.setSelectedItem() returns if the item is already selected since MaximumMatch results in two setSelectedItem() calls each time a change is made
  FilteredComboBoxModel now selects the nullValueItem on init if one is specified
  EntityModel.notifyPropertiesInitialized() bug introduced earlier (propertyNotificationOrder) fixed, didn't exclude Property.DenormalizedProperty as it should
  EntityPanel repaints its JTable on EntityModel.evtEntitiesChanged
  KeyCriteria added to ...framework.db
  EntityDbConnection.selectMany(entityClass, primaryKeys) implementation changed so that it uses EntityDbConnection.selectMany(entityCriteria)
  EntityModel.lastUpdatedEntityPrimaryKeys changed to lastUpdatedEntities
  EntityModel.doUpdate() now returns the updated entities
  EntityModel.update() now uses the entities returned by IEntityDb.update(), see above
  Removed redundant refresh of last updated entities when replacing them in the EntityTableModel, see above
  New overloaded version of EntityTableModel.replaceEntities() added
  FrameworkUtil.createColumnComboBoxModel() now takes a Property object as parameter instead of a columnName string
  EntityModel.entityComboBoxModels changed to EntityModel.propertyComboBoxModels since it now alos contains column combobox models
  EntityModel.getColumnComboBoxModel() added
  FrameworkUtil.createColumnComboBoxModel() fixed so that it selects the correct item on reset
  FrameworkUiUtil.createColumnComboBox() now takes a refresh trigger Event parameter
  FrameworkUtil.createColumnComboBoxModel() now takes a refresh trigger Event parameter, if null it defaults to EntityModel.evtEntitiesChanged
  Access to EntityModel.activeEntity and originalActiveEntity removed
  EntityModel.getActiveEntity() changed to getActiveEntityCopy()
  EntityModel.isActiveEntityNull() added
  EntityModel.isActiveEntityModified() added
  EntityModel.refreshDetailModelsAfterInsertOrUpdate() now throws UserException, DbException and RemoteException instead of RuntimeException
  Events evtEntitiesUpdated and evtEntitiesDeleted fired before refreshDetailModelsAfterInsertOrUpdate() is called, since an exception during that method would prevent those from firing
  FrameworkUtil.cloneMap() removed, unused
  Entity.copy() renamed to getCopy() and improved, now it truly makes a deep copy by calling Entity.getCopy() for all entity reference property values
  Entity.Key.setValue() now makes a deep copy
  Entity.rsEntity() overloaded with a Type parameter, implemented for Type.INT and Type.STRING
  Replaced RuntimeException with IllegalArgumentException where appropriate and removed a few redundant try/catch clauses
  EntityModel.initTableModel() renamed to initializeTableModel for consistency
  PropertySearchModel constructor now takes a EntityComboBoxModel as parameter instead of EntityTableModel, removing a cyclical package dependency
  EntityDefinition.getPropertyByColumnName/ByIndex renamed to getProperty
  EntityDefinition.getColumnIndex() removed
  EntityModel.updateDetailModelsByActiveEntity() now sends a null value as a parameter if the active entity is null
  EntityComboBoxModel.setSelectedItem() now sends a null value forward to super.setSelectedItem() if the value to be selected is a null entity
  FrameworkUiUtil.viewSelectionDependencies() removed, inlined in EntityPanel.viewSelectionDependencies()
  EntityPanel.initUI, initAssociatedPanels, initEntityTablePanel, initCommandPanels renamed to initialize... for consistency
  EntityPanel.getSetQueryRangeCommand() removed
  Removed redundant i18n constants regarding query range
  FrameworkUiUtil.chooseFileToSave() now caches the JFileChooser for quicker subsequent execution time
  FrameworkUiUtil.createStaticEntityTablePanel() changed back to createStaticEntityPanel(), since EntityTablePanel has no popup commands by default
  WaitCursor added to EntityPanel.viewSelectionDependencies(), .handleInsert(), .handleUpdate(), .handleDelete(), .updateSelectedEntities(), FrameworkUiUtil.showDependenciesDialog() and FrameworkUiUtil.chooseFileToSave()
  FrameworkUiUtil.createDateChooserPanel() added
  Util.DateMaskFormat subclasses including time element format changed from ..H:mm.. to ..HH:mm.. to force double digit 24 hour time
  FrameworkUiUtil.DateInputPanel now keeps a reference to the DateMaskFormat
  EntityPropertyEditor now uses the aforementioned FrameworkUiUtil.createDateChooserPanel()
  FilteredComboBoxModel does not set its contents on initialization
  EntityComboBoxModel.setSelectedItem() returns if the combobox model is empty
  EntityPanel restructured
  EntityTablePanel.init... renamed to initialize... for consistency
  FrameworkUiUtil.initFilterPanels() renamed to initializeFilterPanels
  FrameworkUiUtil.initFilterPanel() renamed to initializeFilterPanel
  FrameworkUiUtil.selectEntities() now throws UserCancelException when the user presses the cancel button
  Popup menus are now triggered correctly with a MouseListener.mouseReleased() MouseEvent.isPopupTrigger() combo, instead of a MouseListener.mouseClicked() MouseEvent.getButton() == MouseEvent.BUTTON3 combo
  EntityApplicationPanel.getApplicationInfo() renamed to getRootEntityPanelInfo(), getSupportApplicationPanelInfo() to getSupportEntityPanelInfo(), showApplicationPanel() to showEntityPanel()
  Added a popup menu with a refresh action to EntityComboBox
  EntityTableModel.getQuerySearchProperties() now returns primary key properties as well by default
  Static inner class EntityApplicationPanel.ApplicationPanelInfo moved to own file and renamed to EntityPanelInfo
  ComboBoxPropertyLink now makes an editable combobox post its edits on each keystroke without hiding the popup
  FrameworkUiUtil.createColumnComboBox() overloaded to add a editable boolean parameter
  EntityPanel.createColumnComboBox() overloaded to add a editable boolean parameter
  TextProperty, IntTextProperty, DoubleTextProperty and DateTextProperty renamed to ...TextPropertyLink
  ColumnComboBoxModel added to package ...client.model
  Removed a bunch of unused methods from FrameworkUtil
  Access to EntityPropertyLink.entityModel and .property restricted to private, protected get methods added
  EntityModel.evtActiveEntityChanged renamed to evtActiveEntityModified
  EntityTableModel.evtQueryRangeChanged removed
  PropertyCriteria.get/setValues() added
  EntityTableModel.queryRange Point removed and queryRangeCriteria added
  Added a few verbose logging messages
  Version info added, accessible via Help->About
  PropertySearchPanel now only initializes the lower bound field if it applies, as in, not for boolean or entity properties
  PropertySearchPanel does not refresh EntityComboBoxModels on initialization
  Added a couple of test cases to TestEntity
  Fixed a bug in FrameworkUiUtil.showAndPreparePanel which prevented the keyboard navigation feature from working unless each panel had set the default focus component
  Added valueContainsLiteralCharacters parameter to EntityPanel/FrameworkUiUtil.createTextField, used for formatted text fields
  Refactored detail panel handling in EntityPanel and added the option (dialogDetailPanels via constructor) to have them open in a non-modal dialog instead of embedding them in the parent panel
  Ctr-click on table header to show column filters disabled since it conflicted with sorting multiple columns, now this is only available via the table popup menu
  PropertySearchPanel fixed so that is shows initial value for date fields
  EntityModel.evtBeforeInsert, evtBeforeUpdate and evtBeforeDelete added
  Mnemonics added to i18n for the most common actions
  EntityPanel.allowQueryConfiguration added, is propagated to the EntityTablePanel and controls if Query Configuration appears in the table popup menu
  PropertySearchPanel does not reset SearchType anymore when going from advanced to simple search
  EntityTableModel.setSortingStatus(columnName, status) added
  EntityTableModel.whereLikeValue renamed to simpleSearchString
  EntityPanel floatingFilters property removed from constructor
  EntityPanel.getDetailPanel() removed
  EntityModel.getSelectionDependencies() moved to EntityTableModel
  EntityPanel.detailViewStatus added
  EntityTablePanel now trigger query configuration on status label double click
  Added action buttons to EntityPanel south
  EntityTableCellRenderer does not change the font of the topmost selected record
  PropertySearchPanel checkBox instead of togglebutton
  EntityCriteriaPanel refactored, added toggle command for the underlying EntityTableModel.showAllWhenNotFiltered property
  EntityTablePanel.configureQuery now sets the wait cursor while constructing the EntityCriteriaPanel
  EntityComboBoxModel and ColumnComboBoxModel now implement a new interface IRefreshable
  EntityPanel calls EntityModel.refreshComboBoxModels() on initialization if refreshOnInit is set to false
  PropertyCriteria removed redundant parenthesis
  EntityTableModel.queryCriteriaComboBoxModels not cleared when the search panel is hidden
  {EntityModel.setValue() now updates stEntityActive accordingly} from earlier reverted
  EntityTablePanel table summary panel added
  PropertySummaryPanel added
  EntityPanel.getDetailSplitPaneResizeWeight() added
  EntityTableModel.getColumnValues() added
  EntityTableModel.searchStateOnRefresh added
  EntityTableCellRenderer now uses the system default NumberFormat for all numbers
  EntityPanel SwingWorker used for the CRUD actions
  EntityTablePanel summary panel added
  PropertySummaryPanel added
  Fixed a few icons
  EntityTablePanel refresh button is now aware of the search state, enabled when the search state is different from the one when last refreshed
  PropertySearchModel.hashCode() added
  Replaced Framework*Util.toList() with Arrays.asList() throughout and removed the unused methods
  PropertySearchModel now selects the current value in the EntityComboBoxModel after it's refreshed
  PropertySearchPanel turned from butt ugly to absolutely stunning
  EntityTablePanel refresh button is now activated by pressing F5
  EntityTableModel simpleSearchString changes trigger stDataDirty to be activated
  EntityTablePanel.initializeSimpleSearchPanel made even simpler
0.4.9
  Improved default about dialog text and layout
  Some javadoc improvements
  Added tests to org.jminor.common.ui.control, TestBeanPropertyLink and TestMethodControl
  Added test to org.jminor.framework.client.ui.property, TestEntityPropertyLink
  Refactored and lessened package dependencies
  Moved getValueClass() from Type to Property (smaller dep. cycle in org.jminor.framework.model)
  Fixed and renamed checkout target in build.xml, minor code cleanup
  Added a couple logos, used in demos f.x.
  Profiling.selectRandomRows() added
  EntityDbConnection does not add EntityRepository info if it's already initialized
  Property.BooleanProperty.toBoolean() improved
  Navigation now selects correct detail model
  Removed CTR from resizing key combination
  Improved FrameworkUiUtil.showInDialog()
  Re-enabled EntityTestUnit.testUpdate(), added abstract modifyEntity() to accommodate
  Removed redundant entityID parameter from IEntityDb.selectMany(String entityID, List<EntityKey>)
  Completed the unit tests for EmpDept demo
  ControlIterator renamed to IControlIterator for consistency
  Fixed EmpDept test so they run on Oracle (oh the irony) (2 digit deptno values)
  Updated TipsAndTricks.txt
  Added FrameworkSettings.transferTextFieldFocusOnEnter
  Added UiUtil.transferFocusOnEnter(JTextField)
  TextFieldPlus, IntField, and FrameworkUiUtil changed according to the above
  South toolbar is now focusable
  Search sensitive refresh button now only visible when the search panel is visible
  Tentative fix of ToggleBeanPropertyLink
  Navigation is now CTR based with resizing enabled by adding SHIFT
  Added action listener to toolbar update button, showing the update popup menu (wrong position though)
  EntityPanel.prepareUI() now transfers focus to the table (not 100%, header seems to get focus) if the edit panel is hidden
  Added jminor-srctest.jar to dist
  We now throw intelligible exceptions on initialization if required system properties are not found
  EntityComboBoxModels are now provided automatically by the EntityModel if none has already been provided, changed demos to reflect this
  Moved all db connection type/host/sid/port property constants from FrameworkConstants to Constants
  Cleaned up DbUtil.getDatabaseUrl()
  Renamed a few constants in DbUtil
  Added boolean parameter propagateReferenceValues to Entity.doSetValue, selectMany->initializeValue from 7.1% to 0.4%
  FilteredComboBoxModel no longer sets the selected value to null if it does not exist after filtering
  Refactored and cleaned up Entity.doSetValue/setValue and EntityKey.setValue
  EntityDbConnection now initializes all reference property values, instead of leaving out the null references, which messes up originalValue
  propertyName replaced with propertyID throughout
  Removed unused methods from IEntityDb, restructured it and IEntityDbRemote a bit
  Privatized DbConnection.revalidate()
  Added EntityModel.allowInsert/Update/Delete, for overriding. Fx. used when initializing the EntityPanel, also prevents actual insert/update/delete
  IEntityDb.getDependentEntities now returns a Map instead of a HashMap
  Fixed Entity.propertyValuesEqual(), it now uses the entity received as parameter as base for the comparison
  EntityRepository.initialize now throws an exception if two properties have the same propertyID
  EntityPanel.handleSave uses tableModel.getSelectionModel().isSelectionEmpty() instead of EntityModel.isActiveEntityNull, which does not really work for non-trivial primary keys
  EntitModel.setValue does not update stEntityActive anymore, problematic when editing primary key values and thereby activating the state
  TextBeanPropertyLink now correctly disables the textComponent if LinkType is LinkType.READ_ONLY
  Removed entity history functionality, not mature enough and not really required
  Added EntityModel.containsDetailModel()
  Refactored EntityRepository
  Moved getEntityDependencies from EntityDbConnection to EntityRepository
  Fixed getEntityDependencies, by adding somewhat of a hack to EntityCriteria.isKeyCriteria()
  Removed AbstractEntityTestUnit and refactored EntityTestUnit
  Removed EntityDbConnection.getEntityCacheSize(), unused
  Removed DbConnection.getAutoIncrementValue()
  Fixed EntityTestFixture and EntityTestUnit, now initializing referenced entities is simpler and problem free
  Constants removed along with all its evil machinations (INT_NULL_VALUE...), changes throughout to accommodate
  Wait cursor now active during EntityPanel.initialize()
  Navigating through uninitialized panels now works as expected, that is, the panels are initialized and shown on demand (events were not bound until the panel was initialized)
  Some javadoc added in EntityPanel
  EntityComboBoxModel contents are now sorted by default
  Moved validateValue() and getValueClass() from Property to EntityUtil, lessening dependencies
  Refactored classes in org.jminor.framework.model and ...client.ui, lessening cyclical dependencies
  Table column header is now bold when search is enabled
  Fixed a couple bugs introduced during the refactoring, see above
  Renamed a couple events and methods in EntityTableModel
  Removed EntityPanel.usePreferredSize property
  Some restructuring/reordering/refactoring in EntityPanel, EntityTablePanel and EntityApplicationPanel
  Some more refactoring/restructuring/renaming
  Replaced the old EntityTestUnit and EntityTestFixture with org.jminor.framework.testing.EntityTestUnit
  ToggleBeanPropertyLink fixed at last
  Profiling renamed to ProfilingModel
  Fixed bug in UiUtil.makeUpperCase, null values were not handled correctly
  Fixed bug in EntityTableSearchPanel, it did not resize correctly on advanced toggle when the leftmost panel was not a search panel
  Added a condition in EntityPanel.handleSave, which prevents a save/update confirmation if updating is not allowed
  Simplified the strict editing functionality a bit, State -> boolean
  Removed a redundant variable, useDividers, from FrameworkSettings
  PostgreSQL table status query disabled since the function greatest is missing
  FrameworkSettings now Map based, useQueryRange now defaults to false
  Fixed a serious bug in Entity.getReferencedKey, where key values were cached on entityID instead of Property, fu**ing up the case where a table referenced the same table more than once
  Fixed a bug in Entity.doSetValue, it did not propagate the reference values when the new value was null, since it simply checked if the new value was an instance of Entity
  Some test case cleanup
  OPS$ removed from EntityApplicationPanel.getUserName(), now it uses the DEFAULT_USERNAME_PREFIX settings parameter
  EntityApplicationPanel.getFrameTitle() added
  Restructured EntityApplicationPanel along with minor access modifier modifications
  EntityApplicationPanel.loginRequired() added
  EntityTableCellRenderer boolean renderer now indicates row selected status
  EntityRepository.getEntityProperty() changed to getEntityProperties() since an entity can reference another via more than one property
  Property.DenormalizedViewProperty, ownerEntityID changed to a more logical referencePropertyID
  Entity.getDenormalizedValue changed according to the above
  EntityTablePanel.initializeTableCellRenderer() added
  EntityTablePanel.allowQueryConfiguration renamed to queryConfigurationAllowed, added getter
  Moved code from EntityPanel.initializeEntityTablePanel to EntityPanel.initialize, since it prevented simple overriding of said method
  A parameter to limit the number of records retrieved, recordCount, added to EntityCriteria, DbConnection and relevant EntityDbConnection code
  Removed whereClause caching in EntityCriteria, it was the source of a subtle bug, where the criteria got cached with the where keyword during server logging but used without it
  EntityPanel.setDetailPanelState() now hides all child detail panels if the state is changing from DIALOG
  Entity.isValueNull() fixed, it returned a false positive for Property.NonDbProperty values, since it only relied on Entity.getRawValue() which circumvents the EntityProxy, which handles NonDbProperties
  EntityPanel.initialize(), moved model refresh to top, otherwise the combo box models would be empty, thus preventing correct initial selection
  AbstractEntityPropertyLink, caption removed from constructor, sent property.propertyID forward as action name, removed from subclass constructors also
  EntityModel.modelCaption shortened to caption
  EntityCriteria.orderByClause added, EntityDbConnection.selectMany() changed accordingly
  IEntityDb.selectMany(EntityCriteria criteria, boolean order) removed
  Added getEntityDb() as a shorthand for getDbConnectionProvider().getEntityDb() to EntityModel and EntityTableModel
  EntityPanel.initialize(), moved model refresh back to bottom since most EntityComboBoxModels are created during UI initialization
  SmartRefresh/forceRefresh functionality removed
  TableStatus deprecated
  IEntityDb.getTableStatus() removed
  EntityCriteria.isRangeCriteria and tableHasAuditColumns properties removed
  EntityTableModel.recordCount added in place of TableStatus
  EntityRepository.createDateColumns added
  EntityTablePanel.toggleSearchPanel added, moving code from EntityPanel
  EntityComboBoxModel.setEntityCriteria() added, getEntitiesFromDb() changed accordingly
  Fixed bug preventing correct double click behavior if edit panel was null, detail panel was not shown
  FrameworkSettings.FILTER_QUERY_BY_MASTER property added, default false
  Fixed bug, resulting in a automatically created entity combobox while refreshing detail models after update and delete
  Added space bar as a selection trigger in a comboboxless PropertySearchPanel
  Property.EntityProperty is now hidden if caption is null
  EntityTablePanel, redundant private field tableControls removed
  EntityPanel, removed redundant getDefaultFocusComponent, isActive methods
  EntityPanel, getSelectedDetailPanel() now throws IllegalArgumentException if no detail panels are available
  Update selected entities popup menu now contains the propertyID as caption for properties without captions
  Some minor changes, error handling/messages and javadoc
  EntityComboBoxMOdel.setEntityCriteria() no longer initiates a refresh, must be done separately
  DbConnection.endTransaction() now calls DbConnection.commit/rollback, instead of connection.commit/rollback, results in correct logging
  DbConnection.setTransactionOpen() removed
  EntityPanel.prepareUI(), bindModelEvents(), default focus fixed, now the focus is only put on the defaultFocusComponent on panel activation if the focus owner is not a child component
  SteppedComboBox now uses dynamic popup sizing if the popupWidth property is <= 0, using the getDisplayWidth property from the UI
  PropertySearchModel, EntityComboBox now selects correct item on initialization
  EntityModel.getEntityComboBoxModel no longer creates a model if none exists
  EntityModel.createEntityComboBoxModel added
  FrameworkUiUtil.createEntityComboBox() changed accordingly
  EntityModel.getDefaultValue() renamed to getDefaultEntity
  Some javadocking
  EntityModel.createPropertyComboBox() added and createEntityComboBox protected
  EntityPanel.getInputManager, added List<Entity> toUpdate parameter
  EntityTableModel.searchStateOnRefresh changed from a hash based long to a String due to brokenness
  Property.hashCode removed
  AbstractSearchModel.toString() removed
  PropertySearchModel.hashCode() removed
  EntitySearchField added
  SearchFieldPropertyLink added
  EntityPropertyEditor changed, IEntityDbProvider instance variable removed, takes EntityModel as parameter and uses EntityModel.createEntityComboBoxModel when instantiating a combo box
  EntityModel.createEntityComboBoxModel made public, added nullValueItem and sortContents parameters
  EntityPanel.updateSelectedEntities changed to accommodate the above
  EntityRepository.propertyDescriptions map added, along with set/getPropertyDescription
  FrameworkUiUtil now adds EntityRepository.getPropertyDescription() as a tooltip on generated property components
  ControlSet added some null checks during additions to prevent adding null controls/actions
  EntityTablePanel.isPropertyColumnVisible() and setPropertyColumnVisible() added
  EntityPanel.selectTableColumns() added
  EntityPanel added "Select columns" action to table popup menu, added to FrameworkMessages
  EntityTableModel.clear() added
  EntityTablePanel added Clear action to popup menu
  PropertySearchModel.toString() added missing SearchType to result
  EntityTablePanel.setPropertyColumnVisible() now automatically disables searching on hidden columns
  EntitySearchField added double click as an OK trigger
  EntitySearchField.additionalSearchCriteria added
  EntityBindingFactory.createEntitySearchFieldPanel added
  FrameworkUiUtil.createEntitySearchFieldPanel added
  AbstractSearchModel.stLocked added, introducing the ability to lock search models in a certain state
  AbstractSearchPanel changed according to the above, linking components to the locked state
  PropertySearchModel.initialize fixed to prevent a property setting roundtrip back to the ui
  AbstractPropertySearchModel.stSearchEnabled privatized due to locking mechanism
  EntityModel.stAllowInsert/Delete/Update, .isAllowInsert/Delete/Update, .setAllowInsert/Delete/Update added
  EntityKey improved setValue error handling and reporting
  IntTextPropertyLink fixed valueFromText(), parsing the - sign to -1
  FilteredComboBoxModel.removeItem(), fireContentsChanged() called instead of resetContents(), thus preventing full refresh after removing an item
  UiUtil.selectDirectory() now uses user.home property in case no start directory is specified (instead of C://)
  UiUtil.selectDirectory() added dialogTitle parameter
  EntityTablePanel renamed a few fields
  EntityTablePanel added Copy cell action to JTable popup menu
  EntityUtil.getUpdateSQL() now throws an exception if no updatable properties have been modified, instead of returning a malformed SQL query
  EntitySearchField constructor now takes a String propertyID instead of Property as parameter
  PropertyCriteria now handles LIKE and NOT LIKE as IN and NOT IN when more than one value is specified
  EntityTableModel some refactoring, javadoc improvements and additions
  EntityModel javadoc improvements and additions
  AbstractSearchModel.caseInsensitive added
  PropertyFilterModel changed according to the above
  PropertySearchModel changed according to the above
  EntityRepository.initialize now correctly identifies multiple properties with same id
  EntitySearchField developed further, case sensitivity and wildcards
  EntityTableModel.simpleSearchString removed
  EntityTableModel.stSimpleSearch added
  EntityTablePanel.initializeSimpleSearchPanel improved
  FrameworkUiUtil changes to accomodate the above
  EntityTableSearchModel created, EntityTableModel, EntityTablePanel, EntityCriteriaPanel and EntityTableSearchPanel changed accordingly
  Property.EntityProperty.isLookup property added
  EntityTableModel.includeSearchComboBoxModel() removed, see above item
  EntityTableModel.propertyFilterModels moved to EntityTableSearchModel
  NotEquals60x16.gif changed
  EntitySearchModel.setExactSearchValue() now returns a boolean indicating whether the search state changed
  EntityTableModel.filterByReference() now only triggers a refresh if the search state changed
  EntityPanel.setupControls() now uses the setControl() method
  Control improved error reporting
  Util.formatLat/Lon improved
  Removed > 40 instances of generic Exception catch clauses
  EntityTableCellRenderer date renderers now accept String values as input
  EntityTablePanel.setTableCellRenderer() added
  Util.putUserPreference() and getUserPreference() added
  EntityApplicationPanel sets the last successful login name as the default username for the currently logged on OS user
  FrameworkSettings.getDefaultUser() now returns the username found in the OS users preferences, if any
  Added preferences editing permission to jminor_client.policy
  EntityUtil.getModifiedEntities() added
  EntityDbConnection.update() does not throw an exception any more if it receives an empty list
  DbConnection.queryObjects() added
  TestDbConnection added
  IEntityDb/EntityDbConnection.selectRows() added
  Fixed a bug in Entity, where the toString cache was not cleared on property change
  Moved EntityProxy handling from EntityRepository to static EntityProxy methods, to remove a circular class dependecy
  Added some javadocs
  Fixed a bug in EntityPanel.createStaticEntityPanel() where getAllEntitiesFromDb() was not being overridden due to changes in signature
  EntityApplicationModel.loadDbModel renamed to loadDomainModel
  FrameworkSettings.PERSIST_ENTITY_PANELS added
  EntityApplicationPanel changed according to the above
  EntitySearchField modified to be able to handle multiple entities
  SearchFieldPropertyLink modified to accommodate the above
  PropertySearchPanel now uses a EntitySearchField when a ComboBoxModel is not available in the PropertySearchModel, the field searches by every string property found in the entity
  EntityCriteriaPanel fixed so that text fields in PropertySearchPanels are no longer tiny
  EntityRepository.setPropertyDescription() fixed, it now maps the description to entityID and propertyID instead of only propertyID, which isn't unique
  EntityRepository.setEntitySearchProperties/getEntitySearchProperties added, to hold default search by properties for entities
  EntitySearchField now sets its selected entity value as null on enter when it contains no text, instead of returning a search result containing all underlying records
  TestState and TestAggregateState added
  Property.NonDbProperty renamed to TransientProperty
  Some javadoc additions and changes
  TestDbConnection improved
  EntityModel.getDefaultEntity() fixed, now it doesn't set the value of Property.DenormalizedProperty, since that is set via its parent property
  EntityPanel.getUpdateProperties() no longer includes Property.DenormalizedProperty
  EntityModel.evtActiveEntityChanging added, fired before the active entity changes
  PropertySearchModel.toString(Object obj) fixed, now it uses entity.getPrimaryKey().toString() instead of entity.toString(), which resulted in a non-unique EntityTableSearchModel.searchState values
  EntityModel.lastDeleted/updated... fields removed
  InsertEvent, UpdateEvent and DeleteEvent added to accommodate the above change
  EntityModel.isEntityModified renamed to isActiveEntityModified and changed so that is returns the isActive result of the state returned by getActiveEntityModifiedState
  UiUtil.selectFile() added
  Some javadoc additions and changes
  PropertySearchModel.toString() fixed, now adds the current search type to the result
  EntityModel.masterSelectionChanged changed, now when no entity is selected the master reference property value is set to null in linked detail models
  PropertySearchModel.toString() fixed again, now adds the current search type to the result only when the search is enabled
  Entity.setAs() fixed, now copies the toString cache as well
  EntityApplicationPanel.getRootEntityPanelInfo renamed to getMainEntityPanelInfo
  EntityApplicationModel.getRootEntityModelClasses renamed to getMainEntityModelClasses
  Entity.getValueAsUserString() removed
  EntityProxy.getValueAsUserString() removed
  EntityModel, if the selected record is being updated via the table model refresh the one in the model
  DbConnection, EntityDbConnection, Property and remote interfaces updated for rudimentary BLOB handling
  EntityPropertyEditor now uses Timestamp for date properties
  FrameworkUiUtil, lookup dialog added to all text fields by default
  UiUtil.selectDirectory/File now shows the last visited directory when used
  Transfer focus on enter now works for all editable comboboxes
  EntityModel.getDefaultValue(Property property) now returns null if the the combobox associated with the property has an empty string selected
  EntityComboBoxModel.setSelectedItem now translates an empty string to null
  EntitySearchField added transferFocusOnEnter property
  EntitySearchField, EntityComboBox and UiUtil.setTablePopup now show popup menus via JComponent.setComponentPopupMenu
  PropertySummaryPanel.evtStateChanged renamed to evtSummaryTypeChanged
  EntityApplicationPanel added mnemonics to main menu
  ControlSet removed mnemonic field, now it simply uses the inherited functionality of Action
  EntityPanel.showDependenciesDialog simplified
  EntityPropertyEditor mnemonics added to buttons
  UiUtil.showInDialog added mnemonic to OK button
  ExceptionDialog mnemonics added to buttons
  EntityPanel.getDefaultFocusComponent() added, for overriding
  EmpDept application i18n'ized
  EntityTablePanel.copyTableAsDelimitedString() added along with control method
  EntityPanel.selectTableColumns() moved to EntityTablePanel
  EntityModel.getAllEntities(final boolean includeFiltered) added
  FrameworkSettings.INITIAL_SEARCH_PANEL_STATE added and used in EntityPanel
  Entity.getDenormalizedViewValueAsString() added
  Util.getDelimitedString() refactored out of writeDelimitedFile
  Entity.is(final String entityID) added
  Property.getCaption() returns the caption of the parent property in case the caption is null
  EntityTableModel.initSearchModel() renamed to initializeSearchModel
  EntityRepository.getVisiblePropertyList() added
  EntityModel.resetComboBoxModelOnClear(final Property property) removed, replaced by useLastValueAsDefault()
  FrameworkSettings.RESET_COMBOBOXMODELS_ON_CLEAR replaced with PERSIST_ENTITY_REFERENCE_VALUES, with default value 'true'
  EntityModel.useLastValueAsDefault() renamed to persistValueOnClear()
  DoubleField.setDecimalSymbol() added
  DoubleTextPropertyLink and IntTextPropertyLink changed so that valueFromText now uses Util.getDouble()/getInt()
  EntityPropertyEditor text fields now include lookup functionality (CTR-space)
  IntBeanPropertyLink/DoubleBeanPropertyLink fixed, now use Util.getInt/Double
  EntityUtil.getPropertyValues() added
  EntityPropertyEditor simplified and improved
  EntityUtil.copyPropertyValue() added to lessen cyclical dependencies within the framework.model package
  Entity.isValueNull() method moved to EntityUtil to lessen cyclical dependencies within the framework.model package
  EntityPanel.EntityPanelInfo moved up to it's own class and renamed to EntityPanelProvider... and related changes
  EntityApplicationPanel.getMain/SupportEntityPanelInfo renamed to getMain/SupportEntityPanelProviders
  EntityPanel.getDetailPanelInfo renamed to getDetailPanelProviders
  AggregateState.AND/OR changed to enum
  EntityCriteria, PropertyCriteria and EntityKeyCriteria moved from framework.model to framework.db.criteria
  PropertyChangeEvent and PropertyListener moved from framework.model to common.model
  EntityDependencies deleted (and from EntityRepository), EntityDbConnection.Dependencies and .resolveEntityDependencies() added
  EntityModel strictEditing changed, hopefully improved but needs more thought/work
  AbstractPropertyLink and subclass hierarchy improved and simplified with the above in mind
  IEntityDb.selectForUpdate() now works for multiple entities
  AbstractPropertyLink.refreshUI/Model renamed to updateUI/Model
  TextPropertyLink.isDigitString() unused, removed
  AbstractPropertyLink enabledState removed from constructor, didn't have any effect whatsoever
  PropertyLink class hierarchy changed according to the above, that is, removed a lot of 'null' parameters
  JavaDoc changes and additions
  TextPropertyLink.getFormattedValue() renamed to getParsedValue()
  More JavaDoc additions and changes as well as some minor code improvements, variable names and such
  CheckBoxPropertyLink renamed to BooleanPropertyLink
  UiUtil.DateInputPanel improved and moved to its own class
  TextInputPanel created
  EntityPropertyEditor now uses TextInputPanel for text input
  FrameworkUiUtil.createDateInputField renamed to createDateInputPanel
  EntityBindingFactory.createDateInputField renamed to createDateInputPanel
  EntityBindingFactory renamed to EntityBindingPanel
  UiUtil.showInDialog button caption and mnemonic is now consistent
  TextInputPanel.getTextComponent() added
  EntityDbUtil created, moved some db related stuff from EntityUtil to this class as well as to EntityDbConnection
  TestEntityDbConnection created to accommodate the above (moved dml test case from TestEntity)
  Fixed and added copyright messages
  EntityUtil.isPrimaryKeyModified() added
  EntityModel.update() fixed so that if primary keys were involved in the update the table model is refreshed afterwards
  CompactDotDateFormat mask fixed
  EntityModel.evtLinkedDetailModelChanged now only updates the selected detail model with the active entity if it is non-null
  TestEntityDbConnection fixed, it did not initialize the required domain model
  Entity.setReferenceKeyValues() subtle bug fixed, when a EntityProperty was part of the primary key it didn't update the modified state when changed since it asked the primary key if it had a value using the EntityProperty propertyID (_ref) so it was always an initialization
  EntitySearchField renamed to EntityLookupField
  FrameworkUiUtil.createEntitySearchField() renamed to createEntityLookupField
  EntityBindingPanel.createEntitySearchField() renamed to createEntityLookupField
  ControlProvider moved from ui to ui.control, where it belongs
  ControlSet.iterate() made static and moved to ControlProvider
  UiUtil.handleException() moved to ExceptionDialog to remove a cyclical dependency
  UiUtil.getUser() moved to LoginPanel to remove a cyclical dependency
  EntityUtil.getValueString/printPropertyValues/copyPropertyValue/isValueNull/equal/validateValue/getPropertyChangeDebugString moved to Entity to remove a cyclical dependency
  EntityLookupField renamed some variables and methods from search... to lookup...
  EntityTestUnit.getReferencedEntities() removed
  EntityTestUnit.initializeDbConnection() added
  Split demo sources from test source tree to srcdemos
  ManagerComboBoxModel removed from EmpDept demo
  EntityModel.createEntityComboBoxModel(Property.EntityProperty property) added, uses "-" as the default nullValueItem and sorts the contents
  EmployeeModel override createEntityComboBoxModel() instead of initializeEntityComboBoxModels()
  EntityPropertyEditor now calls the new EntityModel.createEntityComboBoxModel() version
  FrameworkConstants.WILDCARD removed
  FrameworkSettings.WILDCARD_CHARACTER property added
  AbstractSearchModel, EntityLookupField, PropertyCriteria added wildcard property
  FrameworkConstants.JMINOR_SERVER_NAME_PREFIX removed
  FrameworkSettings.SERVER_NAME_PREFIX added
  FrameworkConstants.REMOTE_CONNECTION_PROVIDER and LOCAL_CONNECTION_PROVIDER removed
  FrameworkSettings.REMOTE_CONNECTION_PROVIDER and LOCAL_CONNECTION_PROVIDER properties added
  UiUtil.bindColumnSizesAndPanelSizes() renamed to bindColumnAndPanelSizes and simplified considerably
  UiUtil.DIMENSION_TEXT_FIELD_SQUARE added
  UiUtil.DIMENSION18x18 deprecated
  EntityTablePanel.initializeTableMouseListener() added, for overriding
  EntityPanel.initializeTableDoubleClickAction() added, for overriding
  EntityPanel.confirmUpdate() now uses the edit panel for dialog parent if one is available
  UiUtil.transferFocusOnEnter() now transfers focus backwards is shift is down
  EntityTableModel.getAllEntitiesFromDb() renamed to performQuery
  EntityTableModel.getSearchCriteria() renamed to getQueryCriteria
  State.StateGroup now uses WeakReference to prevent memory leaks
  Event.scheduleForRemoval/scheduleForAddition replaced by synchronizing calls
  Event.debug removed along with the relevant code
  org.jminor.common.model.WeakPropertyChangeListener added
  EntityPanel.initialize() now uses WeakPropertyChangeListener for focusActivation -> no memory leak
  EntityPanel.focusPropertyListener field added for the above
  EntityPanel.resizePanel(), added pixelAmount parameter
  EntityLookupField.setSelectedEntity() added
  EntityPanel.getUpdateProperties() now returns primary key properties as long as they are not auto-incremented
  EntityPropertyEditor now uses isLookup to determine if a combobox or a EntityLookupField should be used
  PropertySummaryPanel constructor now takes a maximumFractionDigits parameter
  PropertySummaryPanel now shows a decimal number average for integer properties
  Renamed a few e1 Exceptions to ex
  EntityTableSearchModel.setStringSearchValue() removed
  EntityTableSearchModel.setSearchState() renamed to setSearchModelState
  EntityTableSearchModel.getSearchModelState() privatized
  EntityTableSearchModel.dbProvider field removed
  UiUtil.DIMENSION18x18 removed
  EntityLookupModel added
  EntityLookupField refactored according to the above
  LookupFieldPropertyLink renamed to LookupModelPropertyLink
  EntityModel.createEntityLookupModel() added
  TestEntityLookupModel added
  PropertySearchModel.entityLookupModel field added, along with overloaded constructors, a getter and bindLookupModelEvents()
  PropertySearchPanel.dbProvider field removed (whohooo) due to the above, along with all the crap involved
  EntityCriteriaPanel, removed all traces of IEntityDbProvider
  EntityTableSearchModel now handles creating the EntityLookupModel
  EntityTableSearchPanel, removed all traces of IEntityDbProvider
  ControlProvider, inlined UiUtil.linkToEnabledState to remove a cyclical dependency
  IEntityDb.executeCallable renamed to executeStatement
  EntityDbConnection reorganized
  RemoteClient renamed to ClientInfo and moved to common.model, common.remote removed
  Added backup ant targets to project template build.xml file and backup.path property to build.properties
  Added deploy_project ant task to build.xml
  Changed default ant task to deploy_all
  readme.txt added
  EntityDbRemoteServer, EntityRepository.get().add(repository.initializeAll()) is now done in the connect() method instead of deep down inside EntityDbConnection
  EntityDbConnection, EntityRepository parameter removed from constructor
  EntityDbConnectionPool, remove EntityRepository parameter from checkOutConnection()
  EntityDbRemoteAdapter, EntityRepository parameter removed from constructor
  PropertySearchPanel now instantiates a JComboBox instead of EntityComboBox to reduce cyclic dependencies
  EntityComboBoxModel/EntityListModel.getEntitiesFromDb() renamed to performQuery
  EntityListModel.entityCriteria field + setter/getter added, used in performQuery()
  EntityLookupField constructor overloaded with an Action parameter, which is performed on enter if the text field represents the selected entities
  PropertySearchPanel uses the aforementioned EntityLookupField constructor action parameter to enable/disable the search on enter
  Event.fire() now copies the listeners list, synchronizing the fire/add/remove methods wasn't enough apparently, so it was removed
  EntityModel.masterModel field added
  EntityPanel.masterPanel field added
  EntityApplicationModel.applicationTreeModel removed
  EntityPanel.initializeResizing/Navigation moved to EntityApplicationPanel
  EntityPanel.getDetailPanels() and getLinkedDetailPanel() added
  EntityApplicationPanel shows the root tab pane regardless of the number of main application panels
  EntityApplicationPanel, some refactoring and restructuring
  Reorganized the resources structure
  Added run_demo_***, run_server_*** tasks to ant build file, restructured it a bit and renamed junit_db_*** properties to run_db_*** in build.properties
  DbConnection query logging now includes query execution time
  EntityApplicationPanel, removed setLookAndFeel command from menu
  UiUtil.setLookAndFeel() removed
  Ant build file cleanup and restructuring, merged deploy_profiling into deploy_demos
  Added create/delete db targets for empdept to ant build file as well as relevant scripts to resources/demos/empdept/scripts
  EntityDbUtil.getQueryString() now uses "is" for null values
  Added resources for creating a derby db for the unit tests
  EntityTestUnit now uses setUp() and tearDown() to connect and disconnect from the database
  PropertySearchModel.bindComboBoxEvents() reverted back to previous version since my "fix" introduced a bug resulting in only single item selection
  Fixed copyright message name for UTF-8, yet again
  TestPetstore now extends EntityTestUnit
  Unit tests now run with an embedded derby database
  Added run_derby_server and shutdown_derby_server to ant build file
  Created lib/derby for the derby jars
  Removed mysql and oracle jdbc drivers due to licensing
  EntityModel.stActive and activeStateGroup moved to EntityPanel, where they belong
  Added IntelliJ project file
  Excluded *Stub.class files from jminor-server.jar
  Added user authentication (scott/tiger) to demo db
  Database.get().getURL() and onDisconnect() now takes a connectionProperties parameter for derby user authentication
  FrameworkSettings.AUTHENTICATION_REQUIRED property added and used in EntityApplicationPanel.loginRequired()
  IdSource constant ID_ prefix removed
  Entity.equal() renamed to isEqual
  FrameworkSettings.FILTER_QUERY_BY_MASTER property value is now true by default
  Default usernames are now saved in preferences per application
  UiUtil.selectAllOnFocusGained(JTextComponent) added
  FrameworkSettings.USE_NUMBER_FORMAT_GROUPING property added, default true
  Refactored EntityTableModel.EntityJRDataSource out of EntityTableModel which no longer implements JRDataSource hence no more reportPrintIterator and currentReportRecord fields
  EntityTableModel.initReportIterator() renamed to initializeReportIterator and made protected
  Removed a few probably ill-placed synchronized keywords, they simply gave the false illusion of thread-secure stuff
  EntityPanel constructor now takes an EntityModel parameter
  EntityPanel.setModel() removed
  UiUtil.showInDialog() improved button caption and mnemonic
  EntityTableModel constructor parameters reordered
  EntityLookupModel, EntityComboBoxModel, EntityListModel and EntityModel constructor parameters reordered for consistency
  EntityPanel.compactPanel field renamed to compactLayout
  EntityPanel.initialize(), moved some code to initializeUI() and bindEvents()
  EntityTablePanel.initializeSummaryPanel() now uses the underlying JTable column model when initializing summary panels
  Database.get().DERBY_LONG_DATE_FORMAT added
  FrameworkUiUtil.IEntityExceptionHandler and DefaultEntityExceptionHandler added
  FrameworkUiUtil.exceptionHandler static field added plus getter/setter
  EntityApplicationModel.instantiateMainApplicationModel() added, for overriding
  EntityApplicationPanel.startApplication() refactored along with prepareFrame()
  EntityPanel now accepts DIALOG as the initial detail panel state
  EntityPanel focus grabbing on activation improved
  EntityApplicationPanel.loginRequired() renamed to isLoginRequired()
  EntityApplicationPanel.startApplication() refactored further
  EntityApplicationPanel.model field renamed to applicationModel
  ProfilingModel.selectRandomRow() now takes a EntityTableModel as parameter
  ProfilingPanel/ProfilingModel refactored
  SchemaBrowser domain model now uses resource bundle
  DbConnection.endTransaction(boolean rollback) is now endTransaction(boolean commit)
  IEntityDb.endTransaction(boolean rollback) is now endTransaction(boolean commit)
  No /bin folder in demos/server deployment, run files fixed
  ServerMonitor, added option to shutdown the selected server, leaves the server monitor in a bad state
  EntityPanel focus grabbing on activation reverted somewhat, so that it does not try to grab default focus when a child component already has the focus, the table for example
  EntityApplicationPanel, navigation modifier key changed from CTR to ALT, resizing from SHIFT-CTR to SHIFT_ALT
  Removed the query range explanation from the TipsAndTricks.txt file, since it is rarely used
  EntityPanel, pressing ALT-CTRL-T toggles the focus between the table and input panels.
  Petstore client, some getDetailSplitPaneResizeWeight() adjustments
  FrameworkMessages, Support tables mnemonic changed from S to P, S conflicted with the edit panel save action
  EntityPanel, direct references to model replaced by getModel() throughout
  EntityTablePanel, direct references to tableModel replace by getTableModel() throughout, as well as for entityTable/getJTable()
  @override annotation added where applicable
  EntityTableModel, some reordering of fields
  QueryRange removed with all its ugly effects
  FrameworkSettings.USE_SMART_REFRESH removed, unused
  EntityPanel, keyboard actions added, ALT-CTRL-T focuses the table, ALT-CTRL-W the edit panel and ALT-CTRL-S the search panel
  EntityTablePanel, ALT-CTRL-T shows the popup menu instead of SHIFT-SPACE
  EntityTablePanel.addJTablePopupMenu() added (removed from UiUtil)
  PropertyCriteria.getMultiReferenceCriteriaString(), bug fixed, searchType NOT_LIKE did not trigger "not in" condition
  EntityTablePanel, a tentative searchPanel/summaryPanel scrollbar fix, added 15 pixel label buffer to each panel, somewhat hacky but seems to work
  UiUtil.getDateFromUser() simplified and refactored
  PropertyFilterPanel, removed unused/inactive key listener from date input field for getting date from use via dialog
  FrameworkUiUtil.getDateChooserPanel() doesn't use today's date as default value if initialValue is not provided
  FrameworkSettings.DEFAULT_SHORT/LONG_DATE_FORMAT properties added
  EntityTableCellRenderer uses the above
  EntityLookupField now transfers focus on enter correctly
  TestEntityDbConnection, TestEntity, EntityDbUtil, null value properties not included in insert statements
  UiUtil.moveCaretToStartOnFocusGained added
  UiUtil, createFormattedField, text field moves cursor to start on focus gained
  Database.get().DATABASE_HOST_PROPERTY used for Derby embedded instead of SID
  DbConnection.execute() uses executeUpdate()
  EntityPanel.confirmUpdate() now uses the EntityPanel for dialogOwner instead of the editPanel
  EntityModel.updateDetailModelsAfterInsertOrUpdate split in two
  EntityModel now sets the appropriate property value in detail models as the newly inserted record
  Util.getFirst/LastDayOfYear/Quarter added
  H2 database support added
  Database.get().isEmbedded() added
  Fixed some server side issues with sid being a required property
  Added jcalendar library to server monitor
  Added server security policy entries for embedded databases
  Added run_server_localhost_derby_embedded.bat
  UiUtil.moveCaretToEndOnFocusGained() added
  Util.addAcceptSingleFileDragAndDrop(JTextComponent) added
  ItemComboBoxModel.getIndexOfItem() added
  BooleanComboBoxModel.setSelectedItem(boolean) added
  Util.DEFAULT_SHORT/LONG_DATE_FORMAT private fields added
  Util.isDateOk() renamed to isDateValid()
  TestCriteriaSet, TestDbUtil, TestItemComboBoxModel, TestEvent, TestUtil and TestBooleanComboBoxModel added
  EntityLookupModel.dbProvider field finalized
  EntityLookupModel.allowMultipleSelection field renamed to multipleSelectionAllowed
  EntityProperty.isLookup field removed
  EntityRepository largeDataset property added for entities, replacing the above
  Property.isUpdatable field renamed to updatable
  Database is now inheritance based
  IDatabase created in org.jminor.common.db.dbms as well as implementations for supported databases
  H2 database creation task added to build.xml
  Updated and added some run scripts according to the above
  EntityApplicationPanel.getUser() now accepts empty passwords
  Added h2 lib to run targets in ant build file
  Added H2 support to SchemaBrowser (not quite working, key_column_usage table not available)
  Removed run_schema_browser targets from ant build file
  Server monitor now handles server shutdown a bit more gracefully
  IEntityDbRemoteServerAdmin.getSystemProperties() added and to implementation as well
  Server monitor code base changed radically, no more messing about with trees
  IEntityDbRemoteServerAdmin.getDatabase.getConnectionPoolStats() renamed to getConnectionPoolStatistics
  IEntityDbRemoteServerAdmin.getDatabase.getDatabaseStats() renamed to getDatabaseStatistics
  DbConnection does not call IDatabase.onDisconnect() on logout since it obviously wreaks havoc when an embedded database is running in the server
  IDatabase.onDisconnect() renamed to shutdownEmbedded(), which is called in the server on exit and in EntityDbLocalProvider on logout
  Util.addAcceptSingleFileDragAndDrop() moved to UiUtil
  FrameworkUIUtil.createComboBox() now calls UiUtil.transferFocusOnEnter for both the combobox and the editor component, it now works for uneditable boxes as well
  All unit test classes renamed ...Test from Test...
  AbstractDateMaskFormat.getDateMask() is no longer abstract
  AbstractDateMaskFormat renamed to DateMaskFormat
  EntityBindingPanel.createDateInputPanel(propertyID) added, uses the default short date format
  EntityDbRemoteServerAdmin refactored out of EntityDbRemoteServer, exported on separate port, changes in dist ant target and run files
  FrameworkConstants.SERVER_ADMIN_PORT_PROPERTY added
  EntityDbRemoteServer.shutdown() now exits properly by simply unexporting the remote object, no call to System.exit() necessary
  EntityDbRemoteAdapter now unexports itself on logout
  Updated source copyright notice where needed, removed it from 3d party files
  deploy targets in ant build file use chmod to make .sh files executable
  initialize_h2_db.sql fixed and renamed create_h2_db.sql, create_h2_db ant target changed accordingly
  run_rmi_registry.bat/sh files added to resources/server as well as resources/security/all_permissions.policy for running the registry
  build.xml cleaned up, removed dist/version and current directories, removed deploy target
  EntityDbRemoteProvider moved to server.provider
  Ant build file cleanup
  DateTextPropertyLink improved somewhat
  Event, removed name field
  Added run_rmi_registry target to build.xml, removed run/shutdown_derby_server
  Cleaned up project_template build file
  IDatabase.DATABASE_TYPE_DERBY_EMBEDDED and DATABASE_TYPE_H2_EMBEDDED removed
  IDatabase.DATABASE_EMBEDDED property added
  DerbyEmbeddedDatabase and H2EmbeddedDatabase removed
  Build and run files changed according to the above
  PropertyFilterPanel and PropertySearchPanel now use default date formats
  PropertyFilterModel.get/setUpper/LowerBound(Comparable) removed
  FrameworkUiUtil.createDateChooserPanel/Field rename to createDateInput...
  EntityBindingPanel.createControlPanel are now protected final
  EntityPanel.handleSave/Insert/Update/Delete renamed to save/insert/update/delete
  serialVersionUID added to Serializable and Externalizable classes
  State, Event and FrameworkSettings no longer implement Serializable
  manifest target added to build file
  EntityDbResultPacker.loadEntity() now catches Exception instead of SQLException
  SQLServerDatabase.getAutoIncrementValueSQL() now uses SELECT SCOPE_IDENTITY() instead of select @@IDENTITY
  EntityTestUnit.testUpdate() does not check properties which are selectOnly or not updatable
  FrameworkUiUtil/EntityBindingPanel createEntityLookupFieldPanel removed
  EntityLookupField.createPanel() added
  EntityBindingPanel javadoc'ed
  Oracle specific code removed from DbException and DbUtil
  IDatabase.getErrorMessage() added
  FrameworkMessages.VALUE_MISSING moved to Messages
  FrameworkUiUtil.IEntityExceptionHandler simplified
  EntityDbUtil.getDbException() added
  StrictEditModelTest now sets the lock timeout if the underlying database is H2 to speed up the test
  EntityApplicationModel/EntityModel/EntityTableModel.getDbConnectionProvider() renamed to getDbProvider()
  IDatabase.getUserInfoString() renamed to getAuthenticationInfo()
  Misc code cleanup
  specialRendering renamed to rowColoring everywhere
  H2/Derby jars included in demo remote run file classpath for db specific exception classes
  EntityDbUtil.getDbException() removed again
  DbException refactored
  EntityDbConnection exception handling changed according to the above
  IEntityDbProvider.getConnectEvent() removed
  Entity and EntityKey are now Serializable instead of Externalizable, the latter resulted in more bytes :|
  EntityKey.keyValues field renamed to values
  Entity.propertyValues field renamed to values
  Entity.originalPropertyValues field renamed to originalValues
  EntityDbConnection entityCache functionality removed
  EntityDbRemoteAdapter loggedIn field removed, not really used
  EntityKey no longer returns the default value for a property if no value is set
  EntityModelTest, removed the default value test according to the above
  EntityKey, all fields privatized
  Entity, changes related to the above
  EntityDbConnection, selectMany() removed redundant return ArrayList, now simply returns the query result list
  build.xml, doc -> javadoc, removed init target
  Some javadoc additions in Entity
  Property.SubQueryProperty renamed to SubqueryProperty
  Entity.validateValue renamed to validateType
  EntityRepository.setIsLargeDataset() added
  EntityModelTest refactored a bit
  EntityTablePanel.getSummaryProvider() renamed to getSummaryPanel
  EntityTablePanel.doubleClickAction renamed to tableDoubleClickAction
  EntityDbRemoteServer.getConnectionLog() renamed to getEntityDbLog
  EntityModel.update() now returns silently if it receives only unmodified entities
  EntityDbRemoteAdapter loggedIn field added again, renamed to connected, it was really used
  AbstractSearchPanel.upper/lowerBooleanComboBoxModel removed
  ModelTestDomain renamed to EntityTestDomain
  EntityPanel, renamed detailTabPane to detailPanelTabbedPanel, editDialog to editPanelDialog, detailDialog to detailPanelDialog
  EntityModel.setActive() renamed to setActiveEntity
  StringBuffer replaced with StringBuilder globally
  EntityLookupFieldTest, added more test cases
  EntityModelTest.testDetailModel() added
  EntityTestUnit refactored, initializeReferenceEntities now void, setReferenceEntity() added
  StrictEditModeTest code moved to EntityModelTest
  PropertySearchModelTest added
  Improved JasperReports integration, added client.model.reporting.EntityReportUtil, moved EntityJRDataSource from EntityTableModel to there
  Added rowColoring to EmpDept demo
  FrameworkSettings renamed to Configuration, removed get(), renamed get/setProperty to get/setValue
  All constants from FrameworkConstants move to configuration
  FrameworkConstants removed
  DateUtil created, moved date related stuff from Util, DateUtilTest created
  ClientInfo moved from common.model to common.db
  Added runtime permission to server policy file to handle some evaluation expression thing in jasper reports
  Added missing jasper collections/logging libs to server run files
  Property.EntityProperty renamed to ForeignKeyProperty
  Added compile_reports target to ant build file, along with the required libraries
  EntityModel.caption moved to EntityPanel
  EntityPanel.initialize() now calls the protected postInitialization() method, which should be overridden instead of initialize()
  Wait cursor now used while preparing reports for viewing via the EntityPanel
  EntityReportUtil.fillReport() added, called from EntityModel.fillReport()
  EntityPanel.initialize() renamed to initializePanel, initialized renamed to panelInitialized, postInitialization() renamed to initialize
  Property.is() added
  Property.DenormalizedViewProperty.referencePropertyID renamed to foreignKeyPropertyID
  Property.DenormalizedProperty.ownerEntityID renamed to foreignKeyPropertyID, changed relevant code in EntityRepository and Entity
  EntityUtil.isPrimaryKeyModified() moved to Entity
  EntityRepository.EntityInfo created
  EntityRepository refactored, transient fields removed, temporarily?
  Package framework.model renamed to framework.domain
  EntityRepository.get() removed, no longer singleton, all methods static
  IEntityDbRemoteServer.connect() now takes a map instead of a EntityRepository parameter
  EntityRepository.EntityInfo renamed to EntityDefinition, refactored
  EntityRepository.getOrderByColumnNames renamed to getOrderByClause
  EntityKey.propertyCount, singleIntegerKey fields removed
  Util.notNull() added along with test method in UtilTest
  Util.sqlEscapeString() moved to EntityDbUtil
  IEntityDb.set/isCheckDependencies() removed
  EntityTableModel.filterQueryByMaster field, setter and getter renamed to queryFilteredByMaster
  IEntityDb.startTransaction() renamed to beginTransaction
  EntityModel.initializeEntityComboBoxModels return value changed from Map<Property, ComboBoxModel> to Map<Property.ForeignKeyProperty, EntityComboBoxModel>
  EntityModel.containsTableModel() added
  EntityModel.useStrictEditing renamed to useSelectForUpdate
  EntityModel.stSelectionFiltersDetail State field changed to boolean selectionFiltersDetail
  EntityModel.refreshEntityComboBoxModels() removed
  Configuration.USE_STRICT_EDIT_MODE renamed to USE_SELECT_FOR_UPDATE
  Demo package model renamed to domain
  private List<Entity> selectMany(final List<Property> properties, final List<EntityKey> primaryKeys) removed from EntityDbConnection
  EntityCriteria.isKeyCriteria() removed
  EntityRepository.EntityDefinition.entitySelectString renamed to selectColumnsString
  EntityRepository.entityInfo renamed to entityDefinitions
  EntityDbUtil.* moved to EntityUtil, EntityDbUtil removed, it introduced a dependency cycle between db.criteria and db
  EntityDbConnection, StringBuilder used throughout
  EntityDbConnection.set/getPoolTime() made package protected
  FrameworkUiUtil.createDateInputField() removed, unused
  TableSorter.evtTableHeaderShiftClick removed
  EntityTablePanel changed according to the above, using a MouseAdapter
  EntityTablePanel.toggleColumnFilterPanel() simplified according to the above
  IDatebase.DATABASE_TYPE_* renamed to *
  IEntityDb.selectAll(String entityID, boolean order) removed
  IEntityDb.getDependentEntities() renamed to selectDependentEntities
  EntityDbRemoteProvider, moved dbProxy initialization from getEntityDb() to initializeEntityDb()
  Type.SHORT_DATE renamed to DATE and LONG_DATE to TIMESTAMP
  EntityDbRemoteProvider, removed proxy since it wasn't used at all
  package framework.tools created, DomainGenerator moved there along with the profiling package
  testing package moved to tools
  DomainGenerator improved, uses arguments and actually writes a file
  Entity.isValueEqualTo() removed, unused
  Entity, removed property debug code, moved relevant stuff to EntityModel
  EntityModel, property change debug code refactored and improved
  PropertyChangeEvent renamed to PropertyEvent and moved to framework.domain
  PropertyListener moved to framework.domain
  Excluded demos from jminor.jar
  EntityModel.getPropertyUIChangeEvent/getPropertyModelChangeEvent renamed to getPropertyUIEvent/getPropertyModelEvent
  Configuration.ALL_PANELS_ENABLED renamed to ALL_PANELS_ACTIVE
  EntityModel constructor refactored, addDetailModels() added
  EntityTablePanel.initializeSimpleSearchPanel() now uses Conjunction.OR and excludes hidden properties
  EntityTableSearchModel javadoc improvements
  Configuration.DEFAULT_SHORT_DATE_FORMAT and DEFAULT_LONG_DATE_FORMAT renamed to DEFAULT_DATE_FORMAT and DEFAULT_TIMESTAMP_FORMAT respectively
  EntityApplicationPanel.initializeSettings() renamed to configureApplication
  Renamed classes in common.model.formats to include Timestamp in classname where applicable
  DateUtil.floorLongDate() renamed to floorTimestamp
  EntityModel.getPropertyUIEvent/getPropertyModelEvent renamed back to getPropertyUIChangeEvent/getPropertyModelChangeEvent
  EntityTestUnit.initializeDbConnection changed to initializeDbConnectionProvider
  Property.ForeignKeyProperty.isWeakReference renamed to lazyLoading
  DbConnection, removed a couple of synchronized instances, these simply gave the illusion of some kind of thread safety
  IEntityDb.selectPropertyValues(), removed distinct parameter
  EntityModel.uiSetValue/setValue, removed unused notify parameter
  DbLog renamed to ServerLog
  LogEntry renamed to ServerLogEntry
  Renamed a few methods according to the change above
  ServerLog, ServerLogEntry and ClientInfo from common.db to new package common.server
  FrameworkUiUtil renamed to EntityUiUtil
  Entity.getTimestampValue() added, some changes concerning Timestamp/Date in related classes
  EntityDbRemoteAdapter refactored and cleaned up a bit, inner classes MethodLogger and RequestCounter created
  EntityApplicationModel.getMainEntityModelClasses() removed
  EntityApplicationModel.initializeMainApplicationModels() return type changed from List<Class<? extends EntityModel>> to List<? extends EntityModel> and made abstract
  EntityApplicationModel.instantiateMainApplicationModel() removed
  EntityApplicationPanel refactored a little
  EntityApplicationPanel.getAboutPanel() added memory usage
  Entity.validateType() does not accept EntityKey values for type ENTITY anymore
  ThreadLocal functionality removed from date formats
  DateUtil.getDateMask(SimpleDateFormat) added
  DateMaskFormat removed, replaced by SimpleDateFormat throughout
  EntityComboBoxModel now uses setSelectedItemByPrimaryKey when setSelectedItem is called, for better lazyLoading support
  EntityKeyCriteria, changed parameter type from varargs to list
  EntityDbConnection refactored (40 loc poof! gone)
  IEntityDbRemoteServerAdmin.get/setConnectionTimeout() added
  ServerMonitor/ServerMonitorPanel, added the above configuration setting
  PropertySummaryModel refactored out of PropertySummaryPanel
  PropertySummaryModelTest added
  EntityTableModel.getPropertySummaryModel(propertyID/Property) created
  EntityTableModel.propertySummaryModels map field introduced
  EntityTableSearchModel.stSimpleSearch converted to a simple boolean, with a getter, added to constructor as well
  EntityPanel.detailEntityPanelProviders Map renamed to detailEntityPanels and turned into a List
  EntityPanel constructor now initializes the EntityTablePanel and calls setupControls()
  EntityPanel.rowColoring field removed due to the above
  EntityPanel.queryConfigurationAllowed moved to EntityTableModel
  EntityPanel.initializePanel() now returns the EntityPanel instance
  EntityTablePanel.propertySummaryPanels map field removed, unused
  common.ui.printing.* deleted
  EntityTableModel.removeAll() removed, code moved to clear()
  IEntityDbRemote, all methods removed, apparently they were unnecessary
  EntityDbConnection, minor changes in throws clauses
  EntityDbRemoteAdapter, minor changes in throws clauses
  IEntityDb.delete() argument is now List<EntityKey> instead of List<Entity>
  EntityUtil.getWhereCondition() overloaded, ValueProvider interface introduced
  I prefix removed from interface names
  PropertyCriteria now adds parenthesis around in conditions, fixes bug due to 1000 item in list limit
  ComboBoxPropertyLink now handles PropertyComboBoxModel.isNullValueSelected()
  EntityLookupField refactored a bit
  EntityLookupModel.getEntityID() added and used
  EntityDbProvider, EntityDbLocalProvider and EntityDbProviderFactory moved to framework.db.provider
  EntityModel.uiSetValue() renamed to setValue()
  EntityModel.setValue() renamed to setPropertyValue()
  EntityModel.addDetailModels() now checks if the detail models are based on valid foreign keys
  Property.maxLength field added
  EntityUiUtil.createTextField() now uses the above field to restrict the allowed number of characters in text fields
  UiUtil.makeUpperCase() overloaded for TextFieldPlus
  Property, replaced constructor arguments with chained method calls
  EntityProxy.addEntityProxy() renamed to setEntityProxy()
  EntityRepository.getDatabaseProperties() implemented with ListIterator instead of HashSet
  LoginPanel, initial focus bug in linux finally fixed
  EntityModel.addDetailModels() doesn't check if the detail models are based on valid foreign keys anymore
  EntityLookupModel.searchStringRepresentsSelected() now returns true for zero selected entities and an empty search string
  EntityPropertyEditor.getValue(), didn't take into consideration that the input field could be a EntityLookupField
  Property.propertyID, propertyType and caption fields privatized
  EntityRepository.initialize() renamed to define()
  DoubleFieldDocument and IntFieldDocument now handle null string values like their superclass
  TextBeanPropertyLink.textComponent field replaced by document
  ToggleBeanPropertyLink.button field replaced by buttonModel field
  ToggleBeanPropertyLink.getButtonModel() added
  ControlProvider toggle control methods changed according to the above
  SelectedItemBeanPropertyLink no longer implements ItemListener, uses an anonymous instance instead
  ui.property.*PropertyLink constructor argument order changed, moved UI component up front
  BooleanPropertyLink, buttonModel argument removed from constructor, buttonModel field plus getter added
  EntityUiUtil.createCheckBox() changed according to the above
  EntityPropertyLinkTest.testDatePropertyLink() improved
  EntityTableModel.filteredEntities renamed to hiddenEntities
  Configuration.DEFAULT_COMBO_BOX_NULL_VALUE_ITEM added
  FilteredComboBoxModel.nullValueItem type changed from Object to String
  EntityModel, EntityUiUtil, EntityBindingPanel and PropertyComboBoxModel changed according to the above
  FilteredComboBoxModel.nullValueItem unfinalized, setter added
  EntityPropertyEditor.InputManager.getInputManager() now throws UserException, useful when refreshing combo box models
  EntityModel.getPropertyComboBoxModel(), moved code into PropertyComboBoxModel constructor
  EntityEditModel refactored from EntityModel
  Entity.getPropertyChangeEvent() removed
  Entity.setFirePropertyChangeEvent() removed
  Entity.add/removePropertyListener() added
  State.evtSetActive/evtSetInactive removed
  State.LinkeState and getLinkedState() added
  EntityEditModel.getPropertyChangeEvent() and getPropertyValueSetEvent() refactored
  Entity.getModifiedState() now returns a linked state
  State.name field removed along with a couple constructors
  EntityEditPanel refactored out of EntityPanel
  ResultPacker is no longer serializable
  EntityPanel.editPanel field renamed to editControlPanel
  EntityPanel.editPanel field added (EntityEditPanel)
  EntityBindingPanel deleted, functionality merged into EntityEditPanel
  framework.client.ui refactoring, removed dependency cycles
  framework.client.ui.reporting.EntityReportUiUtil added
  EntityUiUtil.createEntityComboBoxPanel() and createEntityLookupFieldPanel() added
  SearchTypes renamed
  EntityDb.selectForUpdate() removed, replaced with optimistic locking
  EntityDbProvider.logout() renamed to disconnect
  EntityDb.logout() renamed to disconnect
  DbConnection.getConnectionUser() renamed to getUser()
  EntityDbRemoteServer and EntityDbRemoteServerAdmin refactored, removing cyclical dependency
  IdSource.isQueried() and isAutoIncrement() added
  EntityDbConnection uses the above in insert()
  EntityProxy nested into Entity, renamed to Proxy
  EntityKey nested into Entity, renamed to Key
  PropertyEvent nested into Property, renamed to Event
  PropertyListener nested into Property, renamed to Listener
  EntityPropertyEditor renamed to PropertyEditorPanel and refactored
  EntityPanel.initializeEditPanel(), added EntityEditModel as parameter
  EntityPanel.initializeEntityTablePanel() renamed to initializeTablePanel(), added EntityTableModel and ControlSet as parameters
  UserException removed, RuntimeException used throughout instead
  ValidationException added, thrown by EntityModel.validateData() and EntityPanel.validateData()
  UiUtil.DefaultExceptionHandler.handleException() now unwraps RuntimeExceptions
  PropertyFilterPanel refactored
  Configuration.getDefaultDateFormat() and getDefaultTimestampFormat() added
  EntityTableModel now performs the query on refresh before clearing the model
  FormattedTextPropertyLink refactored out of TextPropertyLink
  DatePropertyLink now extends FormattedTextPropertyLink
  EntityUiUtil.createTextField() refactored
  Property.isNullable field added
  EntityEditModel.isValid() default implementation uses the above
  TextPropertyLink.addValidator() added
  FormattedTextPropertyLink overrides the above and does its thing
  Configuration.INVALID_VALUE_BACKGROUND_COLOR added
  Property.description field added
  EntityRepository.set/getPropertyDescription() removed
  FormattedTextBeanPropertyLink refactored out of TextBeanPropertyLink
  AbstractPropertyLink, removed name parameter
  PropertySearchPanel refactored
  AbstractSearchPanel.getInputFormat() added
  Type.Boolean enum removed, good riddance
  BooleanComboBoxModel refactored and moved to common.model.combobox
  EntityModel.getDetailModel(String entityID) added
  EntityTestUnit.getDbConnectionProvider() renamed to getDbProvider()
  EntityKeyCriteria, removed the unused getKeys() and getProperties() methods
  Methods returning Collection fields now return a new Collection, preventing modification to the field contents
  EntityRepository.EntityDefinition moved up to framework.domain
  EntityDefinition refactored, added chained setters
  EntityRepository.define(EntityDefinition) added, rest deprecated
  EntityRepository.define(EntityDefinition) renamed to add
  EntityRepository.define() removed, wohooo
  Entity.isValueNull() needs to handle Entity.Key values as well for Type.ENTITY
  Property fields privatized, getters added
  Property.selectOnly field renamed to readOnly
  ForeignKeyProperty now uses an unmodifiable list for reference properties
  EntityDbConnection.getResultPacker(Type) is now non static and caches the packers
  EntityComboBoxModelTest and PropertyComboBoxModelTest added, rather rudimentary, to say the least
  Unit tests relying on a database connection now use a centrally initialized EntityDbProvider in EntityDbConnectionTest
  EntityDbRemoteServer.connectionTimeout field now represents seconds instead of milliseconds
  EntityTestUnit EntityDbProvider field replaced with a EntityDb field
  EntityDefinition, fixed bug preventing DenormalizedProperty from working
  Entity.hasDenormalizedProperties field removed
  State.StateGroup, now all other states are deactivated if an active state is added to the group, added a synchronized block in the add method
  Configuration.PERFORM_NULL_VALIDATION added
  EntityModel.validateData() renamed to validateEntities
  EntityModel.validateEntities() performs null validation if Configuration.PERFORM_NULL_VALIDATION is true
  EntityDefinition refactored, all Collection fields made unmodifiable
  Cryptic ret return parameter name replaced throughout
  EntityEditModel validation refactored, isValid() is now final, validate(property,value) throws ValidationException added
  EntityModel.validateEntities() now calls EntityEditModel.validate
  TextPropertyLink now uses the improved validation mechanism in EntityEditModel and adds the validation message to the component tooltip
  TextPropertyLink and FormattedTextPropertyLink refactored a bit, added toolTip functionality to the formatted one
  AbstractEntityPropertyLink.getValidationMessage() added
  EntityEditModel.getEntityComboBoxModel() and getPropertyComboBoxModel() now throw RuntimeException when no comboboxmodels have been initialized
  EntityComboBoxModel and PropertyComboBoxModel moved from model.combobox to model
  Configuration.getDefaultDateFormat() and getDefaultTimestampFormat() removed
  DefaultDateFormat and DefaultTimestampFormat added to common.model.formats
  UiUtil.ExceptionHandler moved up into common.ui package, replaced the old ExceptionHandler interface
  UiUtil.DefaultExceptionHandler moved up into common.ui.package
  DefaultDateFormat and DefaultTimestampFormat removed from common.model.formats, illegal dependency introduced
  DateUtil.getDefaultDateFormat() and getDefaultTimestampFormat() added
  DateUtil moved from framework to framework.client.model.util
  Property.mnemonic field added
  EntityUiUtil.createLabel() add, moved from EntityEditPanel, now uses the above mnemonic field
  Configuration.DEFAULT_LABEL_TEXT_ALIGNMENT added
  DomainClassGenerator improved quite a lot
  Configuration constants changed
  H2Database now uses "sa" for username in embedded mode if none is specified
  ExceptionDialog now truncates the shown message to 100 characters
  Criteria toString renamed to asString
  Database.get() removed and createInstance() added
  Dbms instance is propogated all the way down to DbConnection instead of relying on the static Database.get() method
  Dbms.getSqlDateString() implementations made thread safe using ThreadLocal DateFormats
  EntityApplicationPanel.constructApplicationModel() made non-static and protected
  EntityDbLocalProvider.disconnect() does not revalidate an invalid connection before trying to disconnect it
  EntityApplicationPanel.constructApplicationModel() made abstract and renamed to initializeApplicationModel
  EntityApplicationPanel.startApplication() signature changed accordingly
  EntityApplicationPanel.getUser() made non-static and protected
  EntityComboBoxModel now selectes item whether or not it exists in the model
  EntityApplicationPanel.saveUser() added
  EntityDbConnection.insert() now disregards id generation if primary key values are already set
  SearchType.IN removed
  EntityCriteria.propertyCriteria() added
  AuthenticationException removed, replaced with SQLException
  PropertyCriteria refactored
  common.model.formats SimpleDateFormat classes deleted
  common.model.formats.DateFormats added
  UiUtil.getSize() renamed to getScreenSizeRatio()
  common.db.Criteria.asString(), added Dbms parameter
  DbConnection.endTransaction(boolean commit) replaced with rollbackTransaction() and commitTransaction()
  EntityDb.endTransaction(boolean commit) replaced with rollbackTransaction() and commitTransaction()
  EntityDb.writeBlob() readBlob() signatures changed
  EntityCriteria removed ambiguous method
  EntityCriteria.setOrderByClause() added
  EntityModel refactored, insert/update/delete mechanism moved to EntityEditModel
  EntityEditModelTest added
  bindEventsInternal() added where applicable, so that you don't have to remember to call super.bindEvents() when overriding bindEvents()
  EntityEditModel.getEntityCopy() overloaded with includePrimaryKeyValues parameter
  EntityEditModel.insert() now uses the above method
  EntityEditModel.stEntityNotNull changed to stEntityNull
  EntityEditModel.getEntityNotNullState() renamed to getEntityNullState()
  EntityEditModel.initializeEntityComboBoxModels() removed
  EntityEditModel.isPropertyNullable() added
  EntityEditPanel.getDefaultFocusComponent() added, protected
  EntityApplicationPanel now statically initializes the Messages class
  Property.preferredWidth renamed to preferredColumnWidth
  EntityRepository.getTransientProperties() added
  EntityDefinition.transientProperties field added plus getter
  EntityResultPacker now initializes Property.TransientProperty values as null, does not apply to Property.DenomormalizedViewProperty
  EntityDefinition, added tableName to constructor, used in demos, supports multiple entities based on the same table
  EntityRepository.setEntitySearchProperties() removed
  EntityTestUnit.createEntity() added
  Property.columnHasDefaultValue field added
  UiUtil.selectAllOnFocusGained() now clears the selection on focus lost
  FilteredComboBoxModel.nullValueItem renamed to nullValueString
  FilteredComboBoxModel.emptyStringIsNull boolean field added
  PropertyComboBoxModel sets emptyStringIsNull as true
  EntityEditModel.validate() now takes an action parameter
  EntityEditModel.validate() now takes into account if a column has a default value during null value validation
  EntityUiUtil.createEntityLookupField() now calls UiUtil.selectAllOnFocusGained() for the field
  Entity.validateType() added entity type validation for foreign keys
  EntityDb.delete(EntityCriteria) added
  SelectCriteria refactored out of EntityCriteria
  CriteriaUtil added, moved static helper methods there from EntityCriteria
  EntityTableSearchModel.setExactSearchValue renamed to setSearchValues and generalized, now takes a propertyID and a Collection of values
  Configuration.COMPACT_ENTITY_PANEL_LAYOUT added
  common.db.Database renamed to DatabaseProvider
  common.db.dbms.AbstractDatabase added
  common.db.dbms.Dbms renamed to Database
  EntityDbLocalProvider, EntityDbRemoteProvider set entityDb instance to null on disconnect
  SERVER_LOGGING_ON and SERVER_SECURE_CONNECTION properties changed from 1/0 to true/false
  EntityApplicationPanel.getHelpText() added
  EntityPanel.createStaticEntityPanel refactored and simplified
  Property.BooleanProperty.toSQLString() bug fixed, return null value on false
  Entity.doSetValue()/setValue() now returns the old value
  EntityUtil.copyEntities() added
  EntityPanel.updateSelectedEntities() now copies the selected entities before setting the value, hence no resetting the value on exception
  EntityUtil.getPropertyValues() renamed to getDistinctPropertyValues()
  DatabaseProvider moved from common.db to common.db.dbms
  Util.getContents() renamed to getTextFileContents() and refactored
  Util.getTextFileContents() added Charset parameter
  EntityLookupField now calls the enterAction if the search string is empty
  Entity.getDateStringValue() renamed to getFormattedDate() and it now returns an empty string in case of a null value
  EntityApplicationPanel restructured and refactored, startApplication() and prepareFrame() no longer static
  Entity.Proxy.compareTo() by default uses Collator for i18n sorting
  TableSorter now uses a Collator for String columns for i18n sorting
  EntityTablePanel, some refactoring/restructuring/renaming
  EntityPanel, moved a few getButton() methods to EntityTablePanel
  EntityPanel, removed a couple getButton() methods, renamed others to getControl()
  EntityEditModel.validate() bug fixed, it allowed null values in non-nullable columns during update, since L921
  EntityApplicationPanel.savePreferences() added, called during exit()
  EntityTablePanel.addSouthPanelButtons() removed, initializeSouthPanelToolbar() added
  EntityPanel.getSouthPanelButtons() renamed to getSouthPanelControls(), result no longer includes update button
  EntityPanel.getUpdateButton() removed
  TextInputPanel.maxLength field added
  EntityEditPanel.createTextInputPanel() now uses the above
  TextFieldPlus, fixed bug, getMaxLength() did not prevent insert in case the content was pasted into the field
  EntityApplicationPanel.getSupportModelControlSet() renamed to getSupportTableControlSet()
  EntityApplicationPanel.showInitializationDialog() renamed to showStartupDialog()
  EntityApplicationPanel.evtApplicationStarted event field added
  StateGroup, fixed ConcurrentModification error by iterating array in updateAccordingToState()
  DbConnection.toString() added, for logging
  EntityLookupField now uses wait cursor while performing the query
  EntityEditModel.isPropertyNullable() added entity parameter
  EntityEditModel.validate() overloaded with entity parameter
  EntityPropertyLinkTest separated into multiple test classes
  DoubleTextPropertyLinkTest, added a simple validation test
  Spelling corrected throughout
  EntityLookupField now uses Entity.compareTo() for lexical ordering of selection list
  Entity.setDefaultProxy() not used in demos, problematic during tests for example, when one proxy overrides another
  EntityEditPanel.setDefaultFocus() now requests focus for the base panel in case no default focus component is set
  MethodLogger.getLogEntries() does not fail when logging is not enabled
  EntityEditModel.validate() removed value parameter
  DefaultExceptionHandler.unwrapRuntimeException() now works properly
  DefaultExceptionHandler.unwrapRuntimeException() bug fixed
  EntityTableModel.getFetchCount() added
  EntityTableCellRenderer.DateRenderer(DateFormat) added
  EntityTableCellRenderer.TimestampRenderer(DateFormat) added
  EntityTableCellRenderer.createRenderer(Property) added
  EntityTableModel.tableColumnProperties replaced by TableColumnModel
  EntityTableSearchModel.tableColumnProperties replaced by TableColumnModel
  EntityTableSearchPanel.tableColumnProperties removed
  Property.searchable added
  EntityTableModel.convertColumnIndexToView() added, basically copied from JTable
  EntityTableModel now handles dynamic column positioning
  EntityTableCellRenderer.getRenderer() now takes Property as parameter instead of column index
  EntityTablePanel show/hide table column functionality improved
  EntityTableSummaryPanel added
  EntityTablePanel.summaryPanel added
  EntityTablePanel table popup menu now added to the JTable parent as well, works for empty tables with no columns showing
  EntityTablePanel column reordering allowed
  UiUtil.bindColumnAndPanelSizes() now takes column reordering in account
  EntityTableModel.getTableColumn(Property) added
  EntityTableModel.getColumnClass() and getValueAt() both use convertColumnIndexToView
  EntityTableSearchPanel now handles column reordering
  Configuration.ALLOW_COLUMN_REORDERING added
  EntityTablePanel.allowColumnReordering() added, returns the above value by default, used in initializeJTable()
  EntityTableSearchModel refactored
  EntityTableCellRenderer, EntityTablePanel changed according to the above
  PropertyFilterModel.columnIndex field removed
  EntityTablePanel, fixed column filter panel bugs introduced by allowing column reordering
  EntityDbConnection.optimisticLockingEnabled renamed to optimisticLocking, getter/setter added
  EntityDbConnectionTest, testOptimisticLocking() added
  EntityModifiedException improved
  EntityUiUtil.createEntityComboBoxFilterPanel() added
  Property.maximumFractionDigits field added
  Property.useNumberFormatGrouping field added
  EntityUiUtil.createEntityComboBoxFilterPanel(), remembers the filter criteria
  EntityTableCellRenderer.NumberRenderer.formatValue field removed
  PropertySummaryModel refactored, now uses number formatting based on the underlying property
  EntityTablePanel.setTableCellRenderer() removed
  EntityDbConnection, bug fixed, update was not performed if optimistic locking was enabled
  EntityDbRemoteAdapter now rethrows EntityModifiedException when caught during update()
  ComboBoxPropertyLinkTest added
  LookupModelPropertyLinkTest added
  BooleanPropertyLinkTest added
  BooleanPropertyLink bug fixed, doClick() was required on the actual JButton, setSelected() on the model did not suffice
  BooleanPropertyLink, ButtonModel constructor parameter added
  BooleanPropertyLink.getButtonModel() removed
  BeanPropertyLinkTest separated into multiple tests
  ToggleBeanPropertyLink, ButtonModel constructor parameter added
  ControlFactory.toggleControl() uses a ToggleButtonControl when constructing a ToggleBeanPropertyLink
  EntityUiUtil refactored
  EntityTableColumnPanel refactored from EntityTableSearchPanel and EntityTableSummaryPanel
  EntityUiUtil.createEastButtonPanel() added
  EntityUtil.activeDependencies() removed
  EntityEditPanel.createControlPanel() renamed to createPropertyPanel()
  EntityComboBoxModel.include(Entity) renamed to includeEntity
  FilteredComboBoxModel refactored, filterContents() added, different handling of nullValueString, uses Collator when sorting
  EntityComboBoxModel.foreignKeyFilterEntities and foreignKeyFilterCriteria fields added
  EntityComboBoxModel.get/setForeignKeyFilterEntities() and createForeignKeyFilterComboBoxModel() added
  EntityComboBox.createForeignKeyFilterComboBox() added
  EntityTableColumnPanel.setVerticalFillerWidth() added
  Property.columnName field added
  framework/db package classes changed according to the above
  Configuration now reads most settings from system properties
  Configuration.FILTER_QUERY_BY_MASTER removed
  Configuration.INITIAL_SEARCH_PANEL_STATE renamed to DEFAULT_SEARCH_PANEL_STATE
  common.db.SimpleCriteria added
  EntityTablePanel.getAutoResizeMode() added for overriding
  common.model.ValueMap added
  Entity now implements ValueMap
  common.model.ValueMap.StringProvider added
  domain.Entity.StringProvider added
  EntityDefinition.stringProvider field+setter+getter added
  EntityRepository.getStringProvider() added
  Entity.Proxy.toString() changed according to the above
  Entity.hasValue() renamed to containsValue()
  EntityDbConnectionPool.collectStatistics field added
  Configuration.getBooleanValue() added, used throughout
  Property.format field added
  EntityTableCellRenderer changed according to the above
  EntityDefinition.selectQuery field added
  EntityRepository.getSelectQuery() added
  EntityDbConnection.selectMany(), selectPropertyValues() and selectRowCount() changed to take the above into account
  EntityDbConnectionTest improved
  ProfilingModel/Panel improvements
  ServerMonitor improvements
  TextBeanPropertyLink now synchronizes document during setUIPropertyValue()
  EntityTableModel.getSelectedView/ModelIndexes() now return Collection<Integer> instead of int[]
  EntityTableModel.add/setSelectedItemIndexes() now takes List<Integer> as parameter
  EntityDbRemoteServer no longer keeps a reference to the Registry
  ServerMonitor improved
  Configuration.getIntValue() added
  PetstoreTest and EmpDeptTest now use createEntity() exclusively
  ClientInfo.clientHost field added
  Configuration.SERVER_LOGGING_STATUS renamed to SERVER_CLIENT_LOGGING_ENABLED, property name changed to jminor.server.clientLoggingEnabled
  Configuration.SERVER_CONNECTION_SECURE renamed to SERVER_CONNECTION_SSL_ENABLED, property name changed to jminor.server.connection.sslEnabled
  Configuration.SERVER_POOLING_INITIAL renamed to SERVER_CONNECTION_POOLING_INITIAL
  EmpDeptProfiling now performs updates as well as selects
  EntityDbConnectionTest refactored
  PropertySearchModel.toString(Object) bug that prevented proper search state string functionality fixed
  EntityRepository.isPrimaryKeyAutoGenerated() added
  EntityEditModel null validation did not handle non-auto generated primary keys
  UiUtil.setWaitCursor() now works with multiple frames/dialogs
  Unit tests migrated to JUnit 4
  EntityTableModel.setSortingStatus() simplified
0.5
  EntityTablePanel.showColumn() refactored
  framework.client.ui.property renamings
  IntArray removed
  UserCancelException renamed to CancelException
  Event objects privatized behind a eventXXX() method
  DateUtil.floorDate() added
  Unit test coverage improved somewhat
0.5.1
  EntityTableSearchModel.getSearchCriteriaConjunction() renamed to getSearchConjunction()
  Unit test coverage improved
  EntityDbConnectionPoolTest added
  EntityDbRemoteServerTest added
  Tests added to common.db.dbms package
  Tests added to framework.client.model.reporting
  Unit test coverage improved
  CancelExceptionTest added
  WeakPropertyChangeListenerTest added
  ControlFactory, removed setControlXXX(Control) methods
  Control, setXXX() methods now return the Control instance allowing chained method calls
  EntityApplicationPanelTest added
  MonitorModelTest and MonitorPanelTest added
  Checkstyle run plus lots of minor fixes
  DbConnectionProvider interface added to common.db
  ConnectionPool interface added to common.db
  EntityDbConnectionPool now implements ConnectionPool
  EntityDbConnectionPool renamed to DbConnectionPool and moved to common.db along with test class
  ServerLogEntry.exception field added, included in toString()
  EntityDbRemoteAdapter uses the above
  EntityDbRemoteAdapter logs more detailed info about entity parameters used in method calls
  EntityUtil.get/parseJSONString() added
  Entity.initializeEntity() added, package protected
  EntityPanel.exportSelected() added, included as control action
  DefaultExceptionHandler.handleException() now handles a CancelException wrapped in a RuntimeException correctly
  JSON library from json.org added
  EntityDbConnection.checkIfModified() did not query by original key values, which could have changed since the entity was loaded
  EntityUtil.getWhereClause() result does not include where keyword anymore
  EntityDbRemoteAdapter logs the name of JasperReport parameters used in method calls
  common.db.pool package created and populated with relevant classes
  common.db.criteria package created and populated with relevant classes
  common.db.exception package created and populated with relevant classes
  DbConnectionPool refactored a bit
  DbUtil.getBytesFromFile() moved to Util
  DbUtil removed
  User.properties field removed
  EntityDb.getProperties() added
  ServerLogEntry.exception field replaced with stackTrace
0.5.2
  EntityUtil JSON functionality improved, now exports whole entity object graph and formats the output for readability
  EmpDeptAppPanel example action for importing JSON file added
  DateUtil.getDefaultTimestamp/DateFormat() moved to Configuration
  DateUtil.isDateValid() now requires a format argument
  DateUtil moved to common.model
  client.model.util package removed
  DateFormats.getDateFormat() added and used throughout
  DbConnection.QueryCounter added
  DbConnection added more statistics
  DbConnectionPool.cleanPool() removed parameter
  DbConnectionPool.emptyPool() added
  Entity.Key.copyEntityKeys() renamed to copy
  Entity.Key.equals(Key) removed
  db.EntityDbUtil refactored out of domain.EntityUtil
  EntityJRDataSource.getCurrentEntity() protected
  Lots of minor JavaDoc improvements
  FilteredComboBoxModel removed unused constructor and added protected initializeComparator()
  package-info.java added to all packages as well as overview.html to source root, javadoc ant target updated accordingly
  EntityModifiedException renamed to RecordModifiedException and moved to common.db
  EntityDbRemoteProviderTest added
  ProfilingModel.UsageScenario added
  EmpDepProfiling uses the above
  EntityUtil.createRandomEntity() added
  EntityTestUnit added automatic test entity creation
  Demo domain test cases take advantage of the above
  common.db.Version added
  EmpDept domain uses the above
  run_emp_dept_profiling ant task added
  Property.min/max fields added
  EntityEditModel now does range checks on numerical properties using the above
  FrameworkMessages.PROPERTY_VALUE_TOO_LARGE/SMALL added
  ProfilingModel.initializeUsageScenarios() added
  ProfilingModel.runScenario() added
  ProfilingModel.counter field as well as Counter class
  ProfilingModel added usage scenario statistics graph data set
  ProfilingPanel added usage scenario graph
  common.model.ValueProvider added (moved from EntityDbUtil)
  Property.isNumerical() added
  EntityEditModel.performRangeValidation() added
  EntityUtil.getRandomValue() now takes into account the min and max values of numerical properties
  EntityUtil.createEntity() now uses the ValueProvider interface
  Configuration.SERVER_DOMAIN_MODEL_JARS and SERVER_DOMAIN_MODEL_CLASSES added
  EntityDbRemoteServer.loadDomainModel() added
  EntityDbRemoteServer.loadDefaultDomainModels() added, which loads domain model classes and jars according to the above configuration values
  deploy_server ant task now copies jminor-demos.jar to server_dir/lib
  EntityDbServer.connect() no longer takes EntityDefinition map as parameter
  EntityDbRemoteProvider changed according to the above
  ServerMonitor.loadDomainModel() added
  ServerMonitorPanel.loadDomainModel() added and added as action as well
  Clients no longer send EntityDefinition maps when connecting to the server, the EntityDefinition loading now happens on the server only, which means that the server must preload domain models before clients working on that domain model can connect
  EntityDbRemoteServer.getEntityDefinitions() added
  EntityDbServerAdmin.getEntityDefinitions() added
  ServerMonitor.domainListModel field and getEntityDefinitions() method added
  ServerMonitorPanel added a new environment tab showing a list of entities defined in the server
  dist ant task added framework.domain classes to server_monitor.jar
  EmpDeptProfiling insertEmployee scenario fixed
  EntityTableModel summary models no longer update on evtSelectionChangedAdjusting, performance killer
  common.model.RandomItemModel, BoundedRandomItemModel and tests and and common.ui.RandomItemPanel added
  ProfilingModel.scenarioShareModel field added
  ProfilingModel.performWork() no longer abstract
  ProfilingPanel refactored and added SharePanel for usage scenario weight configuration
  build.xml joined delete_*_db and create_*_db into recreate_*_db and commented out tasks and properties related to Derby Db
  ServerMonitorPanel added a button to reset the statistics and a server shutdown confirmation dialog
  UsageScenario.getDefaultWeight() added
  EntityRepository.putAll() removed, unused
  EntityDb.getProperties() removed
  EntityDbProvider.getDescription() added
  RandomItemPanel UI changed, decrease button moved to the east side
  RandomItemModel.getWeightRatio() added and tested
  BoundedRandomItemModel no longer truncates the total weight to module # of items
  RandomItemPanel refactored
  ProfilingModel now updates scenario chart while inactive
  ProfilingModel.getThinkTime(), think() and delayLogin() added
  EmpDeptProfiling added loginLogout usage scenario
  common.model.LoadTestModel refactored from ProfilingModel
  ProfilingPanel renamed to LoadTestPanel and moved to common.ui
  LoadTestModel.relentless and working fields removed
  LoadTestPanel showFrame() no longer called in constructor
  ProfilingModel renamed to EntityLoadTestModel and moved to framework.tools.testing
  EmpDeptProfiling, PetstoreProfiling and SchemaBrowserProfiling renamed to ...LoadTest
  Configuration.PROFILING_* renamed to LOAD_TEST_*, values changed accordingly
  Demo load and unit testing classes moved to demos.xxx.testing
  Renamed jminor_profiling.policy to jminor_load_test.policy
  build.xml run_rmi_server, added demo classes to classpath and specified the default domain model classes for loading
  EntityLoadTestModelTest added
  EntityLoadTestModel.selectRandomRows() bugs fixed
  LoadTestModel getter/setter/changeEvent added for loginDelayFactor field
  LoadTestModel.getUsageScenario() added
  LoadTestModel.UsageScenario.successfulRunCount and unsuccessfulRunCount fields added plus getters as well as getTotalRunCount() which returns the sum of the two
  LoadTestModel added value checks to setters
  RandomItemModel some minor changes/refactorings
  LoadTestModel/Panel application used instead of client
  Entity.getModifiedState() renamed to stateModified() for consistency
  RandomItemPanel.createWeightSpinnerModel() added
  RandomItemPanel is now JSpinner based
  LoadTestModel.collectChartData field plus event and getter added
  LoadTestPanel refactored
  LoadTestModel now collects memory usage data
  LoadTestPanel displays memory usage data chart
  EntityDbServerAdmin.getAllocatedMemory(), getMaxMemory() and getUsedMemory() added
  ServerMonitor now collects memory usage and connection count data
  ServerMonitorPanel displays memory usage and connection count data charts
  Util.getAllocatedMemory(), getUsedMemory(), getMaxMemory() and getFreeMemory() added
  LoadTestModel, some minor field/method name changes
  LoadTestModel.scenarioRandomModel field renamed to scenarioChooser
  UiUtil.createMemoryUsageField() added
  MonitorPanel displays memory usage
  DbConnectionPool.Counter added
  LoadTestPanel UI improved
  EntityDbConnection.getDeleteSQL() bug fixed, now it always includes the 'from' keyword (MySQL doesnt like it when its missing)
  EntityDbConnection.selectRowCount(), now uses 'alias' for subquery alias when selectQuery is available (MySQL requires it)
  Database.getCheckConnectionQuery() added
  AbstractDatabase implements the above returning null
  PostgreSQLDatabase and OracleDatabase override the above
  EntityDefinition, added (subquery) 'as' alias for subquery properties when initializing the select properties, for PostgreSQL
  AbstractDatabase now has default implementations for supportsIsValid(), shutdownEmbedded(), getAuthenticationInfo() and getErrorMessage()
  EntityDbRemoteServer does not check for SID anymore
  SQLServerDatabase no longer throws error if SID is missing
  User.UNIT_TEST_USER added, parses jminor.unittest.username and jminor.unittest.password from system properties, scott/tiger default
  Unit tests now running on H2, HSQL, Derby, MySQL, PostgreSQL, Oracle and SQL Server, fuck yeah
  DbConnectionPoolTest.loadTest() added
  DbConnectionPool now silently disconnects connections checked into a closed connection pool instead of throwing an exception
  ConnectionPoolInstanceMonitor refactored and moved to common.db.pool.monitor, home sweet home
  User moved from common.db to common.model
  EntityDbUtil removed, code moved to common.db.SQLUtil
  EntityDbUtil.getInsertProperties() and getUpdateProperties() moved to EntityDbConnection
  common.db.criteria.CriteriaValueProvider interface added
  Criteria.asString(), added CriteriaValueProvider parameter
  CriteriaValueProvider moved and renamed to Criteria.ValueProvider
  Criteria.ValueProvider.getSQLStringValue() renamed to getSQLString()
  ConnectionPoolMonitor renamed to PoolMonitor
  ConnectionPoolMonitorPanel renamed to PoolMonitorPanel
  ConnectionPoolInstanceMonitor renamed to ConnectionPoolMonitor
  ConnectionPoolInstanceMonitorPanel renamed to ConnectionPoolMonitorPanel
0.5.3
  ValueMapModel refactored from Entity and Entity.Key
  Entity.StringProvider moved to common.model
  ChangeValueMap aded
  ValueMapModelTest added
  LoadTestModel.updateTimer and updateInterval fields added
  EntityListModelTest added
  PropertyEditPanel.InputManager renamed to InputValueProvider and moved to common.ui.input (along with descendants)
  ValueListProvider added to common.model
  PropertyValueListProvider added
  EntityUiUtil.addLookupDialog() moved to UiUtil
  ValueMap, ChangeValueMap, ValueMapModel, ValueProvider and StringProvider generified
  Entity changed accordingly
  Entity.properties cache field added
  RandomItemModel generified
  LoadTestModel changed accordingly
  BoundedRandomItemModel generified
  ValueListProvider generified
  PropertyValueListProvider changed accordingly
  AbstractPropertyLink generified
  InputValueProvider generified
  InputValueProvider descendant unit tests added
  RandomItemPanel generified
  EntityLoadTestModelTest now shows a LoadTestPanel frame
  ClientMonitor finished, HostMonitor improved
  EntityDbRemoteServerAdmin getClients() overloaded
  EntityPanel.getInputManager() renamed to getInputProvider()
  PropertyEditPanel.EntityInputProvider moved up to client.ui
  DbConnectionProvider.destroyConnection() added
  Entity.setAs() no longer checks if eventPropertyValueChanged() returns null since it wont, ever
  DbConnection.commit()/rollback() throw IllegalStateException in case a transaction is open
  InputValueProvider renamed to AbstractInputProvider
  EntityInputProvider refactored into EntityComboProvider and EntityLookupProvider, tests added
  PropertyEditPanel renamed to InputProviderPanel and moved to common.ui.input
  EntityTableColumnPanel renamed to AbstractTableColumnSyncPanel and moved to common.ui
  InputProviderPanel now implements InputProvider
  SelectCriteria renamed to EntitySelectCriteria
  CriteriaUtil renamed to EntityCriteriaUtil
  DateUtil.getThreadLocalDateFormat() added and used throughout common.db.dbms
  EntityDbConnectionTest added three exception tests
  EntityDbProviderFactoryTest added
  EntityDbServer renamed to RemoteServer and moved to common.server
  AbstractRemoteServer added
  EntityDbRemoteServer now extends AbstractRemoteServer
  Entity.initializeEntity() renamed to initialize()
  EntityUtil.getJSONEntity() renamed to getJSONObject()
  EntityDb.disconnect() removed, EntityDbProvider responsible for disconnecting
  AbstractFilteredTableModel refactored from EntityTableModel, added to common.ui.table
  AbstractFilteredTableModel.tableColumnModel field renamed to columnModel
  EntityTableSearchModel.tableColumnModel field renamed to columnModel
0.5.4
  Chinook demo added
  EntityTestUnit bug fixed which prevented testInsert/Update/Delete being run for writable entities, duhh
  EntityUtil.randomize() added
  EntityResultPacker now retrieves dates for date properties and timestamp for timestamp properties
  ChangeValueMap.clearOriginalValues() added
  ValueMapModel.equals() improved
  Launch files added for chinook demo
  ChangeValueMap.revertAll() added
  Entity.getOriginalCopy() now uses the above
  Entity.Key.setValue() renamed to setAs() and changed so that original values are also set
  IdSource.isAutoGenerated() added
  Entity overrides revertAll() and revertValue() delegating to the primary key when appropriate
  BorderlessTabbedPaneUI replaced with UiUtil.getBorderlessTabbedPaneUI()
  Entity.getOriginalCopy() bug fixed
  Entity.setValue() no longer accepts values for denormalized properties, these get their values via their respective parent properties
  Property.isDenormalized() added
  TransientProperty.linkedPropertyIDs field added
  EntityDefinition.transientPropertyChangeLinks field added
  EntityRepository.hasLinkedTransientProperties() and getLinkedTransientPropertyIDs() added
  ValueMapModel.notifyValueChange() added
  Entity overrides the above to implement the transient property linkage
  ValueMapModel renamed to ChangeValueMapModel
  Entity.getValue(Property) removed
  Entity.setValue(Property, Object) removed
  Chinook demo now uses IDENTITY for primary key columns, domain model changed accordingly
  EntityApplicationPanel, call to new Messages() to initialize OptionPane messages moved from static initializer to start of startApplication()
  EntityLookupField.defaultBackgroundColor field added
  EntityEditModel.performNullValidation() bug fixed, if action was unknown no validation was performed
  EntityLookupField.searchHint field added, along with related functionality
  ChangeValueMapModel.setValue() bug fixed, it overwrote the original value each time making it last value
  EntityEditPanel.controls field added
  EntityEditPanel.setControl() added
  EntityEditPanel.selectControl() added
  NullValidationException added
  RangeValidationException added
  EntityPanel now handles ValidationExceptions gracefully, shows a message and puts focus on the control
  UiUtil.showInDialog() dialogs now close on escape
  EntityLookupField now cancels search text edit on escape
  PropertySearchModel.bindLookupModelEvents() bug fixed, it did not handle an empty entity lookup model correctly by setting selected item to null
  UiUtil.addKeyEvent() added, used throughout
  Static imports used for domain classes in demo entity panels
  EntityUtilTest.testJSON() was failing because JSON did not guarantee the order of items returned when parsing, entity equality tested instead
  Chinook demo, removed duplicates from ddl.sql
  BeanPropertyLink renamed to the more appropriate AbstractBeanPropertyLink
  Entity.setAs() pushed up to ChangeValueMap
  ChangeValueMap.copyValue() added
  ChangeValueMap.getValueKeys() and getOriginalValueKeys() added
  ChangeValueMapEditModel refactored from EntityEditModel
  EntityEditModel.clear() pushed up to ChangeValueMapEditModel
  ChangeValueMapEditModel.setMap() renamed to setValueMap()
  Entity overrides ChangeValueMap.clear() and clears the primary key as well
  ChangeValueMapModel.setAs() bug fixed, it did not notify a value change
  ChangeValueMap.removeValueListener() added
  ValueMap.getValues() added
  IdSource moved from common.db to common.model
  EntityUtil.getValueChangeEvent() renamed to createValueChangeEvent() and moved to Entity
  EntityTablePanel.showEntityMenu() added, CTR-click or CTR-V for value tree
  UiUtil.addKeyEvent() overloaded
  Entity.loaded boolean field added
  EntityResultPacker sets the loaded entity attribute
  Entity.foreignKeyValues field added, stores entities referenced via foreign keys
  Entity.setValue(), getValue() and others takes the above into account
  EntitySelectCriteria.foreignKeyFetchDepth and maxFetchDepth fields added
  EntityDbConnection.setForeignKeyValues() uses the above fields to decide when to stop loading foreign key references
  EntityTablePanel.showEntityMenu() and createEntityMenu() added
  Property.ForeignKeyProperty.lazyLoading field removed
  ChangeValueMapEditModel.name field removed
  EntityEditModel.entityID field added
  ChangeValueMapEditModel takes the initial map as parameter
  ChangeValueMapEditModel.defaultValueMap field + getter/setter added
  EntityTablePanel.createEntityMenu() renamed to populateEntityMenu() and moved to EntityUiUtil
  Entity.Proxy.valueAsString() now takes Property.format into account
  EntityUtil no longer export whole entity object graph when exporting JSON
  Entity.isLoaded(fkPropertyID) added
  Entity.removeValue() overridden
  EntityPanel.initializePanel() now refreshes only table model if refresh on init, combo box models seem to be refreshed on creation
  Entity.Proxy.getValue() removed, getTransientValue() added
  EntityDbConnection.setForeignKeyValues() no longer initializes fk values with an empty entity
  CallLogger refactored from EntityDbRemoteAdapter.MethodLogger
  DbConnection.MethodLogger added
  ServerLogEntry renamed to LogEntry and moved to common.model
  LogEntry.subLog field added
  EntityRbRemoteAdapter logs calls to the connection pool
  LogEntry.toString() overloaded with indentation parameter to handle sub logs
  EntityDbRemoteAdapter adds the DbConnection log as a sub log
  DbConnectionPool logs average check out time
  ClientInstanceMonitorPanel changed according to the above
  ClientMonitorPanel and ClientTypeMonitorPanel now use split panes
  DbConnection cache functionality removed
  Configuration.DEFAULT_FOREIGN_KEY_FETCH_DEPTH added
  Property.ForeignKeyProperty uses the above
  EntitySelectCriteria can now override the max fk fetch depth on fk basis
  Fixed fetch depth issue
  EntityTablePanel.showEntityMenu now takes scrolling into account
  Entity.getRawValue() removed
  DatePropertyLink.isTimestamp field added
  EntityUiUtil.populateEntityMenu() and co. moved to EntityTablePanel to resolve an ugly dep. cycle
  ChangeValueMapEditModel.defaultValueMap field removed
  Entity.getDefaultEntity() renamed to getDefaultValueMap(), overriding
  ChangeValueMapModel.getOriginalValueKeys() bug fixed, did not check for null
  ChangeValueMapModel renamed to ChangeValueMapImpl
  ChangeValueMapModel refactored from EntityModel
  ChangeValueMapPanel refactored from EntityPanel
  ChangeValueMapEditPanel refactored from EntityEditPanel
  AbstractFilteredTablePanel refactored from EntityTablePanel
  AbstractFilteredTableModel moved from common.model.table to common.model
  TableSorter moved from common.model.table to common.model
  EntityDefinition.rowColoring field added
  EntityRepository.isRowColoring() added
  ValueMap now extends ValueProvider and ValueListProvider
  ValueMap and associates moved to common.model.valuemap
  Entity overrides getValues(), returns values from pk and fk as well
  AbstractEntityPropertyLink renamed to AbstractValueMapLink and moved to common.ui.valuemap
  Descendants of above moved if possible
  ValidationException and descendants moved to common.ui.valuemap.exception
  Renamed classes/methods in common.ui.control
  EntityPanel added overloaded initializeEditPanel() and initializeTablePanel() methods, finalized the overridden ones
  EntityEditModel.validate() overloaded, finalized the overridden one
  EntityTablePanel.isRowColoring() added
  EntityEditModel.getDefaultValueMap() finalized, getDefaultEntity() added
  Minor javadoc improvements in common.model.valuemap and common.ui.valuemap
  Property now inherits updatable, readOnly and nullable from its parent property
  Type removed, replaced with Class
  Entity.Key singleIntegerKey field added
  Entity.setValue(Property, Object) added
  ValueMap.setValue() overloaded with initialization parameter
  Property.propertyType renamed to valueClass
  Entity.class references changed to ValueMap.class
  Entity.setValue() now accepts values for Property.DenormalizedProperty
  ValueMap.isNull(value) added
  ValueMap.setValue() unoverloaded, initialize parameter removed (for now)
  Null value checking simplified
  Property initializes a default format for time and numerical properties
  Entity.getFormattedValue() added
  Property.valueClass changed to int and renamed to type, uses java.sql.Types values
  Entity.setValue() overloaded with a validateType parameter
  Property.Event renamed to ValueChangeEvent and moved to common.model.valuemap
  Property.Listener renamed to ValueChangeListener and moved to common.model.valuemap
  ChangeValueMap... classes renamed to ValueChangeMap...
  CallLogger renamed to MethodLogger
  AbstractValueMapLink.isModelPropertyValueNull() renamed to isModelValueNull()
  Configuration.LIMIT_FOREIGN_KEY_FETCH_DEPTH added
  EntityDbConnection.limitForeignKeyFetchDepth field added, initialized according to the above
  Entity.Key and Entity.foreignKeyValues maps override getMapTypeID()
  common.ui.valuemap.ComboBoxValueLink refactored from framework.client.ui.property.ComboBoxValueLink
  EntityUiUtil.EntityComboBoxValueLink class added to deal with framework specific stuff
  AbstractValueMapLink descendants generified
  Property.DerivedProperty added, takes over some of the transient property functionality
  Empty string no longer equals null
  EntityResultPacker returns null for empty strings
  Entity.valueNull(value) removed
  Entity.isNull(value) no longer overridden
  Entity.Key.isNull(value) no longer overridden
  AbstractValueMapLink.isNull() removed
  TextValueLink.valueFromText() now returns null for empty strings, test changed accordingly
  TextBeanValueLink.getUIValue() now returns null in case of an empty string
  ValueChangeMapEditModel.isNull(key, value) removed
  Criteria.isValueNull(key, value) removed
  TextInputProvider.getValue() now returns null if the text is empty
  ValueMap.isNull(value) removed
  ForeignKeyProperty now maps reference properties to referenced propertyIDs in case of multi column relations
  Entity.Key.isSingleIntegerKey() removed, field kept
  Entity.getReferencedPrimaryKey() refactored
  ValueChangeEvent.isNewValueNull(), isOldValueNull(), isNewValueEqual() and isOldValueEqual() added
  Util.getInt()/getLong() now removes grouping char before parsing
  Entity.valueEquals(propertyID, value) added
  EntityTableModel.convertColumnIndexToView() moved up to AbstractFilteredTableModel
  AbstractFilteredTableModel.columnIndexCache added, reset on column move, remove and add
  Property.getTypeClass() added
  EntityLookupModel.setSelectedEntities() now simply returns if the state does not change (only applies when no entities are selected)
  TableSorter no longer defines a empty string as null
  TableSorter.columnComparators field and setColumnComparator() removed for now
  Entity.Proxy.getTableValue() removed, derived properties fit the bill where needed
  ValueMap.initializeValue() added
  Entity.initializeValue() added
  EntityResultPacker uses the above
  EntityDbConnection uses the above
  DbConnectionPool.creatingConnection added
  ValueChangeMapImpl.setValue() refactored, updateModifiedState() added
  ValueChangeMapEditModel.isNullable() overloaded
  EntityEditModel.isPropertyNullable() removed (replaced by the above)
  Entity.initializeValue() now propagates denormalized values
  Entity.propagateReferenceValues(), initialization parameter added
  Entity.getFormattedDateValue() removed, getFormattedValue() handles it
  Entity.Proxy.getValueAsString() changed to getFormattedValue()
  Entity.isValueNull() added
  PropertyValueListProvider, added getters
  Database.addConnectionProperties() added
  DbConnection.execute(List<String>) added
  EntityDbConnection.execute() renamed to executeStatements to avoid overriding the above
  EntitySelectCriteria.setFetchDepthForAll() added
  EntityDbConnection.checkIfModified() now uses 0 foreign key fetch depth
  EntityDbConnection.checkIfModified() now only checks properties found in the current selected entity, to prevent denormalized property confusion due to the above fetch depth issue (which means no denorm. values are set)
  FindBugs run
  Entity.loaded field removed
  EntityResultPacker now sets denormalized values
  Entity.initializeValue() does not propagate denormalized values anymore
  ClientMonitor/Panel renamed to ClientUserMonitor/Panel, UserMonitor and UserInstanceMonitor (and panels) removed
  Entity.Key.equals() improved
  Entity.Key.INTEGER_NULL_VALUE added
  ValueChangeMap.getInstance(), getCopy() and getOriginalCopy() added
  ValueChangeMapImpl implements the above
  Entity and Entity.Key override the above when necessary
  Renamed a few tests in common.model.valuemap
  ValueChangeMapEditModel.evtValueMapChanged renamed to evtValueMapSet
  Entity.getCopy() override removed
  Entity.getReferencedPrimaryKey() now returns null in case of null references instead of a Key with .isNull() = true
  Entity.Key.equals improved
  EntityResultPacker.getValue() now uses switch instead of if/else
  Property.hashCode() result pre-cached
  EntityDbRemoteServer.loadDomainModel() now uses URI instead of URL
  Util.getURI()/getURIs() added
  ValueListProvider renamed to ValueCollectionProvider, returns Collection
  ValueChangeMapImpl.getValues() and getValueKeys() return unmodifiableCollection instead of creating new lists
  AbstractSearchModel moved to common.model
  AbstractSearchPanel moved to common.ui
  EntityDefinition now serves Entity.Proxy's purpose, proxy removed
  ValueMapChangeEditModel.getPropertyChangeEvent() and getPropertySetEvent() renamed to getValueChangeEvent() and getValueSetEvent()
  Entity.Proxy removal undoood
  common.model.checkbox.TristateState, TristateButtonModel added
  common.ui.checkbox.TristateCheckBox added
  TristateValueLink added
  EntityUiUtil.createTristateCheckBox() added
  LookupValueLink moved to EntityUiUtil
  EntityEditPanel.createTristateCheckBox() added
  TristateCheckBox used in petstore's ItemPanel
  ValueChangeMapEditPanel.getControlKeys() added
  UiUtil.selectPropertyValue() renamed to selectValue()
  EntityUtil.getSortedProperties() added
  EntityPanel, ALT-CTR-C shows select control dialog
  ValueChangeMapPanel generified
  AbstractFilteredTablePanel generified
  UiUtil.selectValue() overloaded with dialogTitle parameter
  Property now gets assigned the default formats in case it is date or timestamp
  EntityUiUtil.EntityFieldPanel added
  EntityEditPanel.createEntityFieldPanel() returns the above, set the text field as the property control
  EntityUiUtil.createCheckBox() checks if property is boolean and createTristateCheckBox() checks if it is nullable
  EntityTestUnit.createReferenceEntity(entityID) added
  ValueChangeMapEditPanel.setControl() renamed to setComponent(), as well as other instances
  ValueChangeMapImpl.stateModified() changed, now returns a new state on each invocation
  ValueChangeMapImpl.stModified field removed
  ValueChangeMapImpl.setAs() now starts by setting the original values so the modified state is correct on each subsequent set value
  ValueChangeMap.clearOriginalValues() removed
  ItemComboBoxModel.Item moved to common.model
  ItemComboBoxModel sorts items by caption and adds the null item at top
  Property.ValueListProperty added
  Entity.setValue() now validates value list property values
  EntityTableModel.getValueAt() now returns the caption value for value list properties
  ValueListInputProvider added to common.ui.input
  BooleanProperty hash comparison removed
  BooleanProperty.nullValue removed
  Configuration.SQL_BOOLEAN_VALUE_NULL removed
  EntityCriteriaUtil.getBooleanSQLString() improved, now handles null true/false values
  EntityModel.setLinkedDetailModels() no longer fires change event even if no changes are made
  ValueChangeMapEditModel.clear() removed, added to EntityEditModel
  ValueChangeMapEditPanel.getComponent(key) added
  PropertySummaryModel.Sum now uses long for integer sums, preventing overflow
  EntityPanel.getSelectComponentProperties() now excludes disabled components
0.5.5
  Criteria.getValues() added
  Criteria.getTypes() added
  DbConnection.connected field removed
  EntityUtil.hashKeysByEntityID() added
  PropertyCriteria.getForeignKeyCriteriaValues() and getMultipleColumnForeignKeyCriteriaValues() added
  EntityDbPreparedConnection added
  Configuration.USE_PREPARED_CONNECTIONS added
  EntityKeyCriteria now extends CriteriaSet and delegates to PropertyCriteria
  Criteria generified
  Criteria.getTypes() removed
  Criteria.getValueKeys() added
  EntityCriteria.getTypes() renamed to getValueProperties()
  EntityDbPreparedConnection.setStatementValue() now handles the specific case of Property.BooleanProperty
  EntityUtil.getRandomValue() now handles value list properties correctly
  Entity.Key.isCompositeKey() added
  Entity.Key.hashCode() improved
  Entity.addInsertProperties() and addUpdateProperties() added
  EntityDbPreparedConnection setParameterValues() call moved into executePreparedSelect/Update()
  EntityDbPreparedConnection refactored
  EntityDbRemoteAdapter.appendEntityCriteria() added, takes prepared statement usage into account when logging
  Property.ForeignKeyProperty.isMultipleColumnReference() renamed to isCompositeReference()
  JMinorServerMonitorTruststore added
  PropertyCriteria refactored
  EntityDbPreparedConnection merged into EntityDbConnection
  Criteria.asString() removed Database and ValueProvider parameters
  EntityDbConnection code cleanup/refactoring
  Database.getSQLDateString() removed
  Entity.Key single value constructor optimized for integer values
  Entity.Key.setAs() now sets the hashCode value instead of simply setting the hash code dirty flag
  FilteredComboBoxModel now contains the nullValueString, sort comparator guarantees it stays at the top
  ItemComboBoxModel sort comparator keeps null items at the top
  Property.hasDescription() added
  EntityUiUtil now only adds tool tips to components if description is provided
  EntityLookupField adds the lookup properties as default tool tip
  EntityKeyCriteria now always uses original key values
  EntityDataUtil added
  EntityDb.disconnect() added
  EntityDbRemoteAdapter.server field added, used when disconnecting
  Entity.Key overrides clear() to handle hash code caching
  DateFormats.getDateFormat() overloaded with lenient parameter
  Configuration.getDefaultDate/TimestampFormat() returns non-lenient formats
  EntityDataUtil.copyEntities() copyPrimaryKeys parameter added
  MethodLogger.parameterArrayToString() renamed to argumentArrayToString() and implemented, appendArgumentAsString() added for overriding, no longer abstract
  EntityUtil.getPropertyValues() overloaded
  PropertyValueListProvider renamed to PropertyValueProvider, getValueProvider() added
  EntityDbConnection insert improved a bit when it comes to queried/autogen keys
  EntityPanel.updateSelectedEntities(property) and getInputProvider() moved to EntityTablePanel
  EntityEditModel.getValueProvider() added
  EntityUtil.getUpdateProperties() added
  EntityPanel.createStaticEntityPanel() removed
  EntityTabelPanel.createStaticEntityTablePanel() added
  EntityPanel.viewSelectionDependencies() moved to EntityTablePanel
  EntityPanel.exportSelected() moved to EntityTablePanel
  EntityTablePanel.hiddenColumns and associated stuff moved all the way down to AbstractFilteredTableModel/Panel
  ValueChangeMapEditPanel.defaultFocusComponent renamed to initialFocusComponent (along with related methods)
  PropertyValueProviderTest added
  common.db.DbUtil added, with createEmbeddedDatabase()
  EntityEditModel.getEntityNullState() renamed to stateEntityNull()
  EntityKeyCriteria bug fixed, it didn't use the original key values
  EntityTableModel constructor now takes a EntityEditModel as parameter
  EntityPanel, refactored all controls into EntityEditPanel and EntityTablePanel
  EntityEditModel constructor takes stActive as parameter
  EntityEditModel.isEntityNull() renamed to the more apt isEntityNew()
  EntityEditModel.isEntityNew() also checks the original key values
  EntityPanel.stActive and activeStateGroup moved to EntityEditModel
  ValueMap.saveValue() and saveAll() added, implemented in ValueChangeMapImpl and overridden in Entity
  ValueChangeMapModel.removeOriginalValue() now notifies a value change
  ValueChangeMapModel.mapTypeID field added
  AbstractFilteredTableModel.mapTypeID field added
  EntityModel.handleInsert/Update/Delete() added
  ValueChangeMapModel no longer implements Refreshable
  EntityTablePanel.getSelectColumnsControl() moved up to superclass
  EntityEditModel.evtRefreshStarted added
  EntityEditPanel uses the above to set the wait cursor during update
  ConnectionPoolSettings.set() added
  DbConnectionPool cleanupInterval is now editable
  Database.createConnection() added
  DbConnection constructor overloaded with Connection parameter
  EntityDbConnection constructor overloaded with Connection parameter
  DbConnection.poolRetryCount field added
  LogEntry.exitMessage field added
  EntityDbRemoteAdapter logs pool retry count
  ReportResult, ReportWrapper and Jasper reports impl added, quite experimental
  EntityTablePanel.initializeViewImageAction() added
  UiUtil.getBrowseAction() added
  ControlSet.hasName() and addAll() added
  EntityTablePanel.getPopupControls(), if additionalPopupControls has a name it is added as a submenu, else all items added sequentially
  EntityPanel.handleException() added, delegates to edit panel
  Configuration.getReportPath() added
  EntityDb.fillReport() generic using wrappers now
  framework.plugins.jasperreports.* added
  Entity.getProperty() now throws exception if the property was not found
  build.xml/.properties added -plugins.jar and related stuff
  Added jminor-plugins.jar to demo run files
  ConnectionPoolMonitor moved back to framework.server.monitor to remove common -> JFreeChart dependency
  EntityComboBoxModel.createForeignKeyFilterComboBoxModel(), returned model selects the item referenced by the selected item
  AbstractFilteredTablePanel.txtSearch, initializeSearchField() added
  AbstractFilteredTableModel.findNextItemIndex() and getSearchCriteria() added
  EntityTableModel overrides above method
  EntityTablePanel.initializeSouthPanel() now adds search field
  SearchFieldHint added
  ALT removed from shortcut key combos
  DocumentAdapter added
  EntityTablePanel overrides initializeSearchField()
  EntityPanel.setupKeyboardActions(), search panel is now toggled instead of simply shown
  PropertyComboBoxModel sets the null value string if property is nullable
  PropertyComboBoxModel.isNullValueItemSelected() renamed to isNullValueSelected()
  Methods now return the linked state instead of the actual state (which could then be modified)
  FilteredComboBoxModel.emptyStringIsNull removed, nullValueString functionality improved
  AbstractFilteredTableModel.findNextItemIndex() renamed to findNextItemCoordinate(), now returns Point
  AbstractFilteredTableModel.getSearchValueAt() added
  EntityTableModel overrides getSearchValueAt()
  AbstractFilteredTablePanel.scrollToCoordinate() added
  Configuration.USE_LOOKUP_FIELD_SEARCH_HINT removed
  EntityLookupField.searchHintEnabled removed
  ValueMap.ToString<T, V>, removed V type parameter
  Plugin api doc generation added to build.xml
  EntityTablePanel.getConfirmDeleteMessages() added
  Entity.getEntityValue() renamed to getForeignKeyValue()
  LogEntry.isValid() renamed to isComplete()
  LogEntry.message renamed to entryMessage (since we have exitMessage as well)
  EntityModel.handleDelete() no longer deals with the table model
  EntityTableModel.handleDelete() added
  EntityTableModel.bindEventsInternal() now binds handleDelete() to editModel.eventAfterDelete()
  EntityTablePanel.delete() added
  EntityTablePanel.setupControls() now checks if update is allowed, and delete control is now based on EntityTablePanel.delete()
  EntityApplicationModel.login()/logout() added
  EntityApplicationPanel.login()/logout() added
  Refreshable.clear() added
  EntityApplicationModel.refreshAll() renamed to refresh(), now implements Refreshable
  EntityEditModel.clear() renamed to clearValues(), clear() now part of Refreshable implementation
  EntityTableModel.filterByReference() renamed to searchByForeignKeyValues()
  EntityTableModel.queryFilteredByMaster field renamed to isDetailModel
  AbstractFilteredTableModel.SelectionModel.stMultipleSelection field added
  AbstractFilteredTableModel.SelectionModel.minSelectedIndex renamed to selectedIndex
  AbstractFilteredTableModel.getSelectionCount() added
  EntityModel.getDetailModel(entityID) removed
  EntityModel.includeTableModel field moved to superclass
  EntityTableModel.showAllWhenNotFiltered renamed to queryCriteriaRequired
  Sonar/CheckStyle run, with some minor modifications
  Database.validate() and required() added
  Added braces to all control statements
  EntityPanelProvider generified, which does enlarge the dependency cycle in ui, needs to be resolved somehow
  Util.rejectNullValue() added, used throughout
  DomainClassGenerator improved
  EntityDefinition.caption field added
  EntityPanel(model) constructor added, uses the above
  EmpDept demo uses the above
  Item is now serializable
  EntityDbRemoteAdapter now handles db logging correctly when pool is disabled
  EntityDbConnection.delete() now uses a single statement per entityID
  EntityDbRemoteProvider.setTruststore() added
  Util.closeSilently() added
  EntityComboBoxModel, createForeignKeyFilterComboBoxModel() now links the model to the refresh event
  Entity.isModified() changed, writablePropertiesModified() added
  Util.HashKeyProvider added
  Util.map() refactored from the EntityUtil.hashBy... methods
  common.model.Serializer/Deserializer added
  EntityJSONParser moved to plugins
  JSON and JasperReports dependencies removed from demo run files where applicable
  Util.onClasspath() added
  Configuration.ENTITY_SERIALIZER_CLASS, ENTITY_DESERIALIZER_CLASS added
  Configuration.entitySerializerAvailable()/entityDeserializerAvailable()
  EntityTablePanel.initializeViewImageAction() and co. moved to UiUtil/EntityUiUtil
  UiUtil.showImage() overloaded with acceptedFileTypes parameter
  Util.rejectNullValue() added to various methods, relevant code fixed accordingly
  Sonar run, code cleanup
  LogEntry.setExitTime() now returns the LogEntry instead of delta
  LogEntry.toString() no longer appends new line characters
  EntityDbConnection.executePrepared... uses LogEntry for debug output
  EntityTestUnit.initializeReferenceEntities() improved, needs some additional testing
  Code inspection/sonar run
  ValueChangeMapModel/Panel removed
  EntityModel.addDetailModel(s)() added
  EntityModel.initializeDetailModels() remove
  EntityModel constructor overloaded with EntityEditModel/EntityTableModel parameters
  EntityModel.initializeTableModel/EditModel() removed
  EntityPanel.addDetailPanel(s)() added
  EntityPanel.initializeDetailPanels() and getDetailPanelProviders() removed
  EntityTableSearchModel constructor now takes Collection<Property> instead of TableColumnModel
  EntityTableSearchModel.columnModel field removed, properties field added
  EntityTableSearchPanel columnModel parameter added to constructor
  AbstractFilteredTableModel constructor now takes a TableColumnModel as parameter
  AbstractFilteredTableModel.initializeColumnModel() remove
  AbstractFilteredTableModel.mapTypeID field removed
  EntityTableColumnModel added
  EntityTableModel.entityID field added
  EntityTableModel queryConfigurationAllowed removed from constructor, added setter
  EntityPanel buttonPlacement removed from constructor
  EntityPanel.controlPanelConstraints field added
  EntityEditPanel.getControlPanel() renamed to createControlPanel()
  EntityPanel refreshOnInit removed from constructor, added setter
  EntityTableModel.deleteSelected() and update() added, used in EntityTablePanel
  EntityModel.refreshDetailModelsAfterDelete() keeps the selected entity in combo box models
  FilteredComboBoxModel.containsItem() added
  FilteredComboBoxModel.isVisible() added
  ValueMap.getMapTypeID() removed
  EntityTableModel.fetchCount field added
  EntityPanel.addDetailPanel(s)(EntityPanelProvider) removed
  Entity, replaced ? : with if else
  ValueMapImpl refactored out of ValueChangeMapImpl
  Entity.primaryKey field removed
  Entity.entityID field added
  Entity.foreignKeyValues field removed
  Entity, removed lots and lots of overridden stuff due to the above changes
  Entity.Key now extends ValueMapImpl instead of ValueChangeMapImpl
  RegexpFilterCriteria added
  AbstractFilteredTableModel/Panel added regular expression search
  EntityComboBoxModel replaced overloaded constructor with setters
  EntityLookupModel replaced overloaded constructor with setters
  EntityLookupField replaced overloaded constructor with setters
  EntityTableModel replaced overloaded constructor with setters
  Major refactoring of framework.client.model
  EntitySelectCriteria.selectForUpdate field added
  EntityDbConnection.checkIfModified() renamed to lockAndCheckForUpdate(), now selects for update, with nowait if supported by the dbms
  Database.supportsNowait() added
  EntityApplicationPanel.initializeMainApplicationModels() removed
  EntityApplicationPanel.addMainApplicationModel(s)() added
  framework.db.criteria refactored
  EntityApplicationPanel.initializeMain/SupportEntityPanelProviders() removed, addMain... and addSupport... added
  AbstractValueLink now uses SwingUtilities.invokeLater() when applicable
  EntityApplicationPanel.showStartupDialog() renamed to createStartupDialog()
  EntityApplicationPanel.startApplication() refactored, uses SwingUtilities.invokeLater()/SwingWorker
  FilteredComboBoxModel sets the selected item on filtering
  Property.Audit... properties added
  EntityDb.fill(Jdbc)Report(), removed report parameters parameter
  JasperReportsWrapper.reportParameters field added
  Replaced List with Collection in a few places
  EntityApplicationModel(User) constructor removed
  EntityApplicationModel.initializeDbProvider() moved to EntityApplicationPanel
  EntityApplicationPanel.getLookAndFeelClassName() added, called during startApplication()
  EntityApplicationPanel.getSupportTableControlSet() now uses SwingUtilities.invokeLater()
  SwingUtilities.invokeLater() usages added
  EntityApplicationPanel.startApplication() refactored some more
  EntityApplicationPanel.startApplication() now uses SwingUtilities.invokeLater()
  EntityPanelProvider.entityID, editPanelClass and tablePanelClass fields added
  EntityPanel.refreshOnInit field removed
  EntityPanelProvider.refreshOnInit field added
  Configuration.AUTO_CREATE_ENTITY_MODELS added
  EntityModel.getDetailModel() now creates a default entity model depending on the above configuration parameter
  EntityPanel.createInstance() moved to EntityPanelProvider
  EntityApplet added
  EmpDeptApplet added
  TextInputPanel.button field added
  EntityUiUtil.createText/DateInputPanel now adds focus transfer to the panel button
  Chinook demo application changed according to the latest changes
  Configuration.SEARCH_PANELS_VISIBLE added
  EntityPanelProvider refactored
  EntityModel.fillReport() removed
  EntityPanel.viewReport() removed
  EmpDept demo application changed to reflect bootstrapping changes
  EntityPanel.getToggleEdit/DetailPanelControl() is now public
  EntityTablePanel.southPanel field added
  EntityTablePanel.initializePopupMenu() and initializeToolbar() added
  EntityPanelProvider takes advantage of the above changes
  EntityApplicationPanel.startApplication() refactored
  EntityDbProvider.isConnected() added
  FilteredComboBoxModel interface added
  DefaultFilteredComboBoxModel added
  FilteredModel added
  FilteredTableModel and FilteredComboBoxModel extends the above
  Renamed a few tests in client.model
  MaximumMatch handles null items
  FilteredComboBoxModel and descendants generified
  common.model.valuemap.ValueStringProvider interface added
  ValueMap implements the above
  StringProvider now leverages the above paradigm
  DefaultEntityComboBoxModel.dataInitialized moved to DefaultFilteredComboBoxModel as clear, interfaces changed accordingly
  AbstractSearchModel.autoEnable field added plus functionality
  TableSorter removed, functionality moved to FilteredTableModel/Panel
  DefaultFilteredComboBoxModel.getContents() renamed to initializeContents()
  FilteredComboBoxModel.isVisible() moved to FilteredModel
  FilteredComboBoxModel.setContents() added
  FilteredModel hidden replaced with filtered
  EntityPanel CTR-I is now used to select input component instead of CTR-C which conflicted a bit with the default copy function
  Util.rejectNullValue() version taking only the value as parameter removed
  AbstractEntityDbProvider added
0.5.6
  AbstractFilteredTableModel/DefaultFilteredComboBoxModel/DefaultEntityComboBoxModel improved/refactored filtering
  FilteredComboBoxModel.addItem() added
  DefaultFilteredComboBoxModel.sortContents field removed
  FilteredModel.getAllItems(includeHidden) removed
  EntityRepository.has/getLinkedDerivedPropertyIDs() renamed to has/getLinkePropertyIDs()
  Removed a few Util.rejectNullValue() calls from private methods
  ConnectionPoolSettings removed
  ConnectionPoolState is now an interface with DbConnectionPoolState as the implementation
  ConnectionPoolStatistics is now an interface with DbConnectionPoolStatistics as the implementation
  EntityDbServerAdmin.getEntityDefinitions() now returns a Collection instead of a Map
  ServerMonitor now sorts the entity definition list
  EntityModel.selectionFiltersDetail field removed
  EntityTableModel.setSortingStatus() renamed to setSortingDirective()
  EntityDataProvider interface added
  EntityTableSearchPanel is now an interface
  EntityTableSearchSimplePanel added
  EntityTableSearchAdvancedPanel added
  DatabaseStatistics is now an interface
  DbStatistics added as an implementation of the above
  KeyListeners now dispatch the event to their parent if not consumed
  EntityDbRemoteServerAdmin added shutdown hook, server security policy updated accordingly
  Bugs fixed in EntityDbProvider classes
  AbstractRemoteServer.shuttingDown field added, used to prevent shutdown hook from repeating the shutdown sequence
  RemoteServer connectionKey is now a UUID
  connectionKey renamed to clientID throughout
  ServerMonitorPanel, moved connection timeout control to ClientUserMonitorPanel
  AbstractDatabase.require() moved to Util
  JasperReportsWrapper.toString() implemented, returns report name and parameters, if any
  EntityPanel.getPrintControls() removed
  Util.rejectNullValue() now returns the value if it isn't null
  Removed redundant Util.rejectNullValue() calls
  Entity and Entity.Key are now an interfaces
  EntityImpl and EntityImpl.KeyImpl added
  Entities factory class added
  DbConnection is now an interface
  DbConnectionImpl added
  DbConnectionPool renamed to ConnectionPoolImpl
  PoolableConnection added, DbConnection implements it, ConnectionPool uses it
  Column interface added to common.db
  Property is now an interface
  PropertyImpl added, package protected
  Properties factory class added
  Major refactoring of PropertySearchModel and co
  Finished the interfacing of client.model
  EntityDefinition is now an interface
  EntityDefinitionImpl added
  Entities.define() added
  Collections.size() == 0 replaced with isEmpty() throughout
  Finalized a bunch of classes and methods
  More of the same
0.5.7
0.5.8
  Distribution jars are now package-sealed by default
  ValueChangeMapEditModel.clearValues() removed, setValueMap(null) serves that purpose
  ValueChangeMapEditPanel.clearModelValues() added for clear action
  AbstractValueChangeMapEditModel, added default implementations for abstract methods, renamed to DefaultValueChangeMapEditModel
  ForeignKeySearchModel.initialize() removed
  AbstractInputProvider overgenerified?
  More finalization/inheritance work
  Coberture coverage added to build.xml
  ValueMapImplTest added
  EntityDbConnection.insert() minor optimization change
  EntityImpl.handleSetAs() did not call super
  DefaultEntityEditModel.update() now sets the active entity after update
  PropertyFilterModel, most of it pushed up into SearchModel
  AbstractSearchModel renamed to DefaultSearchModel
  AbstractFilteredTableModel now contains the column search models, filterCriteria implemented accordingly
  PropertyFilterPanel stuff moved to AbstractSearchPanel
  AbstractFilteredTablePanel now contains the column search panels
  DateBeanValueLink and TimestampBeanValueLink added
  ValueMap.getValueCount() removed
  Field and parameter finalization (automatic)
  common.model.valuemap improved unit tests
  common.model improved unit tests
  common.ui.control improved unit tests
  common.ui improved and added unit tests
  common.model.valuemap.Validator added
  DefaultValidator added
  DefaultValueChangeMapEditModel.getValidator() added
  EntityValidator added
  DefaultEntityValidator added
  EntityValidator.getDbProvider() added
  DefaultEntityValidator.dbProvider field added
  EntityPanelProvider.validatorClass added
  EntityValidator moved to client.model
  Insert/Update/DeleteListener added
  EntityTablePanel.initializeSearchPanel() and initializeSummaryPanel() removed to constructor
  DefaultFilteredComboBoxModel.setSelectedItem() now final, translateSelectionItem() and vetoSelectionChange() added
  DefaultFilteredComboBoxModel.resetContents() removed
  AbstractBeanValueLink.getSet/GetMethod() now private
  LoadTestModel.usageScenarios now final, initializeUsageScenarios() removed
  More finalization of classes, fields and methods
  LoadTestModelTest improved
  AbstractFilteredTableModelTest improved
  AbstractFilteredTableModelTest improved some more
  Added tests to common
  More finalization/refactoring
  EventObserver interface added
  Event model improved, event...() methods replaced with ...Observer() and add...Listener() methods
  Event and State now interfaces
  Events and States factory classes added
  EventObserver fleshed out
  common.model.Conjunction added
  ControlFactory renamed to Controls for consistency
  StateObserver added
  LinkedState removed
  state... methods renamed to get...State
  string.length() >/== 0 replaced with (!)string.isEmpty()
  Util.nullOrEmpty() finally added and used throughout
  common.db.dbms refactored
  State/StateObserver refactored
  EntityPanel.getTablePopupControlSet() is now private
  EntityApplicationPanel.configureApplication() removed
  TextValueLink.addValidator() removed
  TextValueLink.Validator and ValidatorImpl added
  FormattedValueLink.FormattedValidator added
  UiUtul.transferFocusOnEnter() bug fixed, key events got lost if SHIFT was not down
  AbstractFilteredTablePanel.getTableModel() renamed to getFilteredTableModel(), finalized
  AbstractFilteredTablePanel.getDateFormat() moved to SearchModel and renamed to getForma()
  AbstractSearchPanel, added input fields as constructor parameters
  AbstractSearchPanel.InputFieldProvider interface added, implemented in subclasses
  AbstractSearchPanel.searchTypeAllowed() removed, SearchType... parameter added to constructor
  SearchModel renamed to ColumnSearchModel
  SearchModel.getSearchKey() renamed to getColumnIdentifier()
  AbstractSearchPanel renamed to ColumnSearchPanel
  SearchType.getImageName() added
  DefaultEntityTableSearchModel no longer sets the search state during construction, call to bindEvents() moved to initialize()
  EntityPanel, editControlPanel initialized during setEditPanelState()
  PropertyFilterModelProvider/DefaultPropertyFilterModelProvider added
  PropertySearchModelProvider/DefaultPropertySearchModelProvider added
  PropertyComboBoxModel interface removed, FilteredComboBoxModel used instead
  DefaultPropertyComboBoxModel simplified
  EntityLookupModel.description field added
  DefaultEntityComboBoxModel.performQuery() privatized
  ValueChangeMapEditPanel.getEditModel() finalized
  EntityEditPanel.getEntityEditModel() added
  AbstractFilteredTablePanel.getFilteredTableModel() renamed to getTableModel()
  EntityTablePanel.getTableModel() renamed to getEntityTableModel()
  DefaultValueChangeMapEditModel.getDefaultValueMap() implementation removed
  DefaultValueChangeMapEditModel renamed to AbstractValueChangeMapEditModel
  EntityTablePanel.initializeUI() renamed to initializePanel(), publicized, call required after panel construction
  EntityTablePanel.panelInitialized field added, functionality mirrors EntityPanel
  EntityTablePanel.additionalPopup/ToolbarControls fields added
  DefaultEntityModel.bindTableModelEvents() functionality moved to DefaultEntityTableModel.setEditModel()
  DefaultEntityModel.updateDetailModelsByActiveEntity() privatized
0.5.9
  Entities.getSearchProperties() used to replace a couple of similar code snippets
  /** {@inheritDoc} */ added
  EntityApplicationPanel.loginRequired field added, isLoginRequired() finalized, setter added
  DomainClassGenerator improved
  EntityPanelProvider now handles null editPanelClass
  EntityImpl.writablePropertiesModified() modified
  EntityImpl.getDefaultValueMap() bug fix
  ColumnSearchModel.searchEnabled renamed to enabled
  Entities.getEntityDefinitions() no longer exposes the EntityDefinition class
  ConnectionPoolImpl overhaul
  MySQLDatabase.supportsNowait() overridden, returns false
  Entities.getSearchProperties() bug fixed
  EntityEditPanel.createPropertyPanel(propertyID) added, picks up the input component associated with the property, well duhh
  EntityEditPanel now picks a default LinkType based on the readOnly/updatable status of the underlying property
  EntityTestUnit.initializeReferenceEntities() renamed to initializeReferencedEntities(), refactored and bugfixed
  Entities.getDependencyTree() added
  EntitiesTest added
  EntityApplicationPanel.viewDependencyTree() added to View menu
  EntityDefinition.domainID added
  Entities.getDomainEntityIDs()
  Entities.getDependencyTreeModel() overloaded with a domainID parameter
  EntityTestUnit.createReferenceEntity() renamed to initializeReferenceEntity()
  EntityTestUnit.doSetUp() and doTearDown() added, empty, overridable
  EntityPanel bug fixed, activation event was bound to late, now bound during construction
  EntityEditPanel.addPropertyPanel() added, used throughout
  ConnectionPoolImpl bug fixed, creating a connection did not prevent another one from being created at the sam time
  UsageScenario.runScenario() now throws ScenarioException
  ConnectionPoolImpl bettered a bit
  ConnectionPoolStatistics.getLiveConnectionCount() renamed to getPoolSize()
  ConnectionPoolStatistics.getPoolStatistics() renamed to getFineGrainedStatistics()
  LoadTestModel, javadoc improvement
  common.* javadoc improvements
  EntityCriteriaUtil now respects the 100 max IN list items guaranteed by the JDBC standard
  Properties, EntityUtil docs added
  More javadocs added
  ValueMapImpl and ValueChangeMapImpl no longer implement Serializable
  EntityImpl and EntityImpl.KeyImpl implement writeObject and readObject (testing)
  EntityDefinitionImpl no longer implements Serializable
  EntityImpl.writeObject() and readObject() now use superclass methods to bypass validation, for the speed!
  ConnectionPoolImpl.RETRIES_BEFORE_NEW_CONNECTION added
  EntityImplTest.serialization() added
  Column moved from db to model
  RMI server now logs to {user.dir}/logs/jminor_server.log instead of {user.home}/logs/jminor.log
  LoadTestModel uses ExecutorService instead of Thread
  LoadTestModel changes rolled back, refactored a bit
  ConnectionPoolImpl improved some
  AbstractRemoteServer synchronized on connections
  Configuration now properties based, .config files added for server + monitor, Util.parseConfigurationFile() added and called by Configuration
  TextValueLink.getLink() renamed to getValueLink
  FormattedValueLink.FormattedValidator.updateValidityInfo() refactored
  DocumentAdapter.insertOrUpdate() renamed to insertOrRemoveUpdate()
  ValueLinkValidators added, fixed issue where formatted value link got both the normal validator as well as the formatted validator
  AbstractFilteredTableModel, refactored and simplified sorting
  EntityImpl.getValue() no longer returns the default value in case no value exists
  DoubleField refactored a bit
  Criteria implementations, implemented readObject/writeObject
  EntityKeyCriteria uses composition instead of inheritance
  SteppedComboBox refactored
  EntityTablePanel.createDependenciesPanel() now uses the entity caption instead of the entityID as tab title
  EntityCriteriaUtil.DefaultEntityCriteria.readObject() cast bug fixed
  ConnectionPool.get/SetMaximumCheckOutTime added, up through server admin layer
  ConnectionPoolException added
  ConnectionPoolImpl, check out time is now measured in ms instead of ns
  EntityDefinition.is/SetLargeDataset() exchanged for is/SetSmallDataset(), which property is by default false
  Entities.isLargeDataset() replaced with isSmallDataset()
  AbstractFilteredTableModel sorting functionality refactored
  AuditProperty is now readOnly by default
  EntityLookupField refactored, needs more of it!
  Javadoc berserker appeared.
  FilteredTableModel.compare() removed
  AbstractFilteredTableModel.compare() renamed to compareRows() and privatized
  FilteredTableModel.getFilterModels() removed
  FilteredTableModel get... methods taking column index as parameter now take column identifiers
  EntityDbRemoteAdapter refactored
  EntityDbRemoteServer, fixed inconsistencies in maintenance interval / timeout API
  ConnectionPoolImpl now checks if a connection is valid before returning it from the pool, lets survive db restarts please
  EntityDbRemoteAdapter does the same if connection pool is not enabled
  ServerMonitor can now set the server logging level
  Configuration now loads logging level property from Util
  EntityDbRemote no longer extends EntityDb
  EntityDbRemoteProvider proxies EntityDb
  EntityDb no longer throws Exception
  RuntimeException replaced with UnsupportedException, IllegalStateException and IllegalArgument exception where applicable
  DomainClassGenerator renamed to EntityGenerator, refactored
  EntityGeneratorTest added, needs fleshing out
  Some remote refactorings
  Entities.Proxy dismantled, Entity.*Provider added instead
  ConnectionPoolImpl refactored quite a bit
  ConnectionPool/EntityDb/EntityDbRemote.isConnectionValid() renamed to isValid()
  ConnectionPool.checkOutConnection() and checkInConnection() renamed to getConnection() and returnConnection()
  EntityDbRemoteAdapter refactored
  domain package refactored
  EntityModel.masterSelectionChanged() renamed to initialize()
  EntityTableModel.searchByForeignKeyValues() renamed to setForeignKeySearchValues()
  Refactored ConnectionPool and related classes
  Property.get/SetEntityID() added
  EntityCriteriaUtil, reduced serialization overhead
  ConnectionPoolStatistics.connectionRequestsFailed added
  ClientMonitorPanel, disconnect action added to list popup menu
  LoadTestModel/Panel, average scenario duration added
  Log4j replaced with logback
  Interfaced load test classes
  ItemRandomizer interface added
  RandomItemModel renamed to ItemRandomizerModel
  Remote load testing implemented
  Derby lib removed, with JavaDB and all that
  AbstractFilteredTableModel.isRefreshing() added
  StateObserver, activation listeners can now be added/removed
  EntityDbProvider.getConnectedState() added
  EntityDbRemoteProvider description now includes the server host name
  EntityApplicationPanel now displays a "Disconnected" message in the title
  EntityDbConnection no longer propagates dbms specific exception to the client
  LoginProxy added
  ConnectionPoolImpl new connection threshold is now configurable from pool monitor
  LoadTestModel generified
  Fixed sorting when columns have been moved around
0.6.0
  EntityComboBoxModel.getEntity(primaryKey) added
  EntityEditModel.containsComboBoxModel(Property) removed
  Javadocs and coverage improvements
  AbstractRemoteServer connection limiting added
  RemoteServer.connectionsAvailable() added
  WebStartServer added
  Configuration.SERVER_CONNECTION_LIMIT added
  EmpDeptLoadTest improved
  ConnectionPoolImplTest now uses QueryLoadTestModel
  EntityDbConnection.setForeignKeyValues() simplified
  Server logging improved
  ClientInstanceMonitor.getLoggingEnabledButtonModel() uses lazy init
  LogEntry, User and ClientInfo read/writeObject implemented
  EntityImpl.read/writeObject optimized a bit more
  CriteriaSet.read/WriteObject optimized
  LoadTestServer refactored and improved
  EntityPanelProvider.tableSearchPanelVisible field added
  DefaultEntityModel.refresh() calls editModel.refreshComboBoxModels() instead of .refresh() which automatically triggered a refresh in the table model, which isn't always the right thing to do
  java.rmi.server.randomIDs=true and java.rmi.server.useCodebaseOnly=true added to server config files
  Tentative fixing of the column movement bug
  DefaultEntityEditModel now refreshes data bound combo box models when they are created
  Property.isReference() removed, instanceof Property.ForeignKeyProperty used instead
  EntityTablePanel does not add the search panel to the search panel scroll panel on initialization anymore
  AbstractFilteredTablePanel, fixed bug causing selection to be cleared during refresh, evtSortingDone was being fired without a previous evtSortingStarted firing
  Cascade refresh functionality removed
  Removed unused images
  Refactored event bindings between DefaultEntityModel, DefaultEntityEditModel and DefaultEntityTableModel with relation to sorting and repeated detail model refreshing
  ServerUtilTest added
  RemoteServer refactorings
  EntityDefinition.isRowColoring field removed
  EntityDefinition.isRowColoring() renamed to hasBackgroundColorProvider(), renaming bubbled all the way up
  QueryLoadTestModel improved
  EntityDbRemoteTest added
  EntityModel.stActive moved to it's logical home, EntityEditPanel
  EntityTableColumnModel removed along with default implementation
  EntityEditModel insert/update/delete now return the affected entities/keys
  EntityUiUtil.NewRecordAction renamed to NewEntityAction, now uses a single EntityEditPanel instead of a whole EntityPanel
  LoginPanel.addInitialFocusHack() moved to UiUtil, action parameter added
  EntityPanelProvider.createInstance() renamed to createPanel()
  EntityPanelProvider.createEditPanel() and createTablePanel() added
  Minor improvements, mostly javadoc errors
  LoadTestModel, nanoTime() used for measurements
  MethodLogger, nanoTime() used for measurements
  EntityCriteriaUtil.PropertyCriteria refactored
  EntityTableModel.isMultipleUpdateAllowed() renamed to isBatchUpdateAllowed()
  EntityTableModel.getAllowDeleteState() renamed to getDeleteAllowedState()
  JasperReportsWrapper now only holds the report path and loads the actual report object only when requried, and caches it
  Entity.FormattedValueProvider removed
  Entity.BackgroundColorProvider.getBackgroundColor() added Property parameter
  EntityTableCellRenderer uses the above to set the background color of individual cells
  EntityTableModel.getColumnProperty() moved to FilteredTableModel, renamed to getColumnIdentifier()
  Entities.getEntityIdSource() renamed to getIdValueSource()
  EntityTableModel.getRowBackgroundColor() renamed to getPropertyBackgroundColor()
  H2Database.DATABASE_INIT_SCRIPT and DATABASE_IN_MEMORY added
  H2Database, embedded in memory implemented
  Entity.DerivedValueProvider removed
  Property.DerivedProperty.Provider added (too deep?)
  EntityValidator is now Entity.Validator
  ConnectionPoolImpl.isNewConnectionWarranted() refactored
  EntityEditModel.replaceForeignKeyValues() added
  EntityTableModel.replaceForeignKeyValues() added
  DefaultEntityModel.refreshDetailModelsAfterUpdate() now calls the above methods
  DefaultFilteredComboBoxModel.setContents() now refreshes the selected item
  DefaultEntityModelTest tests the above
  DefaultEntityTableModel.stDeleteAllowed removed, delegated to the edit model as with updateAllowed
  DefaultEntityEditModel.setComboBoxModel() removed
  DefaultEntityEditModelTest improved
  DefaultEntityTableModelTest improved a bit
  Unit tests and demo apps run via Ant now run with an in-memory database
  AbstractFilteredTableModel.setColumnVisible() now adds the column at index 0
  EntityEditPanel.isPanelInitialized field added, along with initializePanel() and isPanelInitialized()
  PropertySummaryPanel now uses JTextField instead of JLabel
  EntityLookupField transfers focus on select
  EntityTablePanel.includeSouthPanel field added
  EntityPanel.includeControlPanel and includeDetailPanelTabPane fields added
  TextValueLink.format field added
  AbstractValueLink.translateModelValue() added
  EntityCriteriaUtil.ForeignKeyCriteria nullCriteria bug fixed
  EntityDbConnection now logs the result packing time and row count
  EntityDbConnection result packer logging improved a bit
  EntityEditModel.setPersistValueOnClear() added
  EntityImpl now rounds double values before setting them if maximumFractionDigits is specified
  Operation, AbstractOperation, Procedure and Function added
  DatabaseProvider.add/Get/Function/Procedure() added
  EntityDb.executeProcedure() added
  EntityDbRemote.executeProcedure() added
  EntityDb.executeStatement() removed
  TextValueLink.format field removed
  AbstractValueLink.translateModelValue() removed
  ItemRandomizer.RandomItem.enabled property added
  EntityDbConnection update and select for update functionality improved
  Entity.getCopy() was now working, setAs() moved from ValueMap to ValueChangeMap
  DefaultEntityTableModel.getValueAt() returns valueAsString for value list and foreign key properties
  EntityImpl.getValueAsString() now returns the referenced primary key as string for non-loaded foreign key values
  Major refactoring/renaming
  EntityImpl.isModified() now checks super.isModified() before going any further
  EntityValidator moved to Entities and renamed to Validator
  Configuration.COMPACT_ENTITY_PANEL_LAYOUT is now true by default
  EntityServerMonitorPanel layout changes
  EntityImpl now returns an empty entity for non-loaded foreign key values
  EntityConnectionImpl package private now
  EntityConnections added as a factory for the above class
  DatabaseConnections added as a factory for the DatabaseConnection class
  ConnectionPoolImpl package private
  ConnectionPools added as a factory class for the above
  DatabaseConnection, moved a few methods to PoolableConnection
  EntityGenerator refactored into tools.generator.EntityGeneratorModel and tools.generator.ui.EntityGeneratorPanel
  Dependency entanglement removed from common.db and framework.domain
  AbstractFilteredTablePanel.initializeFilterPanel() is no longer abstract, class renamed to FilteredTablePanel
  FilteredTablePanel.initializeFilterPanel() removed
  AbstractFilteredTableModel now range checks selection indexes
  EntityGeneratorModel.getDocumentText() added
  EntityGeneratorModelTest fleshed out some
  EntityGeneratorModel improved
  AbstractFilteredTableModel.refresh() no longer resets the sorting state, simply sorts the model before returning
  ConnectionPoolImpl, Stack replaced with Deque
  EntityUiUtil.checkProperty() added, used throughout
  DefaultEntityModel.refreshDetailModelsAfterDelete() bug fix
  EntityUiUtil.NewEntityAction did not initialize the edit panel so it appeared empty
  EntityConnection.selectRows() removed
  AbstractFilteredTableModel refresh/sorting/selection functionality improved a bit
  EntityApplicationPanel.initializeUI() now adds the main entity models to the application model
  EntityGeneratorModel fixed maximumFractionDigits appearing on non-floating point data types
  EntityUiUtil.selectEntities() now handles when the dialog is closed via [x]
  EntityTablePanel, removed a few redundant constructors
  EntityUtil.getUpdatableProperties() did not anticipate read only foreign key properties :|
  ComboBoxValueLink now handles FilteredComboBoxModel with the null value selected correctly
  EntityUtil.Validator moved to Entities
  AbstractFilteredTableModel.removeItems() improved a bit
  EntityConnectionImpl.insert(), improved readability and removed repeated calls to entity.getPrimaryKey(), the reasons for which have long since disappeared into the mists of time
  EntityConnectionImpl.update(),improved readability a bit
  EntityConnectionImpl, some more prettyfication
  ProgressReporter added
  EntityDataUtil.batchInsert() added
  EntityConnectionImpl.translateValue() bug fixed, Timestamp got translated into Date
  EntityTablePanel.setAdditionalPopupControls() renamed to addPopupControls()
  EntityTablePanel.setAdditionalToolbarControls() renamed to addToolbarControls()
  EntityPanelProvider/DefaultEntityModel, tableModel.setEditModel() revised
  EntityImpl, some minor value setting refactoring
  EntityPanel.addDetailPanel() now sets includeDetailPanelTabPane as true and adds the detail model to the underlying model
  EntityPanelProvider.createPanel() now checks if the underlying entityModel contains models for the detail panels
  EntityModel.getDetailModel(Class) no longer tries to auto create the model, since it does not have the required info (no entityID)
  EntityPanelProvider.createPanel() bug fixed (model.getDetailModel(DefaultEntityModel.class))
  UiUtil.linkToEnabledState() now affects the focusable state as well
  EntityUiUtil.createComboBox(), removed apparently redundant transferFocusOnEnter item
  ItemComboBoxModel implements Refreshable, initializeItems() protected
  DefaultEntityComboBoxModel.performQuery() is now overridable
  ValueChangeMapImpl.removeOriginalValue(), no longer notifies value change,
  ValueChangeMapImpl.originalValues nulled when emptied
  DefaultExceptionHandler.handleException() now unwraps RuntimeException and InvocationTargetException
  EntityApplicationPanel navigation bugs fixed, needs rethinking
  EntityCriteriaUtil, small improvements
  Entities.entityInstance/keyInstance renamed to entity/key
  Entity.isNull() renamed to isPrimaryKeyNull()
  EntityModel.containsDetailModel(EntityModel) added
  UiUtil.getParentOfType() added
  Entities.define() bug fixed
  DefaultFilteredComboBoxModel.setContents() bug fixed
  ValueChangeMapEditPanel.getComponentKey() added
  EntityPanel.addDetailPanel() adds the detail model to the underlying entity model if it has not been done already
  DefaultFilteredComboBoxModel setContents(), selected item bug fixed
  EntityConnectionImpl.update() bug fixed, inserting = false, instead of the oh so wrong updating = true
  EntityPanel search panel keyboard action no longer toggles the search panel state, simple shows it and requests focus
  MasterDetailPanel added, to base the entity panel navigation on
  EntityApplicationPanel, navigation and resizing functionality moved to EntityPanel
  EntityApplicationPanel and EntityPanel implement MasterDetailPanel
  UiUtil.initializeNavigation() added, refactored from EntityApplicationPanel
  EntityTablePanel.populateForeignKeyMenu() bug fixed, assumed entity.getForeignKeyValue() return null
  EntityPanel.FocusActivationListener, bug fixed, incorrectly assumed the focus owner to always be a [J]Component
  FilteredTablePanel, ctrl+shift needed to show filter dialog
  EntityPanel, navigation now ctrl+alt based, jcombobox seems to prevent alt+arrowKey propagating further up the ancestor tree, arrgh
  Sonar based cleanup
0.6.1
  State.getStateChangeObserver() added
  AbstractFilteredTableModel, some refactoring
  DefaultColumnSearchModel, an empty string now results in a null bound value
  ItemComboBoxModel.initializeItems() renamed to setItems(), refactored a bit
  EntityApplicationModel.containsApplicationModel() added and overloaded
  DefaultColumnSearchModel, the above fix now works with collection upper/lower bounds
  MaximumMatch, reverted back to a past version, a bug must have crept in during refactoring
  UiUtil.showInDialog() now calls the close action on windowClosed() instead of windowClosing()
  EntityPanel, navigation and resizing actions added to editControlPanel as well, some minor behavioral changes
  AbstractFilteredTableModel, filterContents() now sorts the table model afterwards
  SearchFieldHint renamed to TextFieldHint, some fields/methods renamed, hintForegroundColor field added
  SearchType.getImageName() removed, getCaption() added, search type images removed
  ColumnSearchPanel, panel initialization bug fixed, stTwoSearchFields not set correctly on init
  ColumnSearchPanel/Model and related classes refactored a bit
  Global renaming, 'StateObserver get...State()' renamed to 'StateObserver get...Observer()'
  DefaultEntityTableSearchModel initializes property search models for all properties, hidden as well
  DefaultEntityTableSearchModel.simpleSearchString field added (moved from EntityTableSearchSimplePanel)
  EntityImpl.setValue() bug fixed, propagates fk values before setting the actual entity value, otherwise isValueNull(FK_PROP) tells lies during the value change event firing
  EntityTableSearchModel.hasSearchStateChanged() added
  DefaultEntityEditModel.prepareForUpdate/Insert() added
  EntityTableSearchSimplePanel and EntityTableSearchAdvancedPanel merged into EntityTableSearchPanel, interface removed
  AbstractDatabase.createConnection() now throws DatabaseException instead of SQLException, for error message localization, changes bubbled all the way up
  EntityApplicationPanel, better handling of exceptions during startup
  DefaultEntityLookupModel.getEntitySelectCriteria() ignored any additional criteria in case of a wildcard search string
  AbstractBeanValueLink.getValueClass() added
  IntBeanValueLink/DoubleBeanValueLink, usePrimitives parameter added to constructor, tests added
  Entities.define() now throws IllegalArgumentException when the entity has already been defined
  EntityConnectionServer, remote loading of domain models disabled, not that useful
  EntityConnectionServer, initializes default domain model classes in static initializer
  EntityApplicationPanel, improved startup error handling
  EntityDefinitionImpl, default entity comparator now replaces spaces with underscores before sorting with collator
  FilteredTableModel, add/removeTableModelClearedListener() added
  MasterDetailPanel, some renaming going on
  EntityPanel, fixed a bug introduced during last commit
  MasterDetailPanel, more renaming
  EntityTablePanel.bindEvents(), moved some code to FilteredTablePanel
  FilteredTablePanel.sortingEnabled, scrollToCenter() and isCellVisible() added
  JFreeChart library updated to 1.0.13
  ExceptionDialog.showExceptionDialog(), event dispatch thread related bug fixed
  Util.collateSansSpaces() added, Util.collate(List) uses it by default
  FilteredTablePanel.selectTableColumns(), added 'Show all columns' button
  DoubleField, IntField, fixed a bug, fields displayed sci-notation for large numbers, format added
  DoubleValueLink, IntValueLink fixed according to the above
  Util.collateSansSpaces() overloaded for list
  EntityTablePanel, initialization refactored, initializeTable moved from constructor to initializePanel()
  Util.countLines() added
  LoginPanel, layout changes
  Util.countLines() improved
  FilteredTableModel.removeItems(from, to) added
  DateFormats.FULL_COMPACT_TIMESTAMP added
  EntityImpl.getValue() now longer handles fraction digits for doubles (perf. reasons)
  EntityImpl.getDoubleValue() now handles the fraction digits if necessary
  EntityEditPanel constructor now accepts null controlKeys parameter
  EntityTablePanel.setupControls() now protected
  Configuration.DEFAULT_SPLIT_PANE_DIVIDER_SIZE added
  AbstractTableColumnSyncPanel.SyncColumnModelListener.columnAdded() now initializes a column panel if none exists, such as when the column is hidden before the search panel is initialized
  FilteredTablePanel.scrollToSelectedItem field added
  AbstractFilteredTableModel.removeItems(from, to) now fires a tableRowDeleted event
  Util.LINE_SEPARATOR added, used throughout
  UiUtil.getFileDataFlavor() added
  UiUtil.isFileDataFlavor() added
  EntityImpl.getDoubleValue() bug fixed, it did not handle null values correctly
  DoubleValueLink and IntValueLink, bug fixed, ThreadLocal format objects were instance variables
  EntityEditPanel.createDateInputPanel() now uses the property date format by default, instead of the default date format
  DefaultEntityEditModel.initializeEntityComboBoxModel() no longer refreshes the combo box model
  EntityUiUtil.createEntityComboBox() now refreshes the combo box model
  EntityApplicationPanel, some minor refactoring
  ValueChangeEvent.getNew/OldValue() generified
  FilteredComboBoxModel.getSelectedValue() added
  EntityComboBoxModel.getSelectedEntity() removed, the above covers it quite nicely
  ItemComboBoxModel now extends DefaultFilteredComboBoxModel instead of DefaultComboBoxModel
  ComboBoxValueLink slightly modified to accommodate the above
  DefaultFilteredComboBoxModel.isNullValueSelected() now regards an empty string to be null
  Entity.clearPrimaryKeyValues() added
  EntityTablePanel, added column info tooltips to entity popup menu
  EntityTableModel.removeItemsOnDelete field added
  EntityEditPanel.createControlPanel() and createControlToolBar() now return null if no controls are defined
  ValueLinkValidators, some refactoring
  EntityTableModel.getSelectionDependencies() removed
  EntityEditPanel, controlKeys constructor parameter handled better
  DatabaseConnectionImpl, EntityConnectionImpl, some refactoring
  EntityGeneratorModel, setColumnHasDefaultValue() moved above setNullable() since the latter returns Property instead of Property.ColumnProperty
  Sonar based fixes
  Item, removed unnecessary type parameter
  Sonar based cleanup
  PropertiesTest added
  EntityTestUnit.initializeReferencedEntities() now deals with self referencing entities correctly
  EntityConnectionImpl, some refactoring/renaming, exception handling/throwing for insert/update and delete improved
  EntityTablePanel, now performs it's own error handling, instead of throwing
  ComboBoxValueLink, now updates model via itemListener on both state changes, ItemEvent.SELECTED and ItemEvent.DESELECTED
  Minor mostly cosmetic doc/code changes
  Entity.ToString added
  Entities.StringProvider added, implements the above, org.jminor.common.model.valuemap.StringProvider removed, test code moved accordingly, demos updated
  EntityImpl.isValueNull() now relies on the result of isLoaded() in case of foreign key properties, tested
  Some javadoc updates, using (perhaps overusing?) {@link ...} where applicable
  AbstractFilteredTableModel now uses Util.collateSansSpaces() when sorting
  Util.getSpaceAwareCollator() added, used where applicable and tested
  Entity.Comparator removed
  Some javadoc improvements
  EntityEditPanel now handles a null controlKeys constructor argument
  EntityEditModel, contains/initialise/create/getEntityComboBoxModel() functionality replicated for EntityLookupModels, plus some related changes
  EntityEditModel, removed superfluous method introduced in the above
  DefaultPropertySummaryModelTest, fixed locale sensitive tests
  EntityPanelProvider.getCaption() no longer sets the caption if it is null
  EntityCriteriaUtil.getValues()/getValueKeys() now return Collections.emptyList() instead of new ArrayList() for null criteria
  EntityApplicationPanel.initializeUI(), EntityPanelProvider caption used by default, entityPanel.getCaption() used only if the other is not available
  Some minor doc improvements
  Added the option of using a non-default rmi registry port, via Configuration.REGISTRY_PORT_NUMBER
  Fixed a bug in the custom registry port functionality
  Moved the web server instance from the server admin class to the server class itself
  EntityPanel.includeComponentSelectionProperty() moved to ValueChangeMapEditPanel, and renamed to includeComponentSelectionKey()
  EntityPanel.getSelectComponentProperties() moved to ValueChangeMapEditPanel, and renamed to getSelectComponentKeys()
  DefaultEntityLookupModel now trims the search strings
  EntityLookupPanel, added multiple value configuration to settings panel
  EntityModelProvider/DefaultEntityModelProvider refactored from EntityPanelProvider
  AbstractDatabase, removed null check of parameters where, added to getURL() of subclasses
  jminor-db.jar added to dist ant target
  EntitySelectCriteria.getGroupByClause() added
  EntityConnection takes EntitySelectCriteria.getGroupByClause() into account
  AbstractRemoteServer.getServerVersion() added
  EntityConnectionServerAdmin.getServerVersion() added
  ServerMonitorPanel, added server version info to environment tab
  Databases.QueryCounter no longer uses a Timer to refresh queries per second, it is updated on demand instead
  Minor Sonar based cleanup
0.6.2
  Minor javadoc improvements
  Util.unwrapAndLog() now takes Throwable causes into account
  ClientUserMonitorPanel, connection timeout spinner now editable
  UiUtil.showImage() now handles urls as well as file paths
  Util.map() now uses and returns a LinkedHashMap, respecting the iteration order of the given collection
  ColumnSearchPanel.initializeSimpleSearchPanel(), bug fixed, corrected order of search fields so that lower bound appears before upper bound
  EntityApplicationPanel.getSupportTableControlSet() and showEntityPanelDialog() now use the default entity caption if the panel provider does not provide one
  AbstractFunction now correctly implements DatabaseConnection.Function instead of DatabaseConnection.Procedure
  EntityTablePanel.layoutPanel() added, overridable
  UiUtil.addAcceptSingleFileDragAndDrop() now requests focus for the text field after drop is accepted
  ColumnSearchPanel, no longer uses UiUtil.getPreferredTextFieldHeight() to determine it's own preferred size
  NavigableImagePanel, previousPanelSize initialized during construction, seemed to cause NullPointerException on Windows
  EntityUiUtil.createEntityLookupField() and EntityEditPanel.createEntityLookupField() overloaded with enabledState parameter
  EntityEditModel.add/removeEntityListener() added
  DefaultEntityEditModel implements the above by delegating to the underlying ValueChangeMapEditModel.add/RemoveValueMapSetListener()
  EntityConnectionImpl.setForeignKeyValues(), bug fixed, foreign key property values were not initialized if all selected entities had a null value for that property
  AbstractBeanValueLinkTest added
  EntitySelectCriteria.groupByClause() moved to EntityDefinition, since the group by clause is static for a given entity
  EntityConnectionImpl changed according to the above
  EntityConnectionImpl, query debug logging no longer depends on the method logger being enabled
  PropertySummaryPanel, no longer uses UiUtil.getPreferredTextFieldHeight() to set the field size
  DefaultEntityEditModel.createEntityLookupModel(), bug fixed, no search properties exception contained the wrong entityID
  EntityImpl.setAs(), bug fixed, referencedPrimaryKeysCache was not reset, test added
  EntityTableSearchMode.setSearchState() renamed to rememberCurrentSearchState()
  Some javadoc improvements
  JCalendar build dependency removed, UiUtil.getDateFromUser() now uses JCalendar if available on classpath
  TextFieldPlus.lowerCase field added
  UiUtil.makeLowerCase(TextFieldPlus) added for consistency
  UiUtil, added javadoc
  EntityConnectionImpl.delete() now uses EntityCriteriaUtil.criteria() instead of selectCriteria() when constructing the where condition
  EntityCriteriaUtil.ForeignKeyCriteria now throws an IllegalArgumentException if values of types other than Entity or Entity.Key are used, tests added
  EntityImplTest, added a few tests
  Entity.getForeignKeyValue(), now throws IllegalArgumentException instead of RuntimeException
  EntityDefinitionImpl constructor throws IllegalArgumentException if no primary key property is specified, tests added
  EntityConnectionServerAdminImpl, added logging of service calls
  LOG.debug("{} bla bla", value) used instead of LOG.debug(value + " bla bla") where applicable
  EntityEditPanel.getControlToolBar() renamed to createControlToolBar() for consistency
  EntityApplicationPanel,evtSelectedEntityPanelChanged removed, add/removeSelectedPanelListener() removed, initializeActiveEntityPanel() removed, initialize() and initializeUI() refactored to accommodate changes
  DefaultEntityApplicationModel.getDependencyTreeModel(), bug fixed, Entities.getDefinitions(domainID).values() (table names) replaced with Entities.getDefinitions(domainID).keySet() (entityIDs)
  DefaultFilteredComboBoxModel.sort() added
  IntInputProvider constructor overloaded with minValue and maxValue
  DoubleInputProvider constructor overloaded with minValue and maxValue
  InputProviderPanel now handles a null caption
  EntityEditPanel.getControlPanelControlSet() renamed to initializeControlPanelControlSet(), setupControls() renamed to setupDefaultControls()
  DefaultEntityModel, simplified constructors
  DefaultEntityModelTest refactored to improve testing of the above
  EntityTablePanel.initializeRefreshToolbar() bug fixed, WHEN_ANCESTOR_OF_FOCUSED_COMPONENT used instead of WHEN_IN_FOCUSED_WINDOW, which resulted in the detail panel being refreshed instead
  EntityDefinitionImpl.checkForPrimaryKey() now includes the entityID in the exception
  EntityApplicationPanel.getParentWindow() added
  EntityEditModel.insert(), update(), delete() no longer throw CancelException
  EntityEditPanel, no longer handles the above exception
  DefaultEntityModel.initialize() only sets the relevant values in the edit model if the edit model entity is new, so as to not change a persistent entity
  EntityUiUtil.createComboBox() sets transfer focus on enter on both the editor as well as the combobox itself, thereby handling both editable and non-editable
  DefaultEntityComboBoxModel.linkForeignKeyComboBoxModel() now throws an exception if the foreign key combobox model is not of the required type
  EntityUtil.getDistinctPropertyValues() overloaded with includeNullValue parameter
  DefaultEntityComboBoxModel.linkForeignKeyComboBoxModel() made an instance function on EntityComboBoxModel
  EntityTableModel.getPropertyColumnIndex(propertyID) added
  DefaultFilteredComboBoxModel, constructor overloaded with Comparator parameter
  ItemComboBoxModel, constructor overloaded with Comparator parameter
  EntityUiUtil.createValueListComboBox() overloaded with sortItems parameter
  EntityEditPanel.createValueListComboBox() overloaded with sortItems parameter
  FilteredComboBoxModel.is/setFilterSelectedItem() added
  PropertySearchPanel redundant tool tips removed from input fields
  FilteredTablePanel.selectTableColumns(), bug fixed
  AbstractValueLink constructor overloaded with enabledObserver parameter, all the way up through AbstractBeanValueLink, ToggleBeanValueLink and Controls
  UiUtil.showImage() now sets the wait cursor while the image is being loaded and rendered
  InputProviderPanel.isEditAccepted() renamed to isInputAccepted()
  EntityPanel.setActiveDetailPanel() uses SwingUtilities.invokeLater() when setting the linked detail model, selected tab now shown before table model is refreshed
  groupingColumn and aggregateColumn attributes added to Property.ColumnProperty, groupByClause automatically set in EntityDefinitionImpl based on those, also used to exclude a search model for aggregate columns in DefaultEntityTableSearchModel, some spelling errors fixed
  RemoteEntityConnectionImpl now initializes the database connection on construction, so that wrong username or password is handled immediately, in case of connection pool it checks the username and password manually
  Configuration.SERVER_CONNECTION_POOLING_INITIAL now takes a comma separated list of username:password combinations
  Configuration.SERVER_CONNECTION_TIMEOUT added, used int EntityConnectionServer
0.6.3
  ForeignKeySearchModel.getSearchEntities() added
  DefaultForeignKeySearchModel.getSearchEntities() implemented
  DefaultForeignKeySearchModelTest added
  DefaultForeignKeySearchModelTest improved
  DefaultForeignKeySearchModel.getSearchEntities() bug fixed
  ConnectionPoolImplTest, added trying to return a connection with an open transaction to the pool
  DefaultEntityTableModel constructor now throws IllegalArgumentException if searchModel is null or the search model entityID does not match the one supplied as parameter
  DefaultEntityTableModelTest updated accordingly
  AbstractFilteredTableModel, null check added for columnModel parameter
  AbstractFilteredTableModel updated accordingly
  logback.xml no longer included in dist jars
  Util.createRandomString() could not create strings of a fixed length, test added
  EntityLookupModel.setAdditionalLookupCriteria() no longer has the side effect of resetting the selected values, documented, tested
  EntityUiUtil.createNewEntityButton() added for EntityLookupField and EntityComboBox
  IntValueLink and DoubleValueLink now take a format via the constructor
  EntityUiUtil.createTextField() now uses the format associated with the property when instantiating IntValueLink or DoubleValueLink
  PropertyImpl, number format by default has grouping off
  FilteredTableModel.getSingleSelectionObserver() added
  AbstractFilteredTableModel.getSingleSelectionObserver() implemented, tested
  TextValueLink.format field added, with a default non-formatting format, removed from IntValueLink, DoubleValueLink and FormattedValueLink, propagated via constructor
  IntValueLink and DoubleValueLink format parameter narrowed to NumberFormat
  TextValueLink.getValueAsText(), no longer overridden in subclasses, finalized
  Property.setFormat() now throws IllegalArgumentException if the format does not fit the property, tested
  Util.getNonGroupingNumberFormat() added, used where applicable
  UiUtil.transferFocusOnEnter() now uses keyReleased instead of keyPressed
  UiUtil.transferFocusOnEnter() now uses key bindings instead of key listener
  UiUtil.TransferFocusAction added
  UiUtil.addKeyEvent() now uses onKeyRelease as default, instead of onKeyPressed
  EntityLookupModel.getSearchStringRepresentsSelectedObserver() added
  ForeignKeySearchPanel no longer uses EntityLookupField.setEnterAction()
  EntityLookupField.enterAction field removed
  EntityLookupField.transferFocusOnEnter() improved, using key bindings, instead of enterAction
  EntityModelProvider.addDetailModelProvider() added
  DefaultEntityModelProvider.detailModelProviders added
  DefaultEntityModelProvider.equals() and hashCode() added for good measure
  DefaultEntityModelProviderTest added
  EntityTableModel.detailModel attribute removed along with associated crap
  EntityModel.addDetailModel() has the side effect that the table model of the added detail model has it's setQueryCriteriaRequired() called with true
  DefaultEntityModelProvider.initializeTableModel() calls setQueryCriteriaRequired() on the initialized table model if it is a detail model
  Ill-thought changes reverted
  Configuration.AUTO_CREATE_ENTITY_MODELS removed
  DefaultEntityModel.getDetailModel() and DefaultEntityApplicationModel.getMainApplicationModel() no longer create a default model if none exists
  Tests and demos updated to accommodate the above change
  Configuration.USE_NUMBER_FORMAT_GROUPING removed
  EntityPanelProvider.register() removed, didn't pan out
  EntityPanel.addDetailPanel() no longer adds the detail panel model as detail model
  EntityPanelProvider.addDetailPanelProvider() now calls addDetailModelProvider()
  AbstractFilteredTableModel.addItems() overloaded with index parameter, tested
  Some javadoc improvements
  EntityConnectionServer, static configuration now instance based, supplied via constructor parameters
  EntityConnectionServerAdminImpl, static configuration now instance based
  SSL truststore specified in server run config, for shutdown command
  SSL truststore deployed into server config path
  EntityConnectionServerAdminImpl responds to shutdown command
  Configuration, port settings now integer based
  Configuration.SERVER_DB_PORT removed
  run_server.sh and run_server.bat now pass a single argument to the process
  EntityConnectionServerAdminImpl, startup/shutdown functionality refactored
  EntityPanelProvider.createPanel() bug fixed, when creating detail panels it did not use the detail models available in the model, but created new ones
  EntityModel.addDetailModel() no longer calls setQueryCriteriaRequired(true) on the detail table model
  EntityModelProvider.initializeModel renamed to createModel, making it consistent with EntityPanelProvider
  EntityConnectionServer.isLoggingOn, setLoggingOn renamed to isLoggingEnabled, setLoggingEnabled
  Some unit test cleanup
  EntityPanel.containsDetailPanel(entityID) added
  EntityPanelProviderTest added
  EntityModelProvider.containsDetailModelProvider() added
  EntityConnectionServerAdminImpl, shutdown bug fixed, db sid and hostname switched
  EntityApplicationPanel, server/db connection disconnected on startup error
  ServerUtil.getServer(), exception thrown if no server is found now contains server port and registryPort
  Configuration.SERVER_PORT no longer has a default value, required on the server side but not on the client side
  AbstractRemoteServer now supports a LoginProxy instance per clientTypeID
  AbstractRemoteServerTest added
0.6.4
  ClientInfo.databaseUser field added, by default same as user
  RemoteEntityConnectionImpl uses ClientInfo.databaseUser where applicable
  EntityConnectionServerTest.testLoginProxy() added
  LoginProxy.close() added
  AbstractRemoteServer.shutdown() calls close() on all registered LoginProxy instances, ignoring exceptions
  ServerException.LoginException, message constructor parameter added
  EntityApplicationPanel.startApplicationInternal(), now uses getClass().getName() for clientTypeID supplied to the connection provider
  LoginProxy.getClientTypeID() added
  Configuration.SERVER_LOGIN_PROXY_CLASSES added
  EntityConnectionServer.loadLoginProxies() added and called on startup
  EmpDeptLoginProxy added as a LoginProxy example
  jminor.server.loginProxyClasses, added EmpDeptLoginProxy to demo server launch files
  jminor.server.domain.jars property removed from server launch files
  EntityConnectionServerTest now tests with EmpDeptLoginProxy
  EntityTableModel, methods use Collection instead of a List as parameter/return value where applicable
  EntityLookupModel.get/setSelectedEntities(), Collection used instead of List
  DefaultEntityLookupModel.selectedEntities is now a Collection instead of a List
  EntityUtil, methods use Collection instead of a List as parameter/return value where applicable
  FilteredTableModel.setSelectedItems() and setSelectedItemIndexes() take Collection instead of List
  ForeignKeyProperty.isUpdatable() added, returns true if and only if all component properties are updatable
  EntityLookupField no longer sets lookupAction as actionListener on the field, conflicts with focus transferal, uses keyEvent on ENTER instead
  EntityLookupField.defaultBackgroundColor renamed to validBackgroundColor
  EntityLookupField.invalidBackgroundColor added
  UiUtil.transferFocusOnEnter() now uses onKeyRelease = false, otherwise it gets called on actionPerformed on associated dialogs and such
  TextValueLink.NullFormat bug fixed, parseObject() did not update the parse position as specified in the method contract
  H2 database library updated to 1.3.161, chinook dml character encoding fixed, removed problematic comments from ddl
  TextInputProvider constructor overloaded with a JTextComponent parameter
  EntityApplicationModel, renamed references to mainApplicationModels to entityModels throughout
  EntityApplicationPanel, renamed references to mainApplicationPanels to entityPanels throughout
  EntityEditPanel.clearAfterInsert field added, with getter and setter
  DefaultEntityModel.getActiveEntities() now returns the edit model entity in case the table model selection is empty
  DefaultEntityEditModel.insert() now sets the primary key in the underlying entity according to the inserted value
  Events.EventObserverImpl bug fixed, listeners is now an ArrayList instead of HashSet, chaotic iteration order no longer a problem
  EntityLookupField was still doing lookup on actionPerformed, removed
  EntityLookupField, actions linked to keyEvents now enabled/disabled according to the lookup model state
  EntityTablePanel, bug fixed, delete action now based on inputMap/actionMap instead of keyListener, now respects the enabled state of the delete action
  UiUtil.addKeyEvent() uses JComponent.WHEN_FOCUSED instead of JComponent.WHEN_ANCESTOR_OF_FOCUSED_COMPONENT as default condition
  Calls to UiUtil.addKeyEvent() changed according to the above
  UiUtil.showInDialog() bug fixed, dispose action did not work since its name was null
  UiUtil.addKeyEvent() now throws IllegalArgumentException if the action name is null
  EntityLookupProvider now creates a EntityLookupField with the lookup action activated on keyPressed, so as to not interfere with the default button on the dialog containing the field
  UiUtil.createFormattedField(SimpleDateFormat, Date) renamed to createFormattedDateField
  DefaultEntityModel now uses SwingUtilities.invokeLater() when initializing detail models if on the event dispatch thread, allowing the UI to update before querying data
  Database.getSequenceSQL() and getAutoIncrementValueSQL() documentation now specifies which exceptions should be thrown
  Database implementations now respect the above requirements, tested
  EntityDefinitionImpl.setIdSource() no longer automatically sets the idValueSource as tableName + "_seq" for AUTO_INCREMENT and SEQUENCE
  EntityUiUtil.lookupEntities() added
  EntityUiUtil.selectEntities() now returns Collection instead of List
  EntityUiUtil.selectEntities() now takes JComponent instead of Window as dialogParent
  EntityTablePanel, selected table column resizing via ALT-LEFT, ALT-RIGHT added
  Minor cleanup of action names in UiUtil and some associated panels
  EntityApplicationPanel, removed Close button from support panel dialog, ESC still closes the window, as well as the close window decorator
  Removed parameters from calls to UiUtil.addKeyEvent() made redundant by sensible default values
  FilteredTablePanel, searchField KeyAdapter no longer explicitly dispatches unhandled event to parent
  UiUtil.DialogDisposeAction renamed to DisposeWindowAction, changed accordingly, no longer takes action name as constructor parameter
  FilteredTablePanel, searchField ignores key events with modifiers
  MaximumMatch, ignores key events with modifiers
  UiUtil.lookupValue() now restricts dialog width to a somewhat arbitrary 500 pixels
  Property.has/set/getParentProperty() renamed to is/set/getForeignKeyProperty()
  PropertyImpl.parentProperty field renamed to foreignKeyProperty
  Property.is/set/getForeignKeyProperty() moved to Property.ColumnProperty, where it belongs
  DefaultEntityTableSearchModel refactored, no longer implements EntityDataProvider, connectionProvider field removed
  DefaultPropertySearchModelProvider refactored
  DatabaseConnectionImpl, Connection based constructor now retrieves username from the underlying connection meta data instead of using .toString(), tested
  DefaultEntityComboBoxModel.getEntity(Entity.Key) bug fixed, did not handle the null element
  DefaultFilteredComboBoxModel.getVisibleItems() bug fixed, threw index out of bounds exception when the model contained only the null value item, did not return the last value in the list otherwise
  DefaultFilteredComboBoxModelTest test model now has the nullValueString set, changed accordingly
  Events, minor refactoring
  PoolableConnectionProvider.createConnection() no longer takes User as parameter
  PoolableConnectionProvider.getUser() added
  ConnectionPoolImpl.user field removed, constructor changed accordingly, getUser() delegates to the connectionProvider, see above
  ConnectionPools.createPool() no longer takes a User argument
  minor changes to example build file
  Inspection run, minor things, exceptions not thrown, final and such
  DatabaseConnectionImpl.commit() and rollback() now throw exceptions as per method contract instead of ignoring them
  TextFieldPlus removed
  SizedDocument added, serves the purpose of the class removed above
  IntField and DoubleField refactored to accommodate the above
  RegexFilterCriteria refactored a bit
  FilteredTableModel.getColumnIdentifier() spelling fixed, getColumnIdentifier()
  cobertura.dir property moved from build.properties to user.properties
  CriteriaSet, criteriaList instantiated inline
  EntityPanel, javadoc improvements
  ResultPacker, added doc for type parameter
  Entities.getDefinitions() now uses a LinkedHashMap for a defined iteration order
  EntityDefinitionImpl.ENTITY_DEFINITIONS is now a LinkedHashMap for a defined iteration order
  DefaultEntityApplicationModelTest.getDependencyTreeModel() now uses preorderEnumeration when going through dependency tree
  Sonar run
  DefaultEntityModel.refreshDetailModelsAfterDelete() now throws DatabaseException instead of RuntimeException
  ConnectionPoolImpl.returnConnection() now throws IllegalStateException instead of RuntimeException in case a transaction is open
  MethodControl constructor now throws IllegalArgumentException instead of RuntimeException
  Util.countLines() now throws IOException instead of wrapping it in a RuntimeException
  Util.writeFile() now throws IOException instead of wrapping it in a RuntimeException
  UiUtil.showImage() now throws FileNotFoundException instead of RuntimeException when the image file can not be found
  Ignored exceptions now named ignored
  ConnectionPoolMonitor/Panel, renamed some fields and methods
  ServerMonitor/Panel, renamed some methods
  ValueMapImpl.hashCode(), minor refactoring
  ValueChangeMapImpl.setAs() bug fixed, setAs(this) simply cleared the map, test added
  DefaultEntityModel.bindEvents() revoked usage of invokeLater() when initializing the detail models (see changelog line 2599)
  Util.parseConfigurationFile() overloaded with a filename parameter
  Util.ADDITIONAL_CONFIGURATION_FILES property added
  Util.parseConfigurationFile() uses the above to discover additional configuration files to parse
  Util.parseConfigurationFile() now searches under user.dir/filename if the file is not found on the classpath
  UtilTest.parseConfigurationFile() added
  DefaultEntityComboBoxModel.foreignKeyFilterCriteria now includes items which have null for the relevant foreign key value
  DefaultEntityComboBoxModelTest, refactored a bit due to the above
  Images, unused field removed
  Util.getGetMethod(), getSetMethod() added, (refactored from AbstractBeanValueLink)
  AbstractBeanValueLinks uses the above
  EntityUtil.EntityBeanMapper added, tested
  @Override annotation added on interface implementations
  Sonar run
  EntityUtilTest, minor improvements in toBean() and toEntity() tests
  WebStartServerTest added
  webserver.jar library updated
  WebStartServer, changed according to updated library version, removed main
  ServerUtil, added logging
  PropertyImpl, minor refactoring
  Unit test cleanup and refactoring
  WebStartServerTest, gives the server a moment to start
0.6.5
  TextInputPanel, added null check to constructor
  DateInputPanel, enabledState now linked to input field as well as button
  Some minor unit test improvements/refactorings
  DefaultApplicationModel, constructor performs null check on connectionProvider
  EntityApplicationModel.login(user) throws IllegalArgumentException if user is null
  EntityImpl.KeyImpl, added entityID to a couple of exceptions
  EntityUtil.EntityBeanMapper.toBeans() and toEntities() added
  EntityTablePanel.setTablePopupMenu() handles a null controlSet parameter
  EntityTablePanel.getPopupControls() documented
  ServerMonitor.connectServer() error messages improved
  DateUtil refactored, floors time fields in all returned dates, floorFields() and floorTimeFields() added, used throughout, tested
  SearchType bug fixed, renamed AT_LEAST and AT_MOST to LESS_THAN and GREATER_THAN respectively, these were incorrect according to the signs used
  DefaultColumnSearchModel, renamed a couple of methods mirroring the above changes
  DefaultColumnSearchModelTest.include() added
  Util.countLines() overloaded with excludePrefix
  Messages.SELECT_FILE and SELECT_DIRECTORY added
  UiUtil.selectFile() and selectDirectory() use the above
  UiUtil.selectDirectory() overloaded with dialogTitle parameter
  Messages_is_IS.properties UTF-8 encoding fixed
  ChinookLoadTest bugs fixed, relied on automatic model creation
  Entities.Validator skips ForeignKeyProperty's when performing null validation instead of skipping the component properties
  ForeignKeyPropertyImpl.setNullable() now sets the nullability of it's component properties
  Demo truststore files no longer added to demos and server monitor jar files during dist, done during deployment instead
  Deployed demo and server monitor jars now contain a logback configuration file, useful when running with webstart
  Minor changes in build.xml
  Minor chinook demo code cleanup
  ValueChangeMapEditPanel removed, functionality moved to EntityEditPanel
  EntityEditPanel.setInitialFocus() now handles the case where initialFocusComponent is not focusable
  EntityEditPanel.get/setInitialFocusComponentKey() renamed to get/setInitialFocusProperty()
  AbstractValueChangeMapEditModel removed, functionality moved to DefaultEntityEditModel
  ValueChangeMapEditModel, some methods moved down to EntityEditModel
  EntityConnectionProvider.getHostName() added, tested
  Moved user specific targets from build.xml to user_build.xml and associated properties from build.properties to user.properties
  LoadTestModel.getExceptions() now returns a copy of the exceptions list, to prevent a ConcurrentModificationException in LoadTestPanel$RefreshExceptionsAction
  DatabaseConnection.query(), queryObjects(), queryInteger(s)(), queryStrings(), readBlobField(), writeBlobField(), execute(), executeCallableStatement() removed
  DatabaseConnectionImpl.query(), queryInteger(), readBlobField(), writeBlobField(), moved to EntityConnectionImpl and privatized
  Databases.INT_PACKER moved to EntityConnectionImpl
  DatabaseConnection(Impl).executeFunction() and executeProcedure() removed
  PoolableConnection merged into DatabaseConnection, removed
  EntityConnection.getPoolableConnection() renamed to getDatabaseConnection()
  EntityRemoteConnection.getPoolableConnection() renamed to getDatabaseConnection()
  EntityConnectionImpl.executeProcedure() and executeFunction(), tests added to EntityConnectionImplTest
  ConnectionPoolImpl now initializes minimumPoolSize connections on start
  EntityTablePanel.includeUpdateSelectedProperty() added
  EntityApplicationPanel.getApplicationIdentifier() added, fixed bug, EntityApplicationPanel did not use the same string identifier when saving the default login name and when retrieving it
  EntityApplicationPanel.getUser(), applicationIdentifier parameter removed, uses the above
  FilteredTableModel.addSelectedItem() and addSelectedItems() added, tested
  FilteredTableModel.getSelectedIndexes() now returns a List instead of Collection
  AbstractEntityConnectionProvider, logger added, logs when a connection is invalidated, disconnects an invalid connection
  AbstractEntityConnectionProvider, validity time now runs every 10 seconds instead of every second
  PostgreSQLDatabase bug fixed, select currval/nextval now surround the sequence name with single quotation marks
  EntityTestUnit.connectionProvider field replaced with connection
  DefaultEntityTableModel.getPropertySummaryModel() now adds summary update event as a listener on afterInsert on the edit model, if available
  EntityModel.initialize() overloaded with Property.ForeignKeyProperty
  DefaultEntityModel.handleInitialization() signature changes, now takes Property.ForeignKeyProperty as parameter
  EntityTableModel.setForeignKeySearchValues() overloaded with Property.ForeignKeyProperty
  EntityModel.setDetailModelForeignKey() added
  EntityConnectionImpl now performs commit/rollback for select queries as well as insert/update/delete, required by postgresql transaction handling
  EntityUtil.getRandomDouble() bug fixed, + 1 removed
  EntityUiUtil.createEntityField(), field made unfocusable
  ExceptionDialog.emailErrorReport() no longer windows specific, uses Desktop.browse(), errorReportEmailAddressTo removed and lastUsedEmailAddress added
  DefaultEntityEditModel.insert() refactored, it set the primary key values after doInsert() had fired evtAfterInsert, .insertEntities() added
  EntityPanel.setEditPanelState() now calls initializeUI() at the end so the parent panel will get the focus when the edit panel dialog is hidden
  EntityTableModel.addEntities() added
  EntityTableModel.addEntitiesByPrimaryKeys() removed
  DefaultEntityModel.handleInsert()/refreshDetailModels() after insert refactored
  InsertEvent now takes a list of entities as constructor parameter instead of primary keys
  InsertEvent.getInsertedEntities() added
  EntityEditModel.insert() returns the inserted entities instead of only their primary keys
  DefaultEntityComboBox.vetoSelectionChange() no longer vetos if model is empty
  DefaultEntityModel.setMasterModel() can now only be called once
  EntityPanel.setMasterPanel() can now only be called once
  DefaultEntityModel.bindMasterModelEvents() added, called from setMasterModel()
  DefaultEntityModel.handleInsert(), handleUpdate() and handleDelete() no longer take care of the detail models, handleDelete() removed
  DefaultEntityModel.handleMasterInsert(), handleMasterUpdate() and handleMasterDelete() added
  EntityImpl.initializeValue() nulls primary key in case of primary key properties
  DefaultEntityEditModel.bindEventsInternal() stPrimaryKeyNull updated in valueSetListener instead of entitySet, valueChangeEvent fired after states are updated
  DefaultEntityModel.initialize() now only sets the value in the edit model if foreign key values are specified, that is, no longer nulls the value when initialized with an empty list
  EntityEditModel.getEntityNullObserver() renamed to getPrimaryKeyNullObserver()
  IntBeanSpinnerValueLink constructor overloaded with SpinnerNumberModel parameter
  EntityConnectionImpl synchronized public methods
  EntityConnectionImpl.getSelectSQL() now uses tableName instead of selectTableName in case of select for update
  EntityConnectionImpl.selectForUpdate() added
  EntityConnectionImpl.lockAndCheckForUpdate() uses the above since selecting from views with count(*) subqueries fails when selecting for update, so using the standard doSelectMany failed when the selectTableName for the entity was a problematic view, select for update should also use the underlying table, not selectTableName
  EntityPanel constructor uses the default entity caption if the caption parameter is null
  EntityPanelProvider uses the EntityPanel constructor which includes a caption parameter
  EntityConnectionImpl.populateStatementPropertiesAndValues() exception message improved
  EntityConnectionImplTest.insertOnlyNullValues() and updateNoModifiedValues() added
  EntityConnectionImpl.createLogMessage() no longer displays null when no sqlStatement is specified
  EntityApplicationPanel.initializeUI() no longer throws exception if no entity panel providers have been specified and only tries to initialize the selected panel if it exists
  EntityDefinition.getPrimaryKeyProperties() now returns a list of primary key properties sorted by primary key column index
  Entities.define() refactored, property related code moved to EntityDefinitionImpl.initializeProperties()
  EntityDefinitionImpl.initializeProperty() throws exception if a foreign key property references an undefined entity
  Configuration.STRICT_FOREIGN_KEYS added so the above restriction can be lifted in case of entities with circular dependencies
  AbstractEntityConnectionProvider.validateConnection() now ignores any exceptions occurring when trying to disconnect an invalid connection, NoSuchObject exception was thrown when server had already disconnected
  RemoteEntityConnectionProvider now includes special handling for isConnected(), failed if server had disconnected with NoSuchObject exception
  EntityUtil.EntityBeanMapper null argument handling added, tests added
  AbstractOperation made inner class of DatabaseConnectionImpl and renamed to OperationImpl
  FilteredComboBoxModel.set/getSortComparator() added
  DefaultFilteredComboBoxModel implements the above, tested
  EntityUtil, removed a couple of duplicate string literals
  DefaultEntityTableModel now remembers the search state only after a successful refresh
  DefaultEntityComboBoxModelTest improved
  DefaultEntityComboBoxModel.getFilteredIndexOfKey() bug fixed
  DefaultEntityModelTest improved
  JaCoCo coverage targets added to build.xml
  build.xml removed cobertura coverage targets
  Configuration.SHOW_DETAIL_PANEL_ACTIONS added
  EntityPanel changed according to the above, ways for the user to hide or popup detail panels are included only if the above value is true
  build.xml removed last cobertura remnants
  Configuration.SHOW_DETAIL_PANEL_ACTIONS renamed to Configuration.SHOW_DETAIL_PANEL_CONTROLS
  EntityPanel.showDetailPanelControls property added, setter and getter, defaults to Configuration.SHOW_DETAIL_PANEL_CONTROLS
  Configuration.SHOW_TOGGLE_EDIT_PANEL_CONTROL added
  EntityPanel changed according to the above, a way for the user to hide or popup the edit panel is included only if the above value is true
  EntityPanel.showToggleEditPanelControl property added, setter and getter, defaults to Configuration.SHOW_TOGGLE_EDIT_PANEL_CONTROL
  SearchType.getDescription() added
  Messages, added strings for the above
  ColumnSearchPanel.initializeSearchTypeCombo() adds tooltips to the search type items, using the above descriptions
  EntityLookupField now uses a customized dialog for showing the no results from criteria message, due to the enter key loop bug in windows
  EntityUiUtil.createTextField() and createDateInputPanel() no longer take DateFormat as parameter, use the property format
  EntityEditPanel.createDateInputPanel() no longer takes a DateFormat parameter
  EntityEditModel.persistValueOnClear() renamed to isValuePersistent(), .clear() does not clear the values from the edit model, so this was a misnomer
  EntityEditModel.persistValue() renamed to isValuePersistent() for consistency
  Entity.Definition.setToStringProvider() removed, duplicate of setStringProvider()
  UnitTest coverage improved
  EntityImplTest refactored
  EntityImpl.getReferencedPrimaryKey() refactored
  PropertySearchPanel refactored
  SteppedComboBox refactored
  EntityLookupField refactored
  DefaultEntityTableModel refactored
  Property.BlobProperty removed
  EntityConnection.writeBlob(), removed blobDescription parameter
  EntityConnectionImpl, RemoteEntityConnectionImpl changed according to the above
  EntityConnectionImpl.writeBlob() and readBlob() implemented correctly
  EntityConnectionImplTest, added tests for the above
  EntityConnectionImpl refactored
  EntityConnectionImpl, writeBlob() can now be executed within an open transaction
  includeantruntime="false" added to javac targets in build.xml
  EntityConnectionImpl, logging revised
  DatabaseException now copies the stack trace of the root cause, minor refactoring
  RemoteEntityConnectionImpl, logIdentifier field added, used to identify logging statements during remote calls
  resources/server/config/logback.xml modified to support log file per user@client
  RemoteEntityConnectionImpl method logging now logs the root LogEntry to the log file, not only the sublog entries
  RemoteEntityConnectionImpl uses log level ERROR to log method calls, hacky
0.6.6
  State.notifyObservers() removed
  StateImpl.notifyObservers() is no longer public
  StateObserver.addListeningAction() removed
  EventListener added, replaces ActionListener throughout
  Event.fire() parameter type changed from ActionEvent to Object
  EventListener.eventOccurred() parameter changed from ActionEvent to Object
  EventListener.eventOccurred() overloaded parameterless
  EventAdapter added
  Attribute.hasDescription() removed
  Util.initializeRegistry() and getRegistry() moved to ServerUtil
  Util.setClipboard() moved to UiUtil
  EntityPanel.checkIfInitialized() added and used
  EntityTablePanel.checkIfInitialized() added and used
  Column.columnHasDefaultValue() and isDenormalized() pushed down to Property.ColumnProperty
  framework.client.model.event package removed, InsertEvent, InsertListener, UpdateEvent, UpdateListener, DeleteEvent and DeleteListener removed
  InsertEvent, UpdateEvent and DeleteEvent made inner classes (interfaces) of EntityEditModel
  DefaultEntityEditModel.InsertEventImpl, UpdateEventImpl and DeleteEventImpl added
  FilteredTableModel.add/removeColumnHidden/ShownListener() generified
  EntityConnectionImpl.selectMany() bug fixed, no longer commits if the criteria is marked as selectForUpdate, tested
  EntityCriteria, EntitySelectCriteria, some javadoc improvements
  PropertyImpl, unused constructors removed
  ValueChangeMap.add/RemoveValueListener() parameter now ValueChangeListener
  ValueChangeMap merged up into ValueMap, removed
  ValueMap.initializeValue() removed, implementations appeared not to do anything but call setValue()
  Entity.initializeValue() removed, see above
  ValueMap.handleSetAs() removed, was overridden in EntityImpl only to copy the cached toString value from the source entity, not worth the complexity
  CriteriaProvider removed, practically unused
  ValueChangeEvent.valueOwner property removed, fixing a cyclical dependency
  EntityTableCellRenderer, minor refactoring
  EntityLookupField, duplicate code refactored into UiUtil.prepareScrollPanelDialog()
  Messages, moved static initializer with UIManager dependency to FrameworkMessages
  FrameworkMessages, removed getDefaultConfirm...() methods
  H2Database.createEmbeddedH2Database() no longer static, dynamically loads RunScript tool to get rid of compile time dependency to H2 codebase
  H2Database refactored a bit
  AbstractDatabase.getAuthenticationInfo() now allows empty passwords
  Util.nullOrEmpty() now returns true if the no arguments are provided
  H2Database, bug fixed, did not initialize properly
  EntityConnectionImpl.lockAndCheckForUpdate() now respects contract and throws an exception if a record has been deleted, tested
  EntityConnectionImpl.EntityResultPacker, minor refactoring
  Entities, minor refactoring in StringProvider classes
  LoadTestModelTest main scenario no longer uses Random
  LocalEntityConnectionProvider, now uses a proxy for logging method calls
  EntityConnectionLogger added
  ConnectionPools now manages available connection pools
  EntityConnectionServer now handles initializing connection pools
  RemoteEntityConnectionImpl, refactored a bit
  RemoteEntityConnectionImpl, synchronized public methods
  MethodLogger, minor refactoring
  LogEntry.exitTime field added, some refactoring
  EntityTableModel.setForeignKeySearchValues(entityID, values) removed
  DefaultEntityModel.detailModelForeignKeys map now contains the actual foreign key property as value, instead of the propertyID
  DefaultEntityModel.setDetailModelForeignKey() fetches (and thereby validates) the actual foreign key
  EntityConnectionImpl.BLOB_RESULT_PACKER added, BlobResultPacker class removed
  EntityLoadTestModel sets the client connection type to remote during setup
  ResultPacker.pack() javadoc improved
  ValueMapValidator renamed to Validator and made inner class of ValueMap, generics definition improved
  ValueMap.Validator, action parameter removed from validation methods
  ValueMap.Validator.INSERT, UPDATE, UNKNOWN constants removed
  DefaultValueMapValidator changed according to the above
  Entities.Validator changed according to the above, now uses the same strategy as DefaultEntityEditModel to determine if the entity being validated is new
  Entity.Validator changed according to the above
  Entities.DefaultEntityValidator changed according to the above
  ValueMap.getValues() removed, already specified in ValueCollectionProvider
  Util.get/putUserPreference() incorrect static lazy initialization fixed
  ValueChangeEvent.isModelChange removed
  DbUtil added
  DbUtilTest added
  Util.closeSilently(ResultSet) and closeSilently(Statement) moved to DbUtil
  UtilTest, added a couple of tests
  AbstractEntityConnectionProvider synchronized some public methods
  DatabaseConnectionImpl.beginTransaction() logging added
  DatabaseConnectionImpl, connection validation refactored
  AbstractFilteredTableModel, some reordering, minor refactoring
  AbstractFilteredTableModel.convertColumnIndexToView() bug fixed, columnIndexCache was not initialized, columnIndexCache never used for index 0
  EntityTableSearchModel.getPropertyFilterModelsOrdered() removed
  FilteredTablePanel, ctr+alt+click toggles filter panel
  DefaultEntityTableSearchModel, some refactoring
  PropertySearchModel.toString() added, basically just for the javadoc
  EntityTableSearchModel.getSearchableProperties() removed
  EntityTableModel.getPrimaryKeysOfSelectedEntities() removed, unused
  FilteredTableModel.clearSortingState() removed, unused
  DefaultEntityModelProviderTest improved a bit
  EntityImpl, rounding of double values moved from getDoubleValue() to setValue()
  Util.getTypeClass() moved to PropertyImpl
  Configuration.DEFAULT_MAXIMUM_FRACTION_DIGITS added, default 10
  PropertyImpl.initializeDefaultFormat() uses the above
  RemoteEntityConnectionImpl, refactored connection pooling mechanism
  ConnectionPoolImpl.setEnabled() now sets closed = false when enabling, which means a pool can be closed and re-opened
  RemoteEntityConnectionImpl.getUser() and isConnected() no longer synchronized, blocked server monitor while the connection is active
  RemoteEntityConnectionImpl.isConnected() synchronized yet again
  ServerMonitorPanel, added stats update interval spinner
  server.monitor, removed unused methods and fields, renamed some methods for consistency
  ServerMonitor, bug fixed, resetStatistics() did not clear all series
  RemoteEntityConnectionImpl, static connection pool related admin methods removed, EntityConnectionServerAdminImpl calls pool directly
  EntityImplTest, removed Chinook dependency
  Configuration.DEFAULT_HORIZONTAL_AND_VERTICAL_COMPONENT_GAP added
  EntityUiUtil.createBorderLayout(), createFlowLayout() and createGridLayout() added, used throughout
  EntityUiUtil.createBorderLayout(), createFlowLayout() and createGridLayout() moved to UiUtil
  SearchType refactored
  EntityConnectionImpl.translateValue() bug fixed
  TextValueLink, immediateUpdate field removed, unused
  ValueMap.copyValue() removed
  ValueMapImpl.copyValue() protected
  EntityImpl now overrides copyValue(), tested
  EntityImplTest refactored
  States refactored
  StateImplTest improved
  States.ReversedStateObserver removed, merged into StateObserverImpl with reversed attribute
  Tests refactored, minimizing the use of fail() within test methods
  Version removed
  WeakPropertyChangeListener removed
  RegexFilterCriteria removed
  WebStartServer removed
  DbUtil renamed to DatabaseUtil, for package consistency
  FilteredTableModel.getTableColumn() throws IllegalArgumentException instead of returning null when column is not found
  FilteredTableModel.setSelectedItemIndexes() renamed to setSelectedIndexes(), 'Item' removed from set/add selection method names
  AbstractFilteredTableModel.refreshing and filtering fields removed
  DocumentAdapter made abstract, insertOrRemoveUpdate() renamed to contentsChanged()
  TristateButtonModelTest added
  EntityGeneratorModel, refactored, now includes tables referenced via foreign keys
  EntityGeneratorModel, removed some unused methods, test coverage improved
  EntityConnectionServer.setMaintenanceInterval() bug fixed, did not restart the maintenance timer
  org.jminor.common.server.loadtest.* removed, had not been maintained for some time, never used
  EntityGeneratorModel, refactored some more
  EntityApplet removed
  EntityCriteriaUtil.getInList() no longer adds parenthesis around the whole clause, tested
  EntityGeneratorPanelTest added
  DefaultEntityApplicationModel, unused methods removed
  DefaultEntityApplicationModelTest, some tests added
  DefaultEntityTableModelTest, some tests added
  EntitiesTest, some tests added
  States.StateObserverImpl, bug fixed, reversedStateObserver was not notified on state change, tested
  EntityTablePanel.initializePanel(), bug fixed, did not enable wait cursor
  common.model.table, common.ui.table packages added, table related classes moved there
  DatabaseConnectionsTest added
  EntityCriteriaUtil.selectCriteria() takes Collection instead of List
  EntityConnectionImpl, removed a couple of unnecessary StringBuilder usages
  EntityApplicationPanel.setParentWindowTitle() added, handles both JFrame and JDialog
  RemoteEntityConnectionProviderTest improved a bit
  EntityApplicationPanel.getEntityPanel() with Class parameter removed, unused
  BooleanProperty.getSQLString() removed, unused
  EntityJSONParser improved quite a bit, refactored
  Util.nullOrEmpty() overloaded for Collections and Maps
  EntityConnectionImpl.update() refactored
  Configuration.resolveTrustStoreProperty() moved to Util and renamed to resolveTrustStore()
  EntityConnectionServerTest improved a bit, setUp()/tearDown() now use EntityConnectionServerAdminImpl.startServer/shutdownServer() respectively
  EntityConnectionImpl.PropertyResultPacker now handles null values correctly
  EntityConnectionServerTest refactored
  EntityConnectionServerAdminImpl.adminInstance privatized
  EntityConnectionImpl.PropertyResultPacker, bug introduced above fixed, null values handled correctly
  EntityApplicationPanel.initializeEntityPanels() added
  EntityLookupField, bug fixed, OKAction did not call super constructor with a name
  Configuration.getDefaultUsername() removed
  EntityApplicationPanel.getUser() uses Util.getDefaultUserName() instead of the above
  ValueLinkValidators.AbstractValidator.updateValidityInfo() renamed to validate()
  ValueMap.Validator, revalidate(), addRevalidationListener() and removeRevalidationListener() added
  ValueLinkValidators.AbstractValidator listens to re-validation events using the above
  DefaultValueMapValidatorTest added, some methods moved from ValueMapImplTest
  Some minor improvements
  Timer replaced with ScheduledExecutorService throughout, some related refactoring
  Util.DaemonThreadFactory added, tested
  TaskScheduler added, ScheduledExecutorService usages refactored to use that class
  TaskScheduler.setInterval() synchronization bug fixed
  TaskScheduler no longer started on construction, start() returns instance to facilitate startup on construction
  Events.EventObserverImpl redundant synchronization removed
  TaskSchedulerTest added
  TaskSchedulerTest improved
  ConnectionPoolMonitorPanel, fine grained statistics checkbox moved
  EntityServerMonitorPanel bug fixed, JDK_PREFERENCE_KEY was too long
  LoadTest, MethodLogger and related classed moved to common.model.tools
  ItemRandomizerPanel and LoadTest panel moved to common.ui.tools
  DefaultEntityTableModel.doRefresh() now performs the query before clearing the model, so that exceptions during refresh do not result in an empty model
  DefaultEntityTableModel.getValue() added, allows the overriding of the getValueAt() mechanism
  EntityConnectionServer, constructor now handles errors and un-exports the server
  EntityConnectionServerAdminImpl, constructor now handles errors and un-exports the server admin
  Entity.BackgroundColorProvider.getBackgroundColor() now returns Object instead of java.awt.Color to get rid of awt dependency
  Configuration.INVALID_VALUE_BACKGROUND_COLOR removed, unused
  EntityConnectionServer, domainModelClassNames, loginProxyClassNames, initialPoolUsers, webDocumentRoot, webServerPort and clientLoggingEnabled added as constructor parameters
  EntityConnectionServer.logShutdownAndReturn() added and used
  Configuration.DEFAULT_HORIZONTAL_AND_VERTICAL_COMPONENT_GAP removed
  Configuration.DEFAULT_LOOK_AND_FEEL_CLASSNAME removed, Configuration no longer depends on UiUtil
0.6.7
  Entity.KeyGenerator added, implementations added to EntityDefinitionImpl, factory methods to Entities
  IdSource removed
  EntityTableCellRenderer refactored
  TextValueLink.NullFormat moved to Util
  PropertyImpl.setFormat() no longer accepts null values
  PropertyImpl.initializeDefaultFormat() returns Util.NullFormat by default
  TristateValueLink now extends BooleanValueLink
  Database.loadDriver() removed, no longer required, jdbc.drivers system property can be used to specify the driver
  Database implementations load driver classes statically
  Database.createConnection() no longer throws ClassNotFoundException
  ivy configuration added, handles all libraries except for tjws, project 3rd party libraries updated
  ConnectionPools methods synchronized
  Renamed ivy runtime configurations
  MethodLogger refactored and improved
  LogEntry removed
  MethodLogger synchronized, enable/disable implemented
  DatabaseUtil.query() moved back to DatabaseConnection
  PropertyImpl no longer implements Serializable
  Property.PropertyValueFetcher added
  ServerLog now contains the MethodLogger entries instead of the logger itself
  ServerLog renamed ClientLog
  ConnectionPoolImpl.connectionPoolStatistics is now a LinkedList
  JasperReportsWrapper, replaced usage of deprecated method
  LoadTestModel.resetChartData() did not reset failed runs
  EntityImpl, minor optimizations, minimizing the usage of Property.getPropertyID() where possible
  Entity.setValue() overloaded with a validateType parameter, again
  EntityResultPacker calls the above method with false, no need to validate the types coming from the database
  BooleanProperty.toSQLValue() and getColumnType() moved up to ColumnProperty
  EntityConnectionImpl.setParameterValue() simplified, using the above
  PropertyImpl, value fetcher bug fixed, now handles BooleanProperty correctly
  LocalEntityConnectionProvider no longer logs calls to isConnected and isValid
  Petstore demo now uses BooleanProperty
  EntityDefinitionImpl.KeyGenerator implementations refactored
  Property.PropertyValueFetcher renamed to ValueFetcher
  Property.ColumnProperty.toSQLValue() renamed to toColumnValue()
  Property.ColumnValueConverter added
  Property.ColumnProperty.fromColumnValue() added
  Property.ColumnProperty.setColumnValueConverter() added
  BooleanProperty removed
  Previous KeyGenerator refactoring broke it, needs to lazily load the query due to remote connections
  EntitySelectCriteria.selectForUpdate field renamed to forUpdate along with accessors
  SubqueryPropertyImpl constructor overloaded with columnType parameter
  SubqueryPropertyImpl, removed unused constructor
  empdept ddl script simplified a bit
  EntityConnectionServer, added logging of unsuccessful login attempts
  EntityConnectionImpl.selectPropertyValues() now throws IllegalArgumentException if not a column based property, tested
  DoubleField.set/GetMaximumFractionDigits() added, a rather clumsy implementation
  SizedDocument.postInsert() added to accommodate the above
  EntityUiUtil.initializeTextField() uses the above
  Properties.columnProperty() method without columnType parameter removed
  RemoteEntityConnectionImpl, bug fixed, did not set method logger for non-pooled connections
  UiUtil.prepareScrollPaneDialog(), bug fixed, did not set OK button caption
  UiUtil.addKeyEvent() now removes key binding if action parameter is null
  DefaultEntityTableModel.bindEditModelEvents() renamed to bindEditModelEventsInternal()
  DefaultEntityTableModel.bindEditModelEvents() added for overriding
  EntityTablePanel, removed unused parameterless updateSelectedEntities() along with getPropertyToUpdate()
  EntityApplicationPanel.getApplicationTabPane() added
  RemoteEntityConnectionImpl, added logging of rollback of an open transaction on disconnect
  PropertyImpl no longer initializes a ValueFetcher for MirrorProperty
  Entities.DEFAULT_KEY_GENERATOR added, useful for checking if an entity is using the default one
  EntityDefinitionImpl.SequenceKeyGenerator only queries a primary key value if it is not already specified for the entity
  EntityTableCellRenderer.NumberRenderer and DateRenderer overloaded constructor with format parameter
  EntityModel.setLinkedDetailModels() replaced by addLinkedDetailModel() and removeLinkedDetailModel()
  TextBeanValueLink refactored to mirror TextValueLink
  TimestampBeanValueLink removed, DateBeanValueLink refactored to accommodate
  UiUtil.createFormattedField() now has valueContainsLiteralCharacters as true by default
  DefaultFilteredComboBoxModel, listDataListeners now a CopyOnWriteArrayList, due to a java.util.ConcurrentModificationException in OSX, null check added to add/removeListDataListener
  EntityCriteriaUtil.propertyCriteria() and foreignKeyCriteria() generified
  DefaultForeignKeySearchModel.getCriteria() modified to accommodate the above
  EntityEditPanel.requestFocusAfterInsert property added
  EntityPanelProvider uses default entity caption if none is specified
  EntityApplicationPanel.setupEntityPanelProviders() added for overriding
  DocumentSizeFilter added
  EntityUiUtil.createTextArea() uses the above when a property has a maximum length defined
  ValueListProperty generified
  ValueListInputProvider generified further
  Demos fixed according to recent framework changes
  publish target added to ant build file and publications clause to ivy config
  common.ui.valuemap merged with common.ui.control
  'Bean' removed from common.ui.control value link classnames
  AbstractValueLink.ModelValue moved to common.model.Value
  EditModelValue moved to common.model.valuemap.ValueMapValue
  AbstractValueLink renamed to ValueLink, no longer abstract, uses the Value mechanism for the ui value as well as the model value
  AbstractValueLink descendants removed
  ToggleValueLink removed
  Control.Toggle added
  createToggleControl() moved back to Controls
  Control.Toggle moved up to ToggleControl
  ValueLinks, EntityUiUtil, some generification
  EntityUiUtil, removed redundant null check
  EntityUiUtil.LookupUIValue privatized
  EntityLookupField, some minor changes
  'Bean' removed from common.ui.control.ValueLinks method names
  ValueLink privatized, made inner class of ValueLinks
  ValueLink no longer extends Action
  LinkType, ValueLinks moved from common.ui.control to common.ui
  ColumnSearchPanel.DefaultInputFieldProvider.createTextProperty() bug fixed, missing conditional
  Controls.toggle... methods moved to ValueLinks, due to cyclical dependency
  ValueLinks.toggle... methods moved back to Controls
  common.Values refactored from ValueLinks
  common.ui.UiValues refactored from ValueLinks
  LinkType deprecated
  LinkType removed
  ValueLinks refactored
  Values.ValueLink, readOnly attribute removed
  PropertyImpl.DateColumnValueConverter bug fixed, did not handle null values correctly
  Values.value() added along with Values.ValueImpl
  ValuesTest added
  UiValuesTest added, common.ui.valuemap tests ignored
  common.ui.valuemap tests removed
  UiValues.TextUiValue field textComponent replaced with document
  UiValues.TextUiValue.getText() synchronizes on document
  EntityLookupField, searchHint is enabled after the field has been linked with the model, since that removed the search hint text
  TextFieldHint.updateState() privatized, only used due to the above
  ForeignKeySearchPanel.initializeForeignKeyField() removed lookup field initialization code
  ForeignKeySearchPanel.initializeInputField() now returns null for lower bound fields
  PropertyImpl.getTypeClass() now returns byte[].class for BLOB properties
  EntityConnectionImpl.setForeignKeyValues() now calls setValue() with validateType parameter as false
  EntityImpl, PropertyImpl, some minor optimizations, using package protected fields
  ItemComboBoxModel, minor generification
  Util, removed a couple of unused methods, parseInt/Double/Long() refactored
  UiUtil.selectFile()/selectDirectory() refactored
  UiUtil.removeTransferFocusOnEnter() added, used in Chinook demo
  EntityConnection, RemoteEntityConnection, some minor javadoc improvements
  UiValues.SelectedItemUIValue no longer listens to editor document, test fixed
  UiUtil.comboBoxImmediateUpdate() added as a replacement for the above
  MaximumMatch null handling improved
  EntityEditModel.createPropertyComboBoxModel() and initializePropertyComboBoxModel(), refreshEvent and nullValueString parameters removed
  EntityEditPanel and EntityUiUtil, changed according to the above
  DefaultEntityTableModel.initializeColumnModel() now throws exception if no visible properties are defined
  EntityEditModel.initializeEntityComboBoxModel(), initializeEntityLookupModel() and initializePropertyComboBoxModel() removed
  ValueMapEditModel.getValueChangeObserver() and validate() added
  DefaultEntityEditModel implements the above
  Ant task resolve_libraries now syncs
  String.isEmpty() replaced by length() == 0 for android compatibility
  Configuration.CLIENT_SCHEDULE_CONNECTION_VALIDATION
  DatabaseUtil.closeSilently(Connection) added
  H2Database refactored
  Configuration.SHUTDOWN_EMBEDDED_DB_ON_DISCONNECT added
  LocalEntityConnectionProvider uses the above
  AbstractFilteredTableModel.initializeColumnComparator() added, overridable
  EntityJSONParser, made couple of methods public
  AbstractFilteredTableModelTest.customSorting() added
  EntityConnectionImpl.EntityResultPacker.loadEntity() error message improved
  LoginPanel improved a bit, allowing easier customization
  EntityDataUtil.batchInsert() now throws exception on non-positive integer batchSize
  PropertyImpl.prepareValue() added
  EntityConnectionImpl, minor refactoring
  EntityTableModel.get/SetReportDataSource() removed
  Criteria.getValues() now uses generics wildcard
  Criteria.asString() renamed to getWhereClause()
  EntityCriteria now extends Criteria<Property.ColumnProperty>
  EntityApplicationPanel.savePreferences() added and called when exiting
  EntityPanel.savePreferences() added
  EntityModel.savePreferences() added
  EntityTableModel.savePreferences() added
  DefaultEntityTableModel.savePreferences() implemented and applyPreferences() added and called during construction
  UiUtil.showInDialog() overloaded with closeAction parameter
  DefaultEntityTableModel, saving and applying preferences logs errors instead of throwing RuntimeException
  AbstractFilteredTableModel, column comparators initialized lazily
  Configuration.USE_CLIENT_PREFERENCES added
  DefaultEntityTableModel uses the above
  Util.removeUserPreference() added
  Util.flushUserPreferences() added, called during EntityApplicationPanel.exit()
  DefaultEntityTableModelTest.preferences() added
  Util, added some javadoc
  UiUtil.showInDialog() refactored and renamed to displayInDialog()
  AbstractFilteredTableModel.getComparable() is now abstract
  AbstractFilteredTableModelTest.findNextItemCoordinate() improved
  AbstractTableColumnSyncPanel, regression bug, this class could not be instantiated with hidden columns (allowed with preferences)
  AbstractFilteredTableModel.columns field added to help with the above
  EntityTableSearchPanel constructor simplified
  FilteredTableColumnModel refactored out of FilteredTableModel
  DefaultFilteredTableColumnModel and DefaultFilteredTableColumnModelTest added
  TableSortModel refactored out of AbstractFilteredTableModel
  DefaultTableSortModel and DefaultEntityTableSortModel added
  TableSortModel.sort() added, getRowComparator() removed
  AbstractFilteredTableModel.sorting field removed
  LoadTest.ScenarioException moved up
  Serializer.SerializeException moved up
  Deserializer.DeserializeException removed, replaced with SerializeException
  DefaultTableSortModel renamed to AbstractTableSortModel
  DefaultEntityTableModel.getQueryCriteria() removed
  DefaultEntityTableModel.getTableColumnProperties() removed
  DefaultEntityTableModelTest refactored
  PropertySummaryModel and descendants refactored
  Property, Types.TIME implemented
  Deserializer merged with Serializer
  RemoteEntityConnection code cleanup, synchronized with EntityConnection
  FrameworkMessages_is_IS.properties encoding fixed
  DateUtils.floorTime() added
  EntityUtil.getRandomDate() now returns a random date within the last year instead of a date based on current time
  EntityUiUtil.createEntityLookupFieldPanel() added
  EntityUtil.getPropertyValues() no longer returns a generified collection
  PropertySummaryModel.PropertyValueProvider.getValues() no longer returns a generified collection
  EntityUtil, minor refactoring
  TableSelectionModel refactored out of FilteredTableModel
  DefaultTableSelectionModel added
  DefaultColumnSearchModel.include(Object) now returns true if model is not enabled
  AbstractFilteredTableModel.getSearchValueAt() second parameter changed to TableColumn, some minor refactoring
  EntityUtil, testing related methods moved to EntityTestUnit
  EntityTablePanel.getInputProvider() improved, uses new TextInputProvider constructor with max length parameter
  EditModelValue replaced by factory class EditModelValues
  EntityUiUtil, javadoc improvements
  ControlProvider, javadoc improvements
  EntityPanelProvider, javadoc improved
  UiUtil, javadoc improved
  ExceptionDialog, javadoc improved
  DoubleField, javadoc improved
  LoginPanel, javadoc improved
  Configuration, javadoc improved, renamed a few properties, added constants for default numerical values
  Some javadoc improvements
  EntityEditPanel.createEntityFieldPanel() removed
  EntityUiUtil.createEntityFieldPanel() removed
  DateUtilTest, added a single test
  ExceptionDialog.close() re-added
  UiUtil.getDateFromUser() improved
  EmployeeEditPanel in empdept demo uses DateInputPanel with button
  Control.toString() implemented, returns name
  Item, single parameter constructor added
  ValueListInputProviderTest added
  TristateCheckBoxTest added
  EntityUiUtilTest added
  UiUtil.createFrame() removed
  Removed a few magic numbers
  PropertyImpl, finalization improvements
  ControlProvider, finalized some classes
  States, synchronized notifyObservers() methods
  AbstractEntityConnectionProvider, synchronized getConnectionInternal() and setConnection()
  Database.getDriverClassName() added
0.6.8
  UiUtil.selectValue() generified
  AbstractDatabase now implements getDriverClassName()
  Removed a couple of "true" and "false" hardcoded strings, replaced with Boolean.TRUE.toString() and Boolean.FALSE.toString() respectively
  EntityEditPanelTestUnit added
  EmployeeEditPanelTest added
  EntityApplicationPanelTestUnit added
  EmpDeptAppPanelTest added
  EntityApplicationPanel.startApplication() modified to allow
  EntityTestUnit.initialize() renamed to selectOrInsert(), only checks if primary key is available
  EntityTestUnit.initializeReferencedEntities() refactored
  UiUtil.displayInDialog() overloaded with a disposeOnEscape parameter
  EntityTestUnit.getRandomDouble() now rounds the result according to the property's maximum fraction digits
  AbstractDatabaseTest improved
  EntityTestUnit.getRandomString() now returns null instead of an empty string
  build.xml android jar contents fine tuned
  PropertyImpl.initializeValueFetcher() refactored
  States.StateGroupImpl, unnecessary call to Collections.synchronizedMap() on members, already properly synchronized
  EntityTablePanel.bindEvents(), bug fixed, header and table were not repainted on search state change, now listens to all individual search models
  Chinook demo, added not null constraints to some columns, unit tests failed randomly
  Property.ColumnValueConverter renamed to ValueConverter for consistency
  Property.ValueConverter and ValueFetcher moved to ColumnProperty
  EntityGeneratorModel improved
  Types.BIGINT partial support added
  ExceptionHandler.handleException() dialogParent parameter is now Window
  CancelException is now a RuntimeException descendant
  DefaultEntityEditModel, getModifiedEntities() added
  TableSelectionModel.TableModelProxy.vetoSelectionChange() added
  TableSelectionModel.TableModelProxy.getSize() renamed to getRowCount() for TableModel consistency
  FilteredTableModel extends TableSelectionModel.TableModelProxy
  DefaultTableSelectionModel uses TableModelProxy.vetoSelectionChange() to check if changes to selection should be vetoed
  AbstractFilteredTableModel.AbstractFilteredTableModelProxy removed
  ForeignKeySearchPanel constructor parameter includeToggleSearchEnabledButton added
  DefaultTableSelectionModelTest added
  EntityTestUnit.getRandomString() now returns a string of length maxLength if specified
  Configuration.SAVE_DEFAULT_USERNAME added
  UiUtil.displayInDialog() no longer available with both disposeOnEscape and closeEvent, since the latter now overrides the former
  UiUtil.chooseFileToSave() no remembers last directory used
  MethodControl now handles CancelException correctly
  DefaultExceptionHandler.unwrapException() now handles CancelException specifically
  DefaultEntityTableModel.applyColumnPreferences() bug fixed, column.setPreferredWith() now used instead of setWidth(), see javadoc
  EntityTablePanel and EntityTableSearchPanel modified to allow customizations of the latter
  Controls.toggleControl() based on a State added
  UiUtil.linkToEnabledState() modified to accept varargs
  State.StateGroup renamed to State.Group
  EventObserverImpl now uses WeakReference
  EventObserverImpl no longer uses WeakReference, forgot to think on this one
  EntityApplicationPanel.onExit() added
  EntityApplicationPanel.exit() calls the above method, allowing CancelException to propagate
  EntityApplicationPanel now generified in regard to the application model
  EntityApplicationPanel.createMenuBar() renamed to initializeMenuBar() and can be overridden
  DefaultForeignKeySearchModel no longer refreshes the combo box model on initialization
  ForeignKeySearchPanel now refreshes the underlying combo box model, if any
  EntityTableSearchPanel now lazily initializes the search panels
  FilteredTablePanel.ColumnSearchPanelProvider added, added as constructor parameter enabling lazy initialization of filter panels
  FilteredTablePanel bug fixed, reordering of columns broke filter panel display
  EntityEditModel.addEntitySetListener() now takes a generified listener, notified with the actual entity being set
  DefaultEntityModel, moved bindEvents code linking the edit model to the table model to DefaultEntityTableModel
  AbstractFilteredTableModel.setFilterCriteria() implemented
  DefaultExceptionHandler now unwraps RemoteException
  EntityTablePanel.setIncludePopupMenu() added
  EntityApplicationPanel.onExit() functionality replaced by addOnExitListener()
  FilteredTableModel.setColumns() added
  EntityTableModel.setColumns() added
  OracleDatabase.getErrorMessage() now handles multi-line error messages
  EntityLookupField now places the caret at index 0 when the selected entity has been set
  DefaultEntityEditModel.getDefaultEntity() now always returns an unmodified instance
  TableSelectionModel.TableModelProxy.addTableModelListener() added
  AbstractFilteredTableModel.removeItems() now uses removeItem(), so that it fires table row deleted, worse performance probably
  DefaultTableSelectionModel now listens to TableModelEvent.DELETE events and modifies the selection accordingly, bypassing the vetoSelectionChange functionality for obvious reasons
  DefaultEntityModel.initializeDetailModels() now protected
  EntityTestUnit no longer uses LoginPanel for getting unit test user credentials
  EntityPanel no longer explicitly sets the edit panel dialog location
  DefaultEntityTableModel now clears the selection when the associated edit model is cleared
  ValueChangeEvent.toString() added
  DefaultEntityEditModel.delete() now clears the model if the active entity was deleted
  EntityUiUtil.createTextArea() overloaded with enabledState
  Databases.getDatabaseStatistics() moved to DatabaseUtil along with associated classes
  DefaultFilteredComboBoxModel.acceptAllCriteria now static and final
  Util.NullFormat() privatized, NULL_FORMAT constant introduced
  Naming prefixes for State and Event instances removed (st, evt)
  FilteredTableModel.setColumns() moved to FilteredTableColumnModel
0.7.0 [incompatible api: server monitor can not connect to servers of earlier versions]
  Tomcat jdbc connection pool plugin added, lots of refactoring in common.db.pool and elsewhere
  EntityRESTService plugin added, some refactoring of related components
  ivy.xml reorganized and improved
  ValueMapImpl.setAs() improved, now fires value change events only after all values have been set
  EntityConnectionImpl.executeFunction/Procedure() does not check for transaction states before or after execution, leaving the responsibility in the hands of the programmer
  EntityConnectionLogger now package private, instantiated via EntityConnections.createLogger()
  DatabaseConnectionImpl.checkConnectionStatement field removed
  EntityImpl.entityInstance() changed into a constructor
  ValueMap.ToString interface removed, superfluous
  EntityPanel no longer constructs a default EntityTablePanel in case the one received via the constructor is null
  EntityTablePanel.tableDoubleClickedEvent was never fired
  DatabaseUtil.DatabaseStatistics moved back to Databases, now package protected, no need for a backwards incompatible change, barely cosmetic
  Control.doSetMnemonic() added protected
  ToggleControl overrides doSetMnemonic() in order to set the mnemonic in the associated button model as well
  Control.getMnemonic() now returns -1 in case no mnemonic is specified, instead of throwing a NullPointerException
  Configuration.DISPOSE_EDIT_DIALOG_ON_ESCAPE added, used in EntityPanel
  EntityTableCellRenderer.indicateSearch field added
  EntityTableCellRenderer.tooltipData field added
  ServerUtil.getServers() logging improved
  ServerUtil.initializeRegistry() no longer logs an error when no registry is found during startup
  Startup error message improved a bit
  EntityTableCellRenderer removed and EntityTableCellRenderers added
  EntityTableCellRenderers, renderer no longer uses hard coded search indicator colors
  EntityTableCellRenderers, rendering of boolean columns fixed with setOpaque(true) (java bug workaround)
  EntityTablePanel.initializeTableCellRenderer() now takes a Property parameter
  PropertySummaryModel.locked field added, DefaultPropertySummaryModel disables the changing of summary type if locked
  PropertySummaryPanel only displays popup menu if the model is not locked
  PropertySummaryModel.getValueProvider() added
  PropertySummaryModel.PropertyValueProvider.useValueSubset field added, implemented in DefaultPropertySummaryModel
  EntityUiUtil.initializeTextField() now sets the allowed range for numerical properties with min and max defined
  EntityEditPanel now shows the entity menu on ctrl-alt-V
  EntityEditPanel now shows the entity menu on alt-double click
  Controls.eventControl() added
  EntityUiUtil.showEntityMenu() now displays validity info
  EntityUiUtil.showEntityMenu() now displays original values
  DatabaseConnectionImpl renamed to DefaultDatabaseConnection
  EntityConnectionImpl renamed to DefaultEntityConnection
  EntityDefinition.staticData field added
  EntityLookupField.lookupEnabledState added as a hack to prevent the triggering of a lookup by closing the empty result message
  EntityTableCellRenderers.DefaultEntityTableCellRenderer made public
  EntityUiUtil.showEntityMenu() improved
  EntityTablePanel.EntityTableCellRenderer moved up to
  AbstractRemoteServer.disconnect() minor optimization
  Impl postfix exchanged for Default prefix for consistency
  Events.DefaultEventObserverImpl only fires when it has listeners
  Entity and Key implementations renamed back to Impl, for serializations sake man
  ValueMapEditModel.validate(final Collection<? extends ValueMap<K, V>> valueMaps) added
  DefaultEntityEditModel implements the above
  DefaultEntityEditModel.validate(Entity) added protected
  EntityUiUtil.populateForeignKeyMenu() improved
  EntityImpl.getValue() now returns null for non-loaded foreign key values while getForeignKeyValue() returns a empty entity
  EntityImpl.isValueNull() contract now respected for foreign key properties
  Entities.Validator takes advantage of the above, improved
  EntityImpl.validateValue() optimized, no longer initializes primary keys for entities during cyclical reference check
  Property.ColumnProperty.ValueConverter and ValueFetcher moved to common.db
  EntityTableCellRenderers, some factory methods made public
  EntityLookupModel.resultComparator field added
  EntityEditPanelTestUnit and EntityApplicationPanelTestUnit moved to tools.testing
  EntityConnectionServer.doConnect() bug fixed, clientInfo.getUser() used when getDatabaseUser() was required
  DefaultEntityDefinition.setSearchPropertyIDs() now handles invalid properties
  Util.FILE_SEPARATOR added
0.8.0 [incompatible api: EventListener/Observer]
  AbstractFilteredTableModel, access to visibleItems is now synchronized
  AbstractFilteredTableModel, addItems() refactored
  Property.ValueListProperty no longer generic, it gave only an illusion of type safety
  EventInfoListener split from EventListener
  EventInfoObserver split from EventObserver
  EventAdapter removed
  ValueChangeListener removed
  ValueChangeEvent replaced with ValueChange interface and ValueChanges factory class
  EventInfoObserver merged into EventObserver
  MaximumMatch, showPopupOnMatch parameter added, default false
  UiUtil.displayInDialog() overloaded
  DefaultEntityEditModel bug fixed, update() called validator.validate() directly, instead of going through it's own overridable validate()
  State.getStateChangeObserver() renamed to getChangeObserver()
  Value.getChangeEvent() renamed to getChangeObserver()
  Java 7 syntax update
  Java 7 try with resources
  EntityConnectionServerTest, web server now uses port 8181 to prevent conflicts with server running on the same machine
  Value.getChangeObserver() generified
  UiValues refactored
  FilteredComboBoxModel generified further with java 7
  FilteredComboBoxModel nullValueString replaced with T nullValue
  EntityUtil.createToStringEntity() added
0.8.1
  FilteredComboBoxModel.setContents() signature modified slightly
  ItemComboBoxModel refactored
  DefaultPropertyComboBox generified
  EntityUiUtil.selectEntities() improved/bug fixed, now uses EntityPanel so keyboard shortcuts are enabled
  UiUtil.getDateFromUser() bug fixed, now returns null on cancel
  DefaultEntityComboBoxModel.translateSelectionItem() bug fixed, JComboBox uses getEditor().getValue() when setting the selected value in the model
  DefaultFilteredComboBoxModel.setContents() refactored to minimize the number of calls to fireContentsChanged()
  Events, bug fixed, listeners now LinkedHashMap for consistent iteration order
  Configuration.CENTER_APPLICATION_DIALOGS added, used when showing the edit panel dialog in EntityPanel
0.8.2
  TableSelectionModel.TableModelProxy.vetoSelectionChange() changed to allowSelectionChange()
  Some unit test improvements
  Configuration.ALLOW_REDEFINE_ENTITY added, used in Entities, default false
  EntityTableModel.addEntitiesOnInsert attribute added, implemented and used in DefaultEntityTableModel
  EntityTableModel.removeItemsOnDelete attribute renamed to removeEntitiesOnDelete
  Recent ToggleControl changes undone, buggy stuff
  DateInputPanel, bug fixed, did not handle UiUtil.getDateFromUser() returning null on cancel
  MaximumMatch, enabled normalization of strings before matching
  ControlsTest.tristateToggleControl() fixed
0.8.3
  UiUtil.displayInDialog(), modality functionality improved, well, changed at least
  EntityEditPanel, SAVE control code added, used by default instead of INSERT (which actually performed a save)
  Configuration.WARN_ABOUT_UNSAVED_DATA added, default false, used in EntityApplicationPanel.exit()
  EntityApplicationModel.containsUnsavedData() added to accommodate the above
  Code cleanup, some generification, RuntimeException replaced by IllegalArgumentException where applicable
  Some generification of Events
  FilteredTableColumnModel.containsColumn() added
  DefaultEntityTableModel, loading of property preferences for previously non-existing properties no longer crashes the application
  DefaultEntityTableModel, removed org.json.JSONException from signatures to remove a direct dependency to JSON
  UiUtil.linkToEnabledState() overloaded with includeFocusable parameter
0.8.4
  Usages of ValueChange re-generified throughout
  EntityPanel.disposeEditDialogOnEscape attribute added, defaults to the value of Configuration.DISPOSE_EDIT_DIALOG_ON_ESCAPE
  EntityUiUtil.showEntityMenu() improved, now indicates the modified state of properties along with the original value
  DefaultEntityApplicationModelTest.containsUnsavedData() added
  EntityTablePanel, key event to show entity values menu is now CTRL-ALT-V, like in EntityEditPanel
  EntityPanel.setEditPanelState() bug fixed, now simply returns when the state being set is the same as the current state, instead of making a mess of it
  EntityPanel, bug introduced by the change above fixed
  EntityUtil.createToStringEntity() simplified
  Removed a bunch of redundant /** {@inheritDoc} */
  Removed redundant throws CancelException since it is unchecked, left in javadoc though
  EntityLoadTestModel constructor fixed to remove possible heap pollution
  EntityPanel, yet another edit panel state initialization bug fixed
  EntityPanel, editControlPanel made final and initialized during construction
  H2Database, in memory database initialization improved
  ValueLinkValidators, validBackgroundColor parameter removed, now uses the UI default
  ValueLinkValidators, bug fix, the above change did not consider the enabled/disabled state of the component
  AbstractEntityConnectionProvider.scheduleValidityCheck attribute added, constructor overloaded
  DefaultEntityConnection, bug fixed, setForeignKeyValues() incorrectly handled the case when the referenced entity was not available (deleted or filtered out of an underlying view), it simply set the reference to null, whereas now it populates it with an empty entity wrapping the referenced primary key
0.8.5
  CriteriaSet constructor refactored to avoid unchecked array creation warnings
  UiUtil.createFormattedField() now uses a MaskFormatter extension which preserves selection and caret position on focus gained
  DefaultEntityConnection.update() bug fixed, did not handle null values in the where condition, "x = null" used instead of the correct "x is null", solved by using EntityCriteria which handles this case correctly
  EntityUtil.hashBy...() functions return value made more specific in order to convey the fact that they respect the iteration order of the collection
  ValueLinks.dateValueLink(), dateValue(), integerValue() and doubleValue(), immediateUpdate parameter added
  EntityUiUtil.createTextField() now also propagates the immediateUpdate parameter in case of date, int and double based values, see above
  DefaultEntityTableModel.DefaultEntityTableSortModel.initializeColumnComparator() now uses the comparator associated with the underlying entity for columns based on foreign key properties
  UiValues.TextUiValue fires change event on focus lost only if the focus event isn't temporary
  FilteredTablePanelTest, some additions
  FilteredTablePanel, minor refactoring to accommodate the above
  UiUtilTest, some additions
  DefaultEntityConnection.selectRowCount() bug fixed, did not work correctly for entities defined with a select query
  DefaultEntityConnectionTest.rowCount() improved due to the above
  UtilTest, some additions
  Unit test coverage improved
  Javadoc improvements
  AbstractFilteredTableModel.filterContents() bug fixed, it now resets the filtering if filterCriteria is set to null
  Unit test coverage improved
  UiUtil.selectFilesOrDirectories() added
  UiUtil.selectFilesOrDirectories() bug fixed
  Util.getGetMethod() and getSetMethod() overloaded with Class parameter
  Util.unwrapAndLog(), fixed possible heap pollution
  DefaultRemoteEntityConnection, removed redundant throws clauses
  EntityUtil.EntityBeanMapper improved, exceptions thrown earlier in case of invalid methods
  EntityImpl, minor refactoring
  FilteredTableColumnModel.getFilterModel() renamed to getColumnFilterModel()
  EntityEditModel.refreshEntity() added, tested
  EntityCriteriaUtil, some refactoring of getConditionString()
  Code cleanup
0.8.6
  Demo deployment updated according to latest java security requirements
  EntityJSONParserTest.entity() improved, no longer depends on the order of values (failed in Java 8)
  DefaultEntityComboBoxModel no longer overrides vetoSelectionChange() with a final method
  DefaultFilteredComboBoxModel.vetoSelectionChange() renamed to allowSelectionChange() for consistency
  LoginProxy.doLogout() added
  EntityConnectionProviders.createConnectionProvider() overloaded with clientID parameter
  Configuration.SERVER_CLIENT_CONNECTION_TIMEOUT added, used in EntityConnectionServer
  EntityConnectionServerAdminImpl, minor refactoring
  Configuration bug fixed, now initializes SERVER_CLIENT_CONNECTION_TIMEOUT correctly
  AbstractTableSearchModel.initializeColumnComparator(), bug fixed, should use lexical comparator for Object types
  UiUtil.runWithProgressBar() added
  DefaultDatabaseConnection.disconnect() now uses isValid() instead of !con.isClosed() to check if connection is alive
  EntityUtil.getPropertyValues() re-generified
  EntityUtilTest.isPrimaryKeyModified() added
  Configuration.CLIENT_SCHEDULE_CONNECTION_VALIDATION renamed to CONNECTION_SCHEDULE_VALIDATION, constant changed
  LocalEntityConnectionProvider constructor overloaded with a scheduleValidityCheck parameter
  RemoteEntityConnectionProvider, some refactoring due to the above
  DefaultDatabaseConnection.disconnect(), isValid() call moved within try clause
  DefaultDatabaseConnection.isValid() now uses a hardcoded (1 sec) timeout during validity check instead of 0 (meaning no timeout)
  ServerException.LoginException is no longer final
  ServerException.AuthenticationException added
  EntityConnectionServerTest, no longer uses the default server/registry ports
  MaximumMatch, bug fixed, equalStartLength() did not normalize the strings before matching
  DefaultDatabaseConnection.disconnect() change reverted, calling isValid() is an overkill (especially with a query) when we are about to discard the connection, so we're back to !con.isClosed()
  Entities.Validator no longer validates read-only values
  DefaultDenormalizedViewProperty bug fixed, is now read-only, along with MirrorProperty
  EntityTableCellRenderers refactored
  DefaultDatabaseConnection constructor overloaded with validityCheckTimeout parameter, added to factory classes as well
  Configuration.CONNECTION_VALIDITY_CHECK_TIMEOUT added, default 0 seconds (no timeout)
  DatabaseUtil.validateWithQuery() now guards against databases that have not implemented setQueryTimeout()
  DefaultDatabaseConnection constructor throws exception if the connection parameter is closed
  Configuration.USE_OPTIMISTIC_LOCKING default value changed to true
  DefaultEntityConnection.lockAndCheckForUpdate() bug fixed, now excludes Types.BLOB properties from the modified check
  ColumnSearchPanel.initializeSearchTypeComboBox() bug fixed, SearchType was read-only due to incorrect type parameter in a call to ValueLinks.selectedItemValueLink()
  ItemComboBoxModel, some refactoring
0.8.7
  EntityTableCellRenderer.BooleanRenderer bug fixed (from last refactoring), BooleanRenderer is now aligned in center
  EntityTableSearchModel.addSearchStateListener(), removeSearchStateListener() and isSearchEnabled() added
  DefaultEntityTableModel.getOrderByClause() added
  Sonar run
  Entity, redundant getFormattedValue() removed
  EntityImpl, bug fixed, setValue() set the primary key to null to early, before validation had been performed
  Configuration.SERVER_MONITOR_UPDATE_RATE added
  EntityApplicationPanel.getFrameTitle() signature change, now takes a EntityConnectionProvider parameter instead of User
  EntityTablePanel.getRefreshControl() and getClearControl() made public
0.8.8 [incompatible api: Property]
  Property.PrimaryKeyProperty removed
  Property.ColumnProperty, get/setPrimaryKeyIndex() and isPrimaryKeyProperty() added
0.8.9
  EntityCriteriaUtil, possible heap pollution due to generic vararg parameters fixed
  EntityImpl.KeyImpl no longer relies on Integer.MAX_VALUE to a represent null value
  EntityLookupModel.setToStringProvider() added
  DefaultEntityDefinition.checkForPrimaryKey() renamed to checkPrimaryKey(), now checks if the same index is used twice
  DefaultEntityEditModel, minor refactoring
  EntityCriteriaUtil, bugs fixed, methods overloaded with a "Collection values" parameter removed, all other methods now handle a Collection parameter
  EntityCriteriaUtil, bug fixed, ForeignKeyCriteria refactored
0.9.0
  DefaultEntityConnection no longer extends DefaultDatabaseConnection, composition used instead
  DefaultEntityConnection now synchronizes on it's internal connection instead of itself
  DatabaseConnection.Procedure and Function generified to accommodate the above inheritance change
  HostMonitor bug fixed, now removes admin server name prefix before checking if the server is already open
  Sonar run
  LoginPanel, refactored, static methods removed
  Sonar run, magic numbers
  EntityConnectionServer, some refactoring
  Util.resolveTrustStore() renamed to resolveTrustStoreFromClasspath()
  EntityDataUtilTest added
  Unit test coverage improved
  Configuration.REGISTRY_PORT_NUMBER renamed to Configuration.REGISTRY_PORT
  HostMonitor bug fixed, only listed servers named RemoteServer.SERVER_ADMIN_PREFIX + Configuration.SERVER_NAME_PREFIX
  DefaultFilteredComboBoxModel.getAllItems() no longer includes the null value
  EntityUtil.setNull() added
  DefaultEntityModel bug fixed, no longer creates an edit model if the supplied table model contains one
  FilteredComboBoxModel.isSelectionEmpty() added, implemented in DefaultFilteredComboBoxModel, tested
  UiUtil.getDateFromUser() dialog using JCalendar now responds to enter (OK) and escape (Cancel) keys
  UiUtil.runWithProgressBar() refactored and overloaded with a cancelAction, now quits silently on CancelException
  DefaultRemoteEntityConnection now synchronizes on it's internal connection proxy instead of itself
  AbstractRemoteServer, connections synchronization improved
  AbstractRemoteServer, disconnect() reduced synchronization time
  AbstractRemoteServer, connect() getLoginProxy() moved out of synchronized block
  AbstractRemoteServer, EntityConnectionServer added logging for connect/disconnect
  DefaultRemoteEntityConnection.isLocalConnectionValid() added
  EntityConnectionServer, maintenance thread now keeps local connections alive via isLocalConnectionValid() along with disconnecting idle ones
  EntityServerMonitorTest added some tests
  UiUtil.runWithProgressBar() overloaded with a northPanel parameter
  DefaultExceptionHandlerTest added
  EntityUiUtilTest improved
  EntityUiUtil.createTristateCheckBox() bug fixed
  EntityUiUtilTest fixed broken tests
  DefaultEntityConnection, redundant synchronized instance removed
  MethodLogger, minor refactoring
  Sonar run, some minor improvements
  MethodLogger serialization bug introduced during refactoring fixed
  final keyword added to catch clauses, quite the overkill but gets rid of annoying warnings in IntelliJ 13
  EntityTableModel.getTableDataAsDelimitedString() added
  Databases.setInsertHint(), getInsertHint() added, used in DefaultEntityConnection.insert()
  EntityGeneratorModel no longer uses Properties.primaryKeyProperty() but rather Properties.columnProperty() along with a call to setPrimaryKeyIndex()
  DefaultEntityEditModel.getModifiedObserver() no longer final
  Entity.getModifiedState() renamed to getModifiedObserver() for consistency
0.9.1
  Entity.isNull() only returns null if all primary key values are null, so primary keys can now contain null values
  Util.collate() problematic wildcard removed
  logback and slf4j latest versions used
  logback-core added as compile time dependency
  EntityPanelProvider.equals() improved, now takes the underlying EntityModel class into account
  EntityEditModel.getEntityNewObserver() added
  DefaultEntityEditModel.isEntityNew() is no longer final
  EntityEditPanel, update and delete actions enabled states now depend on the entityNewObserver provided by the underlying edit model
  EntityPanel, bug fixed, navigation was broken when it came to detail panels, always selected first available panel
  EntityPanel, navigation and panel state constants changed to enums
  EntityEditPanel, confirm type constants changed to enum
  EntityApplicationPanel, now saves preferences for support panels on dialog close
  EntityEditModel.UpdateEvent now contains the updated entities mapped to their respective original primary keys
  DefaultEntityTableModel, uses the above information to refresh the relevant rows after an update has been performed
  EntityPanel.setActiveDetailPanel() bug fixed, introduced in the navigation bug fix above, selecting a detail panel by tab did not work anymore
  DefaultEntityEditModel.delete() bug fixed, now uses getEntity().getOriginalCopy() so that any non-persistent changes to the primary key do not interfere with the delete
  ServerMonitor, connection history tab added
  ServerMonitor, the above improved a bit
  FilteredTablePanel.SortableHeaderRenderer bug fixed, now aligns the text correctly when sorting icon is visible
  ServerMonitor, ClientInstanceMonitorPanel, log JTextArea no longer editable
  EntityUtil.hashByPropertyValue() map key generified
0.9.2 [incompatible api: EntityCriteria, EntityDefinition, RemoteServer]
  EntityCriteria, added support for limit/offset
  EntityDefinition, added having clause
  ClientUserMonitor now logs errors occurring during the refresh of user history
  build.xml, bug fixed, jminor-server-monitor.jar target did not include EntityConnectionServerAdminImpl_Stub.class
  build.xml, removed redundant domain package from jminor-server-monitor.jar
  build.xml, minor changes to deploy_server_monitor and deploy_generator targets
  ClientUserMonitor refactoring
  FilteredTableModel.sortContents() added, implemented in AbstractFilteredTableModel
  DefaultEntityConnection refactored, redundant select during update removed
  DefaultDatabaseConnection no longer validates connections received via constructor parameter
  build.xml, bug fixed, jminor-client.jar target did not include DefaultRemoteEntityConnection.class
  EntityLoadTestModel disables connection validation
  TomcatConnectionPoolProvider now sets testOnBorrow to true since JMinor no longer validates connections coming from a connection pool
  TableSortModel.getColumnClass() added
  AbstractTableSortModel.getColumnClass() removed
  AbstractFilteredTableModel now overrides getColumnClass(), delegating to the sort model
  DefaultEntityTableModel.getColumnClass() removed
  FilteredTablePanel now contains a base panel which contains the JScrollPane containing the JTable
  EntityTablePanel.layoutPanel() simplified
  ClientUserMonitor and ClientUserMonitorPanel refactoring
  DefaultEntityConnection.getSelectSQL() refactored
  Copyright updated
  ClientUserMonitor bug fixed, user history table model did not sort correctly by 'last seen'
  EntityServerMonitorPanel now displays startup errors instead of simply exiting
  DefaultDatabaseConnection is no longer extended, made final
  DatabaseConnection.query() removed
  DatabaseConnection.getMethodLogger() added
  DefaultDatabaseConnection.query() moved to DatabaseUtil
  UiUtil.setPreferredWidth() added, tested
  EntityTestUnit.initializeReferencedEntities() now short circuits the initialization of circular references
  World demo application added
  build.xml deploy_demos refactored, renamed to deploy_demo_apps
  MaximumMatch, now selects first item when the user backspaces beyond the first character
  Version added
  Util.getVersion() and getVersionAndBuildNumber() renamed with String suffix
  Util.getVersion() added
  RemoteServer.getServerVersion() now returns a Version object instead of a String
  DefaultEntityLookupModel now includes configuration settings for each lookup property
  DefaultEntityConnection.executePreparedSelect(), minor refactoring of parameters
  RemoteEntityConnectionProvider constructor overloaded with scheduleValidityCheck parameter, for consistency
  AbstractEntityConnectionProvider implements isConnectionValid() and disconnect(), abstract doDisconnect() added
  RemoteEntityConnectionProvider and LocalEntityConnectionProvider refactored due to the above
  EntityConnectionProvider.getHostName() renamed to getServerHostName()
  RemoteServer.ServerInfo added
  RemoteServer.getServerInfo() added, getServerName(), getServerPort(), getServerVersion() and getServerPort() removed
  AbstractRemoteServer implements the above
  ServerMonitor modified according to the above changes
  AbstractEntityConnectionProvider.disconnect() now synchronized
  RemoteServer.connect(clientInfo) removed
  Sonar run, some minor refactoring
  Refactoring to reduce cyclomatic complexity
  EntityEditModel.isLookupAllowed(property) added
  DefaultEntityEditModel, property debug output refactored
  ColumnSearchPanel and PropertySearchPanel refactored to reduce cyclomatic complexity
  ValueLinks, removed superfluous generics
  EntityLookupField.initializeUI(), bug fixed, now handles the case when no search properties are defined for the underlying entity
  ClientUserMonitor, ClientMonitor, user and client type lists sorted
  ConnectionInfo and ClientUtil added
  ClientInfo is now an interface, implemented in ServerUtil.DefaultClientInfo
  RemoteServer.connect() now takes a ConnectionInfo as parameter
  Some refactoring due to the above
  Util.getVersionString() bug fixed, cut patch number from version
  EntityConnectionServer constructor error handling improved
  RemoteServer renamed to Server
  EntityTablePanel.initializeUI() bug fixed, NullPointerException when summary panel was not available
  EntityLookupField.SettingsPanel.initializeUI() bug fixed, CardLayout used
  EntityDataUtil moved to from tools to db
  EntityDataUtil renamed to EntityConnectionUtil
  EntityApplicationPanel.startApplications() bug fixed, did not handle exceptions originating from initializeConnectionProvider()
  FilteredTablePanel.selectTableColumns(), added select all/none buttons
  FilteredTablePanel, moved column resizing functionality from EntityTablePanel
  FilteredTablePanel, SHIFT-CTR-[left/right arrow] moves the column
  EntityEditModel.containsUnsavedData(), addConfirmEntitySetAllowedObserver() and removeConfirmEntitySetAllowedObserver()
  EntityEditPanel now warns if entity is about to be set when it contains unsaved data
0.9.3
  States.DefaultStateObserver, lazy initialization of Events
  States.DefaultAggregateState refactored to accommodate correct event firing, see StatesTest.aggregateStateEvents()
  Unit test usage of clumsy collection counting method replaced by using AtomicInteger instead
  JasperReports library updated to 6.0.0
  iText pdf library added to client runtime classpath for pdf export
  EntityImpl.KeyImpl renamed to DefaultKey for consistency
  EntityImpl renamed to DefaultEntity for consistency
  Property.setColumnName() added
  build.xml run_rmi_registry target removed
  EntityConnectionServerAdminImpl renamed to DefaultEntityConnectionServerAdmin for consistency
  build.xml updated according to the above
  distribution jars restructured, jminor-db-provider.jar split from jminor-client.jar and jminor-db.jar, jminor-server.jar no longer contains db, depends on jminor-db.jar instead, no more jar redundancies
  framework.db.local and framework.db.remote added, substantial refactoring involved
  distribution jars restructured further, jminor-db-provider.jar removed, jminor-db-core.jar, jminor-db-local.jar and jminor-db-remote.jar added
  DefaultEntityConnection renamed to LocalEntityConnection
  EntityConnections renamed to LocalEntityConnections
  distribution jars restructure even more, jminor-common.jar split into jminor-common-model.jar and jminor-common-ui.jar
  DatabaseConnection.setConnection() added
  LocalEntityConnections.setConnection() removed
  jminor-client-bundle.jar added to distribution
  resources/publish added, contains module definitions for publishing artifacts
  jminor-client-bundle added as publishing artifact
  UiUtil.selectValues() added
  Values, some minor changes in terminology
  Value.getChangeObserver() renamed to getObserver()
  EntityConnectionServer only runs connection maintenance when connections exist
  EntityConnectionServer.AuxiliaryServer moved to common.server.Server
  EntityRestServer no longer depends on framework server
  Util.getVersion() now caches the version object
  Util.VERSION is now final
  DefaultColumnProperty.setColumnName() bug fixed, did not set the value
  DefaultColumnProperty primitive value fetchers now only call ResultSet.wasNull() if the actual value warrants it
  DefaultDatabaseConnection, LocalEntityConnection, DatabaseUtil, DefaultRemoteEntityConnection, logAccess() and logExit() now return right away if the method logger is not enabled
  MethodLogger always clears log on enabled state change
  LocalEntityConnection bug fixed, select for update did not use selectTableName
  DefaultEntity.validateType() now validates entity types, added a couple of related tests
  Values.DefaultValue bug fixed, did not propagate the value when firing a change event
  DefaultEntityDefinition.QueriedKeyGenerator bug fixed, caching of key query was problematic when working with different underlying databases
  ClientMonitorPanel, can now disconnect multiple clients at a time
  EntityLookupField.performLookup() bug fixed, did not handle null search string value
  EntityLookupField.performLookup() bug fixed, did not update colors after lookup
  EntityLookupField, constructor bug fixed, searchHint was initialized to early, must be done after the call to linkToModel() for the hint to show up right away
  EntityPanel.activatePanel() bug fixed, initial focus always went to the table instead of the edit panel when using keyboard navigation
  User, cached hashCode removed, unnecessary optimization
  EntityLookupField, constructor bug fixed, searchHint initialization moved further back
  EntityUtil.getModifiedProperty() and getModifiedExceptionMessage() added
  LocalEntityConnection.lockAndCheckForUpdate() and EntityEditPanel.handleException() now use the above
  DefaultEntityEditModel.getDefaultEntity() bug fixed, did not handle transient properties
  Configuration.FILTER_ON_MASTER_INSERT added
  EntityModel.get/setFilterOnMasterInsert() added
  DefaultEntityModel implements the above, tested
  Editing of long values implemented, LongField added along with LongInputProvider
  MaximumMatch bug fixed, no longer disregards key events if modifiers are present (CTRL-BACKSPACE beyond first character now works correctly)
  EntityUiUtil.createEntityField() improved
  DefaultEntityEditModel bug fixed, setEntity() was used during update() and delete(), which triggered isSetEntityAllowed(), doSetEntity() added for internal use
  IntelliJ analyzis run, Arrays.asList() with single items replaced with Collections.singletonList()
  EntityUtil.getModifiedExceptionMessage() bug fixed, did not handle deleted entities
  EntityUtil.getModifiedExceptionMessage() bug fixed, did not show the original value
  DefaultEntityEditModel.insert() nows sets the inserted entity instead of just the primary key values
  DefaultEntityEditModel.insert(List<Entities>) bug fixed, did not return silently on receiving an empty list, fired afterInsertEvent
  DefaultEntityEditModel, protected methods for firing before and after insert/update/delete events added
  ControlProvider.ButtonControlIterator now uses JLabel for separator
  AutoCompletion added, MaximumMatch now extends CompletionDocument
  Sonar/IntelliJ analysis
  EntityEditPanel now sets the actual DateInputPanel as the property component
  DefaultEntityEditModel, DefaultInsertEvent, DefaultUpdateEvent and DefaultDeleteEvent now protected instead of private
  EntityEditModel, before insert, update and delete listeners now provide the same info as after listeners
  DefaultEntityEditModel.doDelete() now returns the deleted entities, after delete event now contains the actual entities returned by doDelete()
  Sonar run
  EntityUtil.getModifiedExceptionMessage() entity caption added to error message for clarification
  DefaultEntityComboBoxModel, foreign key filter model is now strict, no longer shows all items if foreign key value is null or no filter values are specified
  Reduced unit test dependencies on demos
  Unit test dependencies on demos removed, build.xml updated accordingly
  Ant build bootstrapped correctly, no need for util libraries anymore (ivy, jacoco-ant etc.)
  Stubs removed from dist jars
  Project cleanup, keystore and truststore removed, added to ant build
0.9.4
  EntityConnection.selectAll() removed
  EntityCriteria.getWhereClause(includeWhereKeyword) removed
  EntityCriteriaUtil.PropertyCriteria.getValueCount() inefficiency removed
  DefaultKey.equals(), some minor optimizations
  Logback dependency updated from 1.1.2 to 1.1.3
  jcommon library added to build.core configuration, does not compile on java > 7 without it
  EntityConnectionServer now handles Throwable on startup and exits gracefully
  Entity.Definition.hasLinkedProperties() added
  DefualtEntity.handleValueChangedEventInitialized() skips linking values if no linked properties exist
  DefaultProperty.isDouble() result is cached, very frequently used
  DefaultValueMap, minor refactoring
  DefaultEntityEditModel.prepareNewValue() removed
  DefaultEntityComboBoxModel.translateSelectionItem() finalized
  Configuration.PROPERTY_DEBUG_OUTPUT removed
  DefaultEntityEditModel no longer provides property debug output
  EntityTablePanel.initialize() and setupControls() removed (setupControlsInternal then renamed to setupControls)
  Fixed a couple of Sonar issues
  SteppedComboBox unused constructor removed
  run_entity_generator target added to build.xml
  EntityGeneratorModel, bug fixed, multiple entity definition output was wrong
  EntityUiUtil.selectEntities() moved to EntityTablePanel, createLookupFieldPanel() removed, initializeViewImageAction() moved to EntityTablePanel, renamed getViewImageControl(), createNewEntityAction() moved to EntityEditPanel, createEntityComboBoxPanel() and createEntityLookupFieldPanel() removed and createEastButtonPanel() made public
  EntityEditPanel.createNewEntityAction() renamed to createEditPanelAction()
  ConnectionPools, removed illegal depenedency on Configuration, functionality moved to EntityConnectionServer
  FrameworkMessages, Messages cleanup of unused strings
  Column.getSelectIndex() moved to Property.ColumnProperty
  Minor cleanup, removed unused methods
  Mess fixed, parameterless constructors re-added to Database implementations
  AbstractTableColumnSyncPanel constructor now takes FilteredTableColumnModel as parameter
  Javadoc errors and warnings fixed
  DefaultEntityConnectionServerAdmin no longer sets the RMISecurityManager (deprecated)
  ivy.xml, redundant transitive="false" removed from dependencies
  EntityConnectionServer.startWebServer() now waits for Jetty startup to complete before returning
  EntityConnectionServerTest.testREST() added
  Database.isAuthenticationException(SQLException) added, implemented for H2 and Oracle
  AuthenticationException added
  AbstractDatabase.createConnection() throws AuthenticationException when possible
  EntityUtil.isEntityNew() added
  EntityRESTService now uses the above
  EntityConnectionServer.doConnect() now handles AuthenticationException
  Ivy configuration build.tests added, configurations improved, build configured accordingly
  PostreSQLDatabase.isAuthenticationException() implemented
  Removed references to chinook entity definitions from unit tests
  Fixed a few Sonar issues
  Minor performance optimization in EntityResultPacker
  Server client logging no longer on by default
  Server.AuxiliaryServer.start() and stop() renamed to startServer() and stopServer()
  EntityRESTServer updated according with the above
  DefaultEntityConnectionServerAdmin.main() restart option added
  ServerUtil.getServer() error handling and logging improved
  ClientUserMonitor, user history improved a bit
  Jetty dependency updated to 9.3.2.v20150730 and Jersey to 1.19
  HttpClient library updated to 4.5
  EntityConnectionServerTest and EmpDeptRESTLoadTest updated according to HttpClient update (deprecations)
  Tomcat jdbc dependency updated to 8.0.24
  Unit tests refactored and improved a bit
  ExceptionDialog moved to UiUtil and privatized
  DateInputPanel bug fixed, focus listener only added when button was present
  EntityDefinition.getResultPacker() and Property.ColumnProperty.getResultPacker() added
  H2Database.runScript() updated according to H2 api changes
  H2Database, in memory database initialization moved from static initializer to constructor
  TextInputPanel now JTextField based
  HostMonitor and HostMonitorPanel, improved server discovery
  EntityConnectionServerAdmin.restart() added
  ServerMonitor, ServerMonitorPanel, restart action added
  DefaultEntityConnectionServerAdmin.adminInstance removed
  DefaultEntityConnectionServerAdmin.startServer() refactored
  NavigableImagePanel moved to framework.plugins.imagepanel
  H2Database bug fixed, no longer tries to initialize a file based embedded database if the database file exists
  H2Database, database url bug fixed
  EntityApplicationPanel.getUser() now handles null or empty framCaption
  EntityConnectionUtil.copyEntities() bug fixed, did not clear primary key values correctly before insert
  IncrementKeyGenerator now behaves like the SequenceGenerator, skips the id generation if a value is present
  EntityConnection.selectPropertyValues() replaced by selectValues()
0.9.5 [incompatible api: CriteriaSet, SimpleCriteria]
  CriteriaSet changed to an interface, CriteriaUtil.DefaultCriteriaSet added, SimpleCriteria moved to CriteriaUtil.StringCriteria, factory methods added to CriteriaUtil
  EntityConnectionProviders.createConnectionProvider() renamed to connectionProvider()
  EntityConnectionProviders.connectionProvider(EntityConnection) added
  EntityTablePanel.createStaticEntityTablePanel(), resulting panel is now read-only and without popup menu and south panel
  CriteriaUtil.DefaultStringCriteria.writeObject() and readObject() implemented, tested
  UiUtil, component returned from configuration methods
  PropertySummaryModel moved to common.table package and renamed ColumnSummaryModel, implementation as well
  EntityTableModel.SummaryValueProvider moved to AbstractFilteredTableModel.DefaultColumnValueProvider
  EntityTablePanel.summaryPanel moved to FilteredTablePanel
  H2Database.initializeDatabase() bug fixed, only tries to initialize an embedded database if it is required
0.9.6
  common.swing.model and common.swing.ui packages added, common.ui and common.model refactored accordingly
  org.jminor.framework.client package remaned to swing
  org.jminor.framework.swing moved to org.jminor.swing.framework and org.jminor.common.swing moved to org.jminor.swing.common
  Refactoring in order to move usages of Configuration out of core classes
  Source directory structure improved, now follows maven/gradle best practices
  Plugin and demo sources moved, unit test dependencies fixed, build file refactored
  Reorganized demo sql scripts and reports
  EntityUtil.hash... renamed to map...
  LocalEntityConnection.delete(keys) improved
  JasperReportsWrapper now tries to load reports from classpath if the file is not found in the file system
  Demos split up into separate directories
  Plugins split up into separate directories
  Demos now built into their own build directories
  EntityCriteriaUtil.getWhereClause() now caches the result
  DefaultEntity.DefaultKey.setHashCode() removed awkward if condition
  NextReports plugin added
  NextReports plugin improved
  Plugins are now indipendent modules
  Demos are now independent modules
  SwingMessages added, initialized in LoginPanel, this feels like a hack
  Build file improvements
0.9.7
  REST plugin jersey dependencies updated, jersey bundle 2.22
  SwingConfiguration extracted from Configuration
  EntityTestUnit moved from framework.tools.testing to framework.testing
  PropertySearchModel, EntityTableSearchModel and related classes and methods renamed to PropertyCriteriaModel and EntityTableCriteriaModel
  ColumnCriteriaModel, redundant setUpper/LowerBound() methods removed
  Build files restructured
  Project structure improved, core added
  JavaFX module added
  DefaultEntityModel, setting the foreign key value functionality moved from initialize() to handleInitialization(), which can be overridden
  H2Database.initializeDatabase() bug fixed, did not work with Windows paths, since \ is an escape character in the INIT clause
  ColumnCriteriaPanel and PropertyCriteriaPanel bug fixed, value binding failed due to the above removal of "redundant" methods from ColumnCriteriaModel
  ColumnCriteriaModel, DefaultColumnCriteriaModel, upperBound and lowerBound are now based on Value
  AbstractServer.DefaultServerInfo bug fixed, getServerVersion() returned client framework version, not the version of the remote server, this change seems to be serialization safe
  JavaFX functionality added along with a small demo
  DefaultValueMapEditModel refactored from DefaultEntityEditModel
  ColumnCriteriaModel and DefaultColumnCriteriaModel moved from org.jminor.swing.common.model.table to org.jminor.common.table, due to no swing dependencies
  TaskScheduler now synchronizes on a lock object instead of this
  Events, DefaultEvent and DefaultObserver now synchronize on a lock object instead of this
  States, DefaultState, DefaultAggregateState, DefaultStateObserver and DefaultGroup now synchronize on a lock object instead of this
  ValueChange, removed some unused methods
  EntityConnectionServerAdmin, DefaultRemoteEntityConnection, warningThreshold removed
  DefaultFilteredComboBoxModel.addItem() now respects the sorting order
  EntityEditModel.createEntityComboBoxModel() renamed to createForeignKeyComboBoxModel(), createPropertyComboBoxModel() renamed to createComboBoxModel(), getPropertyComboBoxModel() renamed to getComboBoxModel() and getEntityComboBoxModel() renamed to getForeignKeyComboBoxModel()
  EntityEditModel.createEntityLookupField() renamed to createForeignKeyLookupField()
  EntityEditPanel.createEntityLookupField() renamed to createForeignKeyLookupField(), createEntityComboBox() renamed to createForeignKeyComboBox(), createEntityField() renamed to createForeignKeyField()
  ClientUserMonitor, user history no longer displays a single user as multiple based on case difference in usernames
  EntityEditPanel.afterInsertFocusPropertyID and afterInsertFocusComponent added
  EntityComboBoxModel.strictForeignKeyFiltering property added and tested
  Util.getInt() and getLong() now remove both dots and commas before parsing
  IntField, LongField and DoubleField no longer use a ThreadLocal for the NumberFormat
  ValueLinks, numerical value links ignore the NumberFormat if the field is editable (very problematic otherwise)
  IntField, LongField and Double field, removed constructor overloaded with min and max
0.9.8
  IntField, DoubleField, LongField and relevant classes refactored and improved, NumberField disables grouping, must be turned on explicitly
  UiValues, numerical value methods no longer take a format parameter, the text field does all the formatting
  EntityUiUtil now supplies cloned format instances to NumberField descendants
  LocalEntityConnection now logs RecordModifiedExceptions correctly
  IntField, columns paramater was not used
  DefaultEntityComboBoxModel.translateSelectionItem() no longer throws exception if item is not found, now returns null instead
  DefaultEntityTableModel.getPreferencesKey() renamed to getUserPreferencesKey() and made protected
  AbstractEntityConnectionProvider.isConnectionValid() now returns false in case internal connection validity checking throws an exception and validateConnection() sets the internal connection to null in case it is invalid
  DatabaseConnection, EntityConnection and RemoteEntityConnection.isValid() removed and merged with isConnected()
  DefaultRemoteEntityConnection.isLocalConnectionValid() removed, EntityConnectionServer uses isConnected() instead
  MethodLogger.Entry.toString() now displays microseconds instead of milliseconds for method time
  LocalEntityConnection.prepareStatement() added
  EntityTestUnit.initializeReferenceEntity() may now return null, handled in setReferenceEntity()
  Copyright bumped to 2016
  ClientValidator added, AbstractServer and EntityConnectionServer modified to use it
  DatabaseConnection.getConnection() overloaded with a validate parameter
  DefaultRemoteEntityConnection, methodLogger only used if enabled, no longer uses methodLogger to determine last usage time
  AbstractConnectionPool now handles the collection of fine grained pool statistics
  DefaultValueMap, protected constructor added with values and originalValues maps as parameters
  DefaultEntity, constructors refactored to use the above
  EntityResultPacker.pack() improved using the above constructor
  DatabaseConnection.getConnection(validate) removed, getConnection() no longer performes any validation
  ClientValidator renamed to ConnectionValidator
  ChinookLoadTest, insertDeleteAlbum scenario added
  EntityLoadTestModel.selectRandomItem(EntityComboBoxModel) added
  LocalEntityConnection, now logs setForeignKeyValues() with methodLogger
  ClientInstanceMonitor, ClientInstanceMonitorPanel, crappy tree view of client log added
  DefaultEntity, minor optimization in the way DefaultEntity.DefaultKey objects are instantiated
  EntityTableModel.InsertAction enum added
  EntityTableModel.setAddEntitiesOnInsert() replaced with setInsertAction()
  DateUtil.getFirst/LastDayOfYear() renamed to getFirst/LastDayOfCurrentYear(), getFirst/LastDayOfYear(year) added
  MethodLogger, removed redundant and unused fields, is now final and no longer serializable, ArgumentStringProvider added and implemented
  EntityConnectionServerAdmin.performGC() removed
0.9.9
  Major renaming of methods, ValueMap, Entity now conform to Map method names, get() and put() instead of getValue() and setValue() etc
  ValueMap.getValueChangeObserver() renamed to getValueObserver()
  ValueMapEditModel.getValueChangeObserver() renamed to getValueObserver()
  Entity.set() renamed to put()
  EntityTableModel, renamed getEntitiesByPrimaryKeys() to getEntitiesByKey(), setSelectedByPrimaryKeys() to setSelectedByKey() and getEntityByPrimaryKey() to getEntityByKey(), getEntitiesByPropertyValues() to getEntitiesByPropertyValue()
  Plugin and demo JMinor dependencies now based on the current version in build.properties, ivysettings.xml added, artifactory settings in build.properties
  build.xml, deploy_server and deploy_server_monitor targets improved, no longer create duplicate jminor library jars
  EntityRESTService, minor parameter name change
  LocalEntityConnection.setForeignKeyValues() renamed to setForeignKeys()
  RemoteEntityConnectionProvider.RemoteEntityConnectionHandler.invoke() synchronized
  EntityConnectionServerAdmin, ServerMonitor, added monitoring of GC events and thread count
  Entity.getInt() renamed to getInteger(), getChar() renamed to getCharacter(), for consistency
  EntityUtil, renamed a few methods in accordance with recent changes
  Properties.booleaProperty(propertyID, columnType) added
  InputProviderPanel, ESC key now works like clicking the cancel button
  InputProviderPanel generified and improved a bit
  NumberField bug fixed, field did not accept the minus sign
  SizedDocument no longer allows use of setDocumentFilter(), setDocumentFilterInternal() added for subclasses
  SizedDocument now uses DocumentCase enum for controlling case conversion
  EntityConnectionProvider.ConnectionWrapper removed along with EntityConnectionProviders.connectionProvider(EntityConnection)
  Entity.Definition.setTableName() added
  DefaultEntityApplicationModel.loadDomainModel() now throws ClassNotFoundException
  EntityConnection.Type enum added along with EntityConnection.getType() and EntityConnectionProvider.getConnectionType()
  DefaultEntityConnectionServerAdmin, error handling on startup improved
  LocalEntityConnection.getSelectSQL() improved, no need to check if queries created by the framework contain the where keyword
  Entity.Definition.setSelectQuery(), added containsWhereClause parameter
  Entities.selectQueryContainsWhereClause() added
  LocalEntityConnection.containsWhereClause() removed, now uses the above
  DefaultEntityLookupModel, added parameter validation
  DefaultEntityDefinition.initializeSelectColumnsString() bug fixed, did not use getColumnName() when constructing query
0.9.10
  Entity.Table and Property.Column annotations added for database specific entity information, such as table and column names
  Refactoring due the above
  Entity.Definition.setSelectQuery(selectQuery) added as deprecated for backwards compatibility
  Demo deployment process improved
  UiUtil.chooseFileToSave() renamed to selectFileToSave() for consistency
  States.AggregateStateListener bug fixed, incorrect new value reported, test added
  EntityUtil.getEntity() refactored from DefaultEntityEditModel.getDefaultEntity()
  EntityUtil.mapToOriginalPrimaryKey() moved from DefaultEntityEditModel
  DefaultEntityEditModel.createForeignKeyComboBoxModel() bug fixed, incorrect entityID for null value entity
  SearchType.Values enum added
  DefaultColumnCriteriaModel refactored
  Entity.getForeignKey(Property.ForeignKeyProperty) added
  DefaultEntityEditModel.getDefaultValue() now returns an empty entity for non loaded foreign key values where the referenced primary key is available
  DefaultColumnCriteriaModel, enabled boolean variable replaced with a State
  ColumnSummaryModel moved to org.jminor.common.model.table
  DefaultEntityLookupModel no longer throws exception if created with no lookup properties, but throws IllegalStateException in performQuery() instead
  DefaultEntityDefinition.initializeForeignKeyProperty() improved foreign key validation, reference property count checked
  Util.rejectNullOrEmpty(String) added
  DefultEntityDefinition constructor now rejects both null and empty entityID and tableName values
  UiUtil.selectFileToSave() overloaded with confirmOverwrite parameter
0.9.11 [server/client incompatible]
  EntityDefinition.setSelectQuery(String) removed, was deprecated
  EntitySelectCriteria.orderByAscending(propertyID) and orderByDescending(propertyID) added
  EntityCriteriaUtil.DefaultEntitySelectCriteria serialization backwards compatibility check improved
  Client version functionality added, EntityApplicationPanel.getClientVersion()
  DatabaseException.errorCode field added, transient for now due to serialization
  UiUtil, now uses SwingUtilities.invokeLater() for focus gained events, JFormattedTextField did not behave correctly without it
  Values, bean value error message improved
0.10.0
  Major refactoring for reuse of model classes in JavaFX, module client-model added
  JavaFX improvements
  Ivy module configuration improved
  SwingPropertyCriteriaModelProvider added, DefaultPropertyCriteriaModelProvider and DefaultPropertyFilterModelProvider moved to framework.model
  FXCriteriaModelProvider now extends DefaultPropertyCriteriaModelProvider
  FXEntityListModel, a bunch of EntityTableModel methods implemented
  EntityTableModel now implements FilteredModel
  AbstractEntityTableModelTest refactored from DefaultEntityTableModelTest, SwingEntityTableModelTest added and FXEntityListModelTest improved
  AbstractEntityModelTest refactored from DefaultEntityModelTest, SwingEntityModelTest and FXEntityModelTest added
  AbstractEntityApplicationModelTest refactored from DefaultEntityApplicationModelTest, SwingEntityApplicationModelTest and FXEntityApplicationModelTest added
  ObservableEntityList refactored from FXEntityListModel
  Util.getDelimitedString() no longer appends a redundant line separator at end
  EntityUtil.getStringValueArray() added
  FXEntityListModel.getTableDataAsDelimitedString() implemented
  FXEntityListModel.savePreferences() and setColumns() implemented
  framework.model generified
  DefaultEntityTableModel renamed to SwingEntityTableModel
  DefaultEntityModelProvider renamed to SwingEntityModelProvider
  Snapshot release mechanism enabled
  More swing components renamed
0.10.1
  jminor-client-model module renamed to jminor-framework-model
  jminor-framework-model-unittests module added
  jminor-swing project module split from jminor-core
  Major refactoring of build files
  More build file refactoring
  Sonar based JavaFX fixes
  EntityLookupModel.addSelectedEntitiesListener() parameter changed to EventInfoListener<Collection<Entity>>
  Server monitor module refactored from Swing module
  DefaultEntityEditModel.createForeignKeyLookupModel() now restricts the lookup model to single selection
  Sonar run
  Ant build dependencies moved from core module
  Framework module split from core
  Core module renamed to common
  Module jminor-common-model renamed to jminor-common
0.10.2
  Substantial refactoring of org.jminor.common package
  Module common split into sub-modules
  Module jminor-common-server-api renamed to jminor-common-server-client
  Module abomination jminor-common-server-client removed
  ServerInfo and DefaultServerInfo made inner classes of Server and AbstractServer respectively, Conjunction, User and Version moved back to common.model, for backwards compatability
  ScenarioException made inner class of LoadTest
  Value and Values moved to org.jminor.common
  SerializeException made inner class of Serializer
  TaskScheduler moved to org.jminor.common.model.tools
0.10.3
  Framework modules renamed for consistency
  AbstractServer.DefaultLoginProxy and DefaultConnectionValidator inner classes added
  AbstractServer, IllegalArgumentException replaced with IllegalStateException in a couple of places
  AbstractServer, bug fixed, added user authentication when retrieving an existing connection
  Database.Type enum introduced
  Sonar run
  Build file refactoring, publish split into install and deploy, local m2 repository added to ivysettings
  Ant build dependency management set up
  Build target dist renamed to package
  DateInputPanel.setDate() added
  EntityEditPanel, EntityUiUtil, createTextArea() minor signature changes
  EntityPanel.createEditControlPanel() added
  FilteredComboBoxModel.addSelectionListener() now takes EventInfoListener as parameter
  SelectionModel.addSelectedIndexListener() now takes EventInfoListener as parameter
  SelectionModel.addSelectedItemsListener() added along with remove
  SelectionModel.addSelectedItemListener() added along with remove
  Some ivysettings.xml improvement
  Usages of Util.rejectNullValue() and Util.equal() replaced with Objects.requireNonNull() and Objects.equals() respectively
  Util.rejectNullValue() and equal() removed
  org.jminor.common.model.Util broken up into TextUtil, PreferencesUtil and FormatUtil, rest moved to common.Util
  StateObserver.addActivateListener() and addDeactivateListener() removed
  ServerUtil.resolveTrustStoreFromClasspath() refactored
  Util.getArray/CollectionContentsAsString() moved to TextUtil
0.10.4
  Source updated to Java 8
  TextUtil.padString() now uses Alignment enum instead of boolean switch
  TextUtil.getDelimitedString() bug fixed
  <code></code> replaced with {@code } in javadoc
  ServerMonitor, thread stats not cleared on reset
0.10.5
  EntityConnectionServer refactoring, access to admin interface moved to the server itself with user authentication
  DefaultEntityConnectionServer refactoring continued, Configuration.SERVER_ADMIN_PORT reintroduced
  Server monitor, added framework-db-remote module to dependencies due to the above
  SwingEntityTableModel, replaceEntitiesByKey() no longer calls filterContents()
  DefaultEntityConnectionServer bug fixed, now unexports admin interface
  EntityConnectionServer removed, functionality moved to org.jminor.common.server.Server
  HostMonitor, hardcoded admin user removed
  Server monitor, removed framework-db-remote module from dependencies due to the above
  org.jminor.common, inlined a few Objects.requireNonNull() calls
  Unnecessary logback core and or classic dependencies removed from some modules
  Explicit logback core and classic dependencies added to framework modules
  States, state no longer fires change event on a call to setActive() if the actual state does not change
  SwingEntityEditModel, bug fixed, add- and removeForeignKeyValues() created unnecessary combobox models
  AbstractServer, getConnection() fixed, did not fulfill doc contract
  DefaultEntityConnectionServer, minor optimization based on the above change
  DefaultRemoteEntityConnection, removed unnecessary call to isConnected() during disconnect
  States.DefaultGroup, minor refactoring removing unnecessary array creation
  EntityEditPanel, overloaded createEditPanelAction() with EntitiesInsertedListener callback, some refactoring involved
0.10.6
  Conjunction, Version and User moved from common.model to common
  Major renaming, all things Criteria are now Condition
  SearchType renamed to ConditionType and moved to common.db.condition
  org.jminor.common refactored, now model depends on db not the other way around
  EntityConditions.DefaultEntitySelectCondition, removed version compatability hack
  FilteredComboBoxModel interface removed, had a single implementation
  Most of org.jminor.common.model.valuemap moved to org.jminor.common.db.valuemap
  FilteredComboBoxModel reintroduced, too quick on the delete trigger
  ConditionType is now Condition.Type
  ConditionSet is now Condition.Set
0.10.7
  PropertyConditionModelProvider refactored to get rid of wildcard return type
  Sonar run
  Property.SearchableProperty removed
  FilteredComboBoxModel.setContents(), removed a couple of wildcard types
  Item is now final
  EntityTableConditionModel.setConditionValues() removed wildcard type
  MasterDetailPanel.getDetailPanels() removed wildcard type
  Floating point comparison now done with Double.compare()
  Condition now Column based, Condition.getValueKeys() renamed to getColumns()
0.10.8
  ValueMap keys now restricted to Attribute plus associated changes
  TaskScheduler and DaemonThreadFactory moved to org.jminor.common to remove cyclical dependency between common.db and common.model
  DefaultProperty, some minor refactoring around PropertyResultPacker
  UiUtil.createMemoryUsageField() is now based on a TaskScheduler
  UiUtil.runWithProgressBar() is now based on a SwingWorker
  Properties.DefaultForeignKeyProperty constructor now takes an array of ColumnProperty instead of String, properties instead of property IDs
  DefaultEntity.initializeReferencedKey() bug fixed, wrong generic type of Map resulted in the single value key constructor being called for composite keys
  DoubleInputProviderTest improved
  IntInputProvider renamed to IntegerInputProvider for consistency
  EntityTablePanel.getUpdateSelectedControlSet(), enabled state is now based on both selection and the allowUpdate state of the edit model
  DefaultValueMapValidator moved to DefaultValueMap.DefaultValidator
  EntityTableConditionModel, additionalFilterCondition field added
  LocalEntityConnection bug fixed, selectRowCount() did not work with group by
  h2 library updated
  Shared library versions consolidated to build.properties
  Sonar run
  DefaultProperty.prepareValue() moved to DefaultEntity
  UiUtil.runWithProgressBar() now handles InterruptedException correctly
  User.UNIT_TEST_USER field removed
  SwingEntityTableModel.performQuery() condition parameter removed
  FXEntityListModel.queryContents() renamed to performQuery() for consistency
  Logback demo config moved to src/resources
  Unit test coverage results merged between modules, swing unit tests f.ex. cover a substantial amount of the framework module
  EntityComboBoxModel.setEntitySelectCondition() renamed to setSelectCondition(), parameter changed from EntitySelectCondition to Condition<Property.ColumnProperty>
  org.jminor.javafx.framework.model javadoc improvements
  ObservableEntityListTest added
  UiUtil.ProgressWorker refactored from anonymous class
  JasperReportsWrapper, bug fixed, could not run a parameterless report
  JUnit test improvements
  DefaultDatabaseConnection.DEFAULT_VALIDITY_CHECK_TIMEOUT introduced and used
  JavaFX javadocs improved
  UiUtil.selectFilesOrDirectories() and UiUtil.selectFileToSave() now only set the startDir if it exists
  EntityJSONParser.parseValue() bug fixed, returned Date instead of Timestamp for timestamp based properties
  EntityJSONParser improved, serializing is now instance based with the following configuration options: includeForeignKeyValues, includeNullValues, includeReadOnlyValues and indentation
  UiUtil.setPreferredHeight() added
  SizedDocument bug fixed, inserting characters no longer moves caret to end
  DefaultKey.equals() bug fixed, null keys and zero based keys are no longer equal
  SizedDocumentFilter and DoubleDocumentFilter bug fixes
  IntField renamed to IntegerField, ValuesLinks.intValueLink() to integerValueLink() and IntegerField.getInt()/setInt() to getInteger()/setInteger() for consistency
  TextUtil.getTextFileContents() bug fixed, no longer appends line break after last read line
  FileUtil, DatabaseUtil, ClientUtil, added a couple of unit tests
  EntityEditPanel.selectInputComponent() added, selectComponent() renamed to requestComponentFocus()
  EntityPanel.setupKeyboardActions() refactored according to the above
  List.removeIf() used instead of listIterator.remove() in a couple of places
  Added a few unit tests
  SizedDocumentFilter bug fixed
  EntityApplicationPanel.getNorthToolbar() replaced with initializeNorthPanel()
  EntityComboBoxModel.getSelectCondition() added
  EntityComboBoxModel.performQuery() no longer takes selectCondition parameter
  ColumnConditionModel.setLikeValue() parameter type changed from Comparable to Object
  Some Java 8 related improvements based on IntelliJ inspections
  SizedDocumentFilter bug fixed
  Condition.Provider interface added, for dynamic conditions
  PropertyConditionModel implements the above
  EntityLookupModel.setAdditionalLookupCondition() changed to setAdditionalConditionProvider()
  EntityComboBoxModel.setSelectCondition() changed to setSelectConditionProvider()
  EntityTableConditionModel.setAdditionalTableCondition() changed to setAdditionalTableConditionProvider()
  DefaultEntityEditModel no longer sets the default values by calling setEntity(null) in constructor since it doesn't play well with an overridden DefaultEntityEditModel.getDefaultValue()
  EntityEditPanel and EntityEditView now set default values in constructor by calling editModel.setEntity(null)
  ObservableEntityList.hasSelectionModelBeenSet() added, used in FXEntityListModel
  CompletionDocument bug fixed, hitBackspace was not reset during remove()
  Copyright updated
  EntityEditPanel and EntityEditView no longer set default values in constructor by calling editModel.setEntity(null), wrong place, wrong time since it resets the EditModel entity state
  DefaultEntityModel now calls editModel.setEntity(null) in constructor
  EntityConditions.getInList() bug fixed, 'not in' did not work when the condition value count exceeded the in clause limit
  FilteredTablePanel.performSearch() now clears the selection when search string is not found
  ProgressWorker and ProgressDialog added
  ProgressWorker and ProgressDialog improved, UiUtil.runWithProgressBar() refactored
  ProgressWorker typo fixed
  Configuration.CLIENT_DOMAIN_MODEL_CLASS added
  DefaultEntityApplicationModel.loadDomainModel() default implementation added based on the above
0.10.9
  Server refactoring 1st stage
  Server refactoring 2nd stage
  AbstractEntityConnectionServer now calls bindToRegistry() on creation
  Custom server demo added
  Server refactoring continued
  AbstractEntityConnectionServer renamed back to DefaulEntityConnectionServer
  SwingFilteredComboBoxModel bug fixed, setSelectedItem() fired selection changed event even though the selected item didn't actually change, test updated
  SwingFilteredComboBoxModel bug fixed, filterContents() did not assume the contents of the selected item could have change during setContents(), test updated
  Sonar run
  DefaultEntityConnectionServer.getClients() bug fixed, returned a non-serializable collection
  DefaultEntityConnectionServerTest improved, now uses remote interfaces for testing, for catching bugs like the one above
  Some minor javadoc fixes
  EntityApplicationPanel.getUser() added
  Attribute.validateType() added, implemented in DefaultProperty, now DefaultProperty validates the type in setDefaultValue()
  ValueLinks, added a couple of intSpinnterValueLink() convenience methods
  DateInputPanel.IntervalInputPanel added
  DateInputPanel.getDate() now returns null in case of an incomplete date string
  Sonar run, Condition, Condition.Set and Entity.Key interfaces now extend Serializable instead of the implementation classes
  AbstractRemoteEntityConnection refactored, couple of tests added
  Controls.methodControl() replaced by commandControl()
  Controls.commandControl() renamed to control()
  ToggleControl moved to Controls class
  DefaultEntity, now allows circular references
  EntityRESTService, now uses User.parse() when authenticating
  Some javadoc additions
  DefaultEntityLookupModel, constructor added
  DefaultPropertyConditionModelProvider.initializeForeignKeyConditionModel() now returns null if no search properties are defined for the referenced entity
  UiUtil.selectNoneOnFocusGained() added (reverses the effect of UiUtil.selectAllOnFocusGained())
  DefaultEntityConnectionServer.startWebServer() now uses a Callable for improved error handling
  EntityView, EntityEditView, EntityTableView, minor refactoring for consistency
  EntityTableConditionModel.getPropertyConditionModel() no longer throws IllegalArgumentException, returns null instead
  DefaultPropertyConditionModelProvider.initializeForeignKeyConditionModel() no longer returns null if no search properties are defined for the referenced entity, returns a PropertyConditionModel without a lookup model instead
  EntityTablePanel now sets the default setAutoResizeMode() during construction
  ServerUtil.initializeRegistry() now returns the Registry object
  ValueMapEditModel.removeValue() added
  EntityEditModel.removeValue() added
  DefaultEntityEditModel.isModified() bug fixed, did not use getModifiedObserver(), which can be overridden
  ForeignKeyConditionPanel, lookup field now selects all when gaining focus
  FilteredTablePanel.scrollToColumn() added
  ColumnConditionPanel.requestInputFocus() added
  EntityTableConditionPanel.selectConditionPanel() added
  EntityTablePanel.selectConditionPanel() added
  EntityPanel, EntityTablePanel and EntityEditPanel, replaced AbstracAction with Control
  FilteredTablePanel.scrollToCenter() removed, scrollToCoordinate() added centerXPos and centerYPos parameters
  ColumnConditionPanel.addFocusGainedListener() added
  EntityTableConditionPanel.addFocusGainedListener() added
  EntityTablePanel now automatically scrolls to a column when its condition panel receives focus
  EntityTablePanel, EntityTableConditionPanel and FilteredTablePanel, replaced loops with forEach
  EntityTableConditionPanel.getSearchPanel() renamed to getConditionPanel()
  Added some calls to SwingUtilities.invokeLater() where deemed appropriate
  Replaced AbstractAction with Control where applicable
  Controls.eventControl() refactored
  UiUtil.addKeyEvent() no longer requires Action to have a name
  EntityApplicationPanel, default View menu now contains an action for selecting between cross platform and system look and feel
  CredentialServer added
  EntityApplicationPanel.startApplicationInternal() bug fixed, silentLoginUser no longer prevents the startup dialog from showing
0.10.10
  Major refactoring of unit tests, removing interdependencies between modules
  Unittest interdependency between framework.db and framework.domain removed
  DefaultProperty.PropertyResultPacker.pack() bug fixed, missing else keyword
  UiUtil.runWithProgressBar() now uses Control.Command instead of Callable
  org.jminor.swing.common.ui.ExceptionHandler renamed to DialogExceptionHandler
  org.jminor.common.ExceptionHandler interface added
  UiUtil.runWithProgressBar() overloaded and refactored
  AbstractFilteredTableModel.removeItem() made a bit more efficient
  AbstractFilteredTableModel.removeItems() now uses a single call to fireTableDataChanged() after removing all the items instead of calling fireTableRowsDeleted() after each row is removed
  CredentialServer bug fixed, now checks if token is expired when queried, not only during periodic cleanup
  AbstractConnectionPool, DefaultConnectionPool and TomactConnectionPoolProvider refactored
  HikariCP connection pool plugin added
  Ant dependencies.xml file removed along with associated stuff, never used
  org.jminor.common.Configuration added
  org.jminor.framework.Configuration and associated abominations removed, configuration values refactored and spread all over the place
  Removed a reference to Configuration from framework module build file
  Property.SQL_BOOLEAN_VALUE_* initialization bug fixed
  Databases.createInstance() renamed to getInstance(), now creates an instance only when required
  Property.SQL_BOOLEAN_VALUE_* configuration values removed
  Database.getBooleanTrueValue() and getBooleanFalseValue() added instead of the above, by default returns Boolean.TRUE and Boolean.FALSE respectively, overridden in OracleDatabase and SQLServerDatabase with 1 and 0
  DefaultEntityConnectionServer.parseCommaSeparatedValues() moved to TextUtil
  Database.DATABASE_INIT_SCRIPT now supports a comma separated list of scripts, used by H2Database
  Database.createInstance() added back as deprecated, a bit too much of a breaking change
  Databases.isDatabaseTypeSpecified() added
  DefaultProperty only tries to use Databases.getInstance() when the above returns true
  Database configuration valuefied
  Database.getDatabaseType() renamed to getType()
0.10.11
  ClientInfo renamed to RemoteClient
  ConnectionInfo renamed to ConnectionRequest
  ServerUtil.JAVAX_NET_TRUSTSTORE configuration constant moved to Server
  ServerUtil renamed to Servers and ClientUtil renamed to Clients
  org.jminor.common.model.reports package moved to org.jminor.common.db
  ExceptionUtil, DateFormats and ProgressReporter moved to common core
  TimeUtil split from DateUtil due to java.sql dependencies
  Module dependencies modified according to the above
  Common module broken up into submodules
  Framework module broken up into submodules
  Swing module broken up into submodules
  Cleanup after breakup
  Automatic-Module-Name attribute added to jar manifests
  Swing client bundle module fixed
  Swing client-* module directories renamed to framework-*
  Swing client-* modules renamed to framework-*
  Swing framwork-test module directory renamed to framwork-ui-test
  Swing framework-test module renamed to framework-ui-test
  EntityTestUnit moved into org.jminor.framework.domain.testing
  EntityApplicationPanelTestUnit and EntityEditPanelTestUnit moved into org.jminor.swing.framework.ui.testing
  Ant build jdeps target added
  REST plugin uses Base64 instead of DatatypeConverter
  Server module tests no longer depend on framework-db-remote module
  Databases.isDatabaseTypeSpecified() moved to Database
  EntityGeneratorModel and EntityGeneratorPanel moved to swing.framwork.model and ui respectively
  IntelliJ modules synced with ivy dependencies
  Logback dependencies cleaned up
  EntityConditions.propertyCondition() now throws a more descriptive error when called with a foreign key property parameter
  EntityConditions.DefaultEntityCondition bug fixed, getValues() and getColumns() now return empty list instead of null when no property condition is available
  Resources moved to standard src/main/resources directory
  DefaultEntityConnectionServer now extends AbstractServer<AbstractRemoteEntityConnection, EntityConnectionServerAdmin>
  Some javadoc improvements
  Entities.getColumnProperties() and DateUtil.floorFields(), vararg parameter replaced with a collection
  LoggerProxy added, LogbackProxy module added, Logback dependencies removed
  Some build file improvements
  Build file streamlined a bit, deployment targets improved
  Server monitor ivy dependencies fixed, maven no longer pulls local db jar along
  Log4jProxy plugin module added
  Throw exception instead of returning null in a few cases
  RemoteEntityConnection moved from framework.db to framework.db.remote, server now depends on db-remote, test moved
  Abstract unit test classes in framework-model-unittests moved to package framework.model.testing
  module-info.java added for common and framework modules, ignored during build
  AbstractEntityConnectionProvider refactored a bit
  EntityConditions refactored, ForeignKeyCondition and EntityKeyCondition classes removed
  EntityDefinition.getForeignKeyReferences() added
  EntityConditions refactored some more, bug fixed, null condition tests added
  deploy.tsaurl build property added and used
  DefaultKey.isNull(), returns true if any non-nullable properties have null values, computeHashCode() added
  Primary key properties are now automatically configured as not-null
  Entities.Validator null validation bug fixed
  DefaultKey.getFirstValue() no longer uses Iterator.next()
  Optimized for single value keys
  EntityConnectionServerAdmin.ThreadStatistics.getThreadStateCount() added
  EntityConnectionServerAdmin.getSystemCpuLoad() and getProcessCpuLoad() added
  ServerMonitor and ServerMonitorPanel display the above
  DefaultKey now validates the value type, some hashCode refactoring
  Replaced frequently called foreach loops on Lists with indexed for loops, get rid of iterator instantiations
  Util.nullOrEmpty() for collections and maps overloaded for single instances, less garbage
  DefaultEntityConnectionServer creates and holds a Registry, CredentialServer as well, registry unexported on exit
  Replaced more foreach loops with indexed loops
  AbstractServer now sets remote client host instead of AbstractRemoteConnection, which was too late when using a login proxy
  AbstractRemoteEntityConnection socket factory usage refactored
  ConnectionPool.getDatabase() added, implementations refactored
  DefaultRemoteEntityConnection constructors tidied up
  MethodLogger public api reduced
0.11.0
  Major surgery, Entities and EntityConditions now instance based (unfinished, javadocs suffering)
  ConnectionRequest.getParameters() added, used to specify the required domain model class
  Minor improvements to the above
  Javadocs fixed
  Entities.registerDomain() added
  TestDomain cleanup
  DefultEntityConnectionServer.WEB_SERVER_DOMAIN_ID configuration property added, EntityRESTServiceTest fixed
  EntityConnectionProvider.getConditions() added, used where applicable
  EntityPanelProvider, re-added a couple of convenient constructors
  EntityUtil removed, methods moved to Entities, EntityBeanMapper moved up
  Entities, all public methods now final
  Ant build target clean_lib added
  EntityApplicationPanel/EntityApplicationView.initializeDomainEntities() renamed to initializeEntities()
  Entities.registerDomain() called by client and server when instantiated, no longer called in constructor
  NumberField grouping separator implemented
  NumberField refactored, now relies on NumberFormat for formatting and validation
  NumberField, SizedDocument minor refactoring
  NumberDocumentFilter no longer concerns itself with valid characters, the format deals with it, redundant isValid() removed
  DefaultEntity.initializeReferencedKey() bug fixed, used isNullable() for single column keys when isForeignKeyNull() did not
  NumberDocumentFilter.getNumber() renamed to parseNumber()
  EntityGeneratorModel updated according to recent changes
  Minor refactoring
  Entities.getDomainEntities() now throws IllegalArguentException in case the domain has not been registered
  LoadTests now register the domain model
  EntityConnectionServerAdmin.getGcEvents(), added since parameter
  ServerMonitor now collects gc event info automatically
  ConnectionRequest, parameters now contains the domain model class name instead of the actual class
  DefaultEntity.setSingleForeignKeyValue() bug fixed, wrong property used when checking for MirrorProperty
  Entity.Definition.getProperties() renamed to getPropertyMap() and getPropertyList() renamed to getProperties()
  Entities.addAll() removed
  Database.getAutoIncrementValueSQL() renamed to getAutoIncrementQuery(), getSequenceSQL() renamed to getSequenceQuery()
  EntityUiUtil.createForeignKeyLookupField() methods "underloaded", removed searchPropertyIDs parameter, EntityEditPanel updated accordingly
  DefaultEntity and DefaultKey now validate value types during deserialization
  Entities.initializeForeignKeyProperty() refactored, some renamings and clarifications in related classes
  Databases no longer serves as a database operation repository, moved to Entities
  ForeignKeyProperty no longer keeps the foreign column properties since primary keys are always used
  NumberField bug fixed, did not accept trailing decimal separator, NumberField refactored, uses strict number parsing
  NumberField refactored a bit
  NumberField refactored further, now skips over grouping separator on backspace and delete
  EntityTestUnit.getConditions() added
  DatabaseUtil removed, methods moved to Databases and DefaultDatabaseConnection
  Databases.createInstance() removed
  Configuration.ConfigurationValue no longer public
  Util.require() removed, Objects.requireNonNull() used instead
  Util.map() now uses computeIfAbsent()
  DefaultEntityConnectionServer, web server removed, auxiliary servers added
  Jetty plugin module added, split from rest plugin
  Entities.getDomainID() added, now uses the simple class name for domain ids
  EntityRESTService, added domainID parameter to api
  EmpDeptRESTLoadTest updated accordingly
  ExceptionUtil removed
  EntityJSONParser refactored, now uses ThreadLocal date formats
  JettyServer, logging added
  Major cosmetic surgery, entityID, propertyID and domainID changed to entityId, propertyId and domainId respectively, all IDs replaced with Ids
  db-http module added
  EntityRESTService assumes parameters are base64 encoded byte array, now uses EntityConditions, api simplified
  DefaultHttpEntityConnection, almost fully implemented
  DefaultHttpEntityConnection, EntityRESTService, exception handling improved, refactored
  DefaultHttpEntityConnection renamed to HttpEntityConnection
  EntityRESTService, clientTypeId is now a required header
  HttpEntityConnection and EntityRESTService no longer wrap parameters and results in a List
  Util.serializeAndBase64Encode() removed superfluous generic parameter
  HttpEntityConnection and EntityConditions, added a few null checks
  EntityRESTService now handles changing clientIds
  HttpEntityConnection, some refactoring
  Jetty plugin promoted into common-server-http module
  Preparing rest module for promotion to framework-servlet module, continued, and continued
  Rest module promoted to framework-servlet
  EntityRESTService renamed to EntityServlet and EntityRESTServer renamed to EntityServletServer
  Preparing db-http plugin for promotion to framework-db-http module
  db-http module promoted to framework-db-http module
  Cleanup after module promotions
  More cleanup
  EntityServlet, domainId parameter moved to header
  AbstractRemoteEntityConnection.RemoteEntityConnectionHandler, removed redundant methodLogger null check
  EntityServlet now uses POST only, assumes byte request data
  EntityServlet responses are no longer base64 encoded
  EntityServlet renamed to EntityService
  EntityService.save changed to update
  HttpEntityConnection and EntityService refactored
  Property.setDefaultValueProvider() added for dynamic default values
  EntityService authentication refactored
  HttpEntityConnection no longer relies on http entity content length
  Property.TransientProperty.modifiesEntity added, if false then changes to the value do not result in the owning entity becoming modified
  DefaultEntity.isModifiedInternal() added, used during writeObject() to handle the above
  Properties that are read only by definition can no longer be made writeable
  Entities, constructor added with domainId parameter
  Property.DenormalizedViewProperty removed, implemented with DerivedProperty, some refactoring in related classes
  IntelliJ modules renamed to java 9 module names
  Trying out Gradle
  DefaultEntityConnectionServer now exits in case of an exception during domain model loading
  Some minor gradle related fixes
  EntityTableConditionModel.additionalTableConditionProvider renamed to additionalConditionProvider,additionalTableFilterCondition to additionalFilterCondition and getTableCondition() to getCondition()
  ResultPacker.fetch() added
  ResultIterator added
  LocalEntityConnection.iterator(EntityCondition) added
  LocalEntityConnections.createConnection() now returns LocalEntityConnection instead of EntityConnection
  Added a few run configurations to gradle build
  Improved server level handling of InvocationTargetException
  DefaultEntityEditModel.insert() now calls saveAll() on the entity before inserting to remove unnecessary original values
  Entities.PERFORM_NULL_VALIDATION configuration value removed, Entities.Validator constructor overloaded with parameter instead
  DefaultValueMap.saveAll() simplified, removeOriginalValue() removed redundant containsKey() call
  Removed sonarqube plugin from demo gradle projects
  Swing framework bundle module removed, wont jive with jigsaw since it exports the same packages as other modules, a big nono
  Some minor modue-info.java fixes
  common-tools module split from common-model, due to JFreeChart dependency
  swing-common-ui-tools module split from common-ui, same reason
  framework-tools module split from framework-model
  Rearranging modules due to java.desktop dependency
  module-info.java added to Swing modules
  Server monitor module moved to Swing directory
  Server monitor now uses gradle application plugin
  Module names no longer used as artifact names
  EntityGeneratorModel moved to swing.framework.tools and EntityGeneratorPanel to swing.framework.tools.ui
  Removed 'framework' from plugin module names
  NumberField bug fixed, can now handle trailing decimal zeros (needs refactoring, perhaps even rethinking)
  UiUtil.getBorderlessTabbedPaneUI() removed, didn't work with GTKLookAndFeel
  UiUtil.getDefaultLookAndFeelClassName() added, overrides GTKLookAndFeel with MetalLookAndFeel due to ugly tabbed panes, sets the TabbedPane.contentBorderInsets property in a static block
  EntityApplicationPanel.getDefaultLookAndFeelClassName() uses the above, as does EntityServerMonitorPanel
  SizedDocument.setCaret() added, hack to set the correct caret position when replacing text (the old solution did not work with text selected)
  DefaultEntityTableCellRenderer.setValue() bug fixed, did not use format for string based properties, now handles ValueListProperty correctly
  EntityUiUtil.createTextField() bug fixed, did not use the format for string based properties
  SizedDocument refactored and simplified
  NumberField.NumberDocument no longer extends SizedDocument, bug fixed, refactored
  EntityEditPanel.USE_SAVE_CONTROL configuration value added
  FileUtil.serializeToFile() and deserializeFromFile() now throw IOException instead of SerializeException
  EntityEditPanel, EntityEditView, clear now requests initial focus
  TextInputPanel bug fixed, text field now receives focus when input panel is closed, now uses SizedDocument
  EntityEditModel and EntityApplicationModel is/setWarnAboutUnsavedData() added
  SwingFilteredComboBoxModel.setSelectedItem() bug fixed, allowSelectionChange() was called prematurely
  ResultPacker.pack() default implementation added
  ClientUserMonitor, clientVersion and frameworkVersion columns added to user history table
  UiUtil.getFileDataFlavor() renamed to getTransferFiles(), now handles multiple files
  EntityApplicationModel.savePreferences() added, called from EntityApplicationPanel and EntityApplicationView
  EntityPanel, EntityView, savePreferences() is no longer final and does not call model.savePreferences()
  Demo gradle run tasks now ant based, running multiple applications from different modules via gradle JavaExec did not work due to NoClassDefFoundError
  ServerMonitor, GC event types no longer hardcoded
  Gradle run tasks reverted back to gradle JavaExec, problem was jar manifest timestamp entry which resulted in jar task never being up-to-date, which killed the classpath of a running application
  EntityEditPanel.getSelectComponentPropertyIds() bug fixed, did not take isDisplayable() into account, refactored
  EntityEditView.selectInputControl() refactored
  LocalEntityConnection.update() now rollbacks and throws exception in case the number of selected rows does not match the number of rows to update
  ResultIterator now extends AutoCloseable
  jminor.server.pooling.initial server configuration key changed to jminor.server.pooling.startupPoolUsers
  domainJar gradle task added to demo projects, experimenting with server application configuration (not working yet)
  DefaultEntityModel.savePreferences() now calls savePreferences() for all detail models
  LocalEntityConnection.update() bug fixed, refactored
  LocalEntityConnection.doSelectMany() method logging added for result packing
  LocalEntityConnection.doSelectMany() bug fixed, try with resources did not play happily with method logging
  module-info.java files added and fixed
  Build improvements
  LoadTest.getTitle() added, overridden in EntityLoadTestModel adding connection type, used in LoadTestPanel
  org.jminor.framework.db.http no longer depends on org.jminor.common.server.http
  Chinook demo, application gradle plugin configured
  Gradle dependencies improved, chinook demo application fixed
  Gradle application plugin configuration for demos moved to root script
  Gradle, testing the jnlp plugin
  Unused ant build files removed (most of them)
  UpdateException added, extended by RecordModifiedException
  LocalEntityConnection.update() bug fixed, did not expect entities of different types
  LocalEntityConnection.executePreparedUpdate() now returns the number of affected rows
  LocalEntityConnection.update() uses the above to throw UpdateException in case no rows are affected
  LocalEntityConnection, refactored, exeption handling improved (more work needed)
  DefaultEntity.DefaultKey.newInstance() overloaded, so that getCopy() and getOriginalCopy() work
  ColumnProperty.setValueConverter() now with wildcards
  EntityTableColumn, redundant connectionProvider field removed
  PoolMonitor, PoolMonitorPanel, unused methods removed
  Entities.getEntity() renamed to entity()
  Removed generic wildcard parameter from ValueMap, ValueMapEditModel and descendants
  Farewell sweet Ant, remaining build files removed
  AbstractRemoteEntityConnection.disconnect() returns if already disconnected
  Databases.closeSilently() no longer varargs
  .idea directory removed
  module-info.java files added and fixed
  Version info moved from build.gradle to gradle.properties as frameworkVersion
  Idea and aggregate javadoc plugins removed from gradle build, combinedJavadoc task added
  DefaultPropertyFilterModel.getComparable() bug fixed, did not handle denormalized properties based on Entity instances
  Jetty dependency upgraded to 9.4.8.v20171121
  populateWiki task added to gradle build
  Gradle build compile and testCompile replaced with implementation and testImplementation for internal modules, dependencies fixed accordingly
  Dependency report added to wiki
  Logback and slf4j dependencies upgraded to 1.2.3 and 1.7.25 respectively
  Gradle build compile and testCompile replaced with implementation and testImplementation for external modules, dependencies fixed accordingly
  A few external dependency upgrades
  ValidationDocumentFilter added
  Gradle build refactoring, java9 stuff removed for now
  Gradle 'api' dependency introduced to common modules, common-server-http jetty dependencies reduced to minimum
  Gradle 'api' dependency introduced to framework modules, dependencies cleaned up
  Gradle 'api' dependency introduced to javafx, swing and plugin modules, dependencies cleaned up
  Gradle build refactoring, demo project stuff removed from root build file
  EntityService now handles forwarded requests
  Version bug fixed, could not handle non-snapshot versions
  Version 0.11.0 released
0.11.1
  Entities domain model now provided by the EntityConnection and EntityConnectionProvider, relevant classes now implement Serializable with non-client related fields transient
  EntityConnectionProvider.CLIENT_DOMAIN_CLASS string configuration value added, for domain model loading
  Annotation based domain modelling scrapped
  Entity.OrderBy added, string based order by clauses outlawed
  OrderBy.getSortOrder() added
  EntitySelectCondition.getOrderByClause() replaced with getOrderBy(), LocalEntityConnection now handles creating the actual order by clause
  Entity.getKeyGeneratorType() and getProperties() added
  Entities.Validator no longer keeps a domain model reference
  EntityService, error handling improved
  HttpEntityConnection now initializes Entities and EntityConditions in constructor
  HttpEntityConnectionProvider and RemoteEntityConnectionProvider.initializeEntities() now uses getConnection()
  NumberDocumentFilter now suppresses NullPointerException during setCaret() :(
  UiUtil now uses separate JFileChooser instances for open and save actions
  Copyright update mistake fixed
  EntityTablePanel, UiUtil.ExceptionDialog, replaced new Control() with Controls.control()
  SQLiteDatabase added, very preliminary
  EntityTablePanel.getCopyCellControl() and getCopyTableWithHeaderControl() now protected instead of private
  User.password is now a character array instead of String
  User.readObject() is now backwards compatible, as in, can read User instances from previous versions
  Entities.orderBy() now static
  H2Database bug fixed, did not guard against a null initScript value
  EntityTableConditionPanel bug fixed, addFocusGainedListener() assumed advancedSearchPanel was a AbstractTableColumnSyncPanel instance
  Entities.getModifiedProperty() renamed to getModifiedColumnProperties(), now returns a collection containing all modified column properties
  Entities instances renamed to domain throughout
  AbstractEntityConnectionProvider.setUser() no longer returns if the usernames match, since the password could have changed
  HttpEntityConnection, now uses BasicAuthCache for basic authentication instead of manually adding header
  HttpEntityConnection, https option added
  HttpServer, https option added
  EntityServletServerTest now uses BasicAuthCache for basic authentication
  EntityServletServerTest and HttpEntityConnectionTest now use https without host verification
  Configuration.value() removed, doubleValue() and longValue() added
  Configuration.ConfigurationValue now abstract, public, subclasses refactored
  Server.ServerInfo.getLocale() and getTimeZone() added
  EntityConditions.PropertyCondition now validates the types of the condition values according to the underlying property
  Demo run configurations fixed so they don't use https
  Configuration, configuration value logging added
  NavigableImagePanel.Coords renamed to Coordinates and made public along with isInImage() and panelToImageCoords(), getImageHeight() and getImageWidth() added
  NavigableImagePanel dependency on EntityTablePanel removed
  NavibaleImagePanel.imageMarkPoints() added along with overridable drawMark()
  EntityTablePanel.getViewImageControl() added, viewImage() added for overriding, not implemented yet
  Entity.KeyGenerator, primaryKeyProperty parameter removed from beforeInsert() and afterInsert()
  Entities.getModifiedColumnProperties() and getModifiedExceptionMessage() now static
  Entities.getForeignProperties() removed
  SwingEntityTableModel.isCellEditable() and setValueAt() no longer final
  EntityTablePanel now calls getJTable().getTableHeader().setReorderingAllowed() in constructor instead of initializeTable()
  Some minor changes
  Entity.Definition.getPrimaryKeyPropertyMap() added
  DefaultEntity.DefaultKey.domain field removed
  AbstractFilteredTableModel bug fixed, now guards against a null filterCondition
  FilteredModel implementations improved and made somewhat consistent
  FilteredTablePanel, EntityTablePanel, added constructor with JTable parameter
  UiUtil.setFontSize() added
  EntityApplicationPanel.selectFontSize() added, now sets the font size on application start
  EntityTablePanel now sets the row height according to font size
  ColumnConditionPanel, PropertyConditionPanel, Enter key no longer toggles enabled state
  EntityTableConditionPanel, Enter key now triggers table model refresh
  ColumnConditionModel.AutomaticWildcard enum added
  ColumnConditionModel.set/getAutomaticWildcard() now based on the the above enum, applicable only to string based LIKE or NOT_LIKE conditions
  Configuration.ConfigurationValue refactored
  Some configuration value keys now package based
  EntityApplicationPanel.selectFontSize() improved, now shows the font size in the combobox
  EventInfoListener renamed to EventDataListener
  LocalEntityConnection.populateStatementPropertiesAndValues() bug fixed, did not include properties with null values when inserting
  Fixed a few code smells
  Demo Swing applications started on the EDT
0.11.2
  UiValues.doubleValue(SpinnerNumberModel) added
  UiValues.integerValue(BoundedRangeModel) added
  NavigableImagePanel.getImage() added
  JasperReportsWrapper now loads the report on construction
  EntityTablePanel.createEntityTablePanel() added and used for the dependencies panel, allowing update of dependent entities
  EntityTablePanel.selectEntities() dialogOwner parameter is now a Container
  DefaultColumnConditionModel.getUpperBound() and getLowerBound() no longer try to add wildcards to multiple string values
  ConfigurationValue, improved logging
  EntityTablePanel.getInputProvider() improved, now uses property.getFormat() instead of Property.getDefaultDateFormat() for time based properties
  LoginPanel now uses a dummy frame so the dialog appears on the taskbar
  SwingForeignKeyConditionModel bug fixed, did not handle empty collection as upper bound
  LocalEntityConnection now throws a RecordModifiedException with a proper message describing the modification
  EntityApplicationPanel.getUser() improved, can now use a text file in user.dir containing the authentication token
  TextUtil.getTextFileContents() overloaded with File parameter
  EntityConditions.PropertyCondition now uses =/<> signs for String based LIKE/NOT_LIKE conditions when the value doesn't contain a wildcard
  DefaultEntity.DefaultKey.get(propertyId) and put(propertyId) now throw an exception if the key does not contain the property
  KeyGenerator.afterInsert(), statement parameter added
  IntelliJ inspections fixed
  Upgraded to JUnit 5
  Third party dependencies upgraded
  SteppedComboBox bug fixed, requestFocus() overridden, if not then detail panels (as opposed to the root parent panel) with a editable combobox as the initialFocusComponent get the initial focus on application startup
  EntityApplicationPanel.getUser() changes from above reverted, found a way to launch Getdown application with the required arguments for authentication
  Foreach replaced with streams
  Clients.getUserCredentials() overridden with String[] args parameter, getAuthenticationToken(String[] args) added
  EntityApplicationPanel.getUser() improved using the above
  AbstractEntityConnectionProvider.initializeDomain() removed, domain initialized in doConnect()
  UiUtil.selectValue() and selectValues() overloaded with defaultSelection parameter
  SonarQube run
0.11.3
  Messages refactored into multiple class specific resource bundles
  EntityEditModel read only status linked to allowInsert, allowUpdate and allowDelete, related refactoring of DefaultEntityEditModel
  DefaultEntityEditModel, unnecessary string constants removed
  Sonar run
  FrameworkMessages refactored into multiple class specific resource bundles
  AbstractEntityConnectionProvider now sets the connectedState on connect and disconnect
  AbstractEntityConnectionProviderTest added
  All interfaces in package org.jminor.swing.common.model.table moved to org.jminor.common.model.table, related classes refactored
  Module org.jminor.framework.model-unittests removed, classes moved to test source path of module org.jminor.framework.model
  Resources folder contents split among relevant modules
  Gradle modules renamed to reflect artifact name
  IntelliJ Java code formatting
  EntityTableModel.getEntitiesByPropertyValue() removed, Entities.getEntitiesByValue() added as replacement
  FilteredTableModel.rowColumn() moved to RowColumn
  Some unit test improvements, continued
  TableSortModel.getSortingDirective() and getSortingPriority() replaced with getSortingState()
  Util.map() return type changed from Map<T, Collection<V>> to Map<T, List<V>>
  LocalEntityConnection.selectMany(List<Entity.Key> keys) now handles keys with different entityIds
  SwingEntityTableModel bug fixed, adding entities on insert now filters out entities of different type
  HttpEntityConnection.selectMany(List<Entity.Key> keys) now handles keys with different entityIds
  HttpEntityConnection.delete(List<Entity.Key> keys) now handles keys with different entityIds
  NavigableImagePanel, imageMarkPoints removed, paintComponent() no longer final
  EntityEditPanel.InsertEntityAction, buttons enabled state linked to the associated components enabled state
  FrameworkMessages, insert and save captions split up
  NavigableImagePanel, some javadoc improvements
  Conjunction.toString() removed
  HttpEntityConnection.readBlob() and writeBlob() implemented and tested
  LocalEntityConnectionTest, blob tests improved
  Cleanup of create_h2_db.sql scripts for unit tests
0.11.4
  Property.hasDefaultValue() added
  Entities.entity(entityId, valueProvider) renamed to defaultEntity(), now excludes properties which columns have default values
  NavigableImagePanel.showImage() removed, readImage() added, no dependencies on jminor remaining, module-info fixed
  OracleDatabase resource bundle bug fix, value_missing key added (fixed in 0.11.3 tag as well)
  EntityLookupField bug fixed, now uses SwingMessages for dialog title (fixed in 0.11.3 tag as well)
  UiUtil.prepareScrollPanelDialog() no longer makes dialog visible and no longer sets the ok button as the default button (problematic Enter key behaviour)
  UiUtil.selectValues() bug fixed, now ensures the default selected value is visible and escape key means cancel
  EntityApplicationPanel bug fixed, MESSAGES no longer static so that default locale can be set in a main method of a subclass
  DefaultEntityConnectionServer, serialization whitelist implemented with dry run option
  AbstractServer, shared login proxies added
  AbstractServer bug fixed, did not disconnect clients on shutdown before closing login proxies, which would then not be notified of the disconnection
  DefaultEntityConnectionServer no longer disconnects clients in handleShutdown(), see above
  DefaultEntityConnectionServer, serialization whitelist no longer crashes Java versions > 8, only enabled on Java 8
  DefaultProperty.BooleanValueConverter default constructor now throws exception if database type is not specified
  EntityBeanMapperTest, added boolean property
  UiUtil.prepareScrollPanelDialog() regression bug fixed, now selection is triggered on Enter keyPressed
  UiUtil, generics added to a few methods
  EntityPanelProvider no longer implements Comparable
  EntityApplicationPanel now does the (correct) sorting of support panel providers
  JavaFX module unit tests improved, now use testfx library to initialize the JavaFX environment instead of the new JFXPanel() hack
  Automatic-Module-Name fixed after gradle module renaming
  Minor changes to RemoteClient.clientHost attribute handling
  H2Database, unit test multiple in-memory databases
  EntityService, some refactoring
  Jetty upgraded
  Serialization whitelist updated
  Chinook demo domain split into api and impl
  jaxb-api and javax-activation dependencies added to modules using Jetty and openjfx to FX module so project builds and runs with Java 11 as well as 8
0.11.5 [client/server incompatible with earlier versions due to Entity serialization bug fix]
  build.gradle refactored and improved (openjfx removed from FX module, wouldn't build with java 8, well duh)
  Jetty, tomcat pool and junit upgraded
  AbstractTableSortModel.sort() refactored, performance improved quite a bit, no longer calls getSortingStatesOrderedByPriority() on each compare
  EntityModel, add/removeLinkedDetailModelsListener() replaced with add/removeLinkedDetailModelAddedListener() and add/removeLinkedDetailModelRemovedListener()
  EntityGeneratorModel bug fixed, was still using static verion of Entities.define() method
  EntityEditView bug fixed, insert() and update() validation failures did not trigger focus request for the given control
  DefaultProperty.hasDefaultValue() bug fixed, did not work with remote connection since the defaultValueProvider was a deserialized instance so defaultValueProvider == DEFAULT_VALUE_PROVIDER did not work, replaced with instanceof operator
  DefaultEntity.writeObject(), readObject() bug fixed, serialization did not respect missing values, that is, it populated all missing values with null when deserializing
0.11.6 [client/server incompatible with earlier versions due to DefaultEntityDefinition changes]
  H2Database, unit test for multiple in-memory databases improved, no longer loads sql files as resources (did not work with gradle + java 11)
  JMinorServerKeystore and JMinorClientTruststore renamed to jminor_keystore.jks and jminor_truststore.jks respectively, type changed to pkcs12
  javax.net.ssl.trustStorePassword specified everywhere javax.net.ssl.trustStore is used
  jminor-framework-model no longer depends on jminor-framework-db-local and jminor-framework-db-remote, projects must now explicitly add a runtime dependency for these
  EntityConnectionProvider.setUser() now returns the EntityConnectionProvider instance
  AbstractEntityConnectionProvider constructor no longer takes User parameter, setUser() must be called before connection is requested
  EntityConnectionProvider and subclasses refactored for parameterless instantiation
  RemoteEntityConnectionProvider no longer crashes on parameterless instantiation due to missing configuration parameter
  CONNECTION_VALIDITY_CHECK_TIMEOUT configuration value moved from EntityConnection to DatabaseConnection
  ConnectionPoolProvider now service based
  LoggerProxy now service based
  Package org.jminor.common.server renamed to org.jminor.common.remote
  Modules common-server and common-server-http renamed to common-remote and common-remote-http respectively
  Module directories renamed to reflect the above
  EntityConnection.setMethodLogger() and getDatabaseConnection() removed, now only available in LocalEntityConnection
  LocalEntityConnection.getMethodLogger() added
  LocalEntityConnection renamed to DefaultLocalEntityConnection, preparing for LocalEntityConnection interface
  LocalEntityConnection interface added, DefaultLocalEntityConnection now package private
  EntityConnectionProvider generified
  AbstractEntityConnectionProvider.setClientId() bug fixed, did not use parameter, a few methods made final, disconnect() generified
  AbstractRemoteEntityConnection.RemoteEntityConnectionHandler.ACTIVE_CONNECTIONS is now a Set
  DefaultEntityConnectionServer, SerializationWhitelist enabled for Java > 8
  PetstoreApplicationModel constructor now adds all entity models so that the load test works
  SerializationWhitelist.SerializationFilter.allowedClassnames is now a Set instead of a List
  DefaultProperty.DefaultColumnProperty serialVersionUID added
  HttpEntityConnection now uses java.net.http instead of apache http client
  EntityServletServerTest now uses java.net.http instead of apache http client
  DefaultEntityDefinition constructor simplified, relevant methods moved from Entities, Entities.DefaultStringProvider added
  EntityService, now invalidates session on invalid header client id
  HttpEntityConnection bug fixed, did not set the cookieHandler on the HttpClient which caused a server side session pile-up (also set in EntityServletServerTest)
  CredentialsProvider added along with a default implementation CredentialServer.DefaultCredentialsProvider
  CredentialServer now provides CredentialsProvider as a service, org.jminor.swing.framework.ui no longer depends on org.jminor.common.remote
  AbstractRemoteEntityConnection, minor refactoring
  AbstractServer.containsConnection() removed, some javadoc improvements
  org/jminor/common/version.properties file added, used by Version class and gradle build
  buildReports gradle build task now defines input and output, UP-TO-DATE works now
  buildTime property added to org/jminor/common/version.properties before common.core jar is created, org.jminor.common.Version updated accordingly
  3d party libraries upgraded
  Minor refactoring of EntityInputProvider, IntegerInputProvider and LongInputProvider
  SwingTableSelectionModel.getSelectedIndexes() now returns right away if selection is empty
  EntityGeneratorModel, 'Properties.' prefix removed, assumes static import of org.jminor.framework.domain.Properties.*
  Sonarqube run
  EntityApplicationPanel.showEntityPanelDialog() bug fixed, now calls savePreferences() on both the panel and model when closing the dialog
  IntelliJ code analysis run
  Entity.Validator.performLengthValidation() added, implemented and used in Entities.Validator
  H2Database upgraded to 1.4.198, plus some minor refactoring
0.11.7 [client/server incompatible with earlier versions due to EntityConditions changes]
  Conditions.stringCondition() moved to EntityConditions, due to serialization related bug
  EntityPanel bug fixed, double clicking on a detail tab in a dialog now embeds the detail panel, instead of closing it
  OracleDatabase, now requires jminor.db.oracle.useLegacySID=true in case of pre-containerized Oracle databases (<12)
  AbstractEntityConnectionProvider, improved synchronization on a lock object, validityCheckScheduler now uses an initial delay
  AbstractEntityConnectionProvider, connection validity check scheduler moved to DefaultEntityApplicationModel
  NavigableImagePanel.centerImage(Point) and centerImage(Coordinates) added
  Controls.toggleControl() overloaded with name parameter
  SerializationWhitelist now supports simple wildcard entries org.jminor.* or org.jminor.common.Value*
  JavaFX upgraded to 11
  EmpDept JavaFX demo module-info fixed, run configuration added
  A couple of third party dependencies upgraded
  Module org.jminor.swing.framework.ui now uses org.jminor.common.CredentialsProvider
  EntityUiUtil.createEastButtonPanel() moved to UiUtil, button size now follows preferred size of centerComponent
  UiUtil.prepareScrollPanelDialog() no longer adds a double click action to the component
  EntityLookupField.setSelectionProvider() added, now supports EntityTablePanel based selection via EntityLookupField.TableSelectionProvider
  LocalEntityConnectionProvider and HttpEntityConnectionProvider can now be instantiated without the required system properties, fail on connect if those are missing
  Minor code cleanup
  FilteredTablePanel, EntityTablePanel, ColumnConditionPanel, disappearing horizontal scroll bar bug fixed, focus related bugs fixed
0.12.0 [client/server incompatible with earlier versions due to date based data type changes]
  Migrate from java.util.Date to java.time
  IntelliJ code analysis, Sonar run
  DateUtil, removed methods that have become redundant with the new java.time api
  ColumnConditionModel no longer based on java.sql.Types, replaced with typeClass (Class)
  Column.isSearchable() removed, not used anywhere
  ColumnSummary and related classes refactored, now uses streams for most things
  EntityTableModel.get/setQueryConditionRequired() replaced with getQueryConditionRequiredState()
  EntityConditionPanel removed, pretty much redundant, query condition required action moved to EntityTablePanel popup menu via EntityTableConditionPanel.getControls()
  Entity.OrderBy refactored, no longer uses a Map for the property order
  DefaultLocalEntityConnection, some minor refactoring
  ControlProvider.createButton() removed
  Cleanup of ui variable names, abbreviations retired
  Further code cleanup
  Entities renamed to Domain
  Entities reintroduced for static helper methods moved from Domain
  EntitiesTest refactored from DomainTest
  Entity.getPrimaryKeyProperties() added, Domain.isKeyModified() moved to Entities
  Some javadoc fixes and improvements
  Entities.sort(Properties) moved to Properties
  EntityTableCellRenderer bug fixed, Temporal values now properly rendered, did not handle null correctly
  Type for foreign key property is now Types.OTHER instead of Types.REF
  UiUtil.linkToEnabledState() no longer allows enabledState to be null
  Some code quality improvements
  Some javadoc improvements, continued
  EntityConnection.TYPE and getType() removed
  EntityConnectionProvider.getConnectionType() now returns a String
  Some code cleanup and javadoc improvements
  Entity.Definition.getResultPacker() removed, EntityResultPacker moved to DefaultLocalEntityConnection
  DefaultLocalEntityConnection.iterator() now synchronizes on connection
  Domain, minor refactoring of KeyGenerators
  Control bug fixed, did not initialize enabled status according to enabledState
  Controls.ToggleControl bug fixed, buttonModel enabled status did not follow enabledState
  Entity.getLong() added
  EntityApplicationPanel, removed ctr abbreviations
  Controls.toggleControl() overloaded with icon parameter, plus some misc. refactoring and javadoc improvements
  EntityEditPanel.isActive() removed, use getActiveObserver().isActive() instead
  FilteredTablePanel.isCellVisible() added
  Domain.getDefinition() is now protected instead of package private
  Entity.Definition.setKeyGenerator() now sets the key generator to the default no-op generator on receiving null as parameter instead of throwing a NullPointerException
  DefaultLocalEntityConnection.checkReadOnly() error message fixed
  Entities.getModifiedColumnProperties() includeReadOnlyProperties parameter added
  DefaultLocalEntityCollection.lockAndCheckForUpdate() no longer includes readOnly properties in the optimistic locking comparison
  Property.dateTimeFormatPattern, getDateTimeFormatter() added, used throughout, SimpleDateFormat usages removed
  FilteredTablePanel bug fixed, searchField no longer triggers search on focusLost/contentsChanged if search hint is visible
  Entity.remove(propertyId) now returns the value being removed
  SwingEntityTableModel.setForeignKeyConditionValues() no longer final
  DefaultColumnConditionModel.AUTOMATIC_WILDCARD and CASE_SENSITIVE configuration values moved to ColumnConditionModel
  NavigableImagePanel, some minor refactoring/renaming
  EntityTablePanel.createEntityTablePanel(), resulting panel popup menu now includes a delete action and a view dependencies action
  SwingEntityTableModel.selectDependentEntities() added
  ReferentialIntegrityException added
  Database.isReferentialIntegrityException() added
  DefaultLocalEntityConnection.delete() now throws ReferentialIntegrityException if applicable
  DialogExceptionHandler.handleException() renamed to displayException
  EntityEditPanel, EntityTablePanel, exception handling refactored
  EntityEditPanel, EntityTablePanel now handle ReferentialIntegrityException by displaying the dependent records (if configured to do so), allowing the user to delete them
  Property.ForeignKeyProperty.softReference attribute added
  DefaultLocalEntityConnection.selectDependentEntities() excludes soft foreign key references
  NavigableImagePanel.isInImage() renamed to isWithinImage() and made final, minor literal edge case bug fixes
  EntityTablePanel.ReferentialIntegrityErrorHandling enum added, some relevant refactoring
  EntityPanel.displayException() convenience method added
0.12.1
  org.jminor.common.db.dbms package broken up into seperate dbms modules, projects must now include dbms module dependency
  dbms modules no longer include jdbc dependencies
  Database now service based
  jminor-dbms-h2 module renamed to jminor-dbms-h2database
  jminor-framework-domain module split from jminor-framework-db-core
  DatabasesTest coverage improved a bit
  ValueMapEditModel, EntityEditModel, setValue(), removeValue(), getValue() and getForeignKeyValue() renamed to put(), remove(), get() and getForeignKey() respectively, now consistent with ValueMap and Entity method names
  DefaultValueMapEditModel, minor refactoring of put() and remove() methods
  Item.item renamed to value
  DefaultValueListProperty.getCaption() and isValid() now iterate the value list instead of instantiating a new Item and using indexOf()
  DatabaseException.statement now transient like errorCode, so it's not available when running as client/server
  EntityApplicationPanel.ApplicationFrameProvider added along with constructor, for customized application frames
  Controls.control() overloaded with command, icon and enabled state
  DefaultDialogExceptionHandler now handles null messages correctly
  SwingEntityComboBoxModel.linkForeignKeyComboBoxModel() improved a bit
  SwingEntityComboBoxModel.linkForeignKeyComboBoxModel() improved a bit more
  DefaultLocalEntityConnection.selectMany() now handles null value as varargs parameter
  DefaultLocalEntityConnection, fetchDepthLimit of -1 is now interpreted as no limit
  FilteredTableModel.AddingStrategy added
  FXEntityListModel.getTableColumn(propertyId) added
  FXEntityListModel.addEntities() now sorts if required
  AbstractFilteredTableModel.addItems() changed to use FilteredTableModel.AddingStrategy
  FilteredTableModel.AddingStrategy removed
  AbstractFilteredTableModel.addItems() and SwingEntityTableModel.addEntities() now with atTop/index and sortAfterAdding parameters
  NavigableImagePanel, minor refactoring
  EntityEditPanelTestUnit refactored and improved somewhat
  DatabaseConnection now extends AutoCloseable
  3d party dependencies upgraded
  SelectionModel.removeSelectedIndex() added, implemented in SwingTableSelectionModel
  SelectionModel added a few methods, implemented in SwingTableSelectionModel and FXEntityListSelectionModel
  AbstractEntityConnectionProvider.onDisconnect() added
  SwingTableSelectionModel.fireValueChanged() bug fix reverted, ill thought out
  SwingTableSelectionModel.addSelectedIndexes() and fireValueChange() refactored and improved
  AbstractFilteredTableModel.sortContents() and filterContents() bug fixed, table lost selected column on fireTableDataChanged(), now uses fireTableRowsUpdated() instead
  AbstractFilteredTableModel.removeItems() now uses removeItem() again, performance sacrificed for correct table model events
  EntityTableModel.refreshEntities() added
  EntityApplicationPanel, all main menu controls created via functions, for easier menu customization in subclasses
  Domain, some method culling
0.12.2
  DefaultLocalEntityConnection.doSelectMany(), redundant error logging removed, error logged during createIterator()
  DefaultLocalEntityConnection.packResult() now returns the result list instead of receiving it as parameter
  SQLServerDatabase.AUTO_INCREMENT_QUERY now uses @@IDENTITY instead of SCOPE_IDENTITY()
  Database.setUrlAppend()/getUrlAppend() added
  Database.supportsSelectForUpdate() added (for SQL Server), used in DefaultLocalEntityConnection
  SQLServerDatabase, isAuthenticationError() and isReferentialIntegrityError() overridden
  DefaultLocalEntityConnection now caches the insert and update properties for entities
  TextUtil.DEFAULT_COLLATOR_LANGUAGE added
  Package info with configuration values added to packages containing classes with configurable values
  Domain.getColumnProperties(entityId, includePrimaryKeyProperties, includeNonUpdatable) bug fixed, did not exclude read-only properties, renamed to getWritableColumnProperties()
  Removed a bunch of redundant generic wildcards
  Domain.getWritableColumnProperties() streamlined, tests added
  UiUtil, file chooser now clears the previously selected files when selecting files to open or save
  EntitySelectCondition.setFetchCount() added
  DefaultProperty.BooleanValueConverter, no longer depends on Database.getBooleanTrueValue() and getBooleanFalseValue()
  Database.getBooleanTrueValue() and getBooleanFalseValue() removed
  Properties.booleanProperty() calls must now specify trueValue and falseValue as parameters
  EntityApplicationPanel no longer sets the Look&Feel during startup if it's already set to the default one
  Entities.equal() added
  UniqueConstraintException added, used in DefaultLocalEntityConnection, some minor related fixes and refactorings
  DefaultLocalEntityConnection.insert() and update() now throw ReferentialIntegrityException when applicable (only H2Database and Oracle for now)
  EntityTableModel.isQueryConfigurationAllowed property removed, EntityTablePanel.includeConditionPanel used instead
  EntityTableConditionPanel, require_query_condition i18n caption changed
  UiUtil, file chooser now clears the previously selected files properly when selecting files to open or save
  DefaultProperty.validateType() improved error message now includes entityId
  EntityTableModel.set/getRefreshOnForeignKeyConditionValuesSet() added
  SwingEntityTableModel and FXEntityListModel implement the above
  EntityTablePanel, EntityTableView, popup menu controls setup refactored
  TristateCheckBox, FilteredTablePanel, IntegerFieldTest, deprecation warnings fixed
  ResultPacker bug fixed, redundant call to fetch() removed
  Gradle wrapper added
  Database, DatabaseConnections, DefaultDatabaseConnection, LocalEntityConnections, DefaultLocalEntityConnection now document where AuthenticationException is thrown
  TestUtil.getDelimitedString() simplified using String.join()
  ValueObserver added, for read only access to Values, Value.get() and Value.getObserver() moved to ValueObserver, Value extends it
  ValueObserver.getObserver() renamed to getChangeObserver()
  Misc. javadoc fixes and some minor changes
  TableModelProxy removed
  Minor javadoc fixes and getting rid of ret return variable name
  Values.value() overloaded with nullValue parameter, for preventing null values
  Value.isNullable() added, some related refactoring
  Values.valueState() added
  Values.StatValue.set() minor improvement
  ConfigurationStore added
  ConfigurationStore values now set the value to defaultValue when values are set to null
  ConfigurationStore, major refactoring
  ConfigurationStore.getConfigurationValue() added
  ValueParser moved up from Configuration and renamed StringParser
  ConfigurationStore, renamed to PropertyStore, some internal renamings as well as javadoc fixes
  State.isActive() and setActive() renamed to get() and set() respectively
  ValueChange.getOldValue() and getNewValue() renamed to getPreviousValue() and getCurrentValue() respectively
  IntelliJ code analysis based fixes
  StringParser removed, replaced with Function<String, ?>
  FileUtil.getBytesFromFile() removed, use Files.readAllBytes()
  PropertyStore now removes the property when the value is set to null instead of using the defaultValue
0.12.3
  PropertyStore now syncs values to system properties
  Configuration now based on PropertyStore
  PropertyValue interface added, PropertyStore now uses these
  Configuration now uses PropertyValue
  PropertyValue.toString() overridden, now returns the property name
  Module jminor-framework-db-test renamed to jminor-framework-domain-test
  Package names org.jminor.framework.domain.testing and org.jminor.swing.framework.ui.testing to .test to reflect module names
  org.jminor.common.core module now has a requires transitive dependency on slf4j, slf4j requires clause removed from other modules
  AbstractTableColumnSyncPanel now uses FlexibleGridLayout instead of FlowLayout, which stretches the component to fill all available vertical space
  Documentation migrated from markdown to asciidoc
  EntityTestUnit refactored, demo domain unit tests fixed
  TextUtil.getDelimitedString() minor bug fixed
  EntityTestUnit.getRandomValue() now truncates LocalDateTime and LocalTime to seconds, to prevent comparison errors when the underlying database system truncates on insert
  Some 3d party dependencies upgraded to latest version
  Plugin modules renamed to reflect package names (as is with java11 version)
  Slf4J dependency changed from 'implementation' to 'api'
  Property.isDecimal() added
  Property.BIG_DECIMAL_ROUNDING_MODE configuration value added
  BigDecimal support added using Types.DECIMAL
  DoubleField renamed to the more appropriate DecimalField
  BigDecimal support continued (as in, things I missed)
  BigDecimal support added to javafx module
  SerializationWhitelist moved to common.remote module
  EntityJSONParser now handles BigDecimal values
  Entities.getKeys() parameter now List<Entity>, iteration no longer stream based
  H2Database, handle null database name for in-memory databases
  AbstractEntityConnectionProvider.setDomainClassName() and setClientId() null parameter handling improved with better error messages
  EntityEditPanel.selectInputField() no longer displays selection list if only one input field is available
  EntityApplicationPanel no longer uses getApplicationIdentifier() when saving the default username to user preferences (key could be too long)
  PreferencesUtil.setDefaultUsername() and getDefaultUsername() removed
  EntityTestUnit, special equals handling for BigDecimal property values, plus some minor refactoring and javadoc improvements
  Entities.getValues() and getDistinctValues() now return List instead of Collection
  h2database module removed from a few testRuntimeOnly configurations where it was unnecessary
  Demo module-infos and builds fixed for running tests
  Static import added for Collections.singletonList(), Collections.emptyList() and Arrays.asList()
  Support for Types.JAVA_OBJECT added, useful for UUID primary key columns for example
  Entity.KeyGenerator.returnPrimaryKeyValues() added for custom primary key generation strategies
  UiValues, ValueLinks, usePrimitive replace with nullable where applicable, usePrimitive leftover parameters renamed to isPrimitive
  Some minor variable renamings
  Values.beanValue() renamed to propertyValue()
  StateObserver.getChangeObserver() removed
  Manual demo module added for code examples used in the manual
  EntityEditPanel.InsertEntityAction now uses the default domain model caption if none is specified
  Petstore demo now demonstrates usage of setColumnName()
  UiValues and related classes, major refactoring, readOnly and immediateUpdate parameters merged into UpdateTrigger enum
  UiValues and related classes refactoring continued, UpdateTrigger.READ_ONLY removed
  UpdateTrigger replace with updateOnKeystroke boolean parameter
  ValueMap, Entity, Entity.Key, ValueMapEditModel and EntityEditModel, isValueNull() renamed to isNull(), isNotNull() added
0.12.4
  Query columns now dynamic, ColumnProperty.selectIndex and Entity.Definition.selectColumnsString removed
  DefaultLocalEntityConnection.lockAndCheckForUpdate() uses only writable properties
  Dynamic query column improvements
  Select for update now uses the tableName instead of the selectTableName, since that could possibly be a view not supporting select for update (looking at you postgresql)
  EntitySelectCondition.setSelectProperties() and getSelectProperties() added
  DefaultLocalEntityConnection.selectMany(EntitySelectCondition) now restricts the selected properties to the ones specified in the above
  Static imports FTW
  MultipleRecordsFoundException added
  DefaultEntitySelectCondition.domain removed and foreignKeyFetchDepthLimit added
  DefaultLocalEntityConnection.setForeignKeys() now handles using the default foreign key fetch depth
  Major refactoring, common.db.condition contents moved to framework.db.condition
  Refactoring continued, methods moved from EntityConditions to Conditions
  ValueObserver now extends EventObserver, related refactoring
  AbstractObservableValue and AbstractValue added and used throughout
  AbstractObservableValue and AbstractValue moved to Values
  Synchronization improvements in Events and Values
  DefaultLocalEntityConnection, minor refactoring to get rid of an iterator
  LocalEntityConnection.createIterator() parameter type changed from EntityCondition to EntitySelectCondition
  DefaultLocalEntityConnection, some refactoring
  EntityConditions merged into Conditions, major refactoring of framework.db.conditions, simplification even
  Condition.EmptyCondition added to indicate a null or empty condition
  Property.setDomainId() removed, domainId no longer used internally
  Entity.Definition.addConditionProvider(), getConditionProvider() and Domain.getConditionProvider() added, conditionProviders map transient
  Condition.StringCondition replaced with CustomCondition, implemented using the above
  DefaultEntityConnectionServer, some methods made final
  Condition.getConditionString() added, related methods moved from DefaultEntityCondition to their respective Condition subclasses
  LocalEntityConnectionProvider.METHOD_LOGGER_ENABLED configuration value added, default false
  AbstractServer.connections and loginProxies are now CuncurrentHashMaps
  Servers.remoteClient(remoteClient, databaseUser) added
  ChinookLoginProxy added, implements database user lookup
  EntityEditPanel.InsertEntityAction now adds a CTRL-+ and CTRL-(numpad+) key events to the associated component to trigger the action
  Attribute and Column removed, methods moved to Property and ColumnProperty respectively
  ValueMap keys no longer restricted to descendants of Attribute, obviously
  DefaultEntityModel.bindMasterModelEvents() removed, minor related refactoring
  DefaultEntityEditModel, insert, update and delete events now use Collections.unmodifiableList/Map
  EditModelValues removed, EntityEditModel.value() added instead
  Preparing for Gradle 6.0
  LocalDateInputPanel, bug fixed, NullPointerException when no button was present prevented
  EntityEditPanel, no longer disables components created for read-only properties
  SwingEntityComboBoxModel.linkForeignKeyComboBoxModel() no longer selects null in the foreign key model when null is selected
  Configuration, now throws exception if jminor.configurationFileRequired system property is set to true and the configuration file is not found
  LocalEntityConnectionProvider.LocalConnectionHandler, removed excessive exception logging, no longer logs InvocationTargetExceptions, since the underlying exception is logged by the connection
  Conditions.condition() and selectCondition() renamed to entityCondition() and entitySelectCondition() respectively
  Static imports used for Conditions.entityCondition() and Conditions.entitySelectCondition() since those can no longer be confused with other methods in class
  DefaultEntityConnection.methodLogger field removed
  DefaultLocalEntityConnection, now initializes the Domain as a copy instead of always returning a new copy via getDomain()
  DefaultLocalEntityConnection bug fixed, EntitySelectCondition.fetchCount wasn't being respected anymore, re-implemented
  Domain bug fixed, did not copy databaseOperations in copy constructor
  Domain.getForeignKeyReferences() moved to DefaultLocalEntityConnection
  Domain bug fixed, NullPointerException prevented when referencing database operations in a deserialized Domain, plus some minor refactoring
  EntityConnectionUtil renamed to EntityConnections
  DefaultEntityConnectionServer.getRegistryPort() removed
  Sonar run
  DefaultDatabaseConnection, some refactoring
  ResultIterator, javadoc improvements
  EntityConnection.selectDependentEntities() renamed to selectDependencies()
  SwingEntityTableModel.selectDependentEntities() removed
0.12.5
  Plugin modules renamed from jminor-framework-plugins... to jminor-plugin...
  Java modules renamed to reflect Gradle module names
  Plugin packages renamed to reflect module names
  Plugin module-info files updated to reflect package name changes
  Java 11 version now has groupId org.jminor.jdk11
  Java 8 version now has groupId org.jminor.jdk8
  ServerMonitorPanel, environment info text area now uses word wrap
  Util.PropertyWriter added, getSystemProperties() overloaded with one of these as a parameter
  DefaultEntityConnectionServerAdmin.getSystemProperties() now writes the classpath as one item per line
  DefaultEntityConnectionServerAdmin.getSystemProperties() now writes the module path as one item per line
  DefaultEntity.prepareValue() now strips trailing zeros on BigDecimals as well as setting the scale
  ServiceLoader used throughout
  Minima 2.5.1 Jekyll theme files added to documentation
  CredentialServer.DefaultCredentialsProvider moved up, made ServiceLoader compatible
  CredentialServer moved to new plugin module
  Credentials server module-info added
  CredentialServer renamed to CredentialsServer along with related classes
  EntityBeanMapper disassembled, functionality moved to Domain
  Domain bean transformation now handles foreign key properties
  FormatUtil renamed to Formats
  DateUtil renamed to Dates
  PropertyStore.writeToFile() parameter is now File instead of String
  EntityConnections.batchInsert() now uses EventDataListener instead of ProgressReporter
  ProgressReporter removed
  AbstractEntityConnectionProvider.onDisconnect() removed, unused
  Some refactoring in common.db.pool
  DefaultConnectionPool removed, a bug from the above fixed
  H2Database, tomcat connection pool, jaxrs-ri, commons-beanutils and jasperreports dependencies upgraded
  DatabaseProvider interface added, implemented in dbms modules. Database interface did not lend itself to ServiceLoader usage, since initializing a Database (H2Database f.ex) performed some actions, like initializing a in-memory database
  Provides clauses in module-info.java updated according to the last change
  Property.ColumnProperty.isSelectable() added, useful for properties that are only used in conditions
  Property.isDateOrTime() renamed to isTemporal(), DefaultProperty no longer caches isDouble
  DefaultEntityConnectionServer, bug fixed, initializeConnectionPools() only checked for null on startupPoolUsers, not if empty
  Hunted down a bunch of non-final methods and finalized them
  DefaultEntity bug fixed, did not validate values for foreign key properties correctly
  DefaultForeignKeyProperty.getTypeClass() now returns Entity.class
  DefaultForeignKeyProperty overrides DefaultProperty.validateType() and validates correctly
  Gradle upgraded to 6.0
  Entity.Definition.setTableName() removed
  Entity.Definer added, implemented in DefaultEntityDefinition.DefaultEntityDefiner
  Domain.define() now returns a Entity.Definer instead of the Entity.Definition
  Entity.Definition, setters removed, now private in DefaultEntityDefinition
  Domain, most getters moved to Entity.Definition, Domain.getDefinition() public
  Major refactoring, domain.property package added
  domain.property package exported
  EntityEditModel.getEntityDefinition() and EntityTableModel.getEntityDefinition() added
  DefaultEntityDefinition.EntityDefinitionBuilder renamed to DefaultDefinitionBuilder and refactored
  PropertyBuilder now inner classe of relevant Property
  PropertyBuilder implementations now inner classes of relevant Property implementation
  Entity.DefinitionBuilder moved to Entity.Definition and rename Builder, for consistency
  Code cleanup
  DefaultColumnProperty, DefaultForeignKeyProperty, DefaultTransientProperty, builder() method added, Builder implementations now completely privat
  DefaultEntityDefinition.builder() method added, Builder implementation now private
  StringProvider.ForeignKeyValueProvider now uses foreignKeyPropertyId instead of the actual ForeignKeyProperty
  Some code cleanup and inner class renamings
  Removed the unholy mess that was property builder generics
  Further property builder refactoring
  DefaultProperty, bug fixed, used lambda for defaultValueProvider, which caused serialization problems
  Entity.Definition.getColumnProperties() parameter now List instead of Collection, implementation now uses old fashioned loop instead of stream
  Conditions.customCondition() parameter ordering changed
  Gradle asciidoctor plugin added, some doc changes
  jersey-bundle dependency replaced in framework-servlet module, was causing javadoc errors
  REPORT_PATH configuration value moved from EntityApplicationModel to ReportWrapper
  Entity.getBackgroundColor() renamed to getColor()
  Conditions refactoring
  DefaultLocalEntityConnection refactored
  Further refactoring of DefaultLocalEntityConnection
  Domain.getDefinedEntities() now returns Collection<Entity.Definition>, rename to getEntityDefinitions()
  Conditions refactoring continued, shuffling complexity around it seems
  WhereCondition.getPropertyIds() removed, usage replace with getColumnProperties()
  DefaultLocalEntityConnection.writeBlob() now throws exception if multiple rows were affected, refactoring
  Condition.expand() removed, functionality moved to WhereCondition
  PropertyCondition.setCaseSensitive() added
  Serializer removed
  DefaultLocalEntityConnection constructor simplified, LocalEntityConnection setters made fluent
  Entities.getOriginalKeys() added, old getKeys() with originalValue boolean parameter now private
  Entities.getValues() and getDistinctValues() streamlined, getDistinctValuesIncludingNull() added
  EntityConnection.selectMany() renamed to select()
  Entity.ConditionProvider.getConditionString(), propertyIds parameter added
  WhereCondition moved from db-local to db.condition in db-core, now an interface, Conditions.whereCondition() added
  Domain.key() overloaded with integer and long value parameter
  SwingEntityModelProvider, EntityPanelProvider, some refactoring, and more refactoring
  EntityTestUnit.initializeReferenceEntity() can now return null without crashing the test
  Using built-in javadoc and sources jar Gradle functionality
  Domain.keys() added, overloaded for Integer and Long
  Domain.StringProvider moved up
  Domain.Validator moved up to DefaultValidator
  DefaultValueMap.DefaultValidator moved up and renamed DefaultValueMapValidator
  domain.DefaultValidator renamed to DefaultEntityValidator
  HttpEntityConnection reverted back to apache httpcomponents, Jdk HttpClient unusable due to Thread leakage during load testing
  HttpEntityConnectionJdk added to hold on to Jdk implementation, unused
  ServerException moved to common.remote.exception, inner classes moved up
  Removed unnecessary writeObject() and readObject() implementations
  Event, State and Value moved to common.event, common.state and common.value packages respectively
  Inner classes in common.event, common.state and common.value packages moved up a level
  Entity.Definition.Provider added, implemented by Domain, DefaultEntity now uses the former instead of the latter
  ColumnProperty and DefaultColumnProperty no longer use ForeignKeyProperty, plus some further refactoring reducing cyclic dependencies
  DefaultWhereCondition no longer depends on Conditions
  DefaultForeignKeyProperty checks readOnly status before propagating
  ValueMap.copy(), getOriginalCopy() and getInstance() removed
  Domain.copyEntity(), deepCopyEntity() and copyKey() added
  DefaultValueMap and DefaultEntity refactored a bit, put() now final, DefaultValueMap.validateAndPrepare() added, minor performance penalty
  DaemonThreadFactory removed
  LoggerProxy.LOGGER_PROXY_IMPLEMENTATION configuration value removed
  ControlProvider.createCheckBox() bug fixed, did not create a TristateCheckBox when button model was TristateButtonModel
  PropertyStore.propertyValue(), nullValue parameter added, false by default for Boolean values
  DefaultValueMap constructor now copies the maps received as parameters instead of using them internally
  PropertyStore now loads all properties into System properties on construction
  DefaultEntity, referencedKeyCache functionality refactored, keys cached when created
  DefaultLocalEntityConnection, now caches query column strings containing all entity columns, which is used most of the time
  Condition, moved a couple of interfaces up to package level
  CustomStringCondition removed, perhaps even finally
  DatabaseConnection, poolTime and retryCount fields removed, some refactoring
  ValueFetcher and ValueConverter moved to ColumnProperty
  Databases.INTEGER_RESULT_PACKER and LONG_RESULT_PACKER removed
  DatabaseConnectionProvider removed
  ValueChange.isInitialization() removed, unused
  FilterCondition removed, replaced with Predicate
  EntityConnectionServerAdmin.removeConnections() renamed to disconnectClients()
  AbstractRemoteEntityConnection refactoring
  DefaultEntityConnectionServer.MaintenanceTask now logs errors instead of rethrowing
  DefaultLocalEntityConnection.EntityArgumentStringProvider moved to LocalEntityConnections
  Entity.OrderBy moved up to package level, now a concrete final class instead of interface
  DefaultLocalEntityConnection, EntityResultPacker and EntityResultIterator moved up to package level
  DefaultLocalEntityConnection.getReferencedKeys() moved to Entities
  jminor-plugin-jackson-json module added
  Jackson json improvements
  Jackson json, domain related moved to .domain and .db package created, ConditionObjectMapper added
  Jackson json, CustomCondition implemented
  ValueChange.isInitialization() reintroduced, used after all
  AbstractFilteredTableModel.filterContents() bug fixed, now calls fireTableDataChanged() after filtering, otherwise table did not repaint correctly
  Entity.Definition.getForeignKeyProperties(entityId) renamed to getForeignKeyReferences(), getForeignKeyProperties(columnPropertyId) added
  DefaultValueMap.handleRemove() removed
  DefaultEntity no longer removes column property values when removing the associated foreign key value
  DefaultEntity.removeInvalidForeignKeyValues() added, called in handlePut(), removes foreign key values that don't fit the value being put
  DefaultValueMap no longer calls handlePut() during setAs()
  DefaultKey.hashCodeDirty initialized to true instead of false, which then relied on handlePut()
  DefaultLocalEntityConnection.lockAndCheckIfModified() bug fixed, only selected writable properties, which could then exclude primary key properties
  DefaultEntity.initializeAndCacheReferencedKey() refactored
  DefaultEntity.DefaultKey moved up to package level and renamed DefaultEntityKey
  DefaultEntityKey now overrides validateAndPrepare(), validation moved from handlePut()
  DefaultProperty.validateType() now returns the value
  DefaultEntity and DefaultEntityKey now validate types on deserialization
  DefaultLocalEntityConnection.lockAndCheckIfModified() new bug fixed, now only selects writable along with primary key properties
  DefaultEntityDefinition.getSelectableColumnProperties() now uses old school for loop instead of stream
  Entity.Definition.getProperties(includeHidden) removed
  Domain.define() now protected
  DefaultEntityLocalConnection, blob handling improved, blob property values are now fetched by default
  Chinook demo, added blob image example
  BlobProperty added, with lazyLoading option
  EntityTestUnit now includes blob properties
  Blob unit tests improved
  BlobInputProvider added
  BlobProperty is now hidden by default
  NavigableImagePanel.setMoveImageEnabled() added
  DefaultEntity, now performes property and type validation on constructor parameters
  Entity.getProperty(propertyId) and Entity.Key.getPropertyCount() removed
  DefaultEntityDefinition refactored
  shutdownServer task added to server build file
  DefaultEntityDefinition constructor simplified, required methods moved from Domain
  DefaultEntityDefinition, some minor refactoring, reordering, Entity.Definition removed a couple of methods
  Domain.isDefined(entityId) removed, some refactoring
  KeyGenerators added, classes and methods moved from Domain
  KeyGenerators, KeyGenerator suffix removed from method names
  KeyGenerator.Type removed, isInserted() added
  Entity.Definition.getKeyGeneratorType() removed, isKeyGenerated() added
  Entity.Definition moved up to package level as EntityDefinition
  Entity.KeyGenerator moved up to package level
  KeyGenerator.isInserted() default implementation added returning true
  DatabaseConnection.Operation, Function and Procedure moved to package operation, DefaultOperation is now AbstractOperation
  EntityResultPacker refactored
  LocalEntityConnectionProvider refactored, LocalEntityConnectionHandler and proxying removed
  NumberField.DISABLE_GROUPING configuration value added, true by default, for now
  ForeignKeyProperty validation moved from DefaultEntityDefinition to Domain.DefaultEntityDefinitionProvider
  EntityDefinitions factory class added
  EntityDefinition.Builder.setDomainId() added
  Domain.addDefinition() added
  DefaultEvent.fire() no longer synchronizes on lock, was causing deadlocks
0.12.6
  Version.fromProperties() bug fixed, did not handle non-snapshot builds correctly
  Domain.DefaultEntityDefinitionProvider.validateForeignKeyProperties() minor bug fixed
  SwingFilteredComboBoxModel.addItem() no longer allows duplicates
  EntityEditPanel.InsertEntityAction now adds inserted item instead of refreshing model
  EntityEditEvents added, DefaultEntityEditModel notifies all insert, update and delete events, SwingEntityComboBoxModel listens
  EntityEditEvents.ENTITY_EDIT_EVENTS_ENABLED configuration value added, false by default
  EntityEditEvents.ENTITY_EDIT_EVENTS_ENABLED configuration value removed, EntityEditModel.POST_EDIT_EVENTS configuration value added, false by default
  DefaultEntityEditModel.postEditEvents property added, defaults to EntityEditModel.POST_EDIT_EVENTS.get()
  EntityEditEventObserver added, implemented by DefaultEntityEditEventObserver, EntityEditEvents refactored to use it
  SwingEntityComboBoxModel, event listener refactoring
  EntityComboBoxModel.listenToEditEvents property added
  EntityEditObserver no longer uses EntityEditModel events
  EntityEditEvents, notify methods renamed and made public
  SwingEntityComboBoxModelTest.editEvents() test added
  EntityEditEventObserver, methods renamed, javadocs fixed, more javadocs fixed
  DefaultEntityTableConditionModel and DefaultEntityLookupModel now final
  DefaultColumnConditionModel and DefaultPropertyFilterModel now final
  SwingFilteredComboBoxModel, some minor refactoring
  FilteredTableColumnModel.setColumnVisible() replaced with showColumn() and hideColumn()
  FilteredTablePanel, search field refactoring
  FilteredTableModel.findNextItemCoordinate() replaced with searchForward() and searchBackward()
  MasterDetailPanel renamed to HierarchyPanel
  EntityUiUtil, EntityEditPanel, createDateInputPanel() renamed to createTemporalInputPanel()
  EntityEditPanel, EntityTablePanel, removed mouse click based entity menu actions
  FilteredTableModel.searchForward() and searchBackward() renamed findNext() and findPrevious()
  FilteredTableModel.findNext() and findPrevious() condition parameter now Predicate<String>
  EntityTablePanel.initializeTableMouseListener() now private, typos fixed
  DefaultEntityLookupModel, EntityTablePanel, minor refactoring, Util.join() added
  PropertyConditionModel, removed unnecessary override of getCondition()
  DefaultPropertyConditionModel.toString() removed, replaced with DefaultEntityTableConditionModel.toString(ColumnConditionModel)
  PropertyConditionModel removed, didn't add much at all besides complexity
  EntityConnectionProvider no longer generic
  EntityModel.filterOnMasterInsert renamed to searchOnMasterInsert
  EntityDataProvider removed
  EntityEditEventObserver renamed to EntityEditObserver
  EntityEditModel.InsertEvent, UpdateEvent and DeleteEvent removed
  PropertyComboBoxModel removed
  EntityEditModel.update(), insert() and delete() now return a single entity instead of a list
  Java.util.logging JulProxy plugin added
  JulProxy module-info.java added
  Util.join removed, simple to do with streams
  Entity.ToString removed, replaced with Function<Entity, String>
  DefaultEntityLookupModel, minor refactoring
  TextUtil, removed a couple of methods
  DefaultLocalEntityConnection bug fixed, logging now includes error with stacktrace
  DateFormats.DateParser moved up to package level
  ExceptionHandler removed, replaced with Consumer<Throwable>
  MethodLogger.ArgumentStringProvider and Util.MapKeyProvider removed, replaced with Function
  StringProvider.ValueProvider removed, replaced with Function<Entity, String>
  Property.ValueProvider removed, replaced with Supplier<Object>
  Parameters in interfaces and abstract methods no longer final
  Code cleanup
  Chinook demo code restructured, EmpDept demo code restructured, Petstore demo code restructured, World demo code restructured
  Demo module-info.java fixed after restructuring
  Petclinic demo added, unfinished
  EntityTestUnit.testEntity() renamed to test()
  FilteredComboBoxModel.replaceItem() added
  SwingEntityComboBoxModel now calls replaceItem() in UpdateListener
  ObservableEntityList.isFiltered() bug fixed, refactored
  FilteredModel, filterCondition semantics totally changed when FilterCondition was replaced with Predicate, renamed to includeCondition
  EntityTableModel.getStatusMessage() removed, SwingEntityTableModel implementation moved to EntityTablePanel
  EntityTablePanel.viewImage functionality removed
  Couple of EntityTableModel.getStatusMessage() implementations removed
  Most instances of allowed replaced with enabled, such as setUpdateAllowed() is now setUpdateEnabled()
  FilteredTablePanel, minor refactoring
  AbstractFilteredTableModel, minor event model changes
  FilteredTableModel.sortContents() renamed to sort(), sortingListener renamed to sortListener
  FilteredTableModel.getValues() split into getValues() and getSelectedValues()
  SwingEntityTableModel.setValueAt() implemented
  SwingEntityTableModel.editable added, false by default, isCellEditable() implemented
  TextInputComponent no longer adds a lookup action to the text field
  InputProvider.setValue() added
  EntityTableCellEditor added
  EntityTableCellEditor improvements
  EntityUiUtil, major refactoring, EntityEditModel parameters replaced with Value
  EntityUiUtil.createInputComponent() added
  EntityTableCellEditor makes use of the just refactored EntityUiUtil to do its thing
  EntityEditPanel.createForeignKeyField() reintroduced
  TristateCheckBox replaced with its simpler cousin NullableCheckBox
  NullableToggleButtonModel, NullableCheckBox, renamed and refactored a few things, UiValues.NullableToggleUIValue added
  jminor.swing.common.ui.disableNumberFieldGrouping no longer true by default, as per javadoc
  Unit tests updated to reflect the above
  ForeignKeyTableCellEditor added, related refactoring
  NullableCheckBox, now requests focus on mouse click
  EntityTableCellEditor now center aligns JCheckBox
  EntityTableCellRenderers.DefaultEntityTableCellRenderer bug fixed, assumed String values for ValueListProperty (SwingEntityTableModel.getValue() change from the other day)
  SwingEntityTableModel.getValue() bug fixed, did not handle ValueListProperty, displayed the underlying value instead of the item caption
  EntityTableCellRenderer bug fixed, did not handle ValueListProperty
  EntityTableCellRenderers bug fixed, boolean renderer now displays selection correctly
  EntityTableCellRenderer.getForeground() and getBackground() added, EntityTableCellRenderers refactored
  ColumnConditionPanel now uses NullableCheckBox, DefaultColumnConditionModel now handles boolean null values
  EntityEditComponentPanel split from EntityEditPanel
  FilteredTable split from FilteredTablePanel
  EntityTablePanel no longer extends FilteredTablePanel, which is now final, plus related refactoring
  FilteredTablePanel merged into EntityTablePanel
  FilteredTable bug fixed, getModel() did not call super.getModel() which caused NullPointerException during construction
  EntityTablePanel.getEntityTableModel() renamed to getTableModel()
  EntityTablePanel constructor refactored
  FilteredTable no longer throws IllegalStateException if a required viewport is not found
  EntityConnection.delete() now returns the number of deleted records
  EntityUiUtil.createInputComponent() bug fixed, now only creates NullableCheckBox for nullable boolean properties
  PropertyConditionPanel.PropertyInputFieldProvider refactored to use EntityUiUtil.createInputField()
  EntityUiUtil set transferFocusOnEnter functionality moved to EntityEditComponentPanel, EntityEditPanel.TRANSFER_FOCUS_ON_ENTER moved to EntityEditComponents
  UiUtil.createFormattedField() no longer sets moveCaretToStartOnFocusGained() on the field
  LocalDateTimeInputPanel now provides a calendar button, selects time element after date has been set via calendar
  LocalDateInputPanel now sets the focus to the input field after date has been set via calendar
  EntityUiUtil, minor refactoring
  EntityEditPanel refactored
  EntityPanel refactored
  swing.framework.ui code cleanup
  EntityConnections.batchInsert() now returns the inserted keys
  EntityDefinition.getPropertySet() removed
  Entities.getModifiedColumnProperties() includeReadOnlyProperties parameter removed
  BlobProperty.isLazyLoaded() now isEagerlyLoaded(), blob properties lazily loaded by default
  Entities.getModifiedColumnProperties() now includes eagerly loaded blob properties
  FileUtil and TextUtil trimming
  DefaultEntity.prepareValue() moved to DefaultProperty
  EntityTestUnit.createRandomDouble() no longer performs rounding
  jminor.unittest.username and jminor.unittest.password properties replaced with jminor.test.user
  EntityTestUnit.getTestUser() removed, user constructor parameter added, by default jminor.test.user
  DefaultValueMap.handlePut() initialization parameter removed, unused
  DefaultColumnConditionModel caseSensitive constructor parameter removed, unused
  EntityDefinition.getPropertySet() reintroduced, quite important, performance wise
  DefaultEntityKey.validateAndPrepare() now calls property.prepareValue() as well as validateType()
  DefaultProperty, a few methods missing the final keyword
  ValueMapEditModel.addValueSetListener() renamed to addValuePutListener()
  ValueMapEditModel merged into EntityEditModel
  EntityEditPanel.handleException() now public
  EntityEditComponents.requestInitialFocus(afterInsert) refactored
  EntityEditModel, redundant methods removed
  EntityComponentValidators refactored
  EntityLookupField.TableSelectionProvider moved to EntityTablePanel, reducing cyclical dependencies in framework.ui
  EntityTablePanel, tableDoubleClickAction and related things moved to FilteredTable
  EntityTablePanel.TableSelectionProvider moved back to EntityLookupField, no more cyclical dependency
  EntityInputComponents utility class split from EntityUiUtil
  EntityPopupMenu split from EntityUiUtil
  EntityInputProviders refactored from EntityTablePanel
  EntityUiUtil renamed to EntityLookup
  EntityTablePanel.includeUpdateSelectedProperty(property) replaced with excludeFromUpdateMenu(property)
  EntityLookupFieldInputProvider and EntityComboBoxInputProvider made inner classes of their respective component classes and renamed to InputProvider
  EntityLookup.lookupEntities() moved to EntityLookupField, EntityLookup removed
  EntityLookupModel, selectedEntities changed from Collection to List
  EntityTablePanel and EntityEditPanel handleException() refactored
  EntitySelectionDialog extracted from EntityTablePanel
  EntityEditModel.addValuePutListener() renamed to addValueEditListener()
  SerializationWhitelist refactored
  LocalEntityConnections.createLogger() removed, EntityArgumentStringProvider moved to AbstractRemoteEntityConnection and refactored
  DefaultPropertyCondition, superfluous parenthesis removed from in clause
  EntityConnectionProvider.getServerHostName() removed, added to HttpEntityConnectionProvider and RemoteEntityConnectionProvider (along with getServerPort() and getRegistryPort())
  Event.fire() removed, EventListener and EventDataListener.eventOccurred() renamed to onEvent()
  DefaultObserver renamed to DefaultEventObserver, for consistency
  DefaultGroup renamed to DefaultStateGroup, for consistency, some minor refactoring
  DefaultState now only notifies listeners on set when a listener has been previously added
  EntityEditModel.isValuePersistent() renamed to isPersistValue()
  SwingEntityEditModel.replaceForeignKeyValues() now uses replaceItem() instead of refreshing combo box models
  DefaultForeignKeyConditionModel, superfluous toString() override removed, DefaultEntityTableConditionModel.boundToString() now handles Entity values
  EntityTablePanel.setTablePopupMenu() renamed to addTablePopupMenu() and made private
  EntityTablePanel, removed apparently redundant horizontal scroll bar visibility event binding
  MethodLogger.appendLogEntry() replaced with MethodLogger.Entry.append(StringBuilder), some refactoring
  MethodLogger argument handling improved
  ConnectionPool.returnConnection() removed
  ConnectionPoolProvider javadoc improved
  ChinookLoginProxy now uses a ConnectionPool
  LoadTestModel, system load graph added
  ServerMonitor, chart interfaces used as return values instead of concrete classes
  Copyright updated
  ClientUserMonitorPanel bug fixed, did not add table to JScrollPane, which prevented the header from displaying
  Jekyll configuration removed from docs, not used
0.13.0
  FilteredTableColumnModel, added <R> generic parameter for row type, related refactoring
  ValueMap valueListener() functionality moved to Entity
  ValueChanges moved to framework.domain, generics removed
  Entity.getModifiedObserver() removed, moved to DefaultEntityEditModel
  Entity.getValueObserver() removed
  DefaultValueMap.handlePut() renamed to valuePut(), for consistency
  ValueMap.clear(), removed DefaultValueMap.clear() now protected, handleClear() removed, subclasses now override clear() instead
  Entity.ValueChange.getCurrentValue() renamed to getValue()
  EntityEditModel.getValueObserver() removed, unused
  ConnectionPool.DEFAULT_MAXIMUM_POOL_SIZE, DEFAULT_MINIMUM_POOL_SIZE and DEFAULT_IDLE_TIMEOUT configuration values added
  Entity.ValueChange moved up to package level
  ProgressWorker refactored
  DefaultEntityModel.fire... methods renamed to notify...
  AbstractValue.fireChangeEvent() renamed to notifyValueChange()
  ValueMap.Validator removed, merged into Entity.Validator
  common.db.valuemap.exceptions package moved to framework.domain
  EntityEditModel.getValueProvider() removed
  ValueCollectionProvider removed
  ValueProvider removed, replaced with Function
  Operation renamed to DatabaseOperation, Function to DatabaseFunction and Procedure to DatabaseProcedure (to prevent collision with java.util.function.Function)
  EntityEditView.requestComponentFocus() added
  ToggleControl moved up to package level
  ControlProvider and related classes refactored
  swing.common.ui.value package added, ComponentValue added
  InputProvider removed, replaced with ComponentValue
  UiValues replaced with ComponentValues
  TextFields added, relevant methods moved from UiUtil
  Dialogs utility class added, relevant methods moved from UiUtil
  KeyEvents utility class, added, relevant methods moved from UiUtil
  swing.common.ui.time package added
  DocumentAdapter moved to swing.common.model.textfield
  SizeDocumentFilter renamed to LengthDocumentFilter
  AbstractComponentValue.setInternal() renamed to setComponentValue()
  AbstractComponentValue.getComponentValue() added, refactored
  DocumentAdapter now interface with default methods instead of abstract class
  TextInputPanel moved to swing.common.ui.textfield
0.13.1
  Allow entities without primary keys
  EntityComponentValues.getComponentValue() renamed to createComponentValue()
  ComponentValues and ValueLinks split and merged into type specific utility classes
  Further refactoring of ComponentValue utility classes
  NumberFieldValue, generic parameters reordered
  AbstractTextComponentValue added, replaces NumberFieldValue, related refactoring
  StringValues renamed to TextValues
  Layout related methods moved from UiUtil to Layouts
  transferFocusOnEnter() moved from UiUtil to KeyEvents
  linkToEnabledState() and relevant methods moved from UiUtil to Components, tests fixed
  Windows utility class added, window related methods moved from UiUtil
  UiManagerDefaults added, handles initializing UiManager values
  UiUtil.setWaitCursor() moved to Components
  Components.setWaitCursor() replaced with showWaitCursor() and hideWaitCursor()
  Layouts factory methods used where applicable
  ExceptionDialog, send email functionality removed, some refactoring
  DefaultValueMap hashCode() and equals() now rely on HashMap.hashCode() and equals(), validateAndPrepare() renamed to validateAndPrepareForPut()
  EntityApplicationPanel, call to UiManagerDefaults.initialize() moved from static initializer to constructor, since locale is usually set in main()
  TextValues, NumericalValues, BooleanVales, added a couple of overloaded methods
  TextValues, generics improved
  BooleanValues.toggleValueLink() renamed to booleanValueLink()
  ClientInstanceMonitor, minor refactoring
  DefaultEntityValidator bug fixed, did not initialize transient revalidateEvent field after serialization
  BooleanComboBoxModel now sets null as the initially selected value
  SelectedValues, BooleanValues, minor refactoring
  Dates removed
  Util.serialize() and deserialize() moved to Serializer
  Memory split from Util
  Util.initializeProxy() removed
  SwingEntityTableModel.bindEditModelEvents() renamed to onSetEditModel(editModel), added to FXEntityListModel
  DefaultDatabaseConnection, minor refactoring
  DefaultValueMap.valuePut() and valueChanged() renamed to onValuePut() and onValueChanged() for consistency
  ValueMap moved from common.db.valuemap to common.valuemap
  Gradle upgraded to 6.1
  DefaultPropertyValue.isNullable() is now based on whether the value class is a primitive
  ToggleControl now based on a Value<Boolean> instead of a ButtonModel
  ControlProvider.toggleButtonModel() renamed createButtonModel()
  Domain.key() now creates an empty primary key for entities without primary keys
  Allow insert of entities without primary keys
0.13.2
  EntityConnection.update(EntityUpdateCondition) added
  EntityConnection.update(EntityUpdateCondition) no longer throws UpdateException if no rows were affected
  jminor-documentation gradle module split from root project
  EntityComboBox.IntegerSelector added
  Components.createEastCenterPanel() added
  EntityTablePanel.excludeFromUpdateMenu() now takes a propertyId instead of Property parameter
  EntityComboBoxModelSelector added, EntityComboBox.IntegerSelector removed, EntityComboBox.integerFieldSelector() added
  ProgressWorker refactored a bit, was a bit flaky with respect to closing the dialog
  EntityComboBoxModelSelector removed, EntityComboBoxModel.integerValueSelector() added
  Value.getObserver() and AbstractObservableValue removed
  ItemRandomizerPanel, LoadTestPanel, minor refactoring
  Icelandic caption for INSERT action is now same as for SAVE
  ExceptionDialog no longer sets close button as the default root pane button, did not consume the Enter key event, which tended to trigger further actions after the dialog closed, key events used instead
  EntityLookupField bug fixed, closing exception dialog triggered lookup, now handles exceptions within performLookup method
  DefaultPropertyCondition, bug fixed, did not wrap in clauses exceeding the in clause limit in additional paranthesis
  AbstractValue.addListener() methods now final
  Value.link() added, Values.link() removed
  Value.link(value, readOnly) removed
  ProgressWorker, minor refactoring
  TextUtil renamed to Text
  Build version handling improved
0.13.3
  Value.link() now prevents a Value from being linked to itself
  jminor-documentation module now publishes full documentation as zip
  Version now part of documentation URLs
  MethodLogger enabled constructor parameter removed
  Dialogs.displayInDialog(), disposeOnEscape now triggered on onKeyPress instead of onKeyRelease, since the latter could be triggered by non-consumed Esc usages in the dialog, such as when closing a combobox popup
  Dialogs.displayInDialog() now uses DisposeDialogOnEscapeAction for Esc, to prevent the dialog from closing if popup menus are visible, focus does not return to the component under the popup menu though, when popups are closed this way
  TableSortModel.setSortingDirective(), boolean addColumnToSort parameter removed, replaced with method addSortingDirective()
  EntityConnectionServerAdmin.disconnectClients(boolean timedOutOnly) replaced with disconnectTimedOutClients() and disconnectAllClients()
  EntityLookupField, removed lookupOnKeyRelease parameter
  Dialogs.displayInDialog() no longer sets defaultButton on the rootPane, defaultButton parameter replaced with enterAction, linked to a key event on Enter released
  ComponentValuePanel.getOkButton() and getCancelButton() replaced with getOkAction() and getCancelAction()
  Ok changed to OK
  EntityLookupField.lookupEntities(), singleSelection parameter removed, lookupEntity() added
  EntitySelectionDialog.selectEntities(), singleSelection parameter removed, selectEntity() added
0.13.4
  3d party dependencies upgraded
  FilteredTable.setAutoStartsEdit() convenience method added
  EntityTablePanel, now sets autoStartsEdit during createFilteredTable()
  Queries refactored out of DefaultLocalEntityConnection, some renaming
  jminor_server.policy updated using pro-grade, jar versions still hardcoded, some work required to use
  AbstractValue.notifyValueChange() value parameter removed, uses get() internally
  Components.propertyChangeObserver() added
  EntityEditComponentPanel.includeComponentSelectionPropertyId() replaced with excludeComponentFromSelection()
  EntityEditComponentPanel.editModel now private instead of protected
  EntityEditComponentPanel.createPropertyPanel() labelOnTop parameter replaced with labelBorderLayoutConstraints
  TextInputPanel, textField now requests focus when the panel receives it
  EntityEditComponentPanel bug fixed, createTextInputPanel(), text field did not transfer focus on enter
  EntityEditComponentPanel now sets the TextInputPanel as the property component instead of just the text field
0.13.5 [API incompatible]
  EntityLookupField, bug fixed, focusLost should only kick in if the focus event is not temporary
  EntityConnection, insert, update and delete for single Entity/Key instances added
  EntityConnection.delete(Entity.Key) now returns boolean, true if record was deleted, false otherwise
  DefaultLocalEntityConnection, populateStatementPropertiesAndValues() refactored
  DefaultLocalEntityConnection, some renaming and minor refactoring
  EntityEditModel.replaceForeignKey(ForeignKeyProperty, List<Entity>) added
  DefaultEntityEditModel.replaceForeignKeyValues(Collection<Entity>) now final, tests added
  EntityTablePanel, removed unnecessary invokeLater() wrap from a couple of repaint() calls
  Google analytics added to asciidoc via docinfo (com.puravida.asciidoctor:asciidoctor-extensions did not work)
  Entity.isKeyNull() removed, use getKey().isNull() instead
  Entity.getDefinition() added, isKeyGenerated(), getProperties() and getPrimaryKeyProperties() removed
0.13.6
  Components.setPreferredWidth() and setPreferredHeight() generified and now return the component
  Domain.setStrictForeignKeys() added
  EntityInputComponents.createComboBox() now throws IllegalArgumentException if editable is true and the property is not String based, plus minor fixes
  ControlSet, ImageIcon parameters changed to Icon
  Entity.Key.isNotNull() added
  AbstractFilteredTableModel.getSelectionModel() now returns SwingTableSelectionModel
  SelectionModel.getSingleSelectionModeState() added
  FilteredTable.setSelectionMode() overridden, delegates to selection model
  FilteredTable.getSingleSelectionModeControl() added
  SwingTableSelectionModel.getSingleSelectionModeState() implemented, setSelectionMode() overridden, updates the state
  FXEntityListSelectionModel.getSingleSelectionModeState() implemented
  ObservableEntityList.getSelectionModel() now returns FXEntityListSelectionModel, FXEntityListSelectionModelTest added
  Property readOnly status pretty meaningless, replaced with ColumnProperty.insertable
0.13.7 [server/client incompatible]
  MariaDb database implementation added
  EntityInputComponents.createValueListComboBox() now adds a null item for nullable properties, if the value list does not contain one already
  Item now interface, moved to org.jminor.common.item package, DefaultItem and Items factory class added
  User now interface, moved to org.jminor.common.user package, DefaultUser and Users factory class added
  Version now interface, moved to org.jminor.common.version package, DefaultVersion and Version factory class added
  Entities.getModifiedColumnProperties() bug fixed, did not exclude lazy loaded blob properties, test improved, Chinook demo album cover now eagerly loaded
  set prefix removed from Builder methods
0.13.8
  ForeignKeyProperty.Builder.readOnly() added
  NavigableImagePanel bug fixed, constructor with image parameter did not call default constructor
  ExceptionDialog.showForThrowable() now returns the dialog
  Dialogs.showExceptionDialog() bug fixed, ExceptionDialog now disposed after it's closed
  ExceptionDialog bug fixed, escape and enter key events now onKeyPressed, enter was sometimes triggered in edit panel, after update exception
  Property.Builder, typo fixed, mininumValue -> minimumValue
0.13.9
  Dialogs.prepareScrollPaneDialog() refactored and renamed prepareOkCancelButtonDialog()
  Components.createOkCancelButtonPanel() added
  EntityLookupField bug fixed, SelectionProvider.setPreferredSize() added, scroll pane now contained in a base panel, so setting the preferred size works
  EntityConnection.selectValues() now "type safe"
  EntityConnection.executeFunction() now "type safe"
  KeyEvents.TransferFocusAction now private, transferFocusForwardAction() and transferFocusBackwardAction() added
  Lots of raw use of parameterized class fixed, mostly EventDataListeners
0.14.0
  org.jminor.framework.domain.entity package added, populated with Entity related classes
  DefaultEntityKey now validates type on single value construction
  EntityApplicationPanel.showEntityPanelDialog() renamed to displayEntityPanelDialog(), plus som minor refactoring
  EntityEditPanel.getActiveObserver() replaced with isActive() and addActiveListener()
  Boolean setter parameters renamed to reflect method name
  valueLink() methods removed, replaced with value.link(value)
  DefaultEntity.getValueChangedEvent() renamed to getValueChangeEvent()
  Some refactoring of org.jminor.framework.domain.entity package, inner classes moved up, cyclical dependencies reduced (but not eliminated)
  domain.exception package moved to domain.entity.exception
  OrderBy now interface, getOrderByString() moved to Queries, Domain.orderBy() moved to OrderBy
  Entity.getDefinition() removed, EntityDefinition added as parameter wherever it was used, cyclic dependencies reduced some more
  Removed redundant Locale.getDefault() parameters when fetching resource bundles
  DefaultProperty, some validation added
  EntityEditModel.getEntityCopy(includePrimaryKeyValues) removed
  EntityTableConditionModel.setEnabled(propertyId, enabled) replaced with enable(propertyId) and disable(propertyId)
  DefaultEntityValidator, removed constructor with performNullValidation parameter, setter/getter added instead
  SerializationWhitelist refactored to remove boolean parameter
  updateOnKeystroke parameter replaced with UpdateOn enum
  nullable parameter replaced with Nullable enum
  EntityPanelProvider now accepts EntityEditPanel and EntityTablePanel constructors with edit and table model subclass types
  JFreeChart usage example added to World demo
  Dialogs, modal boolean parameter replaced with Modal enum
  SelectionModel.getSelectionNotEmptyObserver() added
  Redundant jfreechart dependencies removed from demo projects, pulled in automatically via swing-common-tools module
  Controls.control(Command, StateObserver) overload added
  Dialogs, disposeOnEscape boolean parameter replaced with DisposeOnEscape enum
  ColumnProperty.isReadOnly() added, based on insertable and updatable
0.14.1
  AutoCompletion normalize boolean character replaced with Normalize enum, showPopupOnMatch parameter (and functionality) removed
  ColumnConditionPanel, includeToggleEnabledButton parameter removed, always true
  OracleDatabase.setUseLegacySid() added
  WhereCondition.getEntityCondition() removed and related refactoring
  EntityPanel.requestInitialFocus() now relies on editPanel.isShowing()
  EntityPanel.useKeyboardNavigation property added
  EntityPanel.initializeKeyboardActions(), initializeResizing() and initializeNavigation() now protected instead of private
  EntityPanel, caption no longer final, removed from constructor, setter added
  EntityPanelProvider, caption no longer final, removed from constructor, setter added
  Parameter reordering in Validator and KeyGenerator
  swing-common-tools-ui jfreechart dependency removed, transitive via swing-common-tools
  EntityPopupMenu bug fixed, cyclical dependency OOM exception prevented
  Layouts, removed create prefix from method names
  EntityPanelProvider now accepts EntityPanel constructors with model subclass types
  EntityPanelProvider renamed to EntityPanelBuilder
  EntityModelProvider renamed to EntityModelBuilder
  EntityApplicationPanel.initializeEntityModel() added
  EntityTableModel.add/removeRefreshListener() added
  FilteredModel.getAllItems() renamed to getItems()
  SwingEntityModelBuilder, EntityPanelBuilder, added validation, unit test added
  DefaultLocalEntityConnection.select(entityId, propertyId, Object...) now accepts collection as values parameter
  DefaultDatabaseConnection now caches Users from connection meta data based on username
  DefaultEntityKey, array index out of bounds exception prevented in constructor, minor refactoring
  DefaultValueMap, null key checks improved
  ValueMap.getAsString() moved to Entity
0.14.2
  SwingEntityTableModel.DefaultEntityTableSelectionModel moved to class level, renamed SwingEntityTableSelectionModel
  EntityTableConditionModel, ColumnConditionModel, TableSortModel, some method renaming
  DefaultEntityTableConditionModel, conditionChangedEvent removed, conditionChangedState used instead
  EntityConnection.fillReports() generified
  EntityReportUtil removed
  EntityReportUiUtil renamed to EntityReports, moved up to org.jminor.swing.framework.ui
  ReportUIWrapper renamed ReportUiWrapper, for consistency
  UiUtil removed, methods dumped into Components
  ClientLog now interface
  DefaultEntityEditModel.bindEventsInternal(), states updated before value change is notified
  ControlProvider now sets the mnemonic of check boxes created from ToggleProperty
  DefaultLocalEntityConnection.selectRowCount() bug fixed, Database.subqueryRequiresAlias() added, default false, overridden in PostgreSQLDatabase and SQLServerDatabase
  Conditions, entity prefix removed from methods returning EntityCondition and it's descendants
  ConditionType renamed to Operator
  EntityGeneratorModel updated to reflect recent changes
  DefaultEntityConnection.commitQuietly() removed, exceptions during commit no longer swallowed, checkReadOnly() renamed to checkIfReadOnly()
  Entities, factory methods for Entity and Entity.Key moved to EntityDefinition, no longer static
  EntityDefinition.Provider.getEntityDefinitions() added, some minor refactoring
  EntityDefinition.Provider.getEntityDefinitions() renamed to getDefinitions()
  EntityDefinition.getDefinitionProvider() added
  EntityDefinition.getForeignDefinition() added, EntityDefinition.getDefinitionProvider() removed, related refactoring
  TaskScheduler.getIntervalObserver() removed, addIntervalListener() added
  ServerMonitorPanel, added button to set the update interval
0.14.3
  AbstractConnectionPool refactored, getConnection() now implemented and final, fetchConnection() added for subclasses
  ConnectionPool and AbstractConnectionPool refactored further, ConnectionPool.Counter removed
  DefaultConnectionPoolCounter bug fixed, did not synchronize correctly when adding fine grained statistics
  HttpServer no longer implements AuxiliaryServer, EntityServletServer implements AuxiliaryServer and is now service based
  AuxiliaryServer service discovery moved to AuxiliaryServer
  DefaultEntityConnectionServerTest, removed TestWebServer auxiliary server, problematic with modules
  LoginPanel, ctrl-backspace functionality added to password field
  DefaultEntityKey.equals() now handles empty keys
  JasperReportsWrapper no longer loads report on construction, report loaded when filled, getReportName() now returns reportPath, so now report loading happens server side
  ReportResult and ReportDataWrapper removed
  JasperReports added, JasperReportsWrapper package private
  NextReports added, NextReportsWrapper package private
  SerializationWhitelist bug fixed, never rejected anything when no wildcard whitelist items were specified :|
  JasperReports major refactoring, demos now use classPathReport()
  AbstractReportWrapper bug fixed, cache lookup used incorrect key
  AbstractReportWrapper, toString() implemented in subclasses
  ReportWrapper refactored, DataSource removed
  DefaultEntityConnectionServer bug fixed, did not add auxiliary server and couldn't shut down properly
  ReportUiWrapper removed, ReportComponentProvider added, jasperreports plugin swing dependency removed
  JasperReportsEntityDataSource refactored, renamed JasperReportsDataSource, jminor-framework-domain dependency removed
  Chinook demo, user authentication refactored into it's own domain model
  UrlReportWrapper merged into FileReportWrapper, tests added
  AbstractReportWrapper and subclasses refactored, ReportWrapper.getReportName() removed
0.14.4
  ConnectionPool, fine grained statistics renamed snapshot statistics
  Databases.QUERY_COUNTER removed, Database.countQuery() and getStatistics() added instead
  AbstractRemoteEntityConnection.RequestCounter now synchronized
  DefaultConnectionPoolCounter, checkOutTimes no longer grows unbounded
  DefaultEntityConnectionServerAdmin no longer public
  ConnectionPools, now maps connection pools to usernames instead of User instances, related changes
  Users.user(username) added, used throughout
  DefaultConnectionPoolCounter, AbstractRemoteEntityConnection.RequestCounter and AbstractDatabase.QueryCounter now use AtomicInteger and AtomicLong instead of synchronizing internally
  HikariConnectionPoolProvider disables auto commit on connections
  TomcatConnectionPoolProvider disables auto commit on connections
  Tools modules reorganized
  Unnecessary @inheritDoc annotations removed
  Database.supportsSelectForUpdate() and supportsNowait() replaced with getSelectForUpdateSupport() with enum SelectForUpdateSupport
  ReportWrapper, added P generic type for report parameters, EntityConnection.fillReport() added P reportParameters parameter, ReportWrapper instances no longer contain parameters
  JasperReportWrapper and NextReportWrapper convenience interfaces added to hide all the generic type parameters
  ReportWrapper.getFullReportPath() added
  ReportWrappers now constants in the domain model, since they no longer contain the parameters
  AbstractReportWrapper added
  Domain.addReport() and containsReport() added, reports must now be added to domain model
  Domain.addReport() now tries to load the report, fail-fast
  ConnectionPoolProvider.createConnectionPool() parameters reordered
  DefaultConnectionPoolState and DefaultConnectionPoolStatistics no longer public
  ConnectionPoolException removed
  PreferencesUtil renamed to UserPreferences and moved to common root
  common.remote package split up into client and server
  common.remote.http moved to common.remote.server.http
  UserPreferences moved back to common.model, introduced java.prefs module dependency
  common.remote.exception moved under common.remote.server
  HttpEntityConnections.createConnection() split into createConnection() and createSecureConnection()
  SelectionModel.add/removeSelectedIndexesListener() added, for completeness sake
0.14.5
  SelectionModel.isSelectionNotEmpty() added, isSelectionEmpty() was mostly called with negation
  FilteredModel.contains(item, includeFiltered) removed includeFiltered parameter, renamed to containsItem() to prevent clash in JavaFX
  Replaced logger with System.err.println in common.core and common.db, SLF4J no longer default dependency for all modules, only where actually used
  framework-server-monitor, dependency cleanup, removed unnecessary transitive dependencies via framework-server
  framework-server project dependencies changed from api to implementation
  Upgraded a few 3d party dependencies
  Icons and FrameworkIcons added, preparing for pluggable icons
  Icons and FrameworkIcons now service based
  ikonli-foundation icon plugin module added
  EntityTablePanel bug fixed, refresh via F5 did not work when toolbar or condition panel had focus, only when the table itself had focus
  EntityTablePanel, toolbar button size increased from 20 to 24
  EntityPanel, EntityTablePanel added a couple of icons
  Removed try/catch from ServiceLoader.load() calls
  RemoteEntityConnectionProvider, minor refactoring, some undo
  ColumnConditionPanel, increased Operator combobox font size, center alignment, Operator removed spaces, minor refactoring
  framework-server project dependencies changed from api to implementation rolled back, module problems
  PropertyConditionSerializer bug fixed, now uses Operator enum name instead of toString()
  Condition.Set renamed to Combination
  All jars/packages now sealed
  Shared tests in framework.model moved to tests package, due to sealed packages
  framework-model-tests module added, it was either that or a mess on the modular side
  AbstractFilteredTableModel.addItems(items, index, sortAfterAdding) renamed to addItemsAt(), index parameter moved to front
  AbstractFilteredTableModel, adding items refactored, getting rid of boolean parameters
  EntityTableModel.addEntities() method split into addEntities(), addEntitiesSorted(), addEntitiesAt() and addEntitiesAtSorted(), getting rid of more boolean parameters
  common.db.connection, database and result packages added
  EntityEditObserver, notify methods removed
  DefaultEntityEditModel now initializes persistent values in constructor, some refactoring
  DefaultEntityEditModel.removeForeignKeyValues() now clears all related references, as per todo
  DefaultEntityEditModel, insert, update and delete now start by throwing exceptions if action is not enabled
  DefaultEntityEditModel bug fixed, validation now only uses edit model validator for the underlying entity type, uses the one from the domain model for other types
  EntityEditObserver removed
  NextReports, JasperReports, some dependency cleanup
0.14.6
  ServerConfiguration extracted from DefaultEntityConnectionServer
  DefaultEntityConnectionServer renamed EntityConnectionServer
  HttpServerConfiguration extracted from HttpServer
  AbstractServer, dynamic adding of login proxies and connection validators removed
  ServerConfiguration renamed to EntityConnectionServerConfiguration, configuration related refactoring
  EntityConnectionServerConfiguration uses composition instead of inheritance
  ServerConfiguration interface extracted
  EntityConnectionServerConfiguration interface extracted
  Configuration constants moved from Server to ServerConfiguration
  HttpServerConfiguration interface extracted
  Server.ServerInfo moved up to package level, renamed ServerInformation
  Server.AuxiliaryServer moved up to package level
  Constants moved from Server to ServerConfiguration
  Servers.remoteClient() moved to RemoteClient, clientLog() moved to ClientLog, resolveTruststoreFromClasspath() to Clients
  Clients.connectionRequest() moved to ConnectionRequest
  sslEnabled along with socket factories moved from EntityConnectionServerConfiguration to ServerConfiguration
  auxiliary server functionality moved from EntityConnectionServer moved to AbstractServer
  auxiliaryClassNames moved from EntityConnectionServerConfiguration to ServerConfiguration
  serialization whitelist moved from EntityConnectionServerConfiguration to ServerConfiguration
  login proxies and connection validators moved from EntityConnectionServerConfiguration to ServerConfiguration
  EntityConnectionServerConfiguration now extends ServerConfiguration
  EntityConnectionServer renamed to EntityServer, along with related classes
  ServerConfiguration, EntityServerConfiguration, setters no longer return instance, no need for fluidity here
  org.jminor.common.remote.server.http package renamed org.jminor.common.http.server
  Module jminor-common-remote-http renamed to jminor-common-http
  HttpServerConfiguration no longer fluid
  jminor-common-http jpms module renamed to reflect module name
  RemoteEntityConnectionProvider now caches the remote method handles
  org.jminor.common.remote package renamed org.jminor.common.rmi
  common-remote module renamed to common-rmi
  jminor-common-remote jpms module renamed to reflect module name
  org.jminor.framework.db.remote package renamed org.jminor.framework.db.rmi
  framework-db-remote module renamed to framework-db-rmi
  framework-db-remote jpms module renamed to reflect module name
0.14.7
  Domain.toBeans() added V type parameter
  Added entity to beans example to EmployeeService, some documentation code cleanup
  EntityServer now instantiates a admin instance only if admin port is specified
  AbstractServer.onShutdown() replaced with addShutdownListener()
  H2Database, replaced public constructors with factory methods, some doc improvements
  Database implementations, replaced public constructors with factory methods
  Memory.getMemoryUsageString() finally formatted
  EntityService is now a singleton, no state, less garbage
  LoadTestModel bug fixed, did not clear system/process load series
  LoadTestModel now uses ScheduledExecutorService, using thinkTime as delay, major refactoring
  ItemRandomizer moved to separate package, moved some more
  EntityGeneratorPanel moved, for consistency
  LoadTestModel, minimum number of threads added
  AbstractServer, removed unnecessary synchronization for connectionValidators
  Queries.getOrderByClause() optimizes single column order bys
  DefaultProperty, equals() and hashCode() reimplemented, now dynamic and based on both entityId and propertyId, not just propertyId
  H2Database now keeps track of embedded databases that have been initialized
  EntityServerConfiguration.getServerConfiguration() removed
  EntityServer bug fixed, no longer tries to unexport a null admin instance
  Entity.getFormatted(propertyId, format) removed
  Property.formatValue(value) added
  LoadTestModel.exit() renamed shutdown()
  EntityComboBoxModel, EntityEditModel, EntityTableConditionModel and EntityTableModel, removed fluid return value from setters, not useful really
  FXEntityListModel, SwingEntityTableModel, onEditModelSet() removed, replaced with addEditModelSetListener()
  SwingEntityTableModel.onDelete() removed, use getEditModel().addAfterDeleteListener() instead
  EntityApplicationPanel, EntityLookupField and EntityPanel, removed fluid return value from setters
0.14.8
  JSON library upgraded
  AuxiliaryServerProvider added, AuxiliaryServer no longer a service
  DefaultEntityModel, DefaultEntityEditModel, SwingEntityTableModel, some minor refactoring
  DefaultEntityApplicationModel.onLogin() and onLogout() removed, replaced with EntityApplicationModel.addLoginListener() and addLogoutListener()
  Validator renamed EntityValidator
  ServerMonitorPanel, synchronized zoom implemented
  EntityServerAdmin.ThreadStatistics, timestamp added
  EntityServerAdmin.ServerStatistics added along with getServerStatistics()
  AbstractDatabase.embedded removed, isEmbedded() moved to subclasses
  Database, major surgery, replaced host, port and sid with jdbc url, finally
  Database implementations now package private
  H2DatabaseProvider.createDatabase() bug fixed, now handles null initScript
  DatabaseProvider now discovered using jdbc url
  Database.Type removed
  Database.getName() implementations improved and tested
  H2Database tests improved
  DatabaseProvider.getDatabaseClass() changed to getDatabaseClassName(), getDatabaseDriver() renamed to getDriverClassName(), isCompatibleWith() renamed to isDriverCompatible()
  OracleDatabaseProvider bug fixed, now all database providers use package instead of classname
0.14.9
  Database.getURL() renamed getUrl() for consistency
  H2Database.runScript() moved to H2DatabaseProvider and made static
  Database.getName() refactored
  EntityServerMonitorPanel, some UI improvements
  DatabaseProvider.createDatabase(), added jdbcUrl parameter
  DatabaseProvider.getDatabaseClassName() replaced with isDatabaseCompatible()
  H2Database refactored a bit
  Database.shutdownEmbedded() reintroduced, reimplemented in DerbyDatabase
  AbstractDatabase.addConnectionProperties() removed
  Database.getAuthenticationInfo() removed
  ColumnConditionPanel.InputFieldProvider renamed BoundFieldProvider and refactored
  Components.linkToEnabledState() bug fixed, did not use EDT
  Components.linkToEnabledState(), removed overloaded includeFocusable parameter version
  Components.expandAll() split into expandAll() and collapseAll()
  Components.createEastFocusableButtonPanel() split from createEastButtonPanel()
  Dialogs.FilesOrDirectories enum added and used instead of boolean parameter
  Dialogs.ConfirmOverwrite enum added and used instead of boolean parameter
  EntityApplicationPanel, DisplayFrame and MaximizeFrame enums added to replace boolean parameters
  EntityConnections.IncludePrimaryKeys enum added to replace boolean parameter
  EntityEditPanel.createControlPanel() split into createHorizontalControlPanel() and createVerticalControlPanel()
  EntityEditPanel.ConfirmRequired enum added to replace boolean parameters
  FilteredTable.CenterOnScroll enum added to replace boolean parameters
0.14.10
  ConnectionValidator removed, not used
  Connection pools moved to Database, where they belong
  ConnectionPool.getConnection() now takes a User parameter, checking the credentials each time
  Database.getValidityCheckTimeout() added
  Databases.closeSilently() moved to Database
  Databases.createLogMessage() moved to DefaultLocalEntityConnection
  DefaultLocalEntityConnection, removed redundant logging
  EntityResultPacker bug fixed, did not prepare value, problematic with BigDecimal equality checking
  Property.bigDecimalRoundingMode added
  RemoteEntityConnectionHandler.invoke(), InvocationTargetException no longer logged, assume it's already been logged
  RemoteEntityConnectionHandler moved up to package level and renamed EntityConnectionHandler
  Dialogs.SingleSelection enum added and used instead of boolean parameter
  AbstractDatabase, finalized a few methods
  ColumnProperty.columnType now set via builder, ColumnProperty.valueFetcher reset when columnType is set, minor refactoring of ColumnProperty
  ColumnConditionPanel.ToggleAdvancedButton enum added and used instead of boolean parameter
  Nullable moved to org.jminor.common.value package, used to get rid of a boolean parameter in Controls.toggleControl()
  EntityInputComponents.IncludeCaption enum added and used instead of boolean parameter
  ProgressWorker.Indeterminate enum added and used instead of boolean parameter
  TextFields.ValueContainsLiterals enum added and used instead of boolean parameter
  TextInputPanel.ButtonFocusable enum added and used instead of boolean parameter
0.14.11
  Server monitor, removed cyclical dependencies due to configuration value
  ScenarioException moved up to package level, removing a cyclical dependency
  ReferentialIntegrityErrorHandling moved up to package level
  EntityEditPanel.createEditPanelAction() moved to EntityPanelBuilder, eliminating a cyclic dependency
  KeyGenerator.beforeInsert() and afterInsert(), replaced EntityDefinition parameter with primary key properties, eliminating a cyclic dependency
  Database.getName() implementations improved, now returns the schema or db name instead of the full connection string
  EntityApplicationPanel.MainMenu enum added and used instead of boolean parameter
  EntityInputComponents.Sorted enum added and used instead of boolean parameter
  TemporalInputPanel.CalendarButton enum added and used instead of boolean parameter
  EntityInputComponents.Editable enum added and used instead of boolean parameter
  FXUiUtil.SingleSelection enum added and used instead of boolean parameter
  HttpServerConfiguration.Secure enum added and used instead of boolean parameter
  KeyEvents.OnKeyRelease enum added and used instead of boolean parameter
  FlexibleGridLayout.FixRowHeights and FixColumnWidths enums added and used instead of boolean parameter
0.15.0
  Property.Builder.useNumberFormatGrouping() renamed to numberFormatGrouping()
  FilteredTable.findAndSelectNext() and findAndSelectPrevious() split from findNext() and findPrevious()
  DefaultProperty.defaultValueProvider renamed defaultValueSupplier, to fit the type
  Domain, major refactoring, DomainEntities, DomainReports and DomainOperations added
  Domain, another major refactoring, Entities reintroduced as an interface, implemented by DomainEntities, Domain no longer trespassing in model layer
  Entities variable/parameter renamed to entities
  getDomain() renamed getEntities() throughout
  Javadoc fixes and minor improvements
  DefaultLocalEntityConnection no longer copies the domain object, Domain copy constructor removed
  Entities.ENABLE_REDEFINE_ENTITY configuration value removed
  DomainEntities.getRegisteredEntities() removed, unused
  Entities.mapToOriginalPrimaryKey() moved to DefaultEntityEditModel
  Entities.equal() renamed valuesEqual()
  Entities.registerEntities() renamed register(), some minor fixes
  DomainReports and DomainOperations moved to Domain, renamed
  DefaultDatabaseConnection.queryInteger() and queryLong() renamed selectInteger() and selectLong() respectively
  Domain.registerEntities() added, removed a bunch of redundant calls in test domains
  Components.createEastButtonPanel() bug fixed, button was focusable
  EntitySelectCondition.setForeignKeyFetchDepthLimit() renamed to setForeignKeyFetchDepth(), some documentation improvements
  Entities.defaultEntity() renamed entity()
  Entities.entity(entityId, valueProvider) moved to EntityDefinition
  DomainEntities moved to entity package, renamed DefaultEntities, DomainEntities added to Domain
  Domain now abstract, constructors protected
  DefaultEntities.define() added, protected, Domain.DomainEntities.addDefinitionInternal() replaced with defineInternal(), EntityDefinitions removed
  EntityDefinition.setForeignDefinition() and hasForeignDefinition() removed
  ConnectionProvider added, related refactoring, allows for easy method of wrapping existing jdbc connections
  Sonarqube build task now removes -SNAPSHOT from version
0.15.1
  docs folder renamed documentation
  EntityApplicationPanel, support tables mnemonic changed from P to O, to prevent clash with print action
  Dialogs.displayInDialog() bug fixed, enterAction keyEvent is now OnKeyRelease.NO
  IntegerField, LongField, DecimalField, added addIntegerListener(), addLongListener(), addDecimalListener() and addBigIntegerListener() respectively
  Control and ToggleControl now interfaces
  ControlSet renamed ControlList, now interface
  Some refactoring and cleanup after the last change
  KeyEvents.OnKeyRelease renamed to KeyTrigger
  EntityLookupField now uses KeyListener instead of adding key events, in order to consume the events to prevent further propagation
  ComponentValuePanel escape action now triggered on key pressed
  EntityLookupField.ListSelectionProvider and TableSelectionProvider no longer final, but effectively final, quite convenient to be able to extend for customization, as per chinook demo
  EntityTablePanel bug fixed, wrong constraints on south center panel
  EntityTablePanel bug fixed, refresh toolbar was visible at startup, visibility is now synced with condition panel, south panel refactored
  EntityDefinition.Builder.searchPropertyIds() removed, replaced with ColumnProperty.Builder.searchProperty()
  LocalEntityConnectionProvider, LocalEntityConnection, getDomain() added
  DefaultControl now abstract, renamed AbstractControl
  EntityServerMonitor, prevented NullPointerException on missing admin user credentials
0.16.0
  Rebranding, JMinor becomes Codion
  FilteredTable, searchField bug fixed, did not work with SHIFT down, now uses key events instead of key listener
  EntityPanel, horizontal resizing now happens on key pressed, for faster resizing
  EntityTablePanel, southPanel, southCenterSplitPane resize weight set to a reasonable value, otherwise the search field tends to disappear
  FilteredTable, bug fixed, move and resize column actions removed, key listener used instead and key events consumed
  Controls.control() bug fixed, wrong enabledState parameter type
  EntityTablePanel.INCLUDE_ENTITY_MENU configuration value added, default true
  DefaultEntity bug fixed, get() now handles MirrorProperty by returning the value for the property it mirrors, initializeAndCacheCompositeReferenceKey() also takes MirrorProperty into account
  TextFields.makeUpperCase() and makeLowerCase() renamed upperCase() and lowerCase() respectively
  Configuration.enumValue() added
  HttpServerConfiguration, HttpEntityConnectionProvider now use enum values for configuring https
  EntityGenerator improved, no longer based on a single schema
  Properties.columnProperty() and primaryKeyProperty() methods without type parameter (defaulting to Types.INTEGER) removed, better to be explicit
  FilteredTable, key combination to resize column now Ctrl - +/-, to prevent clashes
  DefaultForeignKeyConditionModel, hacky bug fix, changing selected entities did not trigger condition changed event, thus preventing refresh with Enter key
  EntityLookupField now selects all after entities are set
0.16.1
  FrameworkMessages.UPDATE_SELECTED removed, UPDATE used instead
  DefaultProperty.bigDecimalRoundingMode is now based on RoundingMode enum, instead of deprecated int constant, along with Property.BIG_DECIMAL_ROUNDING_MODE configuration value
  SwingEntityTableModel.doRefresh() bug fixed, did not use addEntitiesSorted() so any initial sorting state was disregarded
  AbstractTableSortModel.getSortingState() error message on column not found improved
  AbstractTableSortModel.setSortingDirective() null handling improved
  DefaultEntityDefinition.EntityProperties added
  AbstractUsageScenario.performScenario() renamed to perform()
  DatabaseProvider, ConnectionPoolProvider, AuxiliaryServerProvider renamed, are now factories instead of providers, seems more fitting since they create new instances, some minor related renamings
  EntityConnectionProvider.addOnConnectListener() now takes EventDataListener receiving the newly established connection as data
  EntityConnections.insertBatch(), entities parameter is now Iterator, no longer returns the inserted keys, onInsertBatchListener parameter added instead
0.16.2
  is.codion.framework.domain.property.Attribute added for type safe value access
  Entity no longer extends ValueMap
  Entity.Key no longer extends ValueMap
  ValueMap removed
  PropertyValueProvider renamed ForeignKeyValue, ForeignKeyProperty now based on that
  ForeignKeyProperty now overrides Property.getPropertyId()
  Property.getAttribute() now with generic type parameter, ForeignKeyProperty generics improved a bit
  JavaFX module updated according to the latest changes
  Swing Framework Model module updated according to the latest changes
  Swing Framework UI module updated according to the latest changes
  Swing Framework Tools module updated according to the latest changes
  Chinook demo module updated according to the latest changes
  ValueListProperty generified
  EmpDept demo module updated according to the latest changes
  Petclinic demo module updated according to the latest changes
  Petstore demo module updated according to the latest changes
  SchemaBrowser demo module updated according to the latest changes
  World demo module updated according to the latest changes
  Manual demo module updated according to the latest changes
  DefaultEntityKey bug fixed, hashCodeDirty not set to true when deserializing
  DefaultEntity bug fixed, setForeignKeyValues() and setDenormalizedValues() used values.put() instead of this.put()
  Rest of modules updated according to the latest changes
  Attribute.id renamed name
  Property.getPropertyId() renamed getAttribute()
  ForeignKeyValue removed
  Properties, propertyId named attribute
  Entity, propertyId replaced with attribute
  property, entity package, propertyId replaced with attribute
  Further renaming of propertyId to attribute
  Property generified
  Property.type moved to Attribute, EntityAttribute and BlobAttribute added
  Attribute now uses Class<T> for typeClass instead of Types.* sql type
  Attributes factory class added, with method for the most common attribute types
  Property, getTypeClass() and isType() methods moved to Attribute
  EntityConnection.select() overloaded with Collection of values
  Condition.getValues() no longer returns a raw type
  Some type safety improvements
  entityId moved from Property to Attribute, along with validateType(), ForeignKeyProperty.validateType() functionality moved to DefaultEntity.putInternal()
  Property.getEntityId() removed
  EntityService and HttpEntityConnection now serializes Attributes instead of creating new instances
  DefaultEntityKey.toString() bug fixed, used Attribute.toString() instead of Attribute.getName()
  Jackson and JSON plugins updated according to the above
  DefaultEntityKey.values, key now Attribute instead of Property, Entity.Key.get(Property) removed
  DefaultAttribute, entityId now final, set via constructor, anything else turned out to be very fragile
  Entity, most accessors with Property parameter removed
  Identity added, entityId no longer a String
  Identity now an Attribute factory
  Identity moved to property package
  Attributes factory class removed
  EntityIdentity and DomainIdentity added
  Attribute and Identity moved to separate packages
  Domain.domainIdentity() moved to Entities
  EntityAttribute removed, Attribute.isEntity() added
  BlobAttribute removed
  Entity.getReferencedKey() and isForeignKeyNull() ForeignKeyProperty parameter replaced with Attribute<Entity>
  DefaultEntity.readObject() and writeObject(), some minor performance optimizations
  Updated a bunch of Identity parameters and return values to the more appropriate EntityIdentity
  EntityIdentity moved to Entity, renamed Identity
  DomainIdentity removed, quite unnecessary
  ValueChange now Attribute based
  EntityEditModel, put(), get() and remove() with Property parameters removed
  EntityEditComponentPanel, removed redundant create method overloads with Property parameter
  EntityInputComponents refactored, now type safe
  EntityEditComponentPanel, now fully type safe
  SelectedItemValue, bug fix, did not select correctly
  Entity.Identity renamed EntityId and moved up to package level
  EntityId renamed EntityType, one of the frameworks oldest variable names disappears in a puff of well duhh
  Entity.getColor() and getProperty() removed
  EntityType no longer extends Identity
  Entities.entityType() renamed type
  Interesting new entity type convention introduced to some demo domains
  OperationType, ProcedureType and FunctionType added, for type safe execution
  DomainType added
  Identity removed
  Entities.register() removed
  attribute package merged with entity package
  Entities.mapToEntityType() and mapKeysToEntityType() renamed mapToType() and mapKeysToType() respectively
0.16.3
  Entity, Entity.Key, removed a few generic wildcard types
  ForeignKeyProperty.getColumnAttributes() added, isCompositeKey() removed
  Entity.Key.getProperties() replaced with getAttributes(), getFirstProperty() with getFirstAttribute(), setAs() removed, Entities.copyKey() removed
  DatabaseFunction and DatabaseProcedure, major cleanup, abstract classes removed
  DatabaseOperation removed, Operations removed, methods moved to respective interfaces
  Entities.type() renamed entityType() and moved to EntityType
  Entity.addValueListener() removed, DefaultEntityEditModel now handles all value change notifications
  EntityDefinition.getDerivedProperties() and related methods now Attribute based
  ValueChange moved to framework model module, ValueChange.isInitialization() removed
  ValueChange finally type safe
  EntityComponentValidators type safe
  DefaultEntityAttribute and DefaultBlobAttribute removed
  DefaultEntity now fully type safe
  SwingFilteredComboBoxModel, nullValue now String, renamed nullString, somewhat hacky
  Entity.Key moved up to package level
  CredentialsServer Collections.synchronizedMap() replaced with ConcurrentHashMap
  EntityEditPanel, propertyPanel renamed inputPanel
  DecimalField split into DoubleField and BigDecimalField
  DecimalDocumentFilter and DecimalDocument now shared between DoubleField and BigDecimalField
  Domain.addFunction() and addProcedure() renamed defineFunction() and defineProcedure() respectively
  DefaultLocalEntityConnection, removed redundant type checking of blob properties
  EntityConnection.selectValues() condition parameter now Condition instead of the redundant EntityCondition
  EntityConnection.selectValues() overloaded without condition parameter
  PropertyCondition renamed AttributeCondition
  Condition.attributeCondition() value parameter is now back to vararg values
  DomainType now interface, DefaultDomainType added with factory method in Domain
  EntityDefinition.domainName now final
  DomainType removed
  EntityInputComponents.createMaskedTextField() split from createTextField()
  DefaultForeignKeyProperty.columnPropertyBuilders moved to Builder
  ForeignKeyProperty.isInsertable() removed, unused
  Entity.keySet() and originalKeySet() replaced with entrySet() and originalEntrySet()
  Key.size() removed
  DefaultKey bug fixed, did not initialize hashCode to null for an empty key
  Entity.size() removed, methods reordered
  ForeignKeyProperty.getForeignEntityType() renamed getReferencedEntityType()
  FXUiUtil, EntityEditView, EntityTestUnit, type safety improved
  State.AggregateState renamed Combination
  ValueSet added
  DefaultEntityEditModel.value() no longer creates new instances if a value has already been created for the given attribute
  ColumnProperty.Builder.valueConverter() added column type parameter
  EntityConnection.executeFunction() and executeProcedure(), added connection type parameter, accept EntityConnection and subclasses
  Report added, Domain.addReport() replaced with defineReport()
  FilteredTablePanel, now respects the selected items in the model on construction (JTable superclass clears the selection)
  Report renamed ReportType
  ReportWrapper renamed to Report (in previous commit)
  Removed a few wildcard generic parameters
  EntityComboBox.integerFieldSelector() bug fixed, value link was in the wrong direction, cleared selected value on instantiation
  SelecteItemValue bug fixed, did not handle null selection correctly
  NumberField.NumberDocument.setText() bug fixed, only sets the text if it has changed, prevents document mutation in cyclical value links
  EntityEditComponentPanel.setComponent() no longer prevents setting the component if one has been set before
  Got rid of a bunch of raw value types
  DerivedProperty.SourceValues added for type safety
0.16.4
  Key.getFirstValue() now typed
  EntityTableModel.getPropertyBackgroundColor() now attribute based, renamed getAttributeBackgroundColor()
  Property.is() removed
  Key.getFirstValue() renamed get(), getFirstAttribute() renamed getAttribute(), set() added, all three throw exception in case of composite key
  Some sensible renaming of methods and classes, shorter and to the point
  CompletionDocument now prevents being set more than once, some null checks added
  DefaultEntityEditModel.validate(entity) no longer final
  EntityConnection.selectRowCount() renamed rowCount()
  EntityEditModel, EntityTableModel, more methods now attribute based
  Toolkit.beep() no longer called on invalid input
  ColumnProperty.isPrimaryKeyProperty() renamed to isPrimaryKeyColumn(), ColumnProperty.isForeignKeyProperty() renamed isForeignKeyColumn()
  DefaultEntity, DefaultKey, DefaultEntityEditModel, some minor refactoring
  DomainType added
  DomainType now registered correctly
0.16.5
  EntityType now with generic type, Entities.castTo() added
  EntityType continued
  Removed a bunch of redundant <? extends Entity> clauses from EntityTypes
  Cast entity instances now support default methods, hacky, some related improvements
  DefaultProperty.underscoreToCamelCase() bug fixed, now returns if string contains no underscore
  Entity.getOptional() and Key.getOptional() added
  DomainType.extendDomain() added
<<<<<<< HEAD
  DefaultEntityDefinition.createDefaultMethodHandle() updated to work with modules, requires some massaging of the module system, with --add-reads for testing and running and --add-module in the server
=======
  SwingEntityTableModel.isCellEditable() now handles ForeignKeyProperty as well
>>>>>>> e267cae9
<|MERGE_RESOLUTION|>--- conflicted
+++ resolved
@@ -6296,8 +6296,5 @@
   DefaultProperty.underscoreToCamelCase() bug fixed, now returns if string contains no underscore
   Entity.getOptional() and Key.getOptional() added
   DomainType.extendDomain() added
-<<<<<<< HEAD
   DefaultEntityDefinition.createDefaultMethodHandle() updated to work with modules, requires some massaging of the module system, with --add-reads for testing and running and --add-module in the server
-=======
-  SwingEntityTableModel.isCellEditable() now handles ForeignKeyProperty as well
->>>>>>> e267cae9
+  SwingEntityTableModel.isCellEditable() now handles ForeignKeyProperty as well