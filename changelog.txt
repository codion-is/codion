--- conflicted
+++ resolved
@@ -6449,10 +6449,6 @@
   Client side configuration values TRUSTSTORE, TRUSTSTORE_PASSWORD and SERVER_HOST_NAME moved from ServerConfiguration to Clients
   EntityConnectionHandler.EntityArgumentToString now translates null values to 'null' in method logger output
   DefaultEntityDefinition.EntityProperties.validate() error message improved
-<<<<<<< HEAD
   Incorrectly named module is.codion.framework.db.test renamed to is.codion.framework.domain.test
   DefaultForeignKeyProperty, references now final
-=======
-  DefaultForeignKeyProperty, references now final
-  EntityApplicationPanel bug fixed, now sets parent window title on EDT
->>>>>>> d22c8e2f
+  EntityApplicationPanel bug fixed, now sets parent window title on EDT