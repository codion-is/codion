0.4.8 (following section imported from old changelog)
  EntityTableModel.getRowBackgroundColor() added, used in EntityTableCellRenderer
  Property.SubQueryProperty added
  EntityDefinition.getSelectColumnString() handles Property.SubQueryProperty;
    entitySelectColumnNames cache removed from EntityDefinition
  EntityDbConnection and FrameworkDbUtil changed accordingly
  Version info added to ant build files
  Confirm on exit option added, set FrameworkSettings.confirmExit to true
  Some rather crude i18n work in EntityPanel (Update/Insert), EntityTablePanel, EntityApplicationPanel and FrameworkUiUtil
  MessageFactory.getMessage() renamed to MessageFactory.get()
  Unused caption constants removed from EntityPanel
  *EntityModel property change notification was problematic when Property.DenormalizedProperty was
    processed, skipped it, since denormalized properties are functionally immutable
  Some code reordering in EntityDbConnection
  EntityDbConnection.getDependentEntities() now works for multi column references
  Embedded search panel now resizes appropriately when the first property search panel is a null panel
  Restructured FrameworkConstants
  Added information on filtering via query configuration to TipsAndTricks
  Improved db profiling code
  Removed unused events from EntityApplicationModel
  Refactored EntityApplicationPanel.startApplication()
  Removed unused local variable from ClientWrapper
  Added a separate port for the rmi db connection, runtime pr framework.server.db.port
  Updated rmi server launch files to reflect changes in property names
  Added typical jnlp file code to the framework walkthrough file
  Added a dialog asking the user whether to retry if login fails
  Some i18n in EntityCriteriaPanel and EntityTablePanel
  EntityTableModel.getQuerySearchProperties() can be overridden to remove query configuration filters for certain properties
  EntityTableModel.clearQueryCriterias() added
  EntityTableModel.getQuerySearchCriteria() parameter changed from Property to String (propertyName)
  Fixed PropertyCriteria so that is provides "is not null" when appropriate
  Fixed DateTextProperty so that it returns a Timestamp object instead of Date, in accordance with the db layer which uses Timestamp exclusively, due to lack of an exact time element in Date
  EntityPanel.createLabel() added
  TextProperty.immediateUpdate can be activated even if the field is a JFormattedTextField
  EntityTablePanel.doubleClickAction property added
  EntityTableSearchPanel now shows correct indicator colors when initialized
  Prevented a NullPointerException in cases when login fails in EntityApplicationPanel.startApplication
  EntityPanel.initCommandPanels() added, override to initialize panels that depend on the commands being initialized
  A minor change in EntityTablePanel.configureQuery(), dialog not disposed of between showings
  FrameworkUiUtil.showInDialog() now takes boolean parameter includeButtonPanel and returns the dialog
  EntityCriteria.getWhereClause() now available with boolean parameter includeWhere, if false "where" is replaced with "and"
  EntityDbConnection.selectMany() handles the above change
  EntityPanel.getDefaultCommands() renamed to EntityPanel.getPanelCommandSet()
  Entity.setValue() now translates null entities into actual null values
  FrameworkUtil.createNullEntity() does not initialize null entities for all reference properties anymore
  Reordered functions according to access rights in PropertyChangePanel
  Improved EntityModel.getPropertyChangeDebugString()
  Added PropertyChangeEvent.isInitialization boolean property
  java.util.Date changed to java.sql.Timestamp where possible
  FrameworkUtil.hashByPropertyValue() added
  FrameworkUtil.getPropertyValues() added
  Date panel text fields have immediateUpdate set as true as default
  TextProperty.getTextField() added, protected
  DateTextProperty.fieldMaskString property added
  DateTextProperty now regards an empty text field as valid
  FilteredComboBoxModel; setting and filtering the contents does not interfere with the selected item
  FilteredComboBoxModel/Test moved to package ...framework.common.model
  FrameworkUiUtil.createDateFieldPanel() fixed, now it handles null Timestamp values correctly
  FrameworkUiUtil.showEntityPanelDialog() now takes a JPanel parameter as owner instead of Container
  Clear button now uses mnemonic charAt(1) instead of charAt(0) due to conflict with the Help menu item (in icelandic)
  Wait cursor is shown while waiting for a support panel initialization
  FrameworkUiUtil.getParentWindow() used instead of getParentFrame where applicable
  ExceptionDialog added to package client.ui, copied from general, used throughout
  EntityModel notifies property value changes in an order which does not interfere with combo box bindings
  Prevented a potential null pointer exception in EntityDefinition.getEntityReferenceProperties()
  EntityModel.setValue() protected, added public EntityModel.uiSetValue()
  Property links updated according to the change above
  Changed maximum log file size from 20 megabytes to a more reasonable 2 megabytes
  TextProperty.getFormattedValue() added, called when format is not null
  DateTextProperty overrides TextProperty.getFormattedValue() and returns a Timestamp object instead of Date
  EntityDefinition.get... methods now throw rational exceptions instead of NullPointerExceptions
  EntityPanel.getPropertyToUpdate() improved, sorts combo box contents
  PropertyListener added to package ...client.property, replaces ActionListener for property change events
  Moved EntityModel.PropertyChangeEvent to package ...client.property
  Replaced EntityApplicationPanel.getTabPlacement() with FrameworkSettings.tabPlacement property
  EntityPropertyEditor does not try to set current value if it is null
  EntityTablePanel, removed vertical scrollbar when not needed
  ItemComboBoxModel moved from ...client.model to ...common.model
  FrameworkUiUtil.chooseFileToSave() added, copied and improved from UiUtil
  Some i18n work in FrameworkUiUtil
  EntityTablePanel.allowQueryConfiguration property added
  FilteredComboBoxModel.setSelectedItem() fixed, now selects nullValueItem when initialized
  TextProperty now handles both JTextField and JTextArea, uses JTextComponent
  FrameworkUiUtil.createTextArea() added
  EntityPanel.createTextArea() added
  EntityModel.getEntityValue() added
  EntityModel.getPropertyInitializedEvent() added
  EntityModel.setValue() now updates stEntityActive accordingly
  FrameworkSettings.resetComboBoxModelsOnClear property added, defaults to false
  EntityModel.resetComboBoxModelOnClear() added, enabling EntityComboBoxModels to be reset when the model is cleared, returns the above property by default
  EntityModel.getEntitiesForInsert() and getEntitiesForUpdate() now return copies of the the active entity, instead of a reference, which was problematic
  Entity.Key.setValue() now copies null value keys as well
  DateTextProperty now returns Constants.TIMESTAMP_NULL_VALUE instead of null when the date string is unparsable
  EntityModel.updateEntityModifiedState() added, can be overridden
  Constructor added to ComboBoxPropertyLink
  EntityDbConnection.selectMany() fixed so that it can handle data sources containing the WHERE keyword
  Entity.Key.hashCode() returns Constants.INT_NULL_VALUE when all key values are null
  EntityDbConnection.selectMany() implementation bug causing f.ex. getDependentEntities() not to work, fixed, IN_LIST instead of EXACT
  EntityPanel returned by FrameworkUiUtil.createStaticEntityPanel() has query configuration disabled, as per panel definition (static data)
  FrameworkUiUtil.createStaticEntityPanel() changed to createStaticEntityTablePanel()
  PropertyCriteria.getConditionString() fixed so that filtering on Property.SubQueryProperty is possible
  EntityModel.getPropertyNotificationOrder() added, override to provide the model with a specific property change notification order
  Unused IEntityDb.selectSingle() and IEntityDb.selectMany() implementations removed
  EntityApplicationPanel.showApplicationPanel() added
  EntityTableModel.includeCriteriaComboBoxModel() added, override to disable a the column criteria combobox for a given property
  EntitySearchPanel.initEntityComboBox() changed to initEntityField(), creates a JTextField for the column criteria if no combo box model is available
  FilteredComboBoxModel.setSelectedItem() returns if the item is already selected since MaximumMatch results in two setSelectedItem() calls each time a change is made
  FilteredComboBoxModel now selects the nullValueItem on init if one is specified
  EntityModel.notifyPropertiesInitialized() bug introduced earlier (propertyNotificationOrder) fixed, didn't exclude Property.DenormalizedProperty as it should
  EntityPanel repaints its JTable on EntityModel.evtEntitiesChanged
  KeyCriteria added to ...framework.db
  EntityDbConnection.selectMany(entityClass, primaryKeys) implementation changed so that it uses EntityDbConnection.selectMany(entityCriteria)
  EntityModel.lastUpdatedEntityPrimaryKeys changed to lastUpdatedEntities
  EntityModel.doUpdate() now returns the updated entities
  EntityModel.update() now uses the entities returned by IEntityDb.update(), see above
  Removed redundant refresh of last updated entities when replacing them in the EntityTableModel, see above
  New overloaded version of EntityTableModel.replaceEntities() added
  FrameworkUtil.createColumnComboBoxModel() now takes a Property object as parameter instead of a columnName string
  EntityModel.entityComboBoxModels changed to EntityModel.propertyComboBoxModels since it now alos contains column combobox models
  EntityModel.getColumnComboBoxModel() added
  FrameworkUtil.createColumnComboBoxModel() fixed so that it selects the correct item on reset
  FrameworkUiUtil.createColumnComboBox() now takes a refresh trigger Event parameter
  FrameworkUtil.createColumnComboBoxModel() now takes a refresh trigger Event parameter, if null it defaults to EntityModel.evtEntitiesChanged
  Access to EntityModel.activeEntity and originalActiveEntity removed
  EntityModel.getActiveEntity() changed to getActiveEntityCopy()
  EntityModel.isActiveEntityNull() added
  EntityModel.isActiveEntityModified() added
  EntityModel.refreshDetailModelsAfterInsertOrUpdate() now throws UserException, DbException and RemoteException instead of RuntimeException
  Events evtEntitiesUpdated and evtEntitiesDeleted fired before refreshDetailModelsAfterInsertOrUpdate() is called, since an exception during that method would prevent those from firing
  FrameworkUtil.cloneMap() removed, unused
  Entity.copy() renamed to getCopy() and improved, now it truly makes a deep copy by calling Entity.getCopy() for all entity reference property values
  Entity.Key.setValue() now makes a deep copy
  Entity.rsEntity() overloaded with a Type parameter, implemented for Type.INT and Type.STRING
  Replaced RuntimeException with IllegalArgumentException where appropriate and removed a few redundant try/catch clauses
  EntityModel.initTableModel() renamed to initializeTableModel for consistency
  PropertySearchModel constructor now takes a EntityComboBoxModel as parameter instead of EntityTableModel, removing a cyclical package dependency
  EntityDefinition.getPropertyByColumnName/ByIndex renamed to getProperty
  EntityDefinition.getColumnIndex() removed
  EntityModel.updateDetailModelsByActiveEntity() now sends a null value as a parameter if the active entity is null
  EntityComboBoxModel.setSelectedItem() now sends a null value forward to super.setSelectedItem() if the value to be selected is a null entity
  FrameworkUiUtil.viewSelectionDependencies() removed, inlined in EntityPanel.viewSelectionDependencies()
  EntityPanel.initUI, initAssociatedPanels, initEntityTablePanel, initCommandPanels renamed to initialize... for consistency
  EntityPanel.getSetQueryRangeCommand() removed
  Removed redundant i18n constants regarding query range
  FrameworkUiUtil.chooseFileToSave() now caches the JFileChooser for quicker subsequent execution time
  FrameworkUiUtil.createStaticEntityTablePanel() changed back to createStaticEntityPanel(), since EntityTablePanel has no popup commands by default
  WaitCursor added to EntityPanel.viewSelectionDependencies(), .handleInsert(), .handleUpdate(), .handleDelete(), .updateSelectedEntities(), FrameworkUiUtil.showDependenciesDialog() and FrameworkUiUtil.chooseFileToSave()
  FrameworkUiUtil.createDateChooserPanel() added
  Util.DateMaskFormat subclasses including time element format changed from ..H:mm.. to ..HH:mm.. to force double digit 24 hour time
  FrameworkUiUtil.DateInputPanel now keeps a reference to the DateMaskFormat
  EntityPropertyEditor now uses the aforementioned FrameworkUiUtil.createDateChooserPanel()
  FilteredComboBoxModel does not set its contents on initialization
  EntityComboBoxModel.setSelectedItem() returns if the combobox model is empty
  EntityPanel restructured
  EntityTablePanel.init... renamed to initialize... for consistency
  FrameworkUiUtil.initFilterPanels() renamed to initializeFilterPanels
  FrameworkUiUtil.initFilterPanel() renamed to initializeFilterPanel
  FrameworkUiUtil.selectEntities() now throws UserCancelException when the user presses the cancel button
  Popup menus are now triggered correctly with a MouseListener.mouseReleased() MouseEvent.isPopupTrigger() combo, instead of a MouseListener.mouseClicked() MouseEvent.getButton() == MouseEvent.BUTTON3 combo
  EntityApplicationPanel.getApplicationInfo() renamed to getRootEntityPanelInfo(), getSupportApplicationPanelInfo() to getSupportEntityPanelInfo(), showApplicationPanel() to showEntityPanel()
  Added a popup menu with a refresh action to EntityComboBox
  EntityTableModel.getQuerySearchProperties() now returns primary key properties as well by default
  Static inner class EntityApplicationPanel.ApplicationPanelInfo moved to own file and renamed to EntityPanelInfo
  ComboBoxPropertyLink now makes an editable combobox post its edits on each keystroke without hiding the popup
  FrameworkUiUtil.createColumnComboBox() overloaded to add a editable boolean parameter
  EntityPanel.createColumnComboBox() overloaded to add a editable boolean parameter
  TextProperty, IntTextProperty, DoubleTextProperty and DateTextProperty renamed to ...TextPropertyLink
  ColumnComboBoxModel added to package ...client.model
  Removed a bunch of unused methods from FrameworkUtil
  Access to EntityPropertyLink.entityModel and .property restricted to private, protected get methods added
  EntityModel.evtActiveEntityChanged renamed to evtActiveEntityModified
  EntityTableModel.evtQueryRangeChanged removed
  PropertyCriteria.get/setValues() added
  EntityTableModel.queryRange Point removed and queryRangeCriteria added
  Added a few verbose logging messages
  Version info added, accessible via Help->About
  PropertySearchPanel now only initializes the lower bound field if it applies, as in, not for boolean or entity properties
  PropertySearchPanel does not refresh EntityComboBoxModels on initialization
  Added a couple of test cases to TestEntity
  Fixed a bug in FrameworkUiUtil.showAndPreparePanel which prevented the keyboard navigation feature from working unless each panel had set the default focus component
  Added valueContainsLiteralCharacters parameter to EntityPanel/FrameworkUiUtil.createTextField, used for formatted text fields
  Refactored detail panel handling in EntityPanel and added the option (dialogDetailPanels via constructor) to have them open in a non-modal dialog instead of embedding them in the parent panel
  Ctr-click on table header to show column filters disabled since it conflicted with sorting multiple columns, now this is only available via the table popup menu
  PropertySearchPanel fixed so that is shows initial value for date fields
  EntityModel.evtBeforeInsert, evtBeforeUpdate and evtBeforeDelete added
  Mnemonics added to i18n for the most common actions
  EntityPanel.allowQueryConfiguration added, is propagated to the EntityTablePanel and controls if Query Configuration appears in the table popup menu
  PropertySearchPanel does not reset SearchType anymore when going from advanced to simple search
  EntityTableModel.setSortingStatus(columnName, status) added
  EntityTableModel.whereLikeValue renamed to simpleSearchString
  EntityPanel floatingFilters property removed from constructor
  EntityPanel.getDetailPanel() removed
  EntityModel.getSelectionDependencies() moved to EntityTableModel
  EntityPanel.detailViewStatus added
  EntityTablePanel now trigger query configuration on status label double click
  Added action buttons to EntityPanel south
  EntityTableCellRenderer does not change the font of the topmost selected record
  PropertySearchPanel checkBox instead of togglebutton
  EntityCriteriaPanel refactored, added toggle command for the underlying EntityTableModel.showAllWhenNotFiltered property
  EntityTablePanel.configureQuery now sets the wait cursor while constructing the EntityCriteriaPanel
  EntityComboBoxModel and ColumnComboBoxModel now implement a new interface IRefreshable
  EntityPanel calls EntityModel.refreshComboBoxModels() on initialization if refreshOnInit is set to false
  PropertyCriteria removed redundant parenthesis
  EntityTableModel.queryCriteriaComboBoxModels not cleared when the search panel is hidden
  {EntityModel.setValue() now updates stEntityActive accordingly} from earlier reverted
  EntityTablePanel table summary panel added
  PropertySummaryPanel added
  EntityPanel.getDetailSplitPaneResizeWeight() added
  EntityTableModel.getColumnValues() added
  EntityTableModel.searchStateOnRefresh added
  EntityTableCellRenderer now uses the system default NumberFormat for all numbers
  EntityPanel SwingWorker used for the CRUD actions
  EntityTablePanel summary panel added
  PropertySummaryPanel added
  Fixed a few icons
  EntityTablePanel refresh button is now aware of the search state, enabled when the search state is different from the one when last refreshed
  PropertySearchModel.hashCode() added
  Replaced Framework*Util.toList() with Arrays.asList() throughout and removed the unused methods
  PropertySearchModel now selects the current value in the EntityComboBoxModel after it's refreshed
  PropertySearchPanel turned from butt ugly to absolutely stunning
  EntityTablePanel refresh button is now activated by pressing F5
  EntityTableModel simpleSearchString changes trigger stDataDirty to be activated
  EntityTablePanel.initializeSimpleSearchPanel made even simpler
0.4.9
  Improved default about dialog text and layout
  Some javadoc improvements
  Added tests to org.jminor.common.ui.control, TestBeanPropertyLink and TestMethodControl
  Added test to org.jminor.framework.client.ui.property, TestEntityPropertyLink
  Refactored and lessened package dependencies
  Moved getValueClass() from Type to Property (smaller dep. cycle in org.jminor.framework.model)
  Fixed and renamed checkout target in build.xml, minor code cleanup
  Added a couple logos, used in demos f.x.
  Profiling.selectRandomRows() added
  EntityDbConnection does not add EntityRepository info if it's already initialized
  Property.BooleanProperty.toBoolean() improved
  Navigation now selects correct detail model
  Removed CTR from resizing key combination
  Improved FrameworkUiUtil.showInDialog()
  Re-enabled EntityTestUnit.testUpdate(), added abstract modifyEntity() to accommodate
  Removed redundant entityID parameter from IEntityDb.selectMany(String entityID, List<EntityKey>)
  Completed the unit tests for EmpDept demo
  ControlIterator renamed to IControlIterator for consistency
  Fixed EmpDept test so they run on Oracle (oh the irony) (2 digit deptno values)
  Updated TipsAndTricks.txt
  Added FrameworkSettings.transferTextFieldFocusOnEnter
  Added UiUtil.transferFocusOnEnter(JTextField)
  TextFieldPlus, IntField, and FrameworkUiUtil changed according to the above
  South toolbar is now focusable
  Search sensitive refresh button now only visible when the search panel is visible
  Tentative fix of ToggleBeanPropertyLink
  Navigation is now CTR based with resizing enabled by adding SHIFT
  Added action listener to toolbar update button, showing the update popup menu (wrong position though)
  EntityPanel.prepareUI() now transfers focus to the table (not 100%, header seems to get focus) if the edit panel is hidden
  Added jminor-srctest.jar to dist
  We now throw intelligible exceptions on initialization if required system properties are not found
  EntityComboBoxModels are now provided automatically by the EntityModel if none has already been provided, changed demos to reflect this
  Moved all db connection type/host/sid/port property constants from FrameworkConstants to Constants
  Cleaned up DbUtil.getDatabaseUrl()
  Renamed a few constants in DbUtil
  Added boolean parameter propagateReferenceValues to Entity.doSetValue, selectMany->initializeValue from 7.1% to 0.4%
  FilteredComboBoxModel no longer sets the selected value to null if it does not exist after filtering
  Refactored and cleaned up Entity.doSetValue/setValue and EntityKey.setValue
  EntityDbConnection now initializes all reference property values, instead of leaving out the null references, which messes up originalValue
  propertyName replaced with propertyID throughout
  Removed unused methods from IEntityDb, restructured it and IEntityDbRemote a bit
  Privatized DbConnection.revalidate()
  Added EntityModel.allowInsert/Update/Delete, for overriding. Fx. used when initializing the EntityPanel, also prevents actual insert/update/delete
  IEntityDb.getDependentEntities now returns a Map instead of a HashMap
  Fixed Entity.propertyValuesEqual(), it now uses the entity received as parameter as base for the comparison
  EntityRepository.initialize now throws an exception if two properties have the same propertyID
  EntityPanel.handleSave uses tableModel.getSelectionModel().isSelectionEmpty() instead of EntityModel.isActiveEntityNull, which does not really work for non-trivial primary keys
  EntitModel.setValue does not update stEntityActive anymore, problematic when editing primary key values and thereby activating the state
  TextBeanPropertyLink now correctly disables the textComponent if LinkType is LinkType.READ_ONLY
  Removed entity history functionality, not mature enough and not really required
  Added EntityModel.containsDetailModel()
  Refactored EntityRepository
  Moved getEntityDependencies from EntityDbConnection to EntityRepository
  Fixed getEntityDependencies, by adding somewhat of a hack to EntityCriteria.isKeyCriteria()
  Removed AbstractEntityTestUnit and refactored EntityTestUnit
  Removed EntityDbConnection.getEntityCacheSize(), unused
  Removed DbConnection.getAutoIncrementValue()
  Fixed EntityTestFixture and EntityTestUnit, now initializing referenced entities is simpler and problem free
  Constants removed along with all its evil machinations (INT_NULL_VALUE...), changes throughout to accommodate
  Wait cursor now active during EntityPanel.initialize()
  Navigating through uninitialized panels now works as expected, that is, the panels are initialized and shown on demand (events were not bound until the panel was initialized)
  Some javadoc added in EntityPanel
  EntityComboBoxModel contents are now sorted by default
  Moved validateValue() and getValueClass() from Property to EntityUtil, lessening dependencies
  Refactored classes in org.jminor.framework.model and ...client.ui, lessening cyclical dependencies
  Table column header is now bold when search is enabled
  Fixed a couple bugs introduced during the refactoring, see above
  Renamed a couple events and methods in EntityTableModel
  Removed EntityPanel.usePreferredSize property
  Some restructuring/reordering/refactoring in EntityPanel, EntityTablePanel and EntityApplicationPanel
  Some more refactoring/restructuring/renaming
  Replaced the old EntityTestUnit and EntityTestFixture with org.jminor.framework.testing.EntityTestUnit
  ToggleBeanPropertyLink fixed at last
  Profiling renamed to ProfilingModel
  Fixed bug in UiUtil.makeUpperCase, null values were not handled correctly
  Fixed bug in EntityTableSearchPanel, it did not resize correctly on advanced toggle when the leftmost panel was not a search panel
  Added a condition in EntityPanel.handleSave, which prevents a save/update confirmation if updating is not allowed
  Simplified the strict editing functionality a bit, State -> boolean
  Removed a redundant variable, useDividers, from FrameworkSettings
  PostgreSQL table status query disabled since the function greatest is missing
  FrameworkSettings now Map based, useQueryRange now defaults to false
  Fixed a serious bug in Entity.getReferencedKey, where key values were cached on entityID instead of Property, fu**ing up the case where a table referenced the same table more than once
  Fixed a bug in Entity.doSetValue, it did not propagate the reference values when the new value was null, since it simply checked if the new value was an instance of Entity
  Some test case cleanup
  OPS$ removed from EntityApplicationPanel.getUserName(), now it uses the DEFAULT_USERNAME_PREFIX settings parameter
  EntityApplicationPanel.getFrameTitle() added
  Restructured EntityApplicationPanel along with minor access modifier modifications
  EntityApplicationPanel.loginRequired() added
  EntityTableCellRenderer boolean renderer now indicates row selected status
  EntityRepository.getEntityProperty() changed to getEntityProperties() since an entity can reference another via more than one property
  Property.DenormalizedViewProperty, ownerEntityID changed to a more logical referencePropertyID
  Entity.getDenormalizedValue changed according to the above
  EntityTablePanel.initializeTableCellRenderer() added
  EntityTablePanel.allowQueryConfiguration renamed to queryConfigurationAllowed, added getter
  Moved code from EntityPanel.initializeEntityTablePanel to EntityPanel.initialize, since it prevented simple overriding of said method
  A parameter to limit the number of records retrieved, recordCount, added to EntityCriteria, DbConnection and relevant EntityDbConnection code
  Removed whereClause caching in EntityCriteria, it was the source of a subtle bug, where the criteria got cached with the where keyword during server logging but used without it
  EntityPanel.setDetailPanelState() now hides all child detail panels if the state is changing from DIALOG
  Entity.isValueNull() fixed, it returned a false positive for Property.NonDbProperty values, since it only relied on Entity.getRawValue() which circumvents the EntityProxy, which handles NonDbProperties
  EntityPanel.initialize(), moved model refresh to top, otherwise the combo box models would be empty, thus preventing correct initial selection
  AbstractEntityPropertyLink, caption removed from constructor, sent property.propertyID forward as action name, removed from subclass constructors also
  EntityModel.modelCaption shortened to caption
  EntityCriteria.orderByClause added, EntityDbConnection.selectMany() changed accordingly
  IEntityDb.selectMany(EntityCriteria criteria, boolean order) removed
  Added getEntityDb() as a shorthand for getDbConnectionProvider().getEntityDb() to EntityModel and EntityTableModel
  EntityPanel.initialize(), moved model refresh back to bottom since most EntityComboBoxModels are created during UI initialization
  SmartRefresh/forceRefresh functionality removed
  TableStatus deprecated
  IEntityDb.getTableStatus() removed
  EntityCriteria.isRangeCriteria and tableHasAuditColumns properties removed
  EntityTableModel.recordCount added in place of TableStatus
  EntityRepository.createDateColumns added
  EntityTablePanel.toggleSearchPanel added, moving code from EntityPanel
  EntityComboBoxModel.setEntityCriteria() added, getEntitiesFromDb() changed accordingly
  Fixed bug preventing correct double click behavior if edit panel was null, detail panel was not shown
  FrameworkSettings.FILTER_QUERY_BY_MASTER property added, default false
  Fixed bug, resulting in a automatically created entity combobox while refreshing detail models after update and delete
  Added space bar as a selection trigger in a comboboxless PropertySearchPanel
  Property.EntityProperty is now hidden if caption is null
  EntityTablePanel, redundant private field tableControls removed
  EntityPanel, removed redundant getDefaultFocusComponent, isActive methods
  EntityPanel, getSelectedDetailPanel() now throws IllegalArgumentException if no detail panels are available
  Update selected entities popup menu now contains the propertyID as caption for properties without captions
  Some minor changes, error handling/messages and javadoc
  EntityComboBoxMOdel.setEntityCriteria() no longer initiates a refresh, must be done separately
  DbConnection.endTransaction() now calls DbConnection.commit/rollback, instead of connection.commit/rollback, results in correct logging
  DbConnection.setTransactionOpen() removed
  EntityPanel.prepareUI(), bindModelEvents(), default focus fixed, now the focus is only put on the defaultFocusComponent on panel activation if the focus owner is not a child component
  SteppedComboBox now uses dynamic popup sizing if the popupWidth property is <= 0, using the getDisplayWidth property from the UI
  PropertySearchModel, EntityComboBox now selects correct item on initialization
  EntityModel.getEntityComboBoxModel no longer creates a model if none exists
  EntityModel.createEntityComboBoxModel added
  FrameworkUiUtil.createEntityComboBox() changed accordingly
  EntityModel.getDefaultValue() renamed to getDefaultEntity
  Some javadocking
  EntityModel.createPropertyComboBox() added and createEntityComboBox protected
  EntityPanel.getInputManager, added List<Entity> toUpdate parameter
  EntityTableModel.searchStateOnRefresh changed from a hash based long to a String due to brokenness
  Property.hashCode removed
  AbstractSearchModel.toString() removed
  PropertySearchModel.hashCode() removed
  EntitySearchField added
  SearchFieldPropertyLink added
  EntityPropertyEditor changed, IEntityDbProvider instance variable removed, takes EntityModel as parameter and uses EntityModel.createEntityComboBoxModel when instantiating a combo box
  EntityModel.createEntityComboBoxModel made public, added nullValueItem and sortContents parameters
  EntityPanel.updateSelectedEntities changed to accommodate the above
  EntityRepository.propertyDescriptions map added, along with set/getPropertyDescription
  FrameworkUiUtil now adds EntityRepository.getPropertyDescription() as a tooltip on generated property components
  ControlSet added some null checks during additions to prevent adding null controls/actions
  EntityTablePanel.isPropertyColumnVisible() and setPropertyColumnVisible() added
  EntityPanel.selectTableColumns() added
  EntityPanel added "Select columns" action to table popup menu, added to FrameworkMessages
  EntityTableModel.clear() added
  EntityTablePanel added Clear action to popup menu
  PropertySearchModel.toString() added missing SearchType to result
  EntityTablePanel.setPropertyColumnVisible() now automatically disables searching on hidden columns
  EntitySearchField added double click as an OK trigger
  EntitySearchField.additionalSearchCriteria added
  EntityBindingFactory.createEntitySearchFieldPanel added
  FrameworkUiUtil.createEntitySearchFieldPanel added
  AbstractSearchModel.stLocked added, introducing the ability to lock search models in a certain state
  AbstractSearchPanel changed according to the above, linking components to the locked state
  PropertySearchModel.initialize fixed to prevent a property setting roundtrip back to the ui
  AbstractPropertySearchModel.stSearchEnabled privatized due to locking mechanism
  EntityModel.stAllowInsert/Delete/Update, .isAllowInsert/Delete/Update, .setAllowInsert/Delete/Update added
  EntityKey improved setValue error handling and reporting
  IntTextPropertyLink fixed valueFromText(), parsing the - sign to -1
  FilteredComboBoxModel.removeItem(), fireContentsChanged() called instead of resetContents(), thus preventing full refresh after removing an item
  UiUtil.selectDirectory() now uses user.home property in case no start directory is specified (instead of C://)
  UiUtil.selectDirectory() added dialogTitle parameter
  EntityTablePanel renamed a few fields
  EntityTablePanel added Copy cell action to JTable popup menu
  EntityUtil.getUpdateSQL() now throws an exception if no updatable properties have been modified, instead of returning a malformed SQL query
  EntitySearchField constructor now takes a String propertyID instead of Property as parameter
  PropertyCriteria now handles LIKE and NOT LIKE as IN and NOT IN when more than one value is specified
  EntityTableModel some refactoring, javadoc improvements and additions
  EntityModel javadoc improvements and additions
  AbstractSearchModel.caseInsensitive added
  PropertyFilterModel changed according to the above
  PropertySearchModel changed according to the above
  EntityRepository.initialize now correctly identifies multiple properties with same id
  EntitySearchField developed further, case sensitivity and wildcards
  EntityTableModel.simpleSearchString removed
  EntityTableModel.stSimpleSearch added
  EntityTablePanel.initializeSimpleSearchPanel improved
  FrameworkUiUtil changes to accomodate the above
  EntityTableSearchModel created, EntityTableModel, EntityTablePanel, EntityCriteriaPanel and EntityTableSearchPanel changed accordingly
  Property.EntityProperty.isLookup property added
  EntityTableModel.includeSearchComboBoxModel() removed, see above item
  EntityTableModel.propertyFilterModels moved to EntityTableSearchModel
  NotEquals60x16.gif changed
  EntitySearchModel.setExactSearchValue() now returns a boolean indicating whether the search state changed
  EntityTableModel.filterByReference() now only triggers a refresh if the search state changed
  EntityPanel.setupControls() now uses the setControl() method
  Control improved error reporting
  Util.formatLat/Lon improved
  Removed > 40 instances of generic Exception catch clauses
  EntityTableCellRenderer date renderers now accept String values as input
  EntityTablePanel.setTableCellRenderer() added
  Util.putUserPreference() and getUserPreference() added
  EntityApplicationPanel sets the last successful login name as the default username for the currently logged on OS user
  FrameworkSettings.getDefaultUser() now returns the username found in the OS users preferences, if any
  Added preferences editing permission to jminor_client.policy
  EntityUtil.getModifiedEntities() added
  EntityDbConnection.update() does not throw an exception any more if it receives an empty list
  DbConnection.queryObjects() added
  TestDbConnection added
  IEntityDb/EntityDbConnection.selectRows() added
  Fixed a bug in Entity, where the toString cache was not cleared on property change
  Moved EntityProxy handling from EntityRepository to static EntityProxy methods, to remove a circular class dependecy
  Added some javadocs
  Fixed a bug in EntityPanel.createStaticEntityPanel() where getAllEntitiesFromDb() was not being overridden due to changes in signature
  EntityApplicationModel.loadDbModel renamed to loadDomainModel
  FrameworkSettings.PERSIST_ENTITY_PANELS added
  EntityApplicationPanel changed according to the above
  EntitySearchField modified to be able to handle multiple entities
  SearchFieldPropertyLink modified to accommodate the above
  PropertySearchPanel now uses a EntitySearchField when a ComboBoxModel is not available in the PropertySearchModel, the field searches by every string property found in the entity
  EntityCriteriaPanel fixed so that text fields in PropertySearchPanels are no longer tiny
  EntityRepository.setPropertyDescription() fixed, it now maps the description to entityID and propertyID instead of only propertyID, which isn't unique
  EntityRepository.setEntitySearchProperties/getEntitySearchProperties added, to hold default search by properties for entities
  EntitySearchField now sets its selected entity value as null on enter when it contains no text, instead of returning a search result containing all underlying records
  TestState and TestAggregateState added
  Property.NonDbProperty renamed to TransientProperty
  Some javadoc additions and changes
  TestDbConnection improved
  EntityModel.getDefaultEntity() fixed, now it doesn't set the value of Property.DenormalizedProperty, since that is set via its parent property
  EntityPanel.getUpdateProperties() no longer includes Property.DenormalizedProperty
  EntityModel.evtActiveEntityChanging added, fired before the active entity changes
  PropertySearchModel.toString(Object obj) fixed, now it uses entity.getPrimaryKey().toString() instead of entity.toString(), which resulted in a non-unique EntityTableSearchModel.searchState values
  EntityModel.lastDeleted/updated... fields removed
  InsertEvent, UpdateEvent and DeleteEvent added to accommodate the above change
  EntityModel.isEntityModified renamed to isActiveEntityModified and changed so that is returns the isActive result of the state returned by getActiveEntityModifiedState
  UiUtil.selectFile() added
  Some javadoc additions and changes
  PropertySearchModel.toString() fixed, now adds the current search type to the result
  EntityModel.masterSelectionChanged changed, now when no entity is selected the master reference property value is set to null in linked detail models
  PropertySearchModel.toString() fixed again, now adds the current search type to the result only when the search is enabled
  Entity.setAs() fixed, now copies the toString cache as well
  EntityApplicationPanel.getRootEntityPanelInfo renamed to getMainEntityPanelInfo
  EntityApplicationModel.getRootEntityModelClasses renamed to getMainEntityModelClasses
  Entity.getValueAsUserString() removed
  EntityProxy.getValueAsUserString() removed
  EntityModel, if the selected record is being updated via the table model refresh the one in the model
  DbConnection, EntityDbConnection, Property and remote interfaces updated for rudimentary BLOB handling
  EntityPropertyEditor now uses Timestamp for date properties
  FrameworkUiUtil, lookup dialog added to all text fields by default
  UiUtil.selectDirectory/File now shows the last visited directory when used
  Transfer focus on enter now works for all editable comboboxes
  EntityModel.getDefaultValue(Property property) now returns null if the the combobox associated with the property has an empty string selected
  EntityComboBoxModel.setSelectedItem now translates an empty string to null
  EntitySearchField added transferFocusOnEnter property
  EntitySearchField, EntityComboBox and UiUtil.setTablePopup now show popup menus via JComponent.setComponentPopupMenu
  PropertySummaryPanel.evtStateChanged renamed to evtSummaryTypeChanged
  EntityApplicationPanel added mnemonics to main menu
  ControlSet removed mnemonic field, now it simply uses the inherited functionality of Action
  EntityPanel.showDependenciesDialog simplified
  EntityPropertyEditor mnemonics added to buttons
  UiUtil.showInDialog added mnemonic to OK button
  ExceptionDialog mnemonics added to buttons
  EntityPanel.getDefaultFocusComponent() added, for overriding
  EmpDept application i18n'ized
  EntityTablePanel.copyTableAsDelimitedString() added along with control method
  EntityPanel.selectTableColumns() moved to EntityTablePanel
  EntityModel.getAllEntities(final boolean includeFiltered) added
  FrameworkSettings.INITIAL_SEARCH_PANEL_STATE added and used in EntityPanel
  Entity.getDenormalizedViewValueAsString() added
  Util.getDelimitedString() refactored out of writeDelimitedFile
  Entity.is(final String entityID) added
  Property.getCaption() returns the caption of the parent property in case the caption is null
  EntityTableModel.initSearchModel() renamed to initializeSearchModel
  EntityRepository.getVisiblePropertyList() added
  EntityModel.resetComboBoxModelOnClear(final Property property) removed, replaced by useLastValueAsDefault()
  FrameworkSettings.RESET_COMBOBOXMODELS_ON_CLEAR replaced with PERSIST_ENTITY_REFERENCE_VALUES, with default value 'true'
  EntityModel.useLastValueAsDefault() renamed to persistValueOnClear()
  DoubleField.setDecimalSymbol() added
  DoubleTextPropertyLink and IntTextPropertyLink changed so that valueFromText now uses Util.getDouble()/getInt()
  EntityPropertyEditor text fields now include lookup functionality (CTR-space)
  IntBeanPropertyLink/DoubleBeanPropertyLink fixed, now use Util.getInt/Double
  EntityUtil.getPropertyValues() added
  EntityPropertyEditor simplified and improved
  EntityUtil.copyPropertyValue() added to lessen cyclical dependencies within the framework.model package
  Entity.isValueNull() method moved to EntityUtil to lessen cyclical dependencies within the framework.model package
  EntityPanel.EntityPanelInfo moved up to it's own class and renamed to EntityPanelProvider... and related changes
  EntityApplicationPanel.getMain/SupportEntityPanelInfo renamed to getMain/SupportEntityPanelProviders
  EntityPanel.getDetailPanelInfo renamed to getDetailPanelProviders
  AggregateState.AND/OR changed to enum
  EntityCriteria, PropertyCriteria and EntityKeyCriteria moved from framework.model to framework.db.criteria
  PropertyChangeEvent and PropertyListener moved from framework.model to common.model
  EntityDependencies deleted (and from EntityRepository), EntityDbConnection.Dependencies and .resolveEntityDependencies() added
  EntityModel strictEditing changed, hopefully improved but needs more thought/work
  AbstractPropertyLink and subclass hierarchy improved and simplified with the above in mind
  IEntityDb.selectForUpdate() now works for multiple entities
  AbstractPropertyLink.refreshUI/Model renamed to updateUI/Model
  TextPropertyLink.isDigitString() unused, removed
  AbstractPropertyLink enabledState removed from constructor, didn't have any effect whatsoever
  PropertyLink class hierarchy changed according to the above, that is, removed a lot of 'null' parameters
  JavaDoc changes and additions
  TextPropertyLink.getFormattedValue() renamed to getParsedValue()
  More JavaDoc additions and changes as well as some minor code improvements, variable names and such
  CheckBoxPropertyLink renamed to BooleanPropertyLink
  UiUtil.DateInputPanel improved and moved to its own class
  TextInputPanel created
  EntityPropertyEditor now uses TextInputPanel for text input
  FrameworkUiUtil.createDateInputField renamed to createDateInputPanel
  EntityBindingFactory.createDateInputField renamed to createDateInputPanel
  EntityBindingFactory renamed to EntityBindingPanel
  UiUtil.showInDialog button caption and mnemonic is now consistent
  TextInputPanel.getTextComponent() added
  EntityDbUtil created, moved some db related stuff from EntityUtil to this class as well as to EntityDbConnection
  TestEntityDbConnection created to accommodate the above (moved dml test case from TestEntity)
  Fixed and added copyright messages
  EntityUtil.isPrimaryKeyModified() added
  EntityModel.update() fixed so that if primary keys were involved in the update the table model is refreshed afterwards
  CompactDotDateFormat mask fixed
  EntityModel.evtLinkedDetailModelChanged now only updates the selected detail model with the active entity if it is non-null
  TestEntityDbConnection fixed, it did not initialize the required domain model
  Entity.setReferenceKeyValues() subtle bug fixed, when a EntityProperty was part of the primary key it didn't update the modified state when changed since it asked the primary key if it had a value using the EntityProperty propertyID (_ref) so it was always an initialization
  EntitySearchField renamed to EntityLookupField
  FrameworkUiUtil.createEntitySearchField() renamed to createEntityLookupField
  EntityBindingPanel.createEntitySearchField() renamed to createEntityLookupField
  ControlProvider moved from ui to ui.control, where it belongs
  ControlSet.iterate() made static and moved to ControlProvider
  UiUtil.handleException() moved to ExceptionDialog to remove a cyclical dependency
  UiUtil.getUser() moved to LoginPanel to remove a cyclical dependency
  EntityUtil.getValueString/printPropertyValues/copyPropertyValue/isValueNull/equal/validateValue/getPropertyChangeDebugString moved to Entity to remove a cyclical dependency
  EntityLookupField renamed some variables and methods from search... to lookup...
  EntityTestUnit.getReferencedEntities() removed
  EntityTestUnit.initializeDbConnection() added
  Split demo sources from test source tree to srcdemos
  ManagerComboBoxModel removed from EmpDept demo
  EntityModel.createEntityComboBoxModel(Property.EntityProperty property) added, uses "-" as the default nullValueItem and sorts the contents
  EmployeeModel override createEntityComboBoxModel() instead of initializeEntityComboBoxModels()
  EntityPropertyEditor now calls the new EntityModel.createEntityComboBoxModel() version
  FrameworkConstants.WILDCARD removed
  FrameworkSettings.WILDCARD_CHARACTER property added
  AbstractSearchModel, EntityLookupField, PropertyCriteria added wildcard property
  FrameworkConstants.JMINOR_SERVER_NAME_PREFIX removed
  FrameworkSettings.SERVER_NAME_PREFIX added
  FrameworkConstants.REMOTE_CONNECTION_PROVIDER and LOCAL_CONNECTION_PROVIDER removed
  FrameworkSettings.REMOTE_CONNECTION_PROVIDER and LOCAL_CONNECTION_PROVIDER properties added
  UiUtil.bindColumnSizesAndPanelSizes() renamed to bindColumnAndPanelSizes and simplified considerably
  UiUtil.DIMENSION_TEXT_FIELD_SQUARE added
  UiUtil.DIMENSION18x18 deprecated
  EntityTablePanel.initializeTableMouseListener() added, for overriding
  EntityPanel.initializeTableDoubleClickAction() added, for overriding
  EntityPanel.confirmUpdate() now uses the edit panel for dialog parent if one is available
  UiUtil.transferFocusOnEnter() now transfers focus backwards is shift is down
  EntityTableModel.getAllEntitiesFromDb() renamed to performQuery
  EntityTableModel.getSearchCriteria() renamed to getQueryCriteria
  State.StateGroup now uses WeakReference to prevent memory leaks
  Event.scheduleForRemoval/scheduleForAddition replaced by synchronizing calls
  Event.debug removed along with the relevant code
  org.jminor.common.model.WeakPropertyChangeListener added
  EntityPanel.initialize() now uses WeakPropertyChangeListener for focusActivation -> no memory leak
  EntityPanel.focusPropertyListener field added for the above
  EntityPanel.resizePanel(), added pixelAmount parameter
  EntityLookupField.setSelectedEntity() added
  EntityPanel.getUpdateProperties() now returns primary key properties as long as they are not auto-incremented
  EntityPropertyEditor now uses isLookup to determine if a combobox or a EntityLookupField should be used
  PropertySummaryPanel constructor now takes a maximumFractionDigits parameter
  PropertySummaryPanel now shows a decimal number average for integer properties
  Renamed a few e1 Exceptions to ex
  EntityTableSearchModel.setStringSearchValue() removed
  EntityTableSearchModel.setSearchState() renamed to setSearchModelState
  EntityTableSearchModel.getSearchModelState() privatized
  EntityTableSearchModel.dbProvider field removed
  UiUtil.DIMENSION18x18 removed
  EntityLookupModel added
  EntityLookupField refactored according to the above
  LookupFieldPropertyLink renamed to LookupModelPropertyLink
  EntityModel.createEntityLookupModel() added
  TestEntityLookupModel added
  PropertySearchModel.entityLookupModel field added, along with overloaded constructors, a getter and bindLookupModelEvents()
  PropertySearchPanel.dbProvider field removed (whohooo) due to the above, along with all the crap involved
  EntityCriteriaPanel, removed all traces of IEntityDbProvider
  EntityTableSearchModel now handles creating the EntityLookupModel
  EntityTableSearchPanel, removed all traces of IEntityDbProvider
  ControlProvider, inlined UiUtil.linkToEnabledState to remove a cyclical dependency
  IEntityDb.executeCallable renamed to executeStatement
  EntityDbConnection reorganized
  RemoteClient renamed to ClientInfo and moved to common.model, common.remote removed
  Added backup ant targets to project template build.xml file and backup.path property to build.properties
  Added deploy_project ant task to build.xml
  Changed default ant task to deploy_all
  readme.txt added
  EntityDbRemoteServer, EntityRepository.get().add(repository.initializeAll()) is now done in the connect() method instead of deep down inside EntityDbConnection
  EntityDbConnection, EntityRepository parameter removed from constructor
  EntityDbConnectionPool, remove EntityRepository parameter from checkOutConnection()
  EntityDbRemoteAdapter, EntityRepository parameter removed from constructor
  PropertySearchPanel now instantiates a JComboBox instead of EntityComboBox to reduce cyclic dependencies
  EntityComboBoxModel/EntityListModel.getEntitiesFromDb() renamed to performQuery
  EntityListModel.entityCriteria field + setter/getter added, used in performQuery()
  EntityLookupField constructor overloaded with an Action parameter, which is performed on enter if the text field represents the selected entities
  PropertySearchPanel uses the aforementioned EntityLookupField constructor action parameter to enable/disable the search on enter
  Event.fire() now copies the listeners list, synchronizing the fire/add/remove methods wasn't enough apparently, so it was removed
  EntityModel.masterModel field added
  EntityPanel.masterPanel field added
  EntityApplicationModel.applicationTreeModel removed
  EntityPanel.initializeResizing/Navigation moved to EntityApplicationPanel
  EntityPanel.getDetailPanels() and getLinkedDetailPanel() added
  EntityApplicationPanel shows the root tab pane regardless of the number of main application panels
  EntityApplicationPanel, some refactoring and restructuring
  Reorganized the resources structure
  Added run_demo_***, run_server_*** tasks to ant build file, restructured it a bit and renamed junit_db_*** properties to run_db_*** in build.properties
  DbConnection query logging now includes query execution time
  EntityApplicationPanel, removed setLookAndFeel command from menu
  UiUtil.setLookAndFeel() removed
  Ant build file cleanup and restructuring, merged deploy_profiling into deploy_demos
  Added create/delete db targets for empdept to ant build file as well as relevant scripts to resources/demos/empdept/scripts
  EntityDbUtil.getQueryString() now uses "is" for null values
  Added resources for creating a derby db for the unit tests
  EntityTestUnit now uses setUp() and tearDown() to connect and disconnect from the database
  PropertySearchModel.bindComboBoxEvents() reverted back to previous version since my "fix" introduced a bug resulting in only single item selection
  Fixed copyright message name for UTF-8, yet again
  TestPetstore now extends EntityTestUnit
  Unit tests now run with an embedded derby database
  Added run_derby_server and shutdown_derby_server to ant build file
  Created lib/derby for the derby jars
  Removed mysql and oracle jdbc drivers due to licensing
  EntityModel.stActive and activeStateGroup moved to EntityPanel, where they belong
  Added IntelliJ project file
  Excluded *Stub.class files from jminor-server.jar
  Added user authentication (scott/tiger) to demo db
  Database.get().getURL() and onDisconnect() now takes a connectionProperties parameter for derby user authentication
  FrameworkSettings.AUTHENTICATION_REQUIRED property added and used in EntityApplicationPanel.loginRequired()
  IdSource constant ID_ prefix removed
  Entity.equal() renamed to isEqual
  FrameworkSettings.FILTER_QUERY_BY_MASTER property value is now true by default
  Default usernames are now saved in preferences per application
  UiUtil.selectAllOnFocusGained(JTextComponent) added
  FrameworkSettings.USE_NUMBER_FORMAT_GROUPING property added, default true
  Refactored EntityTableModel.EntityJRDataSource out of EntityTableModel which no longer implements JRDataSource hence no more reportPrintIterator and currentReportRecord fields
  EntityTableModel.initReportIterator() renamed to initializeReportIterator and made protected
  Removed a few probably ill-placed synchronized keywords, they simply gave the false illusion of thread-secure stuff
  EntityPanel constructor now takes an EntityModel parameter
  EntityPanel.setModel() removed
  UiUtil.showInDialog() improved button caption and mnemonic
  EntityTableModel constructor parameters reordered
  EntityLookupModel, EntityComboBoxModel, EntityListModel and EntityModel constructor parameters reordered for consistency
  EntityPanel.compactPanel field renamed to compactLayout
  EntityPanel.initialize(), moved some code to initializeUI() and bindEvents()
  EntityTablePanel.initializeSummaryPanel() now uses the underlying JTable column model when initializing summary panels
  Database.get().DERBY_LONG_DATE_FORMAT added
  FrameworkUiUtil.IEntityExceptionHandler and DefaultEntityExceptionHandler added
  FrameworkUiUtil.exceptionHandler static field added plus getter/setter
  EntityApplicationModel.instantiateMainApplicationModel() added, for overriding
  EntityApplicationPanel.startApplication() refactored along with prepareFrame()
  EntityPanel now accepts DIALOG as the initial detail panel state
  EntityPanel focus grabbing on activation improved
  EntityApplicationPanel.loginRequired() renamed to isLoginRequired()
  EntityApplicationPanel.startApplication() refactored further
  EntityApplicationPanel.model field renamed to applicationModel
  ProfilingModel.selectRandomRow() now takes a EntityTableModel as parameter
  ProfilingPanel/ProfilingModel refactored
  SchemaBrowser domain model now uses resource bundle
  DbConnection.endTransaction(boolean rollback) is now endTransaction(boolean commit)
  IEntityDb.endTransaction(boolean rollback) is now endTransaction(boolean commit)
  No /bin folder in demos/server deployment, run files fixed
  ServerMonitor, added option to shutdown the selected server, leaves the server monitor in a bad state
  EntityPanel focus grabbing on activation reverted somewhat, so that it does not try to grab default focus when a child component already has the focus, the table for example
  EntityApplicationPanel, navigation modifier key changed from CTR to ALT, resizing from SHIFT-CTR to SHIFT_ALT
  Removed the query range explanation from the TipsAndTricks.txt file, since it is rarely used
  EntityPanel, pressing ALT-CTRL-T toggles the focus between the table and input panels.
  Petstore client, some getDetailSplitPaneResizeWeight() adjustments
  FrameworkMessages, Support tables mnemonic changed from S to P, S conflicted with the edit panel save action
  EntityPanel, direct references to model replaced by getModel() throughout
  EntityTablePanel, direct references to tableModel replace by getTableModel() throughout, as well as for entityTable/getJTable()
  @override annotation added where applicable
  EntityTableModel, some reordering of fields
  QueryRange removed with all its ugly effects
  FrameworkSettings.USE_SMART_REFRESH removed, unused
  EntityPanel, keyboard actions added, ALT-CTRL-T focuses the table, ALT-CTRL-W the edit panel and ALT-CTRL-S the search panel
  EntityTablePanel, ALT-CTRL-T shows the popup menu instead of SHIFT-SPACE
  EntityTablePanel.addJTablePopupMenu() added (removed from UiUtil)
  PropertyCriteria.getMultiReferenceCriteriaString(), bug fixed, searchType NOT_LIKE did not trigger "not in" condition
  EntityTablePanel, a tentative searchPanel/summaryPanel scrollbar fix, added 15 pixel label buffer to each panel, somewhat hacky but seems to work
  UiUtil.getDateFromUser() simplified and refactored
  PropertyFilterPanel, removed unused/inactive key listener from date input field for getting date from use via dialog
  FrameworkUiUtil.getDateChooserPanel() doesn't use today's date as default value if initialValue is not provided
  FrameworkSettings.DEFAULT_SHORT/LONG_DATE_FORMAT properties added
  EntityTableCellRenderer uses the above
  EntityLookupField now transfers focus on enter correctly
  TestEntityDbConnection, TestEntity, EntityDbUtil, null value properties not included in insert statements
  UiUtil.moveCaretToStartOnFocusGained added
  UiUtil, createFormattedField, text field moves cursor to start on focus gained
  Database.get().DATABASE_HOST_PROPERTY used for Derby embedded instead of SID
  DbConnection.execute() uses executeUpdate()
  EntityPanel.confirmUpdate() now uses the EntityPanel for dialogOwner instead of the editPanel
  EntityModel.updateDetailModelsAfterInsertOrUpdate split in two
  EntityModel now sets the appropriate property value in detail models as the newly inserted record
  Util.getFirst/LastDayOfYear/Quarter added
  H2 database support added
  Database.get().isEmbedded() added
  Fixed some server side issues with sid being a required property
  Added jcalendar library to server monitor
  Added server security policy entries for embedded databases
  Added run_server_localhost_derby_embedded.bat
  UiUtil.moveCaretToEndOnFocusGained() added
  Util.addAcceptSingleFileDragAndDrop(JTextComponent) added
  ItemComboBoxModel.getIndexOfItem() added
  BooleanComboBoxModel.setSelectedItem(boolean) added
  Util.DEFAULT_SHORT/LONG_DATE_FORMAT private fields added
  Util.isDateOk() renamed to isDateValid()
  TestCriteriaSet, TestDbUtil, TestItemComboBoxModel, TestEvent, TestUtil and TestBooleanComboBoxModel added
  EntityLookupModel.dbProvider field finalized
  EntityLookupModel.allowMultipleSelection field renamed to multipleSelectionAllowed
  EntityProperty.isLookup field removed
  EntityRepository largeDataset property added for entities, replacing the above
  Property.isUpdatable field renamed to updatable
  Database is now inheritance based
  IDatabase created in org.jminor.common.db.dbms as well as implementations for supported databases
  H2 database creation task added to build.xml
  Updated and added some run scripts according to the above
  EntityApplicationPanel.getUser() now accepts empty passwords
  Added h2 lib to run targets in ant build file
  Added H2 support to SchemaBrowser (not quite working, key_column_usage table not available)
  Removed run_schema_browser targets from ant build file
  Server monitor now handles server shutdown a bit more gracefully
  IEntityDbRemoteServerAdmin.getSystemProperties() added and to implementation as well
  Server monitor code base changed radically, no more messing about with trees
  IEntityDbRemoteServerAdmin.getDatabase.getConnectionPoolStats() renamed to getConnectionPoolStatistics
  IEntityDbRemoteServerAdmin.getDatabase.getDatabaseStats() renamed to getDatabaseStatistics
  DbConnection does not call IDatabase.onDisconnect() on logout since it obviously wreaks havoc when an embedded database is running in the server
  IDatabase.onDisconnect() renamed to shutdownEmbedded(), which is called in the server on exit and in EntityDbLocalProvider on logout
  Util.addAcceptSingleFileDragAndDrop() moved to UiUtil
  FrameworkUIUtil.createComboBox() now calls UiUtil.transferFocusOnEnter for both the combobox and the editor component, it now works for uneditable boxes as well
  All unit test classes renamed ...Test from Test...
  AbstractDateMaskFormat.getDateMask() is no longer abstract
  AbstractDateMaskFormat renamed to DateMaskFormat
  EntityBindingPanel.createDateInputPanel(propertyID) added, uses the default short date format
  EntityDbRemoteServerAdmin refactored out of EntityDbRemoteServer, exported on separate port, changes in dist ant target and run files
  FrameworkConstants.SERVER_ADMIN_PORT_PROPERTY added
  EntityDbRemoteServer.shutdown() now exits properly by simply unexporting the remote object, no call to System.exit() necessary
  EntityDbRemoteAdapter now unexports itself on logout
  Updated source copyright notice where needed, removed it from 3d party files
  deploy targets in ant build file use chmod to make .sh files executable
  initialize_h2_db.sql fixed and renamed create_h2_db.sql, create_h2_db ant target changed accordingly
  run_rmi_registry.bat/sh files added to resources/server as well as resources/security/all_permissions.policy for running the registry
  build.xml cleaned up, removed dist/version and current directories, removed deploy target
  EntityDbRemoteProvider moved to server.provider
  Ant build file cleanup
  DateTextPropertyLink improved somewhat
  Event, removed name field
  Added run_rmi_registry target to build.xml, removed run/shutdown_derby_server
  Cleaned up project_template build file
  IDatabase.DATABASE_TYPE_DERBY_EMBEDDED and DATABASE_TYPE_H2_EMBEDDED removed
  IDatabase.DATABASE_EMBEDDED property added
  DerbyEmbeddedDatabase and H2EmbeddedDatabase removed
  Build and run files changed according to the above
  PropertyFilterPanel and PropertySearchPanel now use default date formats
  PropertyFilterModel.get/setUpper/LowerBound(Comparable) removed
  FrameworkUiUtil.createDateChooserPanel/Field rename to createDateInput...
  EntityBindingPanel.createControlPanel are now protected final
  EntityPanel.handleSave/Insert/Update/Delete renamed to save/insert/update/delete
  serialVersionUID added to Serializable and Externalizable classes
  State, Event and FrameworkSettings no longer implement Serializable
  manifest target added to build file
  EntityDbResultPacker.loadEntity() now catches Exception instead of SQLException
  SQLServerDatabase.getAutoIncrementValueSQL() now uses SELECT SCOPE_IDENTITY() instead of select @@IDENTITY
  EntityTestUnit.testUpdate() does not check properties which are selectOnly or not updatable
  FrameworkUiUtil/EntityBindingPanel createEntityLookupFieldPanel removed
  EntityLookupField.createPanel() added
  EntityBindingPanel javadoc'ed
  Oracle specific code removed from DbException and DbUtil
  IDatabase.getErrorMessage() added
  FrameworkMessages.VALUE_MISSING moved to Messages
  FrameworkUiUtil.IEntityExceptionHandler simplified
  EntityDbUtil.getDbException() added
  StrictEditModelTest now sets the lock timeout if the underlying database is H2 to speed up the test
  EntityApplicationModel/EntityModel/EntityTableModel.getDbConnectionProvider() renamed to getDbProvider()
  IDatabase.getUserInfoString() renamed to getAuthenticationInfo()
  Misc code cleanup
  specialRendering renamed to rowColoring everywhere
  H2/Derby jars included in demo remote run file classpath for db specific exception classes
  EntityDbUtil.getDbException() removed again
  DbException refactored
  EntityDbConnection exception handling changed according to the above
  IEntityDbProvider.getConnectEvent() removed
  Entity and EntityKey are now Serializable instead of Externalizable, the latter resulted in more bytes :|
  EntityKey.keyValues field renamed to values
  Entity.propertyValues field renamed to values
  Entity.originalPropertyValues field renamed to originalValues
  EntityDbConnection entityCache functionality removed
  EntityDbRemoteAdapter loggedIn field removed, not really used
  EntityKey no longer returns the default value for a property if no value is set
  EntityModelTest, removed the default value test according to the above
  EntityKey, all fields privatized
  Entity, changes related to the above
  EntityDbConnection, selectMany() removed redundant return ArrayList, now simply returns the query result list
  build.xml, doc -> javadoc, removed init target
  Some javadoc additions in Entity
  Property.SubQueryProperty renamed to SubqueryProperty
  Entity.validateValue renamed to validateType
  EntityRepository.setIsLargeDataset() added
  EntityModelTest refactored a bit
  EntityTablePanel.getSummaryProvider() renamed to getSummaryPanel
  EntityTablePanel.doubleClickAction renamed to tableDoubleClickAction
  EntityDbRemoteServer.getConnectionLog() renamed to getEntityDbLog
  EntityModel.update() now returns silently if it receives only unmodified entities
  EntityDbRemoteAdapter loggedIn field added again, renamed to connected, it was really used
  AbstractSearchPanel.upper/lowerBooleanComboBoxModel removed
  ModelTestDomain renamed to EntityTestDomain
  EntityPanel, renamed detailTabPane to detailPanelTabbedPanel, editDialog to editPanelDialog, detailDialog to detailPanelDialog
  EntityModel.setActive() renamed to setActiveEntity
  StringBuffer replaced with StringBuilder globally
  EntityLookupFieldTest, added more test cases
  EntityModelTest.testDetailModel() added
  EntityTestUnit refactored, initializeReferenceEntities now void, setReferenceEntity() added
  StrictEditModeTest code moved to EntityModelTest
  PropertySearchModelTest added
  Improved JasperReports integration, added client.model.reporting.EntityReportUtil, moved EntityJRDataSource from EntityTableModel to there
  Added rowColoring to EmpDept demo
  FrameworkSettings renamed to Configuration, removed get(), renamed get/setProperty to get/setValue
  All constants from FrameworkConstants move to configuration
  FrameworkConstants removed
  DateUtil created, moved date related stuff from Util, DateUtilTest created
  ClientInfo moved from common.model to common.db
  Added runtime permission to server policy file to handle some evaluation expression thing in jasper reports
  Added missing jasper collections/logging libs to server run files
  Property.EntityProperty renamed to ForeignKeyProperty
  Added compile_reports target to ant build file, along with the required libraries
  EntityModel.caption moved to EntityPanel
  EntityPanel.initialize() now calls the protected postInitialization() method, which should be overridden instead of initialize()
  Wait cursor now used while preparing reports for viewing via the EntityPanel
  EntityReportUtil.fillReport() added, called from EntityModel.fillReport()
  EntityPanel.initialize() renamed to initializePanel, initialized renamed to panelInitialized, postInitialization() renamed to initialize
  Property.is() added
  Property.DenormalizedViewProperty.referencePropertyID renamed to foreignKeyPropertyID
  Property.DenormalizedProperty.ownerEntityID renamed to foreignKeyPropertyID, changed relevant code in EntityRepository and Entity
  EntityUtil.isPrimaryKeyModified() moved to Entity
  EntityRepository.EntityInfo created
  EntityRepository refactored, transient fields removed, temporarily?
  Package framework.model renamed to framework.domain
  EntityRepository.get() removed, no longer singleton, all methods static
  IEntityDbRemoteServer.connect() now takes a map instead of a EntityRepository parameter
  EntityRepository.EntityInfo renamed to EntityDefinition, refactored
  EntityRepository.getOrderByColumnNames renamed to getOrderByClause
  EntityKey.propertyCount, singleIntegerKey fields removed
  Util.notNull() added along with test method in UtilTest
  Util.sqlEscapeString() moved to EntityDbUtil
  IEntityDb.set/isCheckDependencies() removed
  EntityTableModel.filterQueryByMaster field, setter and getter renamed to queryFilteredByMaster
  IEntityDb.startTransaction() renamed to beginTransaction
  EntityModel.initializeEntityComboBoxModels return value changed from Map<Property, ComboBoxModel> to Map<Property.ForeignKeyProperty, EntityComboBoxModel>
  EntityModel.containsTableModel() added
  EntityModel.useStrictEditing renamed to useSelectForUpdate
  EntityModel.stSelectionFiltersDetail State field changed to boolean selectionFiltersDetail
  EntityModel.refreshEntityComboBoxModels() removed
  Configuration.USE_STRICT_EDIT_MODE renamed to USE_SELECT_FOR_UPDATE
  Demo package model renamed to domain
  private List<Entity> selectMany(final List<Property> properties, final List<EntityKey> primaryKeys) removed from EntityDbConnection
  EntityCriteria.isKeyCriteria() removed
  EntityRepository.EntityDefinition.entitySelectString renamed to selectColumnsString
  EntityRepository.entityInfo renamed to entityDefinitions
  EntityDbUtil.* moved to EntityUtil, EntityDbUtil removed, it introduced a dependency cycle between db.criteria and db
  EntityDbConnection, StringBuilder used throughout
  EntityDbConnection.set/getPoolTime() made package protected
  FrameworkUiUtil.createDateInputField() removed, unused
  TableSorter.evtTableHeaderShiftClick removed
  EntityTablePanel changed according to the above, using a MouseAdapter
  EntityTablePanel.toggleColumnFilterPanel() simplified according to the above
  IDatebase.DATABASE_TYPE_* renamed to *
  IEntityDb.selectAll(String entityID, boolean order) removed
  IEntityDb.getDependentEntities() renamed to selectDependentEntities
  EntityDbRemoteProvider, moved dbProxy initialization from getEntityDb() to initializeEntityDb()
  Type.SHORT_DATE renamed to DATE and LONG_DATE to TIMESTAMP
  EntityDbRemoteProvider, removed proxy since it wasn't used at all
  package framework.tools created, DomainGenerator moved there along with the profiling package
  testing package moved to tools
  DomainGenerator improved, uses arguments and actually writes a file
  Entity.isValueEqualTo() removed, unused
  Entity, removed property debug code, moved relevant stuff to EntityModel
  EntityModel, property change debug code refactored and improved
  PropertyChangeEvent renamed to PropertyEvent and moved to framework.domain
  PropertyListener moved to framework.domain
  Excluded demos from jminor.jar
  EntityModel.getPropertyUIChangeEvent/getPropertyModelChangeEvent renamed to getPropertyUIEvent/getPropertyModelEvent
  Configuration.ALL_PANELS_ENABLED renamed to ALL_PANELS_ACTIVE
  EntityModel constructor refactored, addDetailModels() added
  EntityTablePanel.initializeSimpleSearchPanel() now uses Conjunction.OR and excludes hidden properties
  EntityTableSearchModel javadoc improvements
  Configuration.DEFAULT_SHORT_DATE_FORMAT and DEFAULT_LONG_DATE_FORMAT renamed to DEFAULT_DATE_FORMAT and DEFAULT_TIMESTAMP_FORMAT respectively
  EntityApplicationPanel.initializeSettings() renamed to configureApplication
  Renamed classes in common.model.formats to include Timestamp in classname where applicable
  DateUtil.floorLongDate() renamed to floorTimestamp
  EntityModel.getPropertyUIEvent/getPropertyModelEvent renamed back to getPropertyUIChangeEvent/getPropertyModelChangeEvent
  EntityTestUnit.initializeDbConnection changed to initializeDbConnectionProvider
  Property.ForeignKeyProperty.isWeakReference renamed to lazyLoading
  DbConnection, removed a couple of synchronized instances, these simply gave the illusion of some kind of thread safety
  IEntityDb.selectPropertyValues(), removed distinct parameter
  EntityModel.uiSetValue/setValue, removed unused notify parameter
  DbLog renamed to ServerLog
  LogEntry renamed to ServerLogEntry
  Renamed a few methods according to the change above
  ServerLog, ServerLogEntry and ClientInfo from common.db to new package common.server
  FrameworkUiUtil renamed to EntityUiUtil
  Entity.getTimestampValue() added, some changes concerning Timestamp/Date in related classes
  EntityDbRemoteAdapter refactored and cleaned up a bit, inner classes MethodLogger and RequestCounter created
  EntityApplicationModel.getMainEntityModelClasses() removed
  EntityApplicationModel.initializeMainApplicationModels() return type changed from List<Class<? extends EntityModel>> to List<? extends EntityModel> and made abstract
  EntityApplicationModel.instantiateMainApplicationModel() removed
  EntityApplicationPanel refactored a little
  EntityApplicationPanel.getAboutPanel() added memory usage
  Entity.validateType() does not accept EntityKey values for type ENTITY anymore
  ThreadLocal functionality removed from date formats
  DateUtil.getDateMask(SimpleDateFormat) added
  DateMaskFormat removed, replaced by SimpleDateFormat throughout
  EntityComboBoxModel now uses setSelectedItemByPrimaryKey when setSelectedItem is called, for better lazyLoading support
  EntityKeyCriteria, changed parameter type from varargs to list
  EntityDbConnection refactored (40 loc poof! gone)
  IEntityDbRemoteServerAdmin.get/setConnectionTimeout() added
  ServerMonitor/ServerMonitorPanel, added the above configuration setting
  PropertySummaryModel refactored out of PropertySummaryPanel
  PropertySummaryModelTest added
  EntityTableModel.getPropertySummaryModel(propertyID/Property) created
  EntityTableModel.propertySummaryModels map field introduced
  EntityTableSearchModel.stSimpleSearch converted to a simple boolean, with a getter, added to constructor as well
  EntityPanel.detailEntityPanelProviders Map renamed to detailEntityPanels and turned into a List
  EntityPanel constructor now initializes the EntityTablePanel and calls setupControls()
  EntityPanel.rowColoring field removed due to the above
  EntityPanel.queryConfigurationAllowed moved to EntityTableModel
  EntityPanel.initializePanel() now returns the EntityPanel instance
  EntityTablePanel.propertySummaryPanels map field removed, unused
  common.ui.printing.* deleted
  EntityTableModel.removeAll() removed, code moved to clear()
  IEntityDbRemote, all methods removed, apparently they were unnecessary
  EntityDbConnection, minor changes in throws clauses
  EntityDbRemoteAdapter, minor changes in throws clauses
  IEntityDb.delete() argument is now List<EntityKey> instead of List<Entity>
  EntityUtil.getWhereCondition() overloaded, ValueProvider interface introduced
  I prefix removed from interface names
  PropertyCriteria now adds parenthesis around in conditions, fixes bug due to 1000 item in list limit
  ComboBoxPropertyLink now handles PropertyComboBoxModel.isNullValueSelected()
  EntityLookupField refactored a bit
  EntityLookupModel.getEntityID() added and used
  EntityDbProvider, EntityDbLocalProvider and EntityDbProviderFactory moved to framework.db.provider
  EntityModel.uiSetValue() renamed to setValue()
  EntityModel.setValue() renamed to setPropertyValue()
  EntityModel.addDetailModels() now checks if the detail models are based on valid foreign keys
  Property.maxLength field added
  EntityUiUtil.createTextField() now uses the above field to restrict the allowed number of characters in text fields
  UiUtil.makeUpperCase() overloaded for TextFieldPlus
  Property, replaced constructor arguments with chained method calls
  EntityProxy.addEntityProxy() renamed to setEntityProxy()
  EntityRepository.getDatabaseProperties() implemented with ListIterator instead of HashSet
  LoginPanel, initial focus bug in linux finally fixed
  EntityModel.addDetailModels() doesn't check if the detail models are based on valid foreign keys anymore
  EntityLookupModel.searchStringRepresentsSelected() now returns true for zero selected entities and an empty search string
  EntityPropertyEditor.getValue(), didn't take into consideration that the input field could be a EntityLookupField
  Property.propertyID, propertyType and caption fields privatized
  EntityRepository.initialize() renamed to define()
  DoubleFieldDocument and IntFieldDocument now handle null string values like their superclass
  TextBeanPropertyLink.textComponent field replaced by document
  ToggleBeanPropertyLink.button field replaced by buttonModel field
  ToggleBeanPropertyLink.getButtonModel() added
  ControlProvider toggle control methods changed according to the above
  SelectedItemBeanPropertyLink no longer implements ItemListener, uses an anonymous instance instead
  ui.property.*PropertyLink constructor argument order changed, moved UI component up front
  BooleanPropertyLink, buttonModel argument removed from constructor, buttonModel field plus getter added
  EntityUiUtil.createCheckBox() changed according to the above
  EntityPropertyLinkTest.testDatePropertyLink() improved
  EntityTableModel.filteredEntities renamed to hiddenEntities
  Configuration.DEFAULT_COMBO_BOX_NULL_VALUE_ITEM added
  FilteredComboBoxModel.nullValueItem type changed from Object to String
  EntityModel, EntityUiUtil, EntityBindingPanel and PropertyComboBoxModel changed according to the above
  FilteredComboBoxModel.nullValueItem unfinalized, setter added
  EntityPropertyEditor.InputManager.getInputManager() now throws UserException, useful when refreshing combo box models
  EntityModel.getPropertyComboBoxModel(), moved code into PropertyComboBoxModel constructor
  EntityEditModel refactored from EntityModel
  Entity.getPropertyChangeEvent() removed
  Entity.setFirePropertyChangeEvent() removed
  Entity.add/removePropertyListener() added
  State.evtSetActive/evtSetInactive removed
  State.LinkeState and getLinkedState() added
  EntityEditModel.getPropertyChangeEvent() and getPropertyValueSetEvent() refactored
  Entity.getModifiedState() now returns a linked state
  State.name field removed along with a couple constructors
  EntityEditPanel refactored out of EntityPanel
  ResultPacker is no longer serializable
  EntityPanel.editPanel field renamed to editControlPanel
  EntityPanel.editPanel field added (EntityEditPanel)
  EntityBindingPanel deleted, functionality merged into EntityEditPanel
  framework.client.ui refactoring, removed dependency cycles
  framework.client.ui.reporting.EntityReportUiUtil added
  EntityUiUtil.createEntityComboBoxPanel() and createEntityLookupFieldPanel() added
  SearchTypes renamed
  EntityDb.selectForUpdate() removed, replaced with optimistic locking
  EntityDbProvider.logout() renamed to disconnect
  EntityDb.logout() renamed to disconnect
  DbConnection.getConnectionUser() renamed to getUser()
  EntityDbRemoteServer and EntityDbRemoteServerAdmin refactored, removing cyclical dependency
  IdSource.isQueried() and isAutoIncrement() added
  EntityDbConnection uses the above in insert()
  EntityProxy nested into Entity, renamed to Proxy
  EntityKey nested into Entity, renamed to Key
  PropertyEvent nested into Property, renamed to Event
  PropertyListener nested into Property, renamed to Listener
  EntityPropertyEditor renamed to PropertyEditorPanel and refactored
  EntityPanel.initializeEditPanel(), added EntityEditModel as parameter
  EntityPanel.initializeEntityTablePanel() renamed to initializeTablePanel(), added EntityTableModel and ControlSet as parameters
  UserException removed, RuntimeException used throughout instead
  ValidationException added, thrown by EntityModel.validateData() and EntityPanel.validateData()
  UiUtil.DefaultExceptionHandler.handleException() now unwraps RuntimeExceptions
  PropertyFilterPanel refactored
  Configuration.getDefaultDateFormat() and getDefaultTimestampFormat() added
  EntityTableModel now performs the query on refresh before clearing the model
  FormattedTextPropertyLink refactored out of TextPropertyLink
  DatePropertyLink now extends FormattedTextPropertyLink
  EntityUiUtil.createTextField() refactored
  Property.isNullable field added
  EntityEditModel.isValid() default implementation uses the above
  TextPropertyLink.addValidator() added
  FormattedTextPropertyLink overrides the above and does its thing
  Configuration.INVALID_VALUE_BACKGROUND_COLOR added
  Property.description field added
  EntityRepository.set/getPropertyDescription() removed
  FormattedTextBeanPropertyLink refactored out of TextBeanPropertyLink
  AbstractPropertyLink, removed name parameter
  PropertySearchPanel refactored
  AbstractSearchPanel.getInputFormat() added
  Type.Boolean enum removed, good riddance
  BooleanComboBoxModel refactored and moved to common.model.combobox
  EntityModel.getDetailModel(String entityID) added
  EntityTestUnit.getDbConnectionProvider() renamed to getDbProvider()
  EntityKeyCriteria, removed the unused getKeys() and getProperties() methods
  Methods returning Collection fields now return a new Collection, preventing modification to the field contents
  EntityRepository.EntityDefinition moved up to framework.domain
  EntityDefinition refactored, added chained setters
  EntityRepository.define(EntityDefinition) added, rest deprecated
  EntityRepository.define(EntityDefinition) renamed to add
  EntityRepository.define() removed, wohooo
  Entity.isValueNull() needs to handle Entity.Key values as well for Type.ENTITY
  Property fields privatized, getters added
  Property.selectOnly field renamed to readOnly
  ForeignKeyProperty now uses an unmodifiable list for reference properties
  EntityDbConnection.getResultPacker(Type) is now non static and caches the packers
  EntityComboBoxModelTest and PropertyComboBoxModelTest added, rather rudimentary, to say the least
  Unit tests relying on a database connection now use a centrally initialized EntityDbProvider in EntityDbConnectionTest
  EntityDbRemoteServer.connectionTimeout field now represents seconds instead of milliseconds
  EntityTestUnit EntityDbProvider field replaced with a EntityDb field
  EntityDefinition, fixed bug preventing DenormalizedProperty from working
  Entity.hasDenormalizedProperties field removed
  State.StateGroup, now all other states are deactivated if an active state is added to the group, added a synchronized block in the add method
  Configuration.PERFORM_NULL_VALIDATION added
  EntityModel.validateData() renamed to validateEntities
  EntityModel.validateEntities() performs null validation if Configuration.PERFORM_NULL_VALIDATION is true
  EntityDefinition refactored, all Collection fields made unmodifiable
  Cryptic ret return parameter name replaced throughout
  EntityEditModel validation refactored, isValid() is now final, validate(property,value) throws ValidationException added
  EntityModel.validateEntities() now calls EntityEditModel.validate
  TextPropertyLink now uses the improved validation mechanism in EntityEditModel and adds the validation message to the component tooltip
  TextPropertyLink and FormattedTextPropertyLink refactored a bit, added toolTip functionality to the formatted one
  AbstractEntityPropertyLink.getValidationMessage() added
  EntityEditModel.getEntityComboBoxModel() and getPropertyComboBoxModel() now throw RuntimeException when no comboboxmodels have been initialized
  EntityComboBoxModel and PropertyComboBoxModel moved from model.combobox to model
  Configuration.getDefaultDateFormat() and getDefaultTimestampFormat() removed
  DefaultDateFormat and DefaultTimestampFormat added to common.model.formats
  UiUtil.ExceptionHandler moved up into common.ui package, replaced the old ExceptionHandler interface
  UiUtil.DefaultExceptionHandler moved up into common.ui.package
  DefaultDateFormat and DefaultTimestampFormat removed from common.model.formats, illegal dependency introduced
  DateUtil.getDefaultDateFormat() and getDefaultTimestampFormat() added
  DateUtil moved from framework to framework.client.model.util
  Property.mnemonic field added
  EntityUiUtil.createLabel() add, moved from EntityEditPanel, now uses the above mnemonic field
  Configuration.DEFAULT_LABEL_TEXT_ALIGNMENT added
  DomainClassGenerator improved quite a lot
  Configuration constants changed
  H2Database now uses "sa" for username in embedded mode if none is specified
  ExceptionDialog now truncates the shown message to 100 characters
  Criteria toString renamed to asString
  Database.get() removed and createInstance() added
  Dbms instance is propogated all the way down to DbConnection instead of relying on the static Database.get() method
  Dbms.getSqlDateString() implementations made thread safe using ThreadLocal DateFormats
  EntityApplicationPanel.constructApplicationModel() made non-static and protected
  EntityDbLocalProvider.disconnect() does not revalidate an invalid connection before trying to disconnect it
  EntityApplicationPanel.constructApplicationModel() made abstract and renamed to initializeApplicationModel
  EntityApplicationPanel.startApplication() signature changed accordingly
  EntityApplicationPanel.getUser() made non-static and protected
  EntityComboBoxModel now selectes item whether or not it exists in the model
  EntityApplicationPanel.saveUser() added
  EntityDbConnection.insert() now disregards id generation if primary key values are already set
  SearchType.IN removed
  EntityCriteria.propertyCriteria() added
  AuthenticationException removed, replaced with SQLException
  PropertyCriteria refactored
  common.model.formats SimpleDateFormat classes deleted
  common.model.formats.DateFormats added
  UiUtil.getSize() renamed to getScreenSizeRatio()
  common.db.Criteria.asString(), added Dbms parameter
  DbConnection.endTransaction(boolean commit) replaced with rollbackTransaction() and commitTransaction()
  EntityDb.endTransaction(boolean commit) replaced with rollbackTransaction() and commitTransaction()
  EntityDb.writeBlob() readBlob() signatures changed
  EntityCriteria removed ambiguous method
  EntityCriteria.setOrderByClause() added
  EntityModel refactored, insert/update/delete mechanism moved to EntityEditModel
  EntityEditModelTest added
  bindEventsInternal() added where applicable, so that you don't have to remember to call super.bindEvents() when overriding bindEvents()
  EntityEditModel.getEntityCopy() overloaded with includePrimaryKeyValues parameter
  EntityEditModel.insert() now uses the above method
  EntityEditModel.stEntityNotNull changed to stEntityNull
  EntityEditModel.getEntityNotNullState() renamed to getEntityNullState()
  EntityEditModel.initializeEntityComboBoxModels() removed
  EntityEditModel.isPropertyNullable() added
  EntityEditPanel.getDefaultFocusComponent() added, protected
  EntityApplicationPanel now statically initializes the Messages class
  Property.preferredWidth renamed to preferredColumnWidth
  EntityRepository.getTransientProperties() added
  EntityDefinition.transientProperties field added plus getter
  EntityResultPacker now initializes Property.TransientProperty values as null, does not apply to Property.DenomormalizedViewProperty
  EntityDefinition, added tableName to constructor, used in demos, supports multiple entities based on the same table
  EntityRepository.setEntitySearchProperties() removed
  EntityTestUnit.createEntity() added
  Property.columnHasDefaultValue field added
  UiUtil.selectAllOnFocusGained() now clears the selection on focus lost
  FilteredComboBoxModel.nullValueItem renamed to nullValueString
  FilteredComboBoxModel.emptyStringIsNull boolean field added
  PropertyComboBoxModel sets emptyStringIsNull as true
  EntityEditModel.validate() now takes an action parameter
  EntityEditModel.validate() now takes into account if a column has a default value during null value validation
  EntityUiUtil.createEntityLookupField() now calls UiUtil.selectAllOnFocusGained() for the field
  Entity.validateType() added entity type validation for foreign keys
  EntityDb.delete(EntityCriteria) added
  SelectCriteria refactored out of EntityCriteria
  CriteriaUtil added, moved static helper methods there from EntityCriteria
  EntityTableSearchModel.setExactSearchValue renamed to setSearchValues and generalized, now takes a propertyID and a Collection of values
  Configuration.COMPACT_ENTITY_PANEL_LAYOUT added
  common.db.Database renamed to DatabaseProvider
  common.db.dbms.AbstractDatabase added
  common.db.dbms.Dbms renamed to Database
  EntityDbLocalProvider, EntityDbRemoteProvider set entityDb instance to null on disconnect
  SERVER_LOGGING_ON and SERVER_SECURE_CONNECTION properties changed from 1/0 to true/false
  EntityApplicationPanel.getHelpText() added
  EntityPanel.createStaticEntityPanel refactored and simplified
  Property.BooleanProperty.toSQLString() bug fixed, return null value on false
  Entity.doSetValue()/setValue() now returns the old value
  EntityUtil.copyEntities() added
  EntityPanel.updateSelectedEntities() now copies the selected entities before setting the value, hence no resetting the value on exception
  EntityUtil.getPropertyValues() renamed to getDistinctPropertyValues()
  DatabaseProvider moved from common.db to common.db.dbms
  Util.getContents() renamed to getTextFileContents() and refactored
  Util.getTextFileContents() added Charset parameter
  EntityLookupField now calls the enterAction if the search string is empty
  Entity.getDateStringValue() renamed to getFormattedDate() and it now returns an empty string in case of a null value
  EntityApplicationPanel restructured and refactored, startApplication() and prepareFrame() no longer static
  Entity.Proxy.compareTo() by default uses Collator for i18n sorting
  TableSorter now uses a Collator for String columns for i18n sorting
  EntityTablePanel, some refactoring/restructuring/renaming
  EntityPanel, moved a few getButton() methods to EntityTablePanel
  EntityPanel, removed a couple getButton() methods, renamed others to getControl()
  EntityEditModel.validate() bug fixed, it allowed null values in non-nullable columns during update, since L921
  EntityApplicationPanel.savePreferences() added, called during exit()
  EntityTablePanel.addSouthPanelButtons() removed, initializeSouthPanelToolbar() added
  EntityPanel.getSouthPanelButtons() renamed to getSouthPanelControls(), result no longer includes update button
  EntityPanel.getUpdateButton() removed
  TextInputPanel.maxLength field added
  EntityEditPanel.createTextInputPanel() now uses the above
  TextFieldPlus, fixed bug, getMaxLength() did not prevent insert in case the content was pasted into the field
  EntityApplicationPanel.getSupportModelControlSet() renamed to getSupportTableControlSet()
  EntityApplicationPanel.showInitializationDialog() renamed to showStartupDialog()
  EntityApplicationPanel.evtApplicationStarted event field added
  StateGroup, fixed ConcurrentModification error by iterating array in updateAccordingToState()
  DbConnection.toString() added, for logging
  EntityLookupField now uses wait cursor while performing the query
  EntityEditModel.isPropertyNullable() added entity parameter
  EntityEditModel.validate() overloaded with entity parameter
  EntityPropertyLinkTest separated into multiple test classes
  DoubleTextPropertyLinkTest, added a simple validation test
  Spelling corrected throughout
  EntityLookupField now uses Entity.compareTo() for lexical ordering of selection list
  Entity.setDefaultProxy() not used in demos, problematic during tests for example, when one proxy overrides another
  EntityEditPanel.setDefaultFocus() now requests focus for the base panel in case no default focus component is set
  MethodLogger.getLogEntries() does not fail when logging is not enabled
  EntityEditModel.validate() removed value parameter
  DefaultExceptionHandler.unwrapRuntimeException() now works properly
  DefaultExceptionHandler.unwrapRuntimeException() bug fixed
  EntityTableModel.getFetchCount() added
  EntityTableCellRenderer.DateRenderer(DateFormat) added
  EntityTableCellRenderer.TimestampRenderer(DateFormat) added
  EntityTableCellRenderer.createRenderer(Property) added
  EntityTableModel.tableColumnProperties replaced by TableColumnModel
  EntityTableSearchModel.tableColumnProperties replaced by TableColumnModel
  EntityTableSearchPanel.tableColumnProperties removed
  Property.searchable added
  EntityTableModel.convertColumnIndexToView() added, basically copied from JTable
  EntityTableModel now handles dynamic column positioning
  EntityTableCellRenderer.getRenderer() now takes Property as parameter instead of column index
  EntityTablePanel show/hide table column functionality improved
  EntityTableSummaryPanel added
  EntityTablePanel.summaryPanel added
  EntityTablePanel table popup menu now added to the JTable parent as well, works for empty tables with no columns showing
  EntityTablePanel column reordering allowed
  UiUtil.bindColumnAndPanelSizes() now takes column reordering in account
  EntityTableModel.getTableColumn(Property) added
  EntityTableModel.getColumnClass() and getValueAt() both use convertColumnIndexToView
  EntityTableSearchPanel now handles column reordering
  Configuration.ALLOW_COLUMN_REORDERING added
  EntityTablePanel.allowColumnReordering() added, returns the above value by default, used in initializeJTable()
  EntityTableSearchModel refactored
  EntityTableCellRenderer, EntityTablePanel changed according to the above
  PropertyFilterModel.columnIndex field removed
  EntityTablePanel, fixed column filter panel bugs introduced by allowing column reordering
  EntityDbConnection.optimisticLockingEnabled renamed to optimisticLocking, getter/setter added
  EntityDbConnectionTest, testOptimisticLocking() added
  EntityModifiedException improved
  EntityUiUtil.createEntityComboBoxFilterPanel() added
  Property.maximumFractionDigits field added
  Property.useNumberFormatGrouping field added
  EntityUiUtil.createEntityComboBoxFilterPanel(), remembers the filter criteria
  EntityTableCellRenderer.NumberRenderer.formatValue field removed
  PropertySummaryModel refactored, now uses number formatting based on the underlying property
  EntityTablePanel.setTableCellRenderer() removed
  EntityDbConnection, bug fixed, update was not performed if optimistic locking was enabled
  EntityDbRemoteAdapter now rethrows EntityModifiedException when caught during update()
  ComboBoxPropertyLinkTest added
  LookupModelPropertyLinkTest added
  BooleanPropertyLinkTest added
  BooleanPropertyLink bug fixed, doClick() was required on the actual JButton, setSelected() on the model did not suffice
  BooleanPropertyLink, ButtonModel constructor parameter added
  BooleanPropertyLink.getButtonModel() removed
  BeanPropertyLinkTest separated into multiple tests
  ToggleBeanPropertyLink, ButtonModel constructor parameter added
  ControlFactory.toggleControl() uses a ToggleButtonControl when constructing a ToggleBeanPropertyLink
  EntityUiUtil refactored
  EntityTableColumnPanel refactored from EntityTableSearchPanel and EntityTableSummaryPanel
  EntityUiUtil.createEastButtonPanel() added
  EntityUtil.activeDependencies() removed
  EntityEditPanel.createControlPanel() renamed to createPropertyPanel()
  EntityComboBoxModel.include(Entity) renamed to includeEntity
  FilteredComboBoxModel refactored, filterContents() added, different handling of nullValueString, uses Collator when sorting
  EntityComboBoxModel.foreignKeyFilterEntities and foreignKeyFilterCriteria fields added
  EntityComboBoxModel.get/setForeignKeyFilterEntities() and createForeignKeyFilterComboBoxModel() added
  EntityComboBox.createForeignKeyFilterComboBox() added
  EntityTableColumnPanel.setVerticalFillerWidth() added
  Property.columnName field added
  framework/db package classes changed according to the above
  Configuration now reads most settings from system properties
  Configuration.FILTER_QUERY_BY_MASTER removed
  Configuration.INITIAL_SEARCH_PANEL_STATE renamed to DEFAULT_SEARCH_PANEL_STATE
  common.db.SimpleCriteria added
  EntityTablePanel.getAutoResizeMode() added for overriding
  common.model.ValueMap added
  Entity now implements ValueMap
  common.model.ValueMap.StringProvider added
  domain.Entity.StringProvider added
  EntityDefinition.stringProvider field+setter+getter added
  EntityRepository.getStringProvider() added
  Entity.Proxy.toString() changed according to the above
  Entity.hasValue() renamed to containsValue()
  EntityDbConnectionPool.collectStatistics field added
  Configuration.getBooleanValue() added, used throughout
  Property.format field added
  EntityTableCellRenderer changed according to the above
  EntityDefinition.selectQuery field added
  EntityRepository.getSelectQuery() added
  EntityDbConnection.selectMany(), selectPropertyValues() and selectRowCount() changed to take the above into account
  EntityDbConnectionTest improved
  ProfilingModel/Panel improvements
  ServerMonitor improvements
  TextBeanPropertyLink now synchronizes document during setUIPropertyValue()
  EntityTableModel.getSelectedView/ModelIndexes() now return Collection<Integer> instead of int[]
  EntityTableModel.add/setSelectedItemIndexes() now takes List<Integer> as parameter
  EntityDbRemoteServer no longer keeps a reference to the Registry
  ServerMonitor improved
  Configuration.getIntValue() added
  PetstoreTest and EmpDeptTest now use createEntity() exclusively
  ClientInfo.clientHost field added
  Configuration.SERVER_LOGGING_STATUS renamed to SERVER_CLIENT_LOGGING_ENABLED, property name changed to jminor.server.clientLoggingEnabled
  Configuration.SERVER_CONNECTION_SECURE renamed to SERVER_CONNECTION_SSL_ENABLED, property name changed to jminor.server.connection.sslEnabled
  Configuration.SERVER_POOLING_INITIAL renamed to SERVER_CONNECTION_POOLING_INITIAL
  EmpDeptProfiling now performs updates as well as selects
  EntityDbConnectionTest refactored
  PropertySearchModel.toString(Object) bug that prevented proper search state string functionality fixed
  EntityRepository.isPrimaryKeyAutoGenerated() added
  EntityEditModel null validation did not handle non-auto generated primary keys
  UiUtil.setWaitCursor() now works with multiple frames/dialogs
  Unit tests migrated to JUnit 4
  EntityTableModel.setSortingStatus() simplified
0.5
  EntityTablePanel.showColumn() refactored
  framework.client.ui.property renamings
  IntArray removed
  UserCancelException renamed to CancelException
  Event objects privatized behind a eventXXX() method
  DateUtil.floorDate() added
  Unit test coverage improved somewhat
0.5.1
  EntityTableSearchModel.getSearchCriteriaConjunction() renamed to getSearchConjunction()
  Unit test coverage improved
  EntityDbConnectionPoolTest added
  EntityDbRemoteServerTest added
  Tests added to common.db.dbms package
  Tests added to framework.client.model.reporting
  Unit test coverage improved
  CancelExceptionTest added
  WeakPropertyChangeListenerTest added
  ControlFactory, removed setControlXXX(Control) methods
  Control, setXXX() methods now return the Control instance allowing chained method calls
  EntityApplicationPanelTest added
  MonitorModelTest and MonitorPanelTest added
  Checkstyle run plus lots of minor fixes
  DbConnectionProvider interface added to common.db
  ConnectionPool interface added to common.db
  EntityDbConnectionPool now implements ConnectionPool
  EntityDbConnectionPool renamed to DbConnectionPool and moved to common.db along with test class
  ServerLogEntry.exception field added, included in toString()
  EntityDbRemoteAdapter uses the above
  EntityDbRemoteAdapter logs more detailed info about entity parameters used in method calls
  EntityUtil.get/parseJSONString() added
  Entity.initializeEntity() added, package protected
  EntityPanel.exportSelected() added, included as control action
  DefaultExceptionHandler.handleException() now handles a CancelException wrapped in a RuntimeException correctly
  JSON library from json.org added
  EntityDbConnection.checkIfModified() did not query by original key values, which could have changed since the entity was loaded
  EntityUtil.getWhereClause() result does not include where keyword anymore
  EntityDbRemoteAdapter logs the name of JasperReport parameters used in method calls
  common.db.pool package created and populated with relevant classes
  common.db.criteria package created and populated with relevant classes
  common.db.exception package created and populated with relevant classes
  DbConnectionPool refactored a bit
  DbUtil.getBytesFromFile() moved to Util
  DbUtil removed
  User.properties field removed
  EntityDb.getProperties() added
  ServerLogEntry.exception field replaced with stackTrace
0.5.2
  EntityUtil JSON functionality improved, now exports whole entity object graph and formats the output for readability
  EmpDeptAppPanel example action for importing JSON file added
  DateUtil.getDefaultTimestamp/DateFormat() moved to Configuration
  DateUtil.isDateValid() now requires a format argument
  DateUtil moved to common.model
  client.model.util package removed
  DateFormats.getDateFormat() added and used throughout
  DbConnection.QueryCounter added
  DbConnection added more statistics
  DbConnectionPool.cleanPool() removed parameter
  DbConnectionPool.emptyPool() added
  Entity.Key.copyEntityKeys() renamed to copy
  Entity.Key.equals(Key) removed
  db.EntityDbUtil refactored out of domain.EntityUtil
  EntityJRDataSource.getCurrentEntity() protected
  Lots of minor JavaDoc improvements
  FilteredComboBoxModel removed unused constructor and added protected initializeComparator()
  package-info.java added to all packages as well as overview.html to source root, javadoc ant target updated accordingly
  EntityModifiedException renamed to RecordModifiedException and moved to common.db
  EntityDbRemoteProviderTest added
  ProfilingModel.UsageScenario added
  EmpDepProfiling uses the above
  EntityUtil.createRandomEntity() added
  EntityTestUnit added automatic test entity creation
  Demo domain test cases take advantage of the above
  common.db.Version added
  EmpDept domain uses the above
  run_emp_dept_profiling ant task added
  Property.min/max fields added
  EntityEditModel now does range checks on numerical properties using the above
  FrameworkMessages.PROPERTY_VALUE_TOO_LARGE/SMALL added
  ProfilingModel.initializeUsageScenarios() added
  ProfilingModel.runScenario() added
  ProfilingModel.counter field as well as Counter class
  ProfilingModel added usage scenario statistics graph data set
  ProfilingPanel added usage scenario graph
  common.model.ValueProvider added (moved from EntityDbUtil)
  Property.isNumerical() added
  EntityEditModel.performRangeValidation() added
  EntityUtil.getRandomValue() now takes into account the min and max values of numerical properties
  EntityUtil.createEntity() now uses the ValueProvider interface
  Configuration.SERVER_DOMAIN_MODEL_JARS and SERVER_DOMAIN_MODEL_CLASSES added
  EntityDbRemoteServer.loadDomainModel() added
  EntityDbRemoteServer.loadDefaultDomainModels() added, which loads domain model classes and jars according to the above configuration values
  deploy_server ant task now copies jminor-demos.jar to server_dir/lib
  EntityDbServer.connect() no longer takes EntityDefinition map as parameter
  EntityDbRemoteProvider changed according to the above
  ServerMonitor.loadDomainModel() added
  ServerMonitorPanel.loadDomainModel() added and added as action as well
  Clients no longer send EntityDefinition maps when connecting to the server, the EntityDefinition loading now happens on the server only, which means that the server must preload domain models before clients working on that domain model can connect
  EntityDbRemoteServer.getEntityDefinitions() added
  EntityDbServerAdmin.getEntityDefinitions() added
  ServerMonitor.domainListModel field and getEntityDefinitions() method added
  ServerMonitorPanel added a new environment tab showing a list of entities defined in the server
  dist ant task added framework.domain classes to server_monitor.jar
  EmpDeptProfiling insertEmployee scenario fixed
  EntityTableModel summary models no longer update on evtSelectionChangedAdjusting, performance killer
  common.model.RandomItemModel, BoundedRandomItemModel and tests and and common.ui.RandomItemPanel added
  ProfilingModel.scenarioShareModel field added
  ProfilingModel.performWork() no longer abstract
  ProfilingPanel refactored and added SharePanel for usage scenario weight configuration
  build.xml joined delete_*_db and create_*_db into recreate_*_db and commented out tasks and properties related to Derby Db
  ServerMonitorPanel added a button to reset the statistics and a server shutdown confirmation dialog
  UsageScenario.getDefaultWeight() added
  EntityRepository.putAll() removed, unused
  EntityDb.getProperties() removed
  EntityDbProvider.getDescription() added
  RandomItemPanel UI changed, decrease button moved to the east side
  RandomItemModel.getWeightRatio() added and tested
  BoundedRandomItemModel no longer truncates the total weight to module # of items
  RandomItemPanel refactored
  ProfilingModel now updates scenario chart while inactive
  ProfilingModel.getThinkTime(), think() and delayLogin() added
  EmpDeptProfiling added loginLogout usage scenario
  common.model.LoadTestModel refactored from ProfilingModel
  ProfilingPanel renamed to LoadTestPanel and moved to common.ui
  LoadTestModel.relentless and working fields removed
  LoadTestPanel showFrame() no longer called in constructor
  ProfilingModel renamed to EntityLoadTestModel and moved to framework.tools.testing
  EmpDeptProfiling, PetstoreProfiling and SchemaBrowserProfiling renamed to ...LoadTest
  Configuration.PROFILING_* renamed to LOAD_TEST_*, values changed accordingly
  Demo load and unit testing classes moved to demos.xxx.testing
  Renamed jminor_profiling.policy to jminor_load_test.policy
  build.xml run_rmi_server, added demo classes to classpath and specified the default domain model classes for loading
  EntityLoadTestModelTest added
  EntityLoadTestModel.selectRandomRows() bugs fixed
  LoadTestModel getter/setter/changeEvent added for loginDelayFactor field
  LoadTestModel.getUsageScenario() added
  LoadTestModel.UsageScenario.successfulRunCount and unsuccessfulRunCount fields added plus getters as well as getTotalRunCount() which returns the sum of the two
  LoadTestModel added value checks to setters
  RandomItemModel some minor changes/refactorings
  LoadTestModel/Panel application used instead of client
  Entity.getModifiedState() renamed to stateModified() for consistency
  RandomItemPanel.createWeightSpinnerModel() added
  RandomItemPanel is now JSpinner based
  LoadTestModel.collectChartData field plus event and getter added
  LoadTestPanel refactored
  LoadTestModel now collects memory usage data
  LoadTestPanel displays memory usage data chart
  EntityDbServerAdmin.getAllocatedMemory(), getMaxMemory() and getUsedMemory() added
  ServerMonitor now collects memory usage and connection count data
  ServerMonitorPanel displays memory usage and connection count data charts
  Util.getAllocatedMemory(), getUsedMemory(), getMaxMemory() and getFreeMemory() added
  LoadTestModel, some minor field/method name changes
  LoadTestModel.scenarioRandomModel field renamed to scenarioChooser
  UiUtil.createMemoryUsageField() added
  MonitorPanel displays memory usage
  DbConnectionPool.Counter added
  LoadTestPanel UI improved
  EntityDbConnection.getDeleteSQL() bug fixed, now it always includes the 'from' keyword (MySQL doesnt like it when its missing)
  EntityDbConnection.selectRowCount(), now uses 'alias' for subquery alias when selectQuery is available (MySQL requires it)
  Database.getCheckConnectionQuery() added
  AbstractDatabase implements the above returning null
  PostgreSQLDatabase and OracleDatabase override the above
  EntityDefinition, added (subquery) 'as' alias for subquery properties when initializing the select properties, for PostgreSQL
  AbstractDatabase now has default implementations for supportsIsValid(), shutdownEmbedded(), getAuthenticationInfo() and getErrorMessage()
  EntityDbRemoteServer does not check for SID anymore
  SQLServerDatabase no longer throws error if SID is missing
  User.UNIT_TEST_USER added, parses jminor.unittest.username and jminor.unittest.password from system properties, scott/tiger default
  Unit tests now running on H2, HSQL, Derby, MySQL, PostgreSQL, Oracle and SQL Server, fuck yeah
  DbConnectionPoolTest.loadTest() added
  DbConnectionPool now silently disconnects connections checked into a closed connection pool instead of throwing an exception
  ConnectionPoolInstanceMonitor refactored and moved to common.db.pool.monitor, home sweet home
  User moved from common.db to common.model
  EntityDbUtil removed, code moved to common.db.SQLUtil
  EntityDbUtil.getInsertProperties() and getUpdateProperties() moved to EntityDbConnection
  common.db.criteria.CriteriaValueProvider interface added
  Criteria.asString(), added CriteriaValueProvider parameter
  CriteriaValueProvider moved and renamed to Criteria.ValueProvider
  Criteria.ValueProvider.getSQLStringValue() renamed to getSQLString()
  ConnectionPoolMonitor renamed to PoolMonitor
  ConnectionPoolMonitorPanel renamed to PoolMonitorPanel
  ConnectionPoolInstanceMonitor renamed to ConnectionPoolMonitor
  ConnectionPoolInstanceMonitorPanel renamed to ConnectionPoolMonitorPanel
0.5.3
  ValueMapModel refactored from Entity and Entity.Key
  Entity.StringProvider moved to common.model
  ChangeValueMap aded
  ValueMapModelTest added
  LoadTestModel.updateTimer and updateInterval fields added
  EntityListModelTest added
  PropertyEditPanel.InputManager renamed to InputValueProvider and moved to common.ui.input (along with descendants)
  ValueListProvider added to common.model
  PropertyValueListProvider added
  EntityUiUtil.addLookupDialog() moved to UiUtil
  ValueMap, ChangeValueMap, ValueMapModel, ValueProvider and StringProvider generified
  Entity changed accordingly
  Entity.properties cache field added
  RandomItemModel generified
  LoadTestModel changed accordingly
  BoundedRandomItemModel generified
  ValueListProvider generified
  PropertyValueListProvider changed accordingly
  AbstractPropertyLink generified
  InputValueProvider generified
  InputValueProvider descendant unit tests added
  RandomItemPanel generified
  EntityLoadTestModelTest now shows a LoadTestPanel frame
  ClientMonitor finished, HostMonitor improved
  EntityDbRemoteServerAdmin getClients() overloaded
  EntityPanel.getInputManager() renamed to getInputProvider()
  PropertyEditPanel.EntityInputProvider moved up to client.ui
  DbConnectionProvider.destroyConnection() added
  Entity.setAs() no longer checks if eventPropertyValueChanged() returns null since it wont, ever
  DbConnection.commit()/rollback() throw IllegalStateException in case a transaction is open
  InputValueProvider renamed to AbstractInputProvider
  EntityInputProvider refactored into EntityComboProvider and EntityLookupProvider, tests added
  PropertyEditPanel renamed to InputProviderPanel and moved to common.ui.input
  EntityTableColumnPanel renamed to AbstractTableColumnSyncPanel and moved to common.ui
  InputProviderPanel now implements InputProvider
  SelectCriteria renamed to EntitySelectCriteria
  CriteriaUtil renamed to EntityCriteriaUtil
  DateUtil.getThreadLocalDateFormat() added and used throughout common.db.dbms
  EntityDbConnectionTest added three exception tests
  EntityDbProviderFactoryTest added
  EntityDbServer renamed to RemoteServer and moved to common.server
  AbstractRemoteServer added
  EntityDbRemoteServer now extends AbstractRemoteServer
  Entity.initializeEntity() renamed to initialize()
  EntityUtil.getJSONEntity() renamed to getJSONObject()
  EntityDb.disconnect() removed, EntityDbProvider responsible for disconnecting
  AbstractFilteredTableModel refactored from EntityTableModel, added to common.ui.table
  AbstractFilteredTableModel.tableColumnModel field renamed to columnModel
  EntityTableSearchModel.tableColumnModel field renamed to columnModel
0.5.4
  Chinook demo added
  EntityTestUnit bug fixed which prevented testInsert/Update/Delete being run for writable entities, duhh
  EntityUtil.randomize() added
  EntityResultPacker now retrieves dates for date properties and timestamp for timestamp properties
  ChangeValueMap.clearOriginalValues() added
  ValueMapModel.equals() improved
  Launch files added for chinook demo
  ChangeValueMap.revertAll() added
  Entity.getOriginalCopy() now uses the above
  Entity.Key.setValue() renamed to setAs() and changed so that original values are also set
  IdSource.isAutoGenerated() added
  Entity overrides revertAll() and revertValue() delegating to the primary key when appropriate
  BorderlessTabbedPaneUI replaced with UiUtil.getBorderlessTabbedPaneUI()
  Entity.getOriginalCopy() bug fixed
  Entity.setValue() no longer accepts values for denormalized properties, these get their values via their respective parent properties
  Property.isDenormalized() added
  TransientProperty.linkedPropertyIDs field added
  EntityDefinition.transientPropertyChangeLinks field added
  EntityRepository.hasLinkedTransientProperties() and getLinkedTransientPropertyIDs() added
  ValueMapModel.notifyValueChange() added
  Entity overrides the above to implement the transient property linkage
  ValueMapModel renamed to ChangeValueMapModel
  Entity.getValue(Property) removed
  Entity.setValue(Property, Object) removed
  Chinook demo now uses IDENTITY for primary key columns, domain model changed accordingly
  EntityApplicationPanel, call to new Messages() to initialize OptionPane messages moved from static initializer to start of startApplication()
  EntityLookupField.defaultBackgroundColor field added
  EntityEditModel.performNullValidation() bug fixed, if action was unknown no validation was performed
  EntityLookupField.searchHint field added, along with related functionality
  ChangeValueMapModel.setValue() bug fixed, it overwrote the original value each time making it last value
  EntityEditPanel.controls field added
  EntityEditPanel.setControl() added
  EntityEditPanel.selectControl() added
  NullValidationException added
  RangeValidationException added
  EntityPanel now handles ValidationExceptions gracefully, shows a message and puts focus on the control
  UiUtil.showInDialog() dialogs now close on escape
  EntityLookupField now cancels search text edit on escape
  PropertySearchModel.bindLookupModelEvents() bug fixed, it did not handle an empty entity lookup model correctly by setting selected item to null
  UiUtil.addKeyEvent() added, used throughout
  Static imports used for domain classes in demo entity panels
  EntityUtilTest.testJSON() was failing because JSON did not guarantee the order of items returned when parsing, entity equality tested instead
  Chinook demo, removed duplicates from ddl.sql
  BeanPropertyLink renamed to the more appropriate AbstractBeanPropertyLink
  Entity.setAs() pushed up to ChangeValueMap
  ChangeValueMap.copyValue() added
  ChangeValueMap.getValueKeys() and getOriginalValueKeys() added
  ChangeValueMapEditModel refactored from EntityEditModel
  EntityEditModel.clear() pushed up to ChangeValueMapEditModel
  ChangeValueMapEditModel.setMap() renamed to setValueMap()
  Entity overrides ChangeValueMap.clear() and clears the primary key as well
  ChangeValueMapModel.setAs() bug fixed, it did not notify a value change
  ChangeValueMap.removeValueListener() added
  ValueMap.getValues() added
  IdSource moved from common.db to common.model
  EntityUtil.getValueChangeEvent() renamed to createValueChangeEvent() and moved to Entity
  EntityTablePanel.showEntityMenu() added, CTR-click or CTR-V for value tree
  UiUtil.addKeyEvent() overloaded
  Entity.loaded boolean field added
  EntityResultPacker sets the loaded entity attribute
  Entity.foreignKeyValues field added, stores entities referenced via foreign keys
  Entity.setValue(), getValue() and others takes the above into account
  EntitySelectCriteria.foreignKeyFetchDepth and maxFetchDepth fields added
  EntityDbConnection.setForeignKeyValues() uses the above fields to decide when to stop loading foreign key references
  EntityTablePanel.showEntityMenu() and createEntityMenu() added
  Property.ForeignKeyProperty.lazyLoading field removed
  ChangeValueMapEditModel.name field removed
  EntityEditModel.entityID field added
  ChangeValueMapEditModel takes the initial map as parameter
  ChangeValueMapEditModel.defaultValueMap field + getter/setter added
  EntityTablePanel.createEntityMenu() renamed to populateEntityMenu() and moved to EntityUiUtil
  Entity.Proxy.valueAsString() now takes Property.format into account
  EntityUtil no longer export whole entity object graph when exporting JSON
  Entity.isLoaded(fkPropertyID) added
  Entity.removeValue() overridden
  EntityPanel.initializePanel() now refreshes only table model if refresh on init, combo box models seem to be refreshed on creation
  Entity.Proxy.getValue() removed, getTransientValue() added
  EntityDbConnection.setForeignKeyValues() no longer initializes fk values with an empty entity
  CallLogger refactored from EntityDbRemoteAdapter.MethodLogger
  DbConnection.MethodLogger added
  ServerLogEntry renamed to LogEntry and moved to common.model
  LogEntry.subLog field added
  EntityRbRemoteAdapter logs calls to the connection pool
  LogEntry.toString() overloaded with indentation parameter to handle sub logs
  EntityDbRemoteAdapter adds the DbConnection log as a sub log
  DbConnectionPool logs average check out time
  ClientInstanceMonitorPanel changed according to the above
  ClientMonitorPanel and ClientTypeMonitorPanel now use split panes
  DbConnection cache functionality removed
  Configuration.DEFAULT_FOREIGN_KEY_FETCH_DEPTH added
  Property.ForeignKeyProperty uses the above
  EntitySelectCriteria can now override the max fk fetch depth on fk basis
  Fixed fetch depth issue
  EntityTablePanel.showEntityMenu now takes scrolling into account
  Entity.getRawValue() removed
  DatePropertyLink.isTimestamp field added
  EntityUiUtil.populateEntityMenu() and co. moved to EntityTablePanel to resolve an ugly dep. cycle
  ChangeValueMapEditModel.defaultValueMap field removed
  Entity.getDefaultEntity() renamed to getDefaultValueMap(), overriding
  ChangeValueMapModel.getOriginalValueKeys() bug fixed, did not check for null
  ChangeValueMapModel renamed to ChangeValueMapImpl
  ChangeValueMapModel refactored from EntityModel
  ChangeValueMapPanel refactored from EntityPanel
  ChangeValueMapEditPanel refactored from EntityEditPanel
  AbstractFilteredTablePanel refactored from EntityTablePanel
  AbstractFilteredTableModel moved from common.model.table to common.model
  TableSorter moved from common.model.table to common.model
  EntityDefinition.rowColoring field added
  EntityRepository.isRowColoring() added
  ValueMap now extends ValueProvider and ValueListProvider
  ValueMap and associates moved to common.model.valuemap
  Entity overrides getValues(), returns values from pk and fk as well
  AbstractEntityPropertyLink renamed to AbstractValueMapLink and moved to common.ui.valuemap
  Descendants of above moved if possible
  ValidationException and descendants moved to common.ui.valuemap.exception
  Renamed classes/methods in common.ui.control
  EntityPanel added overloaded initializeEditPanel() and initializeTablePanel() methods, finalized the overridden ones
  EntityEditModel.validate() overloaded, finalized the overridden one
  EntityTablePanel.isRowColoring() added
  EntityEditModel.getDefaultValueMap() finalized, getDefaultEntity() added
  Minor javadoc improvements in common.model.valuemap and common.ui.valuemap
  Property now inherits updatable, readOnly and nullable from its parent property
  Type removed, replaced with Class
  Entity.Key singleIntegerKey field added
  Entity.setValue(Property, Object) added
  ValueMap.setValue() overloaded with initialization parameter
  Property.propertyType renamed to valueClass
  Entity.class references changed to ValueMap.class
  Entity.setValue() now accepts values for Property.DenormalizedProperty
  ValueMap.isNull(value) added
  ValueMap.setValue() unoverloaded, initialize parameter removed (for now)
  Null value checking simplified
  Property initializes a default format for time and numerical properties
  Entity.getFormattedValue() added
  Property.valueClass changed to int and renamed to type, uses java.sql.Types values
  Entity.setValue() overloaded with a validateType parameter
  Property.Event renamed to ValueChangeEvent and moved to common.model.valuemap
  Property.Listener renamed to ValueChangeListener and moved to common.model.valuemap
  ChangeValueMap... classes renamed to ValueChangeMap...
  CallLogger renamed to MethodLogger
  AbstractValueMapLink.isModelPropertyValueNull() renamed to isModelValueNull()
  Configuration.LIMIT_FOREIGN_KEY_FETCH_DEPTH added
  EntityDbConnection.limitForeignKeyFetchDepth field added, initialized according to the above
  Entity.Key and Entity.foreignKeyValues maps override getMapTypeID()
  common.ui.valuemap.ComboBoxValueLink refactored from framework.client.ui.property.ComboBoxValueLink
  EntityUiUtil.EntityComboBoxValueLink class added to deal with framework specific stuff
  AbstractValueMapLink descendants generified
  Property.DerivedProperty added, takes over some of the transient property functionality
  Empty string no longer equals null
  EntityResultPacker returns null for empty strings
  Entity.valueNull(value) removed
  Entity.isNull(value) no longer overridden
  Entity.Key.isNull(value) no longer overridden
  AbstractValueMapLink.isNull() removed
  TextValueLink.valueFromText() now returns null for empty strings, test changed accordingly
  TextBeanValueLink.getUIValue() now returns null in case of an empty string
  ValueChangeMapEditModel.isNull(key, value) removed
  Criteria.isValueNull(key, value) removed
  TextInputProvider.getValue() now returns null if the text is empty
  ValueMap.isNull(value) removed
  ForeignKeyProperty now maps reference properties to referenced propertyIDs in case of multi column relations
  Entity.Key.isSingleIntegerKey() removed, field kept
  Entity.getReferencedPrimaryKey() refactored
  ValueChangeEvent.isNewValueNull(), isOldValueNull(), isNewValueEqual() and isOldValueEqual() added
  Util.getInt()/getLong() now removes grouping char before parsing
  Entity.valueEquals(propertyID, value) added
  EntityTableModel.convertColumnIndexToView() moved up to AbstractFilteredTableModel
  AbstractFilteredTableModel.columnIndexCache added, reset on column move, remove and add
  Property.getTypeClass() added
  EntityLookupModel.setSelectedEntities() now simply returns if the state does not change (only applies when no entities are selected)
  TableSorter no longer defines a empty string as null
  TableSorter.columnComparators field and setColumnComparator() removed for now
  Entity.Proxy.getTableValue() removed, derived properties fit the bill where needed
  ValueMap.initializeValue() added
  Entity.initializeValue() added
  EntityResultPacker uses the above
  EntityDbConnection uses the above
  DbConnectionPool.creatingConnection added
  ValueChangeMapImpl.setValue() refactored, updateModifiedState() added
  ValueChangeMapEditModel.isNullable() overloaded
  EntityEditModel.isPropertyNullable() removed (replaced by the above)
  Entity.initializeValue() now propagates denormalized values
  Entity.propagateReferenceValues(), initialization parameter added
  Entity.getFormattedDateValue() removed, getFormattedValue() handles it
  Entity.Proxy.getValueAsString() changed to getFormattedValue()
  Entity.isValueNull() added
  PropertyValueListProvider, added getters
  Database.addConnectionProperties() added
  DbConnection.execute(List<String>) added
  EntityDbConnection.execute() renamed to executeStatements to avoid overriding the above
  EntitySelectCriteria.setFetchDepthForAll() added
  EntityDbConnection.checkIfModified() now uses 0 foreign key fetch depth
  EntityDbConnection.checkIfModified() now only checks properties found in the current selected entity, to prevent denormalized property confusion due to the above fetch depth issue (which means no denorm. values are set)
  FindBugs run
  Entity.loaded field removed
  EntityResultPacker now sets denormalized values
  Entity.initializeValue() does not propagate denormalized values anymore
  ClientMonitor/Panel renamed to ClientUserMonitor/Panel, UserMonitor and UserInstanceMonitor (and panels) removed
  Entity.Key.equals() improved
  Entity.Key.INTEGER_NULL_VALUE added
  ValueChangeMap.getInstance(), getCopy() and getOriginalCopy() added
  ValueChangeMapImpl implements the above
  Entity and Entity.Key override the above when necessary
  Renamed a few tests in common.model.valuemap
  ValueChangeMapEditModel.evtValueMapChanged renamed to evtValueMapSet
  Entity.getCopy() override removed
  Entity.getReferencedPrimaryKey() now returns null in case of null references instead of a Key with .isNull() = true
  Entity.Key.equals improved
  EntityResultPacker.getValue() now uses switch instead of if/else
  Property.hashCode() result pre-cached
  EntityDbRemoteServer.loadDomainModel() now uses URI instead of URL
  Util.getURI()/getURIs() added
  ValueListProvider renamed to ValueCollectionProvider, returns Collection
  ValueChangeMapImpl.getValues() and getValueKeys() return unmodifiableCollection instead of creating new lists
  AbstractSearchModel moved to common.model
  AbstractSearchPanel moved to common.ui
  EntityDefinition now serves Entity.Proxy's purpose, proxy removed
  ValueMapChangeEditModel.getPropertyChangeEvent() and getPropertySetEvent() renamed to getValueChangeEvent() and getValueSetEvent()
  Entity.Proxy removal undoood
  common.model.checkbox.TristateState, TristateButtonModel added
  common.ui.checkbox.TristateCheckBox added
  TristateValueLink added
  EntityUiUtil.createTristateCheckBox() added
  LookupValueLink moved to EntityUiUtil
  EntityEditPanel.createTristateCheckBox() added
  TristateCheckBox used in petstore's ItemPanel
  ValueChangeMapEditPanel.getControlKeys() added
  UiUtil.selectPropertyValue() renamed to selectValue()
  EntityUtil.getSortedProperties() added
  EntityPanel, ALT-CTR-C shows select control dialog
  ValueChangeMapPanel generified
  AbstractFilteredTablePanel generified
  UiUtil.selectValue() overloaded with dialogTitle parameter
  Property now gets assigned the default formats in case it is date or timestamp
  EntityUiUtil.EntityFieldPanel added
  EntityEditPanel.createEntityFieldPanel() returns the above, set the text field as the property control
  EntityUiUtil.createCheckBox() checks if property is boolean and createTristateCheckBox() checks if it is nullable
  EntityTestUnit.createReferenceEntity(entityID) added
  ValueChangeMapEditPanel.setControl() renamed to setComponent(), as well as other instances
  ValueChangeMapImpl.stateModified() changed, now returns a new state on each invocation
  ValueChangeMapImpl.stModified field removed
  ValueChangeMapImpl.setAs() now starts by setting the original values so the modified state is correct on each subsequent set value
  ValueChangeMap.clearOriginalValues() removed
  ItemComboBoxModel.Item moved to common.model
  ItemComboBoxModel sorts items by caption and adds the null item at top
  Property.ValueListProperty added
  Entity.setValue() now validates value list property values
  EntityTableModel.getValueAt() now returns the caption value for value list properties
  ValueListInputProvider added to common.ui.input
  BooleanProperty hash comparison removed
  BooleanProperty.nullValue removed
  Configuration.SQL_BOOLEAN_VALUE_NULL removed
  EntityCriteriaUtil.getBooleanSQLString() improved, now handles null true/false values
  EntityModel.setLinkedDetailModels() no longer fires change event even if no changes are made
  ValueChangeMapEditModel.clear() removed, added to EntityEditModel
  ValueChangeMapEditPanel.getComponent(key) added
  PropertySummaryModel.Sum now uses long for integer sums, preventing overflow
  EntityPanel.getSelectComponentProperties() now excludes disabled components
0.5.5
  Criteria.getValues() added
  Criteria.getTypes() added
  DbConnection.connected field removed
  EntityUtil.hashKeysByEntityID() added
  PropertyCriteria.getForeignKeyCriteriaValues() and getMultipleColumnForeignKeyCriteriaValues() added
  EntityDbPreparedConnection added
  Configuration.USE_PREPARED_CONNECTIONS added
  EntityKeyCriteria now extends CriteriaSet and delegates to PropertyCriteria
  Criteria generified
  Criteria.getTypes() removed
  Criteria.getValueKeys() added
  EntityCriteria.getTypes() renamed to getValueProperties()
  EntityDbPreparedConnection.setStatementValue() now handles the specific case of Property.BooleanProperty
  EntityUtil.getRandomValue() now handles value list properties correctly
  Entity.Key.isCompositeKey() added
  Entity.Key.hashCode() improved
  Entity.addInsertProperties() and addUpdateProperties() added
  EntityDbPreparedConnection setParameterValues() call moved into executePreparedSelect/Update()
  EntityDbPreparedConnection refactored
  EntityDbRemoteAdapter.appendEntityCriteria() added, takes prepared statement usage into account when logging
  Property.ForeignKeyProperty.isMultipleColumnReference() renamed to isCompositeReference()
  JMinorServerMonitorTruststore added
  PropertyCriteria refactored
  EntityDbPreparedConnection merged into EntityDbConnection
  Criteria.asString() removed Database and ValueProvider parameters
  EntityDbConnection code cleanup/refactoring
  Database.getSQLDateString() removed
  Entity.Key single value constructor optimized for integer values
  Entity.Key.setAs() now sets the hashCode value instead of simply setting the hash code dirty flag
  FilteredComboBoxModel now contains the nullValueString, sort comparator guarantees it stays at the top
  ItemComboBoxModel sort comparator keeps null items at the top
  Property.hasDescription() added
  EntityUiUtil now only adds tool tips to components if description is provided
  EntityLookupField adds the lookup properties as default tool tip
  EntityKeyCriteria now always uses original key values
  EntityDataUtil added
  EntityDb.disconnect() added
  EntityDbRemoteAdapter.server field added, used when disconnecting
  Entity.Key overrides clear() to handle hash code caching
  DateFormats.getDateFormat() overloaded with lenient parameter
  Configuration.getDefaultDate/TimestampFormat() returns non-lenient formats
  EntityDataUtil.copyEntities() copyPrimaryKeys parameter added
  MethodLogger.parameterArrayToString() renamed to argumentArrayToString() and implemented, appendArgumentAsString() added for overriding, no longer abstract
  EntityUtil.getPropertyValues() overloaded
  PropertyValueListProvider renamed to PropertyValueProvider, getValueProvider() added
  EntityDbConnection insert improved a bit when it comes to queried/autogen keys
  EntityPanel.updateSelectedEntities(property) and getInputProvider() moved to EntityTablePanel
  EntityEditModel.getValueProvider() added
  EntityUtil.getUpdateProperties() added
  EntityPanel.createStaticEntityPanel() removed
  EntityTabelPanel.createStaticEntityTablePanel() added
  EntityPanel.viewSelectionDependencies() moved to EntityTablePanel
  EntityPanel.exportSelected() moved to EntityTablePanel
  EntityTablePanel.hiddenColumns and associated stuff moved all the way down to AbstractFilteredTableModel/Panel
  ValueChangeMapEditPanel.defaultFocusComponent renamed to initialFocusComponent (along with related methods)
  PropertyValueProviderTest added
  common.db.DbUtil added, with createEmbeddedDatabase()
  EntityEditModel.getEntityNullState() renamed to stateEntityNull()
  EntityKeyCriteria bug fixed, it didn't use the original key values
  EntityTableModel constructor now takes a EntityEditModel as parameter
  EntityPanel, refactored all controls into EntityEditPanel and EntityTablePanel
  EntityEditModel constructor takes stActive as parameter
  EntityEditModel.isEntityNull() renamed to the more apt isEntityNew()
  EntityEditModel.isEntityNew() also checks the original key values
  EntityPanel.stActive and activeStateGroup moved to EntityEditModel
  ValueMap.saveValue() and saveAll() added, implemented in ValueChangeMapImpl and overridden in Entity
  ValueChangeMapModel.removeOriginalValue() now notifies a value change
  ValueChangeMapModel.mapTypeID field added
  AbstractFilteredTableModel.mapTypeID field added
  EntityModel.handleInsert/Update/Delete() added
  ValueChangeMapModel no longer implements Refreshable
  EntityTablePanel.getSelectColumnsControl() moved up to superclass
  EntityEditModel.evtRefreshStarted added
  EntityEditPanel uses the above to set the wait cursor during update
  ConnectionPoolSettings.set() added
  DbConnectionPool cleanupInterval is now editable
  Database.createConnection() added
  DbConnection constructor overloaded with Connection parameter
  EntityDbConnection constructor overloaded with Connection parameter
  DbConnection.poolRetryCount field added
  LogEntry.exitMessage field added
  EntityDbRemoteAdapter logs pool retry count
  ReportResult, ReportWrapper and Jasper reports impl added, quite experimental
  EntityTablePanel.initializeViewImageAction() added
  UiUtil.getBrowseAction() added
  ControlSet.hasName() and addAll() added
  EntityTablePanel.getPopupControls(), if additionalPopupControls has a name it is added as a submenu, else all items added sequentially
  EntityPanel.handleException() added, delegates to edit panel
  Configuration.getReportPath() added
  EntityDb.fillReport() generic using wrappers now
  framework.plugins.jasperreports.* added
  Entity.getProperty() now throws exception if the property was not found
  build.xml/.properties added -plugins.jar and related stuff
  Added jminor-plugins.jar to demo run files
  ConnectionPoolMonitor moved back to framework.server.monitor to remove common -> JFreeChart dependency
  EntityComboBoxModel.createForeignKeyFilterComboBoxModel(), returned model selects the item referenced by the selected item
  AbstractFilteredTablePanel.txtSearch, initializeSearchField() added
  AbstractFilteredTableModel.findNextItemIndex() and getSearchCriteria() added
  EntityTableModel overrides above method
  EntityTablePanel.initializeSouthPanel() now adds search field
  SearchFieldHint added
  ALT removed from shortcut key combos
  DocumentAdapter added
  EntityTablePanel overrides initializeSearchField()
  EntityPanel.setupKeyboardActions(), search panel is now toggled instead of simply shown
  PropertyComboBoxModel sets the null value string if property is nullable
  PropertyComboBoxModel.isNullValueItemSelected() renamed to isNullValueSelected()
  Methods now return the linked state instead of the actual state (which could then be modified)
  FilteredComboBoxModel.emptyStringIsNull removed, nullValueString functionality improved
  AbstractFilteredTableModel.findNextItemIndex() renamed to findNextItemCoordinate(), now returns Point
  AbstractFilteredTableModel.getSearchValueAt() added
  EntityTableModel overrides getSearchValueAt()
  AbstractFilteredTablePanel.scrollToCoordinate() added
  Configuration.USE_LOOKUP_FIELD_SEARCH_HINT removed
  EntityLookupField.searchHintEnabled removed
  ValueMap.ToString<T, V>, removed V type parameter
  Plugin api doc generation added to build.xml
  EntityTablePanel.getConfirmDeleteMessages() added
  Entity.getEntityValue() renamed to getForeignKeyValue()
  LogEntry.isValid() renamed to isComplete()
  LogEntry.message renamed to entryMessage (since we have exitMessage as well)
  EntityModel.handleDelete() no longer deals with the table model
  EntityTableModel.handleDelete() added
  EntityTableModel.bindEventsInternal() now binds handleDelete() to editModel.eventAfterDelete()
  EntityTablePanel.delete() added
  EntityTablePanel.setupControls() now checks if update is allowed, and delete control is now based on EntityTablePanel.delete()
  EntityApplicationModel.login()/logout() added
  EntityApplicationPanel.login()/logout() added
  Refreshable.clear() added
  EntityApplicationModel.refreshAll() renamed to refresh(), now implements Refreshable
  EntityEditModel.clear() renamed to clearValues(), clear() now part of Refreshable implementation
  EntityTableModel.filterByReference() renamed to searchByForeignKeyValues()
  EntityTableModel.queryFilteredByMaster field renamed to isDetailModel
  AbstractFilteredTableModel.SelectionModel.stMultipleSelection field added
  AbstractFilteredTableModel.SelectionModel.minSelectedIndex renamed to selectedIndex
  AbstractFilteredTableModel.getSelectionCount() added
  EntityModel.getDetailModel(entityID) removed
  EntityModel.includeTableModel field moved to superclass
  EntityTableModel.showAllWhenNotFiltered renamed to queryCriteriaRequired
  Sonar/CheckStyle run, with some minor modifications
  Database.validate() and required() added
  Added braces to all control statements
  EntityPanelProvider generified, which does enlarge the dependency cycle in ui, needs to be resolved somehow
  Util.rejectNullValue() added, used throughout
  DomainClassGenerator improved
  EntityDefinition.caption field added
  EntityPanel(model) constructor added, uses the above
  EmpDept demo uses the above
  Item is now serializable
  EntityDbRemoteAdapter now handles db logging correctly when pool is disabled
  EntityDbConnection.delete() now uses a single statement per entityID
  EntityDbRemoteProvider.setTruststore() added
  Util.closeSilently() added
  EntityComboBoxModel, createForeignKeyFilterComboBoxModel() now links the model to the refresh event
  Entity.isModified() changed, writablePropertiesModified() added
  Util.HashKeyProvider added
  Util.map() refactored from the EntityUtil.hashBy... methods
  common.model.Serializer/Deserializer added
  EntityJSONParser moved to plugins
  JSON and JasperReports dependencies removed from demo run files where applicable
  Util.onClasspath() added
  Configuration.ENTITY_SERIALIZER_CLASS, ENTITY_DESERIALIZER_CLASS added
  Configuration.entitySerializerAvailable()/entityDeserializerAvailable()
  EntityTablePanel.initializeViewImageAction() and co. moved to UiUtil/EntityUiUtil
  UiUtil.showImage() overloaded with acceptedFileTypes parameter
  Util.rejectNullValue() added to various methods, relevant code fixed accordingly
  Sonar run, code cleanup
  LogEntry.setExitTime() now returns the LogEntry instead of delta
  LogEntry.toString() no longer appends new line characters
  EntityDbConnection.executePrepared... uses LogEntry for debug output
  EntityTestUnit.initializeReferenceEntities() improved, needs some additional testing
  Code inspection/sonar run
  ValueChangeMapModel/Panel removed
  EntityModel.addDetailModel(s)() added
  EntityModel.initializeDetailModels() remove
  EntityModel constructor overloaded with EntityEditModel/EntityTableModel parameters
  EntityModel.initializeTableModel/EditModel() removed
  EntityPanel.addDetailPanel(s)() added
  EntityPanel.initializeDetailPanels() and getDetailPanelProviders() removed
  EntityTableSearchModel constructor now takes Collection<Property> instead of TableColumnModel
  EntityTableSearchModel.columnModel field removed, properties field added
  EntityTableSearchPanel columnModel parameter added to constructor
  AbstractFilteredTableModel constructor now takes a TableColumnModel as parameter
  AbstractFilteredTableModel.initializeColumnModel() remove
  AbstractFilteredTableModel.mapTypeID field removed
  EntityTableColumnModel added
  EntityTableModel.entityID field added
  EntityTableModel queryConfigurationAllowed removed from constructor, added setter
  EntityPanel buttonPlacement removed from constructor
  EntityPanel.controlPanelConstraints field added
  EntityEditPanel.getControlPanel() renamed to createControlPanel()
  EntityPanel refreshOnInit removed from constructor, added setter
  EntityTableModel.deleteSelected() and update() added, used in EntityTablePanel
  EntityModel.refreshDetailModelsAfterDelete() keeps the selected entity in combo box models
  FilteredComboBoxModel.containsItem() added
  FilteredComboBoxModel.isVisible() added
  ValueMap.getMapTypeID() removed
  EntityTableModel.fetchCount field added
  EntityPanel.addDetailPanel(s)(EntityPanelProvider) removed
  Entity, replaced ? : with if else
  ValueMapImpl refactored out of ValueChangeMapImpl
  Entity.primaryKey field removed
  Entity.entityID field added
  Entity.foreignKeyValues field removed
  Entity, removed lots and lots of overridden stuff due to the above changes
  Entity.Key now extends ValueMapImpl instead of ValueChangeMapImpl
  RegexpFilterCriteria added
  AbstractFilteredTableModel/Panel added regular expression search
  EntityComboBoxModel replaced overloaded constructor with setters
  EntityLookupModel replaced overloaded constructor with setters
  EntityLookupField replaced overloaded constructor with setters
  EntityTableModel replaced overloaded constructor with setters
  Major refactoring of framework.client.model
  EntitySelectCriteria.selectForUpdate field added
  EntityDbConnection.checkIfModified() renamed to lockAndCheckForUpdate(), now selects for update, with nowait if supported by the dbms
  Database.supportsNowait() added
  EntityApplicationPanel.initializeMainApplicationModels() removed
  EntityApplicationPanel.addMainApplicationModel(s)() added
  framework.db.criteria refactored
  EntityApplicationPanel.initializeMain/SupportEntityPanelProviders() removed, addMain... and addSupport... added
  AbstractValueLink now uses SwingUtilities.invokeLater() when applicable
  EntityApplicationPanel.showStartupDialog() renamed to createStartupDialog()
  EntityApplicationPanel.startApplication() refactored, uses SwingUtilities.invokeLater()/SwingWorker
  FilteredComboBoxModel sets the selected item on filtering
  Property.Audit... properties added
  EntityDb.fill(Jdbc)Report(), removed report parameters parameter
  JasperReportsWrapper.reportParameters field added
  Replaced List with Collection in a few places
  EntityApplicationModel(User) constructor removed
  EntityApplicationModel.initializeDbProvider() moved to EntityApplicationPanel
  EntityApplicationPanel.getLookAndFeelClassName() added, called during startApplication()
  EntityApplicationPanel.getSupportTableControlSet() now uses SwingUtilities.invokeLater()
  SwingUtilities.invokeLater() usages added
  EntityApplicationPanel.startApplication() refactored some more
  EntityApplicationPanel.startApplication() now uses SwingUtilities.invokeLater()
  EntityPanelProvider.entityID, editPanelClass and tablePanelClass fields added
  EntityPanel.refreshOnInit field removed
  EntityPanelProvider.refreshOnInit field added
  Configuration.AUTO_CREATE_ENTITY_MODELS added
  EntityModel.getDetailModel() now creates a default entity model depending on the above configuration parameter
  EntityPanel.createInstance() moved to EntityPanelProvider
  EntityApplet added
  EmpDeptApplet added
  TextInputPanel.button field added
  EntityUiUtil.createText/DateInputPanel now adds focus transfer to the panel button
  Chinook demo application changed according to the latest changes
  Configuration.SEARCH_PANELS_VISIBLE added
  EntityPanelProvider refactored
  EntityModel.fillReport() removed
  EntityPanel.viewReport() removed
  EmpDept demo application changed to reflect bootstrapping changes
  EntityPanel.getToggleEdit/DetailPanelControl() is now public
  EntityTablePanel.southPanel field added
  EntityTablePanel.initializePopupMenu() and initializeToolbar() added
  EntityPanelProvider takes advantage of the above changes
  EntityApplicationPanel.startApplication() refactored
  EntityDbProvider.isConnected() added
  FilteredComboBoxModel interface added
  DefaultFilteredComboBoxModel added
  FilteredModel added
  FilteredTableModel and FilteredComboBoxModel extends the above
  Renamed a few tests in client.model
  MaximumMatch handles null items
  FilteredComboBoxModel and descendants generified
  common.model.valuemap.ValueStringProvider interface added
  ValueMap implements the above
  StringProvider now leverages the above paradigm
  DefaultEntityComboBoxModel.dataInitialized moved to DefaultFilteredComboBoxModel as clear, interfaces changed accordingly
  AbstractSearchModel.autoEnable field added plus functionality
  TableSorter removed, functionality moved to FilteredTableModel/Panel
  DefaultFilteredComboBoxModel.getContents() renamed to initializeContents()
  FilteredComboBoxModel.isVisible() moved to FilteredModel
  FilteredComboBoxModel.setContents() added
  FilteredModel hidden replaced with filtered
  EntityPanel CTR-I is now used to select input component instead of CTR-C which conflicted a bit with the default copy function
  Util.rejectNullValue() version taking only the value as parameter removed
  AbstractEntityDbProvider added
0.5.6
  AbstractFilteredTableModel/DefaultFilteredComboBoxModel/DefaultEntityComboBoxModel improved/refactored filtering
  FilteredComboBoxModel.addItem() added
  DefaultFilteredComboBoxModel.sortContents field removed
  FilteredModel.getAllItems(includeHidden) removed
  EntityRepository.has/getLinkedDerivedPropertyIDs() renamed to has/getLinkePropertyIDs()
  Removed a few Util.rejectNullValue() calls from private methods
  ConnectionPoolSettings removed
  ConnectionPoolState is now an interface with DbConnectionPoolState as the implementation
  ConnectionPoolStatistics is now an interface with DbConnectionPoolStatistics as the implementation
  EntityDbServerAdmin.getEntityDefinitions() now returns a Collection instead of a Map
  ServerMonitor now sorts the entity definition list
  EntityModel.selectionFiltersDetail field removed
  EntityTableModel.setSortingStatus() renamed to setSortingDirective()
  EntityDataProvider interface added
  EntityTableSearchPanel is now an interface
  EntityTableSearchSimplePanel added
  EntityTableSearchAdvancedPanel added
  DatabaseStatistics is now an interface
  DbStatistics added as an implementation of the above
  KeyListeners now dispatch the event to their parent if not consumed
  EntityDbRemoteServerAdmin added shutdown hook, server security policy updated accordingly
  Bugs fixed in EntityDbProvider classes
  AbstractRemoteServer.shuttingDown field added, used to prevent shutdown hook from repeating the shutdown sequence
  RemoteServer connectionKey is now a UUID
  connectionKey renamed to clientID throughout
  ServerMonitorPanel, moved connection timeout control to ClientUserMonitorPanel
  AbstractDatabase.require() moved to Util
  JasperReportsWrapper.toString() implemented, returns report name and parameters, if any
  EntityPanel.getPrintControls() removed
  Util.rejectNullValue() now returns the value if it isn't null
  Removed redundant Util.rejectNullValue() calls
  Entity and Entity.Key are now an interfaces
  EntityImpl and EntityImpl.KeyImpl added
  Entities factory class added
  DbConnection is now an interface
  DbConnectionImpl added
  DbConnectionPool renamed to ConnectionPoolImpl
  PoolableConnection added, DbConnection implements it, ConnectionPool uses it
  Column interface added to common.db
  Property is now an interface
  PropertyImpl added, package protected
  Properties factory class added
  Major refactoring of PropertySearchModel and co
  Finished the interfacing of client.model
  EntityDefinition is now an interface
  EntityDefinitionImpl added
  Entities.define() added
  Collections.size() == 0 replaced with isEmpty() throughout
  Finalized a bunch of classes and methods
  More of the same
0.5.7
0.5.8
  Distribution jars are now package-sealed by default
  ValueChangeMapEditModel.clearValues() removed, setValueMap(null) serves that purpose
  ValueChangeMapEditPanel.clearModelValues() added for clear action
  AbstractValueChangeMapEditModel, added default implementations for abstract methods, renamed to DefaultValueChangeMapEditModel
  ForeignKeySearchModel.initialize() removed
  AbstractInputProvider overgenerified?
  More finalization/inheritance work
  Coberture coverage added to build.xml
  ValueMapImplTest added
  EntityDbConnection.insert() minor optimization change
  EntityImpl.handleSetAs() did not call super
  DefaultEntityEditModel.update() now sets the active entity after update
  PropertyFilterModel, most of it pushed up into SearchModel
  AbstractSearchModel renamed to DefaultSearchModel
  AbstractFilteredTableModel now contains the column search models, filterCriteria implemented accordingly
  PropertyFilterPanel stuff moved to AbstractSearchPanel
  AbstractFilteredTablePanel now contains the column search panels
  DateBeanValueLink and TimestampBeanValueLink added
  ValueMap.getValueCount() removed
  Field and parameter finalization (automatic)
  common.model.valuemap improved unit tests
  common.model improved unit tests
  common.ui.control improved unit tests
  common.ui improved and added unit tests
  common.model.valuemap.Validator added
  DefaultValidator added
  DefaultValueChangeMapEditModel.getValidator() added
  EntityValidator added
  DefaultEntityValidator added
  EntityValidator.getDbProvider() added
  DefaultEntityValidator.dbProvider field added
  EntityPanelProvider.validatorClass added
  EntityValidator moved to client.model
  Insert/Update/DeleteListener added
  EntityTablePanel.initializeSearchPanel() and initializeSummaryPanel() removed to constructor
  DefaultFilteredComboBoxModel.setSelectedItem() now final, translateSelectionItem() and vetoSelectionChange() added
  DefaultFilteredComboBoxModel.resetContents() removed
  AbstractBeanValueLink.getSet/GetMethod() now private
  LoadTestModel.usageScenarios now final, initializeUsageScenarios() removed
  More finalization of classes, fields and methods
  LoadTestModelTest improved
  AbstractFilteredTableModelTest improved
  AbstractFilteredTableModelTest improved some more
  Added tests to common
  More finalization/refactoring
  EventObserver interface added
  Event model improved, event...() methods replaced with ...Observer() and add...Listener() methods
  Event and State now interfaces
  Events and States factory classes added
  EventObserver fleshed out
  common.model.Conjunction added
  ControlFactory renamed to Controls for consistency
  StateObserver added
  LinkedState removed
  state... methods renamed to get...State
  string.length() >/== 0 replaced with (!)string.isEmpty()
  Util.nullOrEmpty() finally added and used throughout
  common.db.dbms refactored
  State/StateObserver refactored
  EntityPanel.getTablePopupControlSet() is now private
  EntityApplicationPanel.configureApplication() removed
  TextValueLink.addValidator() removed
  TextValueLink.Validator and ValidatorImpl added
  FormattedValueLink.FormattedValidator added
  UiUtul.transferFocusOnEnter() bug fixed, key events got lost if SHIFT was not down
  AbstractFilteredTablePanel.getTableModel() renamed to getFilteredTableModel(), finalized
  AbstractFilteredTablePanel.getDateFormat() moved to SearchModel and renamed to getForma()
  AbstractSearchPanel, added input fields as constructor parameters
  AbstractSearchPanel.InputFieldProvider interface added, implemented in subclasses
  AbstractSearchPanel.searchTypeAllowed() removed, SearchType... parameter added to constructor
  SearchModel renamed to ColumnSearchModel
  SearchModel.getSearchKey() renamed to getColumnIdentifier()
  AbstractSearchPanel renamed to ColumnSearchPanel
  SearchType.getImageName() added
  DefaultEntityTableSearchModel no longer sets the search state during construction, call to bindEvents() moved to initialize()
  EntityPanel, editControlPanel initialized during setEditPanelState()
  PropertyFilterModelProvider/DefaultPropertyFilterModelProvider added
  PropertySearchModelProvider/DefaultPropertySearchModelProvider added
  PropertyComboBoxModel interface removed, FilteredComboBoxModel used instead
  DefaultPropertyComboBoxModel simplified
  EntityLookupModel.description field added
  DefaultEntityComboBoxModel.performQuery() privatized
  ValueChangeMapEditPanel.getEditModel() finalized
  EntityEditPanel.getEntityEditModel() added
  AbstractFilteredTablePanel.getFilteredTableModel() renamed to getTableModel()
  EntityTablePanel.getTableModel() renamed to getEntityTableModel()
  DefaultValueChangeMapEditModel.getDefaultValueMap() implementation removed
  DefaultValueChangeMapEditModel renamed to AbstractValueChangeMapEditModel
  EntityTablePanel.initializeUI() renamed to initializePanel(), publicized, call required after panel construction
  EntityTablePanel.panelInitialized field added, functionality mirrors EntityPanel
  EntityTablePanel.additionalPopup/ToolbarControls fields added
  DefaultEntityModel.bindTableModelEvents() functionality moved to DefaultEntityTableModel.setEditModel()
  DefaultEntityModel.updateDetailModelsByActiveEntity() privatized
0.5.9
  Entities.getSearchProperties() used to replace a couple of similar code snippets
  /** {@inheritDoc} */ added
  EntityApplicationPanel.loginRequired field added, isLoginRequired() finalized, setter added
  DomainClassGenerator improved
  EntityPanelProvider now handles null editPanelClass
  EntityImpl.writablePropertiesModified() modified
  EntityImpl.getDefaultValueMap() bug fix
  ColumnSearchModel.searchEnabled renamed to enabled
  Entities.getEntityDefinitions() no longer exposes the EntityDefinition class
  ConnectionPoolImpl overhaul
  MySQLDatabase.supportsNowait() overridden, returns false
  Entities.getSearchProperties() bug fixed
  EntityEditPanel.createPropertyPanel(propertyID) added, picks up the input component associated with the property, well duhh
  EntityEditPanel now picks a default LinkType based on the readOnly/updatable status of the underlying property
  EntityTestUnit.initializeReferenceEntities() renamed to initializeReferencedEntities(), refactored and bugfixed
  Entities.getDependencyTree() added
  EntitiesTest added
  EntityApplicationPanel.viewDependencyTree() added to View menu
  EntityDefinition.domainID added
  Entities.getDomainEntityIDs()
  Entities.getDependencyTreeModel() overloaded with a domainID parameter
  EntityTestUnit.createReferenceEntity() renamed to initializeReferenceEntity()
  EntityTestUnit.doSetUp() and doTearDown() added, empty, overridable
  EntityPanel bug fixed, activation event was bound to late, now bound during construction
  EntityEditPanel.addPropertyPanel() added, used throughout
  ConnectionPoolImpl bug fixed, creating a connection did not prevent another one from being created at the sam time
  UsageScenario.runScenario() now throws ScenarioException
  ConnectionPoolImpl bettered a bit
  ConnectionPoolStatistics.getLiveConnectionCount() renamed to getPoolSize()
  ConnectionPoolStatistics.getPoolStatistics() renamed to getFineGrainedStatistics()
  LoadTestModel, javadoc improvement
  common.* javadoc improvements
  EntityCriteriaUtil now respects the 100 max IN list items guaranteed by the JDBC standard
  Properties, EntityUtil docs added
  More javadocs added
  ValueMapImpl and ValueChangeMapImpl no longer implement Serializable
  EntityImpl and EntityImpl.KeyImpl implement writeObject and readObject (testing)
  EntityDefinitionImpl no longer implements Serializable
  EntityImpl.writeObject() and readObject() now use superclass methods to bypass validation, for the speed!
  ConnectionPoolImpl.RETRIES_BEFORE_NEW_CONNECTION added
  EntityImplTest.serialization() added
  Column moved from db to model
  RMI server now logs to {user.dir}/logs/jminor_server.log instead of {user.home}/logs/jminor.log
  LoadTestModel uses ExecutorService instead of Thread
  LoadTestModel changes rolled back, refactored a bit
  ConnectionPoolImpl improved some
  AbstractRemoteServer synchronized on connections
  Configuration now properties based, .config files added for server + monitor, Util.parseConfigurationFile() added and called by Configuration
  TextValueLink.getLink() renamed to getValueLink
  FormattedValueLink.FormattedValidator.updateValidityInfo() refactored
  DocumentAdapter.insertOrUpdate() renamed to insertOrRemoveUpdate()
  ValueLinkValidators added, fixed issue where formatted value link got both the normal validator as well as the formatted validator
  AbstractFilteredTableModel, refactored and simplified sorting
  EntityImpl.getValue() no longer returns the default value in case no value exists
  DoubleField refactored a bit
  Criteria implementations, implemented readObject/writeObject
  EntityKeyCriteria uses composition instead of inheritance
  SteppedComboBox refactored
  EntityTablePanel.createDependenciesPanel() now uses the entity caption instead of the entityID as tab title
  EntityCriteriaUtil.DefaultEntityCriteria.readObject() cast bug fixed
  ConnectionPool.get/SetMaximumCheckOutTime added, up through server admin layer
  ConnectionPoolException added
  ConnectionPoolImpl, check out time is now measured in ms instead of ns
  EntityDefinition.is/SetLargeDataset() exchanged for is/SetSmallDataset(), which property is by default false
  Entities.isLargeDataset() replaced with isSmallDataset()
  AbstractFilteredTableModel sorting functionality refactored
  AuditProperty is now readOnly by default
  EntityLookupField refactored, needs more of it!
  Javadoc berserker appeared.
  FilteredTableModel.compare() removed
  AbstractFilteredTableModel.compare() renamed to compareRows() and privatized
  FilteredTableModel.getFilterModels() removed
  FilteredTableModel get... methods taking column index as parameter now take column identifiers
  EntityDbRemoteAdapter refactored
  EntityDbRemoteServer, fixed inconsistencies in maintenance interval / timeout API
  ConnectionPoolImpl now checks if a connection is valid before returning it from the pool, lets survive db restarts please
  EntityDbRemoteAdapter does the same if connection pool is not enabled
  ServerMonitor can now set the server logging level
  Configuration now loads logging level property from Util
  EntityDbRemote no longer extends EntityDb
  EntityDbRemoteProvider proxies EntityDb
  EntityDb no longer throws Exception
  RuntimeException replaced with UnsupportedException, IllegalStateException and IllegalArgument exception where applicable
  DomainClassGenerator renamed to EntityGenerator, refactored
  EntityGeneratorTest added, needs fleshing out
  Some remote refactorings
  Entities.Proxy dismantled, Entity.*Provider added instead
  ConnectionPoolImpl refactored quite a bit
  ConnectionPool/EntityDb/EntityDbRemote.isConnectionValid() renamed to isValid()
  ConnectionPool.checkOutConnection() and checkInConnection() renamed to getConnection() and returnConnection()
  EntityDbRemoteAdapter refactored
  domain package refactored
  EntityModel.masterSelectionChanged() renamed to initialize()
  EntityTableModel.searchByForeignKeyValues() renamed to setForeignKeySearchValues()
  Refactored ConnectionPool and related classes
  Property.get/SetEntityID() added
  EntityCriteriaUtil, reduced serialization overhead
  ConnectionPoolStatistics.connectionRequestsFailed added
  ClientMonitorPanel, disconnect action added to list popup menu
  LoadTestModel/Panel, average scenario duration added
  Log4j replaced with logback
  Interfaced load test classes
  ItemRandomizer interface added
  RandomItemModel renamed to ItemRandomizerModel
  Remote load testing implemented
  Derby lib removed, with JavaDB and all that
  AbstractFilteredTableModel.isRefreshing() added
  StateObserver, activation listeners can now be added/removed
  EntityDbProvider.getConnectedState() added
  EntityDbRemoteProvider description now includes the server host name
  EntityApplicationPanel now displays a "Disconnected" message in the title
  EntityDbConnection no longer propagates dbms specific exception to the client
  LoginProxy added
  ConnectionPoolImpl new connection threshold is now configurable from pool monitor
  LoadTestModel generified
  Fixed sorting when columns have been moved around
0.6.0
  EntityComboBoxModel.getEntity(primaryKey) added
  EntityEditModel.containsComboBoxModel(Property) removed
  Javadocs and coverage improvements
  AbstractRemoteServer connection limiting added
  RemoteServer.connectionsAvailable() added
  WebStartServer added
  Configuration.SERVER_CONNECTION_LIMIT added
  EmpDeptLoadTest improved
  ConnectionPoolImplTest now uses QueryLoadTestModel
  EntityDbConnection.setForeignKeyValues() simplified
  Server logging improved
  ClientInstanceMonitor.getLoggingEnabledButtonModel() uses lazy init
  LogEntry, User and ClientInfo read/writeObject implemented
  EntityImpl.read/writeObject optimized a bit more
  CriteriaSet.read/WriteObject optimized
  LoadTestServer refactored and improved
  EntityPanelProvider.tableSearchPanelVisible field added
  DefaultEntityModel.refresh() calls editModel.refreshComboBoxModels() instead of .refresh() which automatically triggered a refresh in the table model, which isn't always the right thing to do
  java.rmi.server.randomIDs=true and java.rmi.server.useCodebaseOnly=true added to server config files
  Tentative fixing of the column movement bug
  DefaultEntityEditModel now refreshes data bound combo box models when they are created
  Property.isReference() removed, instanceof Property.ForeignKeyProperty used instead
  EntityTablePanel does not add the search panel to the search panel scroll panel on initialization anymore
  AbstractFilteredTablePanel, fixed bug causing selection to be cleared during refresh, evtSortingDone was being fired without a previous evtSortingStarted firing
  Cascade refresh functionality removed
  Removed unused images
  Refactored event bindings between DefaultEntityModel, DefaultEntityEditModel and DefaultEntityTableModel with relation to sorting and repeated detail model refreshing
  ServerUtilTest added
  RemoteServer refactorings
  EntityDefinition.isRowColoring field removed
  EntityDefinition.isRowColoring() renamed to hasBackgroundColorProvider(), renaming bubbled all the way up
  QueryLoadTestModel improved
  EntityDbRemoteTest added
  EntityModel.stActive moved to it's logical home, EntityEditPanel
  EntityTableColumnModel removed along with default implementation
  EntityEditModel insert/update/delete now return the affected entities/keys
  EntityUiUtil.NewRecordAction renamed to NewEntityAction, now uses a single EntityEditPanel instead of a whole EntityPanel
  LoginPanel.addInitialFocusHack() moved to UiUtil, action parameter added
  EntityPanelProvider.createInstance() renamed to createPanel()
  EntityPanelProvider.createEditPanel() and createTablePanel() added
  Minor improvements, mostly javadoc errors
  LoadTestModel, nanoTime() used for measurements
  MethodLogger, nanoTime() used for measurements
  EntityCriteriaUtil.PropertyCriteria refactored
  EntityTableModel.isMultipleUpdateAllowed() renamed to isBatchUpdateAllowed()
  EntityTableModel.getAllowDeleteState() renamed to getDeleteAllowedState()
  JasperReportsWrapper now only holds the report path and loads the actual report object only when requried, and caches it
  Entity.FormattedValueProvider removed
  Entity.BackgroundColorProvider.getBackgroundColor() added Property parameter
  EntityTableCellRenderer uses the above to set the background color of individual cells
  EntityTableModel.getColumnProperty() moved to FilteredTableModel, renamed to getColumnIdentifier()
  Entities.getEntityIdSource() renamed to getIdValueSource()
  EntityTableModel.getRowBackgroundColor() renamed to getPropertyBackgroundColor()
  H2Database.DATABASE_INIT_SCRIPT and DATABASE_IN_MEMORY added
  H2Database, embedded in memory implemented
  Entity.DerivedValueProvider removed
  Property.DerivedProperty.Provider added (too deep?)
  EntityValidator is now Entity.Validator
  ConnectionPoolImpl.isNewConnectionWarranted() refactored
  EntityEditModel.replaceForeignKeyValues() added
  EntityTableModel.replaceForeignKeyValues() added
  DefaultEntityModel.refreshDetailModelsAfterUpdate() now calls the above methods
  DefaultFilteredComboBoxModel.setContents() now refreshes the selected item
  DefaultEntityModelTest tests the above
  DefaultEntityTableModel.stDeleteAllowed removed, delegated to the edit model as with updateAllowed
  DefaultEntityEditModel.setComboBoxModel() removed
  DefaultEntityEditModelTest improved
  DefaultEntityTableModelTest improved a bit
  Unit tests and demo apps run via Ant now run with an in-memory database
  AbstractFilteredTableModel.setColumnVisible() now adds the column at index 0
  EntityEditPanel.isPanelInitialized field added, along with initializePanel() and isPanelInitialized()
  PropertySummaryPanel now uses JTextField instead of JLabel
  EntityLookupField transfers focus on select
  EntityTablePanel.includeSouthPanel field added
  EntityPanel.includeControlPanel and includeDetailPanelTabPane fields added
  TextValueLink.format field added
  AbstractValueLink.translateModelValue() added
  EntityCriteriaUtil.ForeignKeyCriteria nullCriteria bug fixed
  EntityDbConnection now logs the result packing time and row count
  EntityDbConnection result packer logging improved a bit
  EntityEditModel.setPersistValueOnClear() added
  EntityImpl now rounds double values before setting them if maximumFractionDigits is specified
  Operation, AbstractOperation, Procedure and Function added
  DatabaseProvider.add/Get/Function/Procedure() added
  EntityDb.executeProcedure() added
  EntityDbRemote.executeProcedure() added
  EntityDb.executeStatement() removed
  TextValueLink.format field removed
  AbstractValueLink.translateModelValue() removed
  ItemRandomizer.RandomItem.enabled property added
  EntityDbConnection update and select for update functionality improved
  Entity.getCopy() was now working, setAs() moved from ValueMap to ValueChangeMap
  DefaultEntityTableModel.getValueAt() returns valueAsString for value list and foreign key properties
  EntityImpl.getValueAsString() now returns the referenced primary key as string for non-loaded foreign key values
  Major refactoring/renaming
  EntityImpl.isModified() now checks super.isModified() before going any further
  EntityValidator moved to Entities and renamed to Validator
  Configuration.COMPACT_ENTITY_PANEL_LAYOUT is now true by default
  EntityServerMonitorPanel layout changes
  EntityImpl now returns an empty entity for non-loaded foreign key values
  EntityConnectionImpl package private now
  EntityConnections added as a factory for the above class
  DatabaseConnections added as a factory for the DatabaseConnection class
  ConnectionPoolImpl package private
  ConnectionPools added as a factory class for the above
  DatabaseConnection, moved a few methods to PoolableConnection
  EntityGenerator refactored into tools.generator.EntityGeneratorModel and tools.generator.ui.EntityGeneratorPanel
  Dependency entanglement removed from common.db and framework.domain
  AbstractFilteredTablePanel.initializeFilterPanel() is no longer abstract, class renamed to FilteredTablePanel
  FilteredTablePanel.initializeFilterPanel() removed
  AbstractFilteredTableModel now range checks selection indexes
  EntityGeneratorModel.getDocumentText() added
  EntityGeneratorModelTest fleshed out some
  EntityGeneratorModel improved
  AbstractFilteredTableModel.refresh() no longer resets the sorting state, simply sorts the model before returning
  ConnectionPoolImpl, Stack replaced with Deque
  EntityUiUtil.checkProperty() added, used throughout
  DefaultEntityModel.refreshDetailModelsAfterDelete() bug fix
  EntityUiUtil.NewEntityAction did not initialize the edit panel so it appeared empty
  EntityConnection.selectRows() removed
  AbstractFilteredTableModel refresh/sorting/selection functionality improved a bit
  EntityApplicationPanel.initializeUI() now adds the main entity models to the application model
  EntityGeneratorModel fixed maximumFractionDigits appearing on non-floating point data types
  EntityUiUtil.selectEntities() now handles when the dialog is closed via [x]
  EntityTablePanel, removed a few redundant constructors
  EntityUtil.getUpdatableProperties() did not anticipate read only foreign key properties :|
  ComboBoxValueLink now handles FilteredComboBoxModel with the null value selected correctly
  EntityUtil.Validator moved to Entities
  AbstractFilteredTableModel.removeItems() improved a bit
  EntityConnectionImpl.insert(), improved readability and removed repeated calls to entity.getPrimaryKey(), the reasons for which have long since disappeared into the mists of time
  EntityConnectionImpl.update(),improved readability a bit
  EntityConnectionImpl, some more prettyfication
  ProgressReporter added
  EntityDataUtil.batchInsert() added
  EntityConnectionImpl.translateValue() bug fixed, Timestamp got translated into Date
  EntityTablePanel.setAdditionalPopupControls() renamed to addPopupControls()
  EntityTablePanel.setAdditionalToolbarControls() renamed to addToolbarControls()
  EntityPanelProvider/DefaultEntityModel, tableModel.setEditModel() revised
  EntityImpl, some minor value setting refactoring
  EntityPanel.addDetailPanel() now sets includeDetailPanelTabPane as true and adds the detail model to the underlying model
  EntityPanelProvider.createPanel() now checks if the underlying entityModel contains models for the detail panels
  EntityModel.getDetailModel(Class) no longer tries to auto create the model, since it does not have the required info (no entityID)
  EntityPanelProvider.createPanel() bug fixed (model.getDetailModel(DefaultEntityModel.class))
  UiUtil.linkToEnabledState() now affects the focusable state as well
  EntityUiUtil.createComboBox(), removed apparently redundant transferFocusOnEnter item
  ItemComboBoxModel implements Refreshable, initializeItems() protected
  DefaultEntityComboBoxModel.performQuery() is now overridable
  ValueChangeMapImpl.removeOriginalValue(), no longer notifies value change,
  ValueChangeMapImpl.originalValues nulled when emptied
  DefaultExceptionHandler.handleException() now unwraps RuntimeException and InvocationTargetException
  EntityApplicationPanel navigation bugs fixed, needs rethinking
  EntityCriteriaUtil, small improvements
  Entities.entityInstance/keyInstance renamed to entity/key
  Entity.isNull() renamed to isPrimaryKeyNull()
  EntityModel.containsDetailModel(EntityModel) added
  UiUtil.getParentOfType() added
  Entities.define() bug fixed
  DefaultFilteredComboBoxModel.setContents() bug fixed
  ValueChangeMapEditPanel.getComponentKey() added
  EntityPanel.addDetailPanel() adds the detail model to the underlying entity model if it has not been done already
  DefaultFilteredComboBoxModel setContents(), selected item bug fixed
  EntityConnectionImpl.update() bug fixed, inserting = false, instead of the oh so wrong updating = true
  EntityPanel search panel keyboard action no longer toggles the search panel state, simple shows it and requests focus
  MasterDetailPanel added, to base the entity panel navigation on
  EntityApplicationPanel, navigation and resizing functionality moved to EntityPanel
  EntityApplicationPanel and EntityPanel implement MasterDetailPanel
  UiUtil.initializeNavigation() added, refactored from EntityApplicationPanel
  EntityTablePanel.populateForeignKeyMenu() bug fixed, assumed entity.getForeignKeyValue() return null
  EntityPanel.FocusActivationListener, bug fixed, incorrectly assumed the focus owner to always be a [J]Component
  FilteredTablePanel, ctrl+shift needed to show filter dialog
  EntityPanel, navigation now ctrl+alt based, jcombobox seems to prevent alt+arrowKey propagating further up the ancestor tree, arrgh
  Sonar based cleanup
0.6.1
  State.getStateChangeObserver() added
  AbstractFilteredTableModel, some refactoring
  DefaultColumnSearchModel, an empty string now results in a null bound value
  ItemComboBoxModel.initializeItems() renamed to setItems(), refactored a bit
  EntityApplicationModel.containsApplicationModel() added and overloaded
  DefaultColumnSearchModel, the above fix now works with collection upper/lower bounds
  MaximumMatch, reverted back to a past version, a bug must have crept in during refactoring
  UiUtil.showInDialog() now calls the close action on windowClosed() instead of windowClosing()
  EntityPanel, navigation and resizing actions added to editControlPanel as well, some minor behavioral changes
  AbstractFilteredTableModel, filterContents() now sorts the table model afterwards
  SearchFieldHint renamed to TextFieldHint, some fields/methods renamed, hintForegroundColor field added
  SearchType.getImageName() removed, getCaption() added, search type images removed
  ColumnSearchPanel, panel initialization bug fixed, stTwoSearchFields not set correctly on init
  ColumnSearchPanel/Model and related classes refactored a bit
  Global renaming, 'StateObserver get...State()' renamed to 'StateObserver get...Observer()'
  DefaultEntityTableSearchModel initializes property search models for all properties, hidden as well
  DefaultEntityTableSearchModel.simpleSearchString field added (moved from EntityTableSearchSimplePanel)
  EntityImpl.setValue() bug fixed, propagates fk values before setting the actual entity value, otherwise isValueNull(FK_PROP) tells lies during the value change event firing
  EntityTableSearchModel.hasSearchStateChanged() added
  DefaultEntityEditModel.prepareForUpdate/Insert() added
  EntityTableSearchSimplePanel and EntityTableSearchAdvancedPanel merged into EntityTableSearchPanel, interface removed
  AbstractDatabase.createConnection() now throws DatabaseException instead of SQLException, for error message localization, changes bubbled all the way up
  EntityApplicationPanel, better handling of exceptions during startup
  DefaultEntityLookupModel.getEntitySelectCriteria() ignored any additional criteria in case of a wildcard search string
  AbstractBeanValueLink.getValueClass() added
  IntBeanValueLink/DoubleBeanValueLink, usePrimitives parameter added to constructor, tests added
  Entities.define() now throws IllegalArgumentException when the entity has already been defined
  EntityConnectionServer, remote loading of domain models disabled, not that useful
  EntityConnectionServer, initializes default domain model classes in static initializer
  EntityApplicationPanel, improved startup error handling
  EntityDefinitionImpl, default entity comparator now replaces spaces with underscores before sorting with collator
  FilteredTableModel, add/removeTableModelClearedListener() added
  MasterDetailPanel, some renaming going on
  EntityPanel, fixed a bug introduced during last commit
  MasterDetailPanel, more renaming
  EntityTablePanel.bindEvents(), moved some code to FilteredTablePanel
  FilteredTablePanel.sortingEnabled, scrollToCenter() and isCellVisible() added
  JFreeChart library updated to 1.0.13
  ExceptionDialog.showExceptionDialog(), event dispatch thread related bug fixed
  Util.collateSansSpaces() added, Util.collate(List) uses it by default
  FilteredTablePanel.selectTableColumns(), added 'Show all columns' button
  DoubleField, IntField, fixed a bug, fields displayed sci-notation for large numbers, format added
  DoubleValueLink, IntValueLink fixed according to the above
  Util.collateSansSpaces() overloaded for list
  EntityTablePanel, initialization refactored, initializeTable moved from constructor to initializePanel()
  Util.countLines() added
  LoginPanel, layout changes
  Util.countLines() improved
  FilteredTableModel.removeItems(from, to) added
  DateFormats.FULL_COMPACT_TIMESTAMP added
  EntityImpl.getValue() now longer handles fraction digits for doubles (perf. reasons)
  EntityImpl.getDoubleValue() now handles the fraction digits if necessary
  EntityEditPanel constructor now accepts null controlKeys parameter
  EntityTablePanel.setupControls() now protected
  Configuration.DEFAULT_SPLIT_PANE_DIVIDER_SIZE added
  AbstractTableColumnSyncPanel.SyncColumnModelListener.columnAdded() now initializes a column panel if none exists, such as when the column is hidden before the search panel is initialized
  FilteredTablePanel.scrollToSelectedItem field added
  AbstractFilteredTableModel.removeItems(from, to) now fires a tableRowDeleted event
  Util.LINE_SEPARATOR added, used throughout
  UiUtil.getFileDataFlavor() added
  UiUtil.isFileDataFlavor() added
  EntityImpl.getDoubleValue() bug fixed, it did not handle null values correctly
  DoubleValueLink and IntValueLink, bug fixed, ThreadLocal format objects were instance variables
  EntityEditPanel.createDateInputPanel() now uses the property date format by default, instead of the default date format
  DefaultEntityEditModel.initializeEntityComboBoxModel() no longer refreshes the combo box model
  EntityUiUtil.createEntityComboBox() now refreshes the combo box model
  EntityApplicationPanel, some minor refactoring
  ValueChangeEvent.getNew/OldValue() generified
  FilteredComboBoxModel.getSelectedValue() added
  EntityComboBoxModel.getSelectedEntity() removed, the above covers it quite nicely
  ItemComboBoxModel now extends DefaultFilteredComboBoxModel instead of DefaultComboBoxModel
  ComboBoxValueLink slightly modified to accommodate the above
  DefaultFilteredComboBoxModel.isNullValueSelected() now regards an empty string to be null
  Entity.clearPrimaryKeyValues() added
  EntityTablePanel, added column info tooltips to entity popup menu
  EntityTableModel.removeItemsOnDelete field added
  EntityEditPanel.createControlPanel() and createControlToolBar() now return null if no controls are defined
  ValueLinkValidators, some refactoring
  EntityTableModel.getSelectionDependencies() removed
  EntityEditPanel, controlKeys constructor parameter handled better
  DatabaseConnectionImpl, EntityConnectionImpl, some refactoring
  EntityGeneratorModel, setColumnHasDefaultValue() moved above setNullable() since the latter returns Property instead of Property.ColumnProperty
  Sonar based fixes
  Item, removed unnecessary type parameter
  Sonar based cleanup
  PropertiesTest added
  EntityTestUnit.initializeReferencedEntities() now deals with self referencing entities correctly
  EntityConnectionImpl, some refactoring/renaming, exception handling/throwing for insert/update and delete improved
  EntityTablePanel, now performs it's own error handling, instead of throwing
  ComboBoxValueLink, now updates model via itemListener on both state changes, ItemEvent.SELECTED and ItemEvent.DESELECTED
  Minor mostly cosmetic doc/code changes
  Entity.ToString added
  Entities.StringProvider added, implements the above, org.jminor.common.model.valuemap.StringProvider removed, test code moved accordingly, demos updated
  EntityImpl.isValueNull() now relies on the result of isLoaded() in case of foreign key properties, tested
  Some javadoc updates, using (perhaps overusing?) {@link ...} where applicable
  AbstractFilteredTableModel now uses Util.collateSansSpaces() when sorting
  Util.getSpaceAwareCollator() added, used where applicable and tested
  Entity.Comparator removed
  Some javadoc improvements
  EntityEditPanel now handles a null controlKeys constructor argument
  EntityEditModel, contains/initialise/create/getEntityComboBoxModel() functionality replicated for EntityLookupModels, plus some related changes
  EntityEditModel, removed superfluous method introduced in the above
  DefaultPropertySummaryModelTest, fixed locale sensitive tests
  EntityPanelProvider.getCaption() no longer sets the caption if it is null
  EntityCriteriaUtil.getValues()/getValueKeys() now return Collections.emptyList() instead of new ArrayList() for null criteria
  EntityApplicationPanel.initializeUI(), EntityPanelProvider caption used by default, entityPanel.getCaption() used only if the other is not available
  Some minor doc improvements
  Added the option of using a non-default rmi registry port, via Configuration.REGISTRY_PORT_NUMBER
  Fixed a bug in the custom registry port functionality
  Moved the web server instance from the server admin class to the server class itself
  EntityPanel.includeComponentSelectionProperty() moved to ValueChangeMapEditPanel, and renamed to includeComponentSelectionKey()
  EntityPanel.getSelectComponentProperties() moved to ValueChangeMapEditPanel, and renamed to getSelectComponentKeys()
  DefaultEntityLookupModel now trims the search strings
  EntityLookupPanel, added multiple value configuration to settings panel
  EntityModelProvider/DefaultEntityModelProvider refactored from EntityPanelProvider
  AbstractDatabase, removed null check of parameters where, added to getURL() of subclasses
  jminor-db.jar added to dist ant target
  EntitySelectCriteria.getGroupByClause() added
  EntityConnection takes EntitySelectCriteria.getGroupByClause() into account
  AbstractRemoteServer.getServerVersion() added
  EntityConnectionServerAdmin.getServerVersion() added
  ServerMonitorPanel, added server version info to environment tab
  Databases.QueryCounter no longer uses a Timer to refresh queries per second, it is updated on demand instead
  Minor Sonar based cleanup
0.6.2
  Minor javadoc improvements
  Util.unwrapAndLog() now takes Throwable causes into account
  ClientUserMonitorPanel, connection timeout spinner now editable
  UiUtil.showImage() now handles urls as well as file paths
  Util.map() now uses and returns a LinkedHashMap, respecting the iteration order of the given collection
  ColumnSearchPanel.initializeSimpleSearchPanel(), bug fixed, corrected order of search fields so that lower bound appears before upper bound
  EntityApplicationPanel.getSupportTableControlSet() and showEntityPanelDialog() now use the default entity caption if the panel provider does not provide one
  AbstractFunction now correctly implements DatabaseConnection.Function instead of DatabaseConnection.Procedure
  EntityTablePanel.layoutPanel() added, overridable
  UiUtil.addAcceptSingleFileDragAndDrop() now requests focus for the text field after drop is accepted
  ColumnSearchPanel, no longer uses UiUtil.getPreferredTextFieldHeight() to determine it's own preferred size
  NavigableImagePanel, previousPanelSize initialized during construction, seemed to cause NullPointerException on Windows
  EntityUiUtil.createEntityLookupField() and EntityEditPanel.createEntityLookupField() overloaded with enabledState parameter
  EntityEditModel.add/removeEntityListener() added
  DefaultEntityEditModel implements the above by delegating to the underlying ValueChangeMapEditModel.add/RemoveValueMapSetListener()
  EntityConnectionImpl.setForeignKeyValues(), bug fixed, foreign key property values were not initialized if all selected entities had a null value for that property
  AbstractBeanValueLinkTest added
  EntitySelectCriteria.groupByClause() moved to EntityDefinition, since the group by clause is static for a given entity
  EntityConnectionImpl changed according to the above
  EntityConnectionImpl, query debug logging no longer depends on the method logger being enabled
  PropertySummaryPanel, no longer uses UiUtil.getPreferredTextFieldHeight() to set the field size
  DefaultEntityEditModel.createEntityLookupModel(), bug fixed, no search properties exception contained the wrong entityID
  EntityImpl.setAs(), bug fixed, referencedPrimaryKeysCache was not reset, test added
  EntityTableSearchMode.setSearchState() renamed to rememberCurrentSearchState()
  Some javadoc improvements
  JCalendar build dependency removed, UiUtil.getDateFromUser() now uses JCalendar if available on classpath
  TextFieldPlus.lowerCase field added
  UiUtil.makeLowerCase(TextFieldPlus) added for consistency
  UiUtil, added javadoc
  EntityConnectionImpl.delete() now uses EntityCriteriaUtil.criteria() instead of selectCriteria() when constructing the where condition
  EntityCriteriaUtil.ForeignKeyCriteria now throws an IllegalArgumentException if values of types other than Entity or Entity.Key are used, tests added
  EntityImplTest, added a few tests
  Entity.getForeignKeyValue(), now throws IllegalArgumentException instead of RuntimeException
  EntityDefinitionImpl constructor throws IllegalArgumentException if no primary key property is specified, tests added
  EntityConnectionServerAdminImpl, added logging of service calls
  LOG.debug("{} bla bla", value) used instead of LOG.debug(value + " bla bla") where applicable
  EntityEditPanel.getControlToolBar() renamed to createControlToolBar() for consistency
  EntityApplicationPanel,evtSelectedEntityPanelChanged removed, add/removeSelectedPanelListener() removed, initializeActiveEntityPanel() removed, initialize() and initializeUI() refactored to accommodate changes
  DefaultEntityApplicationModel.getDependencyTreeModel(), bug fixed, Entities.getDefinitions(domainID).values() (table names) replaced with Entities.getDefinitions(domainID).keySet() (entityIDs)
  DefaultFilteredComboBoxModel.sort() added
  IntInputProvider constructor overloaded with minValue and maxValue
  DoubleInputProvider constructor overloaded with minValue and maxValue
  InputProviderPanel now handles a null caption
  EntityEditPanel.getControlPanelControlSet() renamed to initializeControlPanelControlSet(), setupControls() renamed to setupDefaultControls()
  DefaultEntityModel, simplified constructors
  DefaultEntityModelTest refactored to improve testing of the above
  EntityTablePanel.initializeRefreshToolbar() bug fixed, WHEN_ANCESTOR_OF_FOCUSED_COMPONENT used instead of WHEN_IN_FOCUSED_WINDOW, which resulted in the detail panel being refreshed instead
  EntityDefinitionImpl.checkForPrimaryKey() now includes the entityID in the exception
  EntityApplicationPanel.getParentWindow() added
  EntityEditModel.insert(), update(), delete() no longer throw CancelException
  EntityEditPanel, no longer handles the above exception
  DefaultEntityModel.initialize() only sets the relevant values in the edit model if the edit model entity is new, so as to not change a persistent entity
  EntityUiUtil.createComboBox() sets transfer focus on enter on both the editor as well as the combobox itself, thereby handling both editable and non-editable
  DefaultEntityComboBoxModel.linkForeignKeyComboBoxModel() now throws an exception if the foreign key combobox model is not of the required type
  EntityUtil.getDistinctPropertyValues() overloaded with includeNullValue parameter
  DefaultEntityComboBoxModel.linkForeignKeyComboBoxModel() made an instance function on EntityComboBoxModel
  EntityTableModel.getPropertyColumnIndex(propertyID) added
  DefaultFilteredComboBoxModel, constructor overloaded with Comparator parameter
  ItemComboBoxModel, constructor overloaded with Comparator parameter
  EntityUiUtil.createValueListComboBox() overloaded with sortItems parameter
  EntityEditPanel.createValueListComboBox() overloaded with sortItems parameter
  FilteredComboBoxModel.is/setFilterSelectedItem() added
  PropertySearchPanel redundant tool tips removed from input fields
  FilteredTablePanel.selectTableColumns(), bug fixed
  AbstractValueLink constructor overloaded with enabledObserver parameter, all the way up through AbstractBeanValueLink, ToggleBeanValueLink and Controls
  UiUtil.showImage() now sets the wait cursor while the image is being loaded and rendered
  InputProviderPanel.isEditAccepted() renamed to isInputAccepted()
  EntityPanel.setActiveDetailPanel() uses SwingUtilities.invokeLater() when setting the linked detail model, selected tab now shown before table model is refreshed
  groupingColumn and aggregateColumn attributes added to Property.ColumnProperty, groupByClause automatically set in EntityDefinitionImpl based on those, also used to exclude a search model for aggregate columns in DefaultEntityTableSearchModel, some spelling errors fixed
  RemoteEntityConnectionImpl now initializes the database connection on construction, so that wrong username or password is handled immediately, in case of connection pool it checks the username and password manually
  Configuration.SERVER_CONNECTION_POOLING_INITIAL now takes a comma separated list of username:password combinations
  Configuration.SERVER_CONNECTION_TIMEOUT added, used int EntityConnectionServer
0.6.3
  ForeignKeySearchModel.getSearchEntities() added
  DefaultForeignKeySearchModel.getSearchEntities() implemented
  DefaultForeignKeySearchModelTest added
  DefaultForeignKeySearchModelTest improved
  DefaultForeignKeySearchModel.getSearchEntities() bug fixed
  ConnectionPoolImplTest, added trying to return a connection with an open transaction to the pool
  DefaultEntityTableModel constructor now throws IllegalArgumentException if searchModel is null or the search model entityID does not match the one supplied as parameter
  DefaultEntityTableModelTest updated accordingly
  AbstractFilteredTableModel, null check added for columnModel parameter
  AbstractFilteredTableModel updated accordingly
  logback.xml no longer included in dist jars
  Util.createRandomString() could not create strings of a fixed length, test added
  EntityLookupModel.setAdditionalLookupCriteria() no longer has the side effect of resetting the selected values, documented, tested
  EntityUiUtil.createNewEntityButton() added for EntityLookupField and EntityComboBox
  IntValueLink and DoubleValueLink now take a format via the constructor
  EntityUiUtil.createTextField() now uses the format associated with the property when instantiating IntValueLink or DoubleValueLink
  PropertyImpl, number format by default has grouping off
  FilteredTableModel.getSingleSelectionObserver() added
  AbstractFilteredTableModel.getSingleSelectionObserver() implemented, tested
  TextValueLink.format field added, with a default non-formatting format, removed from IntValueLink, DoubleValueLink and FormattedValueLink, propagated via constructor
  IntValueLink and DoubleValueLink format parameter narrowed to NumberFormat
  TextValueLink.getValueAsText(), no longer overridden in subclasses, finalized
  Property.setFormat() now throws IllegalArgumentException if the format does not fit the property, tested
  Util.getNonGroupingNumberFormat() added, used where applicable
  UiUtil.transferFocusOnEnter() now uses keyReleased instead of keyPressed
  UiUtil.transferFocusOnEnter() now uses key bindings instead of key listener
  UiUtil.TransferFocusAction added
  UiUtil.addKeyEvent() now uses onKeyRelease as default, instead of onKeyPressed
  EntityLookupModel.getSearchStringRepresentsSelectedObserver() added
  ForeignKeySearchPanel no longer uses EntityLookupField.setEnterAction()
  EntityLookupField.enterAction field removed
  EntityLookupField.transferFocusOnEnter() improved, using key bindings, instead of enterAction
  EntityModelProvider.addDetailModelProvider() added
  DefaultEntityModelProvider.detailModelProviders added
  DefaultEntityModelProvider.equals() and hashCode() added for good measure
  DefaultEntityModelProviderTest added
  EntityTableModel.detailModel attribute removed along with associated crap
  EntityModel.addDetailModel() has the side effect that the table model of the added detail model has it's setQueryCriteriaRequired() called with true
  DefaultEntityModelProvider.initializeTableModel() calls setQueryCriteriaRequired() on the initialized table model if it is a detail model
  Ill-thought changes reverted
  Configuration.AUTO_CREATE_ENTITY_MODELS removed
  DefaultEntityModel.getDetailModel() and DefaultEntityApplicationModel.getMainApplicationModel() no longer create a default model if none exists
  Tests and demos updated to accommodate the above change
  Configuration.USE_NUMBER_FORMAT_GROUPING removed
  EntityPanelProvider.register() removed, didn't pan out
  EntityPanel.addDetailPanel() no longer adds the detail panel model as detail model
  EntityPanelProvider.addDetailPanelProvider() now calls addDetailModelProvider()
  AbstractFilteredTableModel.addItems() overloaded with index parameter, tested
  Some javadoc improvements
  EntityConnectionServer, static configuration now instance based, supplied via constructor parameters
  EntityConnectionServerAdminImpl, static configuration now instance based
  SSL truststore specified in server run config, for shutdown command
  SSL truststore deployed into server config path
  EntityConnectionServerAdminImpl responds to shutdown command
  Configuration, port settings now integer based
  Configuration.SERVER_DB_PORT removed
  run_server.sh and run_server.bat now pass a single argument to the process
  EntityConnectionServerAdminImpl, startup/shutdown functionality refactored
  EntityPanelProvider.createPanel() bug fixed, when creating detail panels it did not use the detail models available in the model, but created new ones
  EntityModel.addDetailModel() no longer calls setQueryCriteriaRequired(true) on the detail table model
  EntityModelProvider.initializeModel renamed to createModel, making it consistent with EntityPanelProvider
  EntityConnectionServer.isLoggingOn, setLoggingOn renamed to isLoggingEnabled, setLoggingEnabled
  Some unit test cleanup
  EntityPanel.containsDetailPanel(entityID) added
  EntityPanelProviderTest added
  EntityModelProvider.containsDetailModelProvider() added
  EntityConnectionServerAdminImpl, shutdown bug fixed, db sid and hostname switched
  EntityApplicationPanel, server/db connection disconnected on startup error
  ServerUtil.getServer(), exception thrown if no server is found now contains server port and registryPort
  Configuration.SERVER_PORT no longer has a default value, required on the server side but not on the client side
  AbstractRemoteServer now supports a LoginProxy instance per clientTypeID
  AbstractRemoteServerTest added
0.6.4
  ClientInfo.databaseUser field added, by default same as user
  RemoteEntityConnectionImpl uses ClientInfo.databaseUser where applicable
  EntityConnectionServerTest.testLoginProxy() added
  LoginProxy.close() added
  AbstractRemoteServer.shutdown() calls close() on all registered LoginProxy instances, ignoring exceptions
  ServerException.LoginException, message constructor parameter added
  EntityApplicationPanel.startApplicationInternal(), now uses getClass().getName() for clientTypeID supplied to the connection provider
  LoginProxy.getClientTypeID() added
  Configuration.SERVER_LOGIN_PROXY_CLASSES added
  EntityConnectionServer.loadLoginProxies() added and called on startup
  EmpDeptLoginProxy added as a LoginProxy example
  jminor.server.loginProxyClasses, added EmpDeptLoginProxy to demo server launch files
  jminor.server.domain.jars property removed from server launch files
  EntityConnectionServerTest now tests with EmpDeptLoginProxy
  EntityTableModel, methods use Collection instead of a List as parameter/return value where applicable
  EntityLookupModel.get/setSelectedEntities(), Collection used instead of List
  DefaultEntityLookupModel.selectedEntities is now a Collection instead of a List
  EntityUtil, methods use Collection instead of a List as parameter/return value where applicable
  FilteredTableModel.setSelectedItems() and setSelectedItemIndexes() take Collection instead of List
  ForeignKeyProperty.isUpdatable() added, returns true if and only if all component properties are updatable
  EntityLookupField no longer sets lookupAction as actionListener on the field, conflicts with focus transferal, uses keyEvent on ENTER instead
  EntityLookupField.defaultBackgroundColor renamed to validBackgroundColor
  EntityLookupField.invalidBackgroundColor added
  UiUtil.transferFocusOnEnter() now uses onKeyRelease = false, otherwise it gets called on actionPerformed on associated dialogs and such
  TextValueLink.NullFormat bug fixed, parseObject() did not update the parse position as specified in the method contract
  H2 database library updated to 1.3.161, chinook dml character encoding fixed, removed problematic comments from ddl
  TextInputProvider constructor overloaded with a JTextComponent parameter
  EntityApplicationModel, renamed references to mainApplicationModels to entityModels throughout
  EntityApplicationPanel, renamed references to mainApplicationPanels to entityPanels throughout
  EntityEditPanel.clearAfterInsert field added, with getter and setter
  DefaultEntityModel.getActiveEntities() now returns the edit model entity in case the table model selection is empty
  DefaultEntityEditModel.insert() now sets the primary key in the underlying entity according to the inserted value
  Events.EventObserverImpl bug fixed, listeners is now an ArrayList instead of HashSet, chaotic iteration order no longer a problem
  EntityLookupField was still doing lookup on actionPerformed, removed
  EntityLookupField, actions linked to keyEvents now enabled/disabled according to the lookup model state
  EntityTablePanel, bug fixed, delete action now based on inputMap/actionMap instead of keyListener, now respects the enabled state of the delete action
  UiUtil.addKeyEvent() uses JComponent.WHEN_FOCUSED instead of JComponent.WHEN_ANCESTOR_OF_FOCUSED_COMPONENT as default condition
  Calls to UiUtil.addKeyEvent() changed according to the above
  UiUtil.showInDialog() bug fixed, dispose action did not work since its name was null
  UiUtil.addKeyEvent() now throws IllegalArgumentException if the action name is null
  EntityLookupProvider now creates a EntityLookupField with the lookup action activated on keyPressed, so as to not interfere with the default button on the dialog containing the field
  UiUtil.createFormattedField(SimpleDateFormat, Date) renamed to createFormattedDateField
  DefaultEntityModel now uses SwingUtilities.invokeLater() when initializing detail models if on the event dispatch thread, allowing the UI to update before querying data
  Database.getSequenceSQL() and getAutoIncrementValueSQL() documentation now specifies which exceptions should be thrown
  Database implementations now respect the above requirements, tested
  EntityDefinitionImpl.setIdSource() no longer automatically sets the idValueSource as tableName + "_seq" for AUTO_INCREMENT and SEQUENCE
  EntityUiUtil.lookupEntities() added
  EntityUiUtil.selectEntities() now returns Collection instead of List
  EntityUiUtil.selectEntities() now takes JComponent instead of Window as dialogParent
  EntityTablePanel, selected table column resizing via ALT-LEFT, ALT-RIGHT added
  Minor cleanup of action names in UiUtil and some associated panels
  EntityApplicationPanel, removed Close button from support panel dialog, ESC still closes the window, as well as the close window decorator
  Removed parameters from calls to UiUtil.addKeyEvent() made redundant by sensible default values
  FilteredTablePanel, searchField KeyAdapter no longer explicitly dispatches unhandled event to parent
  UiUtil.DialogDisposeAction renamed to DisposeWindowAction, changed accordingly, no longer takes action name as constructor parameter
  FilteredTablePanel, searchField ignores key events with modifiers
  MaximumMatch, ignores key events with modifiers
  UiUtil.lookupValue() now restricts dialog width to a somewhat arbitrary 500 pixels
  Property.has/set/getParentProperty() renamed to is/set/getForeignKeyProperty()
  PropertyImpl.parentProperty field renamed to foreignKeyProperty
  Property.is/set/getForeignKeyProperty() moved to Property.ColumnProperty, where it belongs
  DefaultEntityTableSearchModel refactored, no longer implements EntityDataProvider, connectionProvider field removed
  DefaultPropertySearchModelProvider refactored
  DatabaseConnectionImpl, Connection based constructor now retrieves username from the underlying connection meta data instead of using .toString(), tested
  DefaultEntityComboBoxModel.getEntity(Entity.Key) bug fixed, did not handle the null element
  DefaultFilteredComboBoxModel.getVisibleItems() bug fixed, threw index out of bounds exception when the model contained only the null value item, did not return the last value in the list otherwise
  DefaultFilteredComboBoxModelTest test model now has the nullValueString set, changed accordingly
  Events, minor refactoring
  PoolableConnectionProvider.createConnection() no longer takes User as parameter
  PoolableConnectionProvider.getUser() added
  ConnectionPoolImpl.user field removed, constructor changed accordingly, getUser() delegates to the connectionProvider, see above
  ConnectionPools.createPool() no longer takes a User argument
  minor changes to example build file
  Inspection run, minor things, exceptions not thrown, final and such
  DatabaseConnectionImpl.commit() and rollback() now throw exceptions as per method contract instead of ignoring them
  TextFieldPlus removed
  SizedDocument added, serves the purpose of the class removed above
  IntField and DoubleField refactored to accommodate the above
  RegexFilterCriteria refactored a bit
  FilteredTableModel.getColumnIdentifier() spelling fixed, getColumnIdentifier()
  cobertura.dir property moved from build.properties to user.properties
  CriteriaSet, criteriaList instantiated inline
  EntityPanel, javadoc improvements
  ResultPacker, added doc for type parameter
  Entities.getDefinitions() now uses a LinkedHashMap for a defined iteration order
  EntityDefinitionImpl.ENTITY_DEFINITIONS is now a LinkedHashMap for a defined iteration order
  DefaultEntityApplicationModelTest.getDependencyTreeModel() now uses preorderEnumeration when going through dependency tree
  Sonar run
  DefaultEntityModel.refreshDetailModelsAfterDelete() now throws DatabaseException instead of RuntimeException
  ConnectionPoolImpl.returnConnection() now throws IllegalStateException instead of RuntimeException in case a transaction is open
  MethodControl constructor now throws IllegalArgumentException instead of RuntimeException
  Util.countLines() now throws IOException instead of wrapping it in a RuntimeException
  Util.writeFile() now throws IOException instead of wrapping it in a RuntimeException
  UiUtil.showImage() now throws FileNotFoundException instead of RuntimeException when the image file can not be found
  Ignored exceptions now named ignored
  ConnectionPoolMonitor/Panel, renamed some fields and methods
  ServerMonitor/Panel, renamed some methods
  ValueMapImpl.hashCode(), minor refactoring
  ValueChangeMapImpl.setAs() bug fixed, setAs(this) simply cleared the map, test added
  DefaultEntityModel.bindEvents() revoked usage of invokeLater() when initializing the detail models (see changelog line 2599)
  Util.parseConfigurationFile() overloaded with a filename parameter
  Util.ADDITIONAL_CONFIGURATION_FILES property added
  Util.parseConfigurationFile() uses the above to discover additional configuration files to parse
  Util.parseConfigurationFile() now searches under user.dir/filename if the file is not found on the classpath
  UtilTest.parseConfigurationFile() added
  DefaultEntityComboBoxModel.foreignKeyFilterCriteria now includes items which have null for the relevant foreign key value
  DefaultEntityComboBoxModelTest, refactored a bit due to the above
  Images, unused field removed
  Util.getGetMethod(), getSetMethod() added, (refactored from AbstractBeanValueLink)
  AbstractBeanValueLinks uses the above
  EntityUtil.EntityBeanMapper added, tested
  @Override annotation added on interface implementations
  Sonar run
  EntityUtilTest, minor improvements in toBean() and toEntity() tests
  WebStartServerTest added
  webserver.jar library updated
  WebStartServer, changed according to updated library version, removed main
  ServerUtil, added logging
  PropertyImpl, minor refactoring
  Unit test cleanup and refactoring
  WebStartServerTest, gives the server a moment to start
0.6.5
  TextInputPanel, added null check to constructor
  DateInputPanel, enabledState now linked to input field as well as button
  Some minor unit test improvements/refactorings
  DefaultApplicationModel, constructor performs null check on connectionProvider
  EntityApplicationModel.login(user) throws IllegalArgumentException if user is null
  EntityImpl.KeyImpl, added entityID to a couple of exceptions
  EntityUtil.EntityBeanMapper.toBeans() and toEntities() added
  EntityTablePanel.setTablePopupMenu() handles a null controlSet parameter
  EntityTablePanel.getPopupControls() documented
  ServerMonitor.connectServer() error messages improved
  DateUtil refactored, floors time fields in all returned dates, floorFields() and floorTimeFields() added, used throughout, tested
  SearchType bug fixed, renamed AT_LEAST and AT_MOST to LESS_THAN and GREATER_THAN respectively, these were incorrect according to the signs used
  DefaultColumnSearchModel, renamed a couple of methods mirroring the above changes
  DefaultColumnSearchModelTest.include() added
  Util.countLines() overloaded with excludePrefix
  Messages.SELECT_FILE and SELECT_DIRECTORY added
  UiUtil.selectFile() and selectDirectory() use the above
  UiUtil.selectDirectory() overloaded with dialogTitle parameter
  Messages_is_IS.properties UTF-8 encoding fixed
  ChinookLoadTest bugs fixed, relied on automatic model creation
  Entities.Validator skips ForeignKeyProperty's when performing null validation instead of skipping the component properties
  ForeignKeyPropertyImpl.setNullable() now sets the nullability of it's component properties
  Demo truststore files no longer added to demos and server monitor jar files during dist, done during deployment instead
  Deployed demo and server monitor jars now contain a logback configuration file, useful when running with webstart
  Minor changes in build.xml
  Minor chinook demo code cleanup
  ValueChangeMapEditPanel removed, functionality moved to EntityEditPanel
  EntityEditPanel.setInitialFocus() now handles the case where initialFocusComponent is not focusable
  EntityEditPanel.get/setInitialFocusComponentKey() renamed to get/setInitialFocusProperty()
  AbstractValueChangeMapEditModel removed, functionality moved to DefaultEntityEditModel
  ValueChangeMapEditModel, some methods moved down to EntityEditModel
  EntityConnectionProvider.getHostName() added, tested
  Moved user specific targets from build.xml to user_build.xml and associated properties from build.properties to user.properties
  LoadTestModel.getExceptions() now returns a copy of the exceptions list, to prevent a ConcurrentModificationException in LoadTestPanel$RefreshExceptionsAction
  DatabaseConnection.query(), queryObjects(), queryInteger(s)(), queryStrings(), readBlobField(), writeBlobField(), execute(), executeCallableStatement() removed
  DatabaseConnectionImpl.query(), queryInteger(), readBlobField(), writeBlobField(), moved to EntityConnectionImpl and privatized
  Databases.INT_PACKER moved to EntityConnectionImpl
  DatabaseConnection(Impl).executeFunction() and executeProcedure() removed
  PoolableConnection merged into DatabaseConnection, removed
  EntityConnection.getPoolableConnection() renamed to getDatabaseConnection()
  EntityRemoteConnection.getPoolableConnection() renamed to getDatabaseConnection()
  EntityConnectionImpl.executeProcedure() and executeFunction(), tests added to EntityConnectionImplTest
  ConnectionPoolImpl now initializes minimumPoolSize connections on start
  EntityTablePanel.includeUpdateSelectedProperty() added
  EntityApplicationPanel.getApplicationIdentifier() added, fixed bug, EntityApplicationPanel did not use the same string identifier when saving the default login name and when retrieving it
  EntityApplicationPanel.getUser(), applicationIdentifier parameter removed, uses the above
  FilteredTableModel.addSelectedItem() and addSelectedItems() added, tested
  FilteredTableModel.getSelectedIndexes() now returns a List instead of Collection
  AbstractEntityConnectionProvider, logger added, logs when a connection is invalidated, disconnects an invalid connection
  AbstractEntityConnectionProvider, validity time now runs every 10 seconds instead of every second
  PostgreSQLDatabase bug fixed, select currval/nextval now surround the sequence name with single quotation marks
  EntityTestUnit.connectionProvider field replaced with connection
  DefaultEntityTableModel.getPropertySummaryModel() now adds summary update event as a listener on afterInsert on the edit model, if available
  EntityModel.initialize() overloaded with Property.ForeignKeyProperty
  DefaultEntityModel.handleInitialization() signature changes, now takes Property.ForeignKeyProperty as parameter
  EntityTableModel.setForeignKeySearchValues() overloaded with Property.ForeignKeyProperty
  EntityModel.setDetailModelForeignKey() added
  EntityConnectionImpl now performs commit/rollback for select queries as well as insert/update/delete, required by postgresql transaction handling
  EntityUtil.getRandomDouble() bug fixed, + 1 removed
  EntityUiUtil.createEntityField(), field made unfocusable
  ExceptionDialog.emailErrorReport() no longer windows specific, uses Desktop.browse(), errorReportEmailAddressTo removed and lastUsedEmailAddress added
  DefaultEntityEditModel.insert() refactored, it set the primary key values after doInsert() had fired evtAfterInsert, .insertEntities() added
  EntityPanel.setEditPanelState() now calls initializeUI() at the end so the parent panel will get the focus when the edit panel dialog is hidden
  EntityTableModel.addEntities() added
  EntityTableModel.addEntitiesByPrimaryKeys() removed
  DefaultEntityModel.handleInsert()/refreshDetailModels() after insert refactored
  InsertEvent now takes a list of entities as constructor parameter instead of primary keys
  InsertEvent.getInsertedEntities() added
  EntityEditModel.insert() returns the inserted entities instead of only their primary keys
  DefaultEntityComboBox.vetoSelectionChange() no longer vetos if model is empty
  DefaultEntityModel.setMasterModel() can now only be called once
  EntityPanel.setMasterPanel() can now only be called once
  DefaultEntityModel.bindMasterModelEvents() added, called from setMasterModel()
  DefaultEntityModel.handleInsert(), handleUpdate() and handleDelete() no longer take care of the detail models, handleDelete() removed
  DefaultEntityModel.handleMasterInsert(), handleMasterUpdate() and handleMasterDelete() added
  EntityImpl.initializeValue() nulls primary key in case of primary key properties
  DefaultEntityEditModel.bindEventsInternal() stPrimaryKeyNull updated in valueSetListener instead of entitySet, valueChangeEvent fired after states are updated
  DefaultEntityModel.initialize() now only sets the value in the edit model if foreign key values are specified, that is, no longer nulls the value when initialized with an empty list
  EntityEditModel.getEntityNullObserver() renamed to getPrimaryKeyNullObserver()
  IntBeanSpinnerValueLink constructor overloaded with SpinnerNumberModel parameter
  EntityConnectionImpl synchronized public methods
  EntityConnectionImpl.getSelectSQL() now uses tableName instead of selectTableName in case of select for update
  EntityConnectionImpl.selectForUpdate() added
  EntityConnectionImpl.lockAndCheckForUpdate() uses the above since selecting from views with count(*) subqueries fails when selecting for update, so using the standard doSelectMany failed when the selectTableName for the entity was a problematic view, select for update should also use the underlying table, not selectTableName
  EntityPanel constructor uses the default entity caption if the caption parameter is null
  EntityPanelProvider uses the EntityPanel constructor which includes a caption parameter
  EntityConnectionImpl.populateStatementPropertiesAndValues() exception message improved
  EntityConnectionImplTest.insertOnlyNullValues() and updateNoModifiedValues() added
  EntityConnectionImpl.createLogMessage() no longer displays null when no sqlStatement is specified
  EntityApplicationPanel.initializeUI() no longer throws exception if no entity panel providers have been specified and only tries to initialize the selected panel if it exists
  EntityDefinition.getPrimaryKeyProperties() now returns a list of primary key properties sorted by primary key column index
  Entities.define() refactored, property related code moved to EntityDefinitionImpl.initializeProperties()
  EntityDefinitionImpl.initializeProperty() throws exception if a foreign key property references an undefined entity
  Configuration.STRICT_FOREIGN_KEYS added so the above restriction can be lifted in case of entities with circular dependencies
  AbstractEntityConnectionProvider.validateConnection() now ignores any exceptions occurring when trying to disconnect an invalid connection, NoSuchObject exception was thrown when server had already disconnected
  RemoteEntityConnectionProvider now includes special handling for isConnected(), failed if server had disconnected with NoSuchObject exception
  EntityUtil.EntityBeanMapper null argument handling added, tests added
  AbstractOperation made inner class of DatabaseConnectionImpl and renamed to OperationImpl
  FilteredComboBoxModel.set/getSortComparator() added
  DefaultFilteredComboBoxModel implements the above, tested
  EntityUtil, removed a couple of duplicate string literals
  DefaultEntityTableModel now remembers the search state only after a successful refresh
  DefaultEntityComboBoxModelTest improved
  DefaultEntityComboBoxModel.getFilteredIndexOfKey() bug fixed
  DefaultEntityModelTest improved
  JaCoCo coverage targets added to build.xml
  build.xml removed cobertura coverage targets
  Configuration.SHOW_DETAIL_PANEL_ACTIONS added
  EntityPanel changed according to the above, ways for the user to hide or popup detail panels are included only if the above value is true
  build.xml removed last cobertura remnants
  Configuration.SHOW_DETAIL_PANEL_ACTIONS renamed to Configuration.SHOW_DETAIL_PANEL_CONTROLS
  EntityPanel.showDetailPanelControls property added, setter and getter, defaults to Configuration.SHOW_DETAIL_PANEL_CONTROLS
  Configuration.SHOW_TOGGLE_EDIT_PANEL_CONTROL added
  EntityPanel changed according to the above, a way for the user to hide or popup the edit panel is included only if the above value is true
  EntityPanel.showToggleEditPanelControl property added, setter and getter, defaults to Configuration.SHOW_TOGGLE_EDIT_PANEL_CONTROL
  SearchType.getDescription() added
  Messages, added strings for the above
  ColumnSearchPanel.initializeSearchTypeCombo() adds tooltips to the search type items, using the above descriptions
  EntityLookupField now uses a customized dialog for showing the no results from criteria message, due to the enter key loop bug in windows
  EntityUiUtil.createTextField() and createDateInputPanel() no longer take DateFormat as parameter, use the property format
  EntityEditPanel.createDateInputPanel() no longer takes a DateFormat parameter
  EntityEditModel.persistValueOnClear() renamed to isValuePersistent(), .clear() does not clear the values from the edit model, so this was a misnomer
  EntityEditModel.persistValue() renamed to isValuePersistent() for consistency
  Entity.Definition.setToStringProvider() removed, duplicate of setStringProvider()
  UnitTest coverage improved
  EntityImplTest refactored
  EntityImpl.getReferencedPrimaryKey() refactored
  PropertySearchPanel refactored
  SteppedComboBox refactored
  EntityLookupField refactored
  DefaultEntityTableModel refactored
  Property.BlobProperty removed
  EntityConnection.writeBlob(), removed blobDescription parameter
  EntityConnectionImpl, RemoteEntityConnectionImpl changed according to the above
  EntityConnectionImpl.writeBlob() and readBlob() implemented correctly
  EntityConnectionImplTest, added tests for the above
  EntityConnectionImpl refactored
  EntityConnectionImpl, writeBlob() can now be executed within an open transaction
  includeantruntime="false" added to javac targets in build.xml
  EntityConnectionImpl, logging revised
  DatabaseException now copies the stack trace of the root cause, minor refactoring
  RemoteEntityConnectionImpl, logIdentifier field added, used to identify logging statements during remote calls
  resources/server/config/logback.xml modified to support log file per user@client
  RemoteEntityConnectionImpl method logging now logs the root LogEntry to the log file, not only the sublog entries
  RemoteEntityConnectionImpl uses log level ERROR to log method calls, hacky
0.6.6
  State.notifyObservers() removed
  StateImpl.notifyObservers() is no longer public
  StateObserver.addListeningAction() removed
  EventListener added, replaces ActionListener throughout
  Event.fire() parameter type changed from ActionEvent to Object
  EventListener.eventOccurred() parameter changed from ActionEvent to Object
  EventListener.eventOccurred() overloaded parameterless
  EventAdapter added
  Attribute.hasDescription() removed
  Util.initializeRegistry() and getRegistry() moved to ServerUtil
  Util.setClipboard() moved to UiUtil
  EntityPanel.checkIfInitialized() added and used
  EntityTablePanel.checkIfInitialized() added and used
  Column.columnHasDefaultValue() and isDenormalized() pushed down to Property.ColumnProperty
  framework.client.model.event package removed, InsertEvent, InsertListener, UpdateEvent, UpdateListener, DeleteEvent and DeleteListener removed
  InsertEvent, UpdateEvent and DeleteEvent made inner classes (interfaces) of EntityEditModel
  DefaultEntityEditModel.InsertEventImpl, UpdateEventImpl and DeleteEventImpl added
  FilteredTableModel.add/removeColumnHidden/ShownListener() generified
  EntityConnectionImpl.selectMany() bug fixed, no longer commits if the criteria is marked as selectForUpdate, tested
  EntityCriteria, EntitySelectCriteria, some javadoc improvements
  PropertyImpl, unused constructors removed
  ValueChangeMap.add/RemoveValueListener() parameter now ValueChangeListener
  ValueChangeMap merged up into ValueMap, removed
  ValueMap.initializeValue() removed, implementations appeared not to do anything but call setValue()
  Entity.initializeValue() removed, see above
  ValueMap.handleSetAs() removed, was overridden in EntityImpl only to copy the cached toString value from the source entity, not worth the complexity
  CriteriaProvider removed, practically unused
  ValueChangeEvent.valueOwner property removed, fixing a cyclical dependency
  EntityTableCellRenderer, minor refactoring
  EntityLookupField, duplicate code refactored into UiUtil.prepareScrollPanelDialog()
  Messages, moved static initializer with UIManager dependency to FrameworkMessages
  FrameworkMessages, removed getDefaultConfirm...() methods
  H2Database.createEmbeddedH2Database() no longer static, dynamically loads RunScript tool to get rid of compile time dependency to H2 codebase
  H2Database refactored a bit
  AbstractDatabase.getAuthenticationInfo() now allows empty passwords
  Util.nullOrEmpty() now returns true if the no arguments are provided
  H2Database, bug fixed, did not initialize properly
  EntityConnectionImpl.lockAndCheckForUpdate() now respects contract and throws an exception if a record has been deleted, tested
  EntityConnectionImpl.EntityResultPacker, minor refactoring
  Entities, minor refactoring in StringProvider classes
  LoadTestModelTest main scenario no longer uses Random
  LocalEntityConnectionProvider, now uses a proxy for logging method calls
  EntityConnectionLogger added
  ConnectionPools now manages available connection pools
  EntityConnectionServer now handles initializing connection pools
  RemoteEntityConnectionImpl, refactored a bit
  RemoteEntityConnectionImpl, synchronized public methods
  MethodLogger, minor refactoring
  LogEntry.exitTime field added, some refactoring
  EntityTableModel.setForeignKeySearchValues(entityID, values) removed
  DefaultEntityModel.detailModelForeignKeys map now contains the actual foreign key property as value, instead of the propertyID
  DefaultEntityModel.setDetailModelForeignKey() fetches (and thereby validates) the actual foreign key
  EntityConnectionImpl.BLOB_RESULT_PACKER added, BlobResultPacker class removed
  EntityLoadTestModel sets the client connection type to remote during setup
  ResultPacker.pack() javadoc improved
  ValueMapValidator renamed to Validator and made inner class of ValueMap, generics definition improved
  ValueMap.Validator, action parameter removed from validation methods
  ValueMap.Validator.INSERT, UPDATE, UNKNOWN constants removed
  DefaultValueMapValidator changed according to the above
  Entities.Validator changed according to the above, now uses the same strategy as DefaultEntityEditModel to determine if the entity being validated is new
  Entity.Validator changed according to the above
  Entities.DefaultEntityValidator changed according to the above
  ValueMap.getValues() removed, already specified in ValueCollectionProvider
  Util.get/putUserPreference() incorrect static lazy initialization fixed
  ValueChangeEvent.isModelChange removed
  DbUtil added
  DbUtilTest added
  Util.closeSilently(ResultSet) and closeSilently(Statement) moved to DbUtil
  UtilTest, added a couple of tests
  AbstractEntityConnectionProvider synchronized some public methods
  DatabaseConnectionImpl.beginTransaction() logging added
  DatabaseConnectionImpl, connection validation refactored
  AbstractFilteredTableModel, some reordering, minor refactoring
  AbstractFilteredTableModel.convertColumnIndexToView() bug fixed, columnIndexCache was not initialized, columnIndexCache never used for index 0
  EntityTableSearchModel.getPropertyFilterModelsOrdered() removed
  FilteredTablePanel, ctr+alt+click toggles filter panel
  DefaultEntityTableSearchModel, some refactoring
  PropertySearchModel.toString() added, basically just for the javadoc
  EntityTableSearchModel.getSearchableProperties() removed
  EntityTableModel.getPrimaryKeysOfSelectedEntities() removed, unused
  FilteredTableModel.clearSortingState() removed, unused
  DefaultEntityModelProviderTest improved a bit
  EntityImpl, rounding of double values moved from getDoubleValue() to setValue()
  Util.getTypeClass() moved to PropertyImpl
  Configuration.DEFAULT_MAXIMUM_FRACTION_DIGITS added, default 10
  PropertyImpl.initializeDefaultFormat() uses the above
  RemoteEntityConnectionImpl, refactored connection pooling mechanism
  ConnectionPoolImpl.setEnabled() now sets closed = false when enabling, which means a pool can be closed and re-opened
  RemoteEntityConnectionImpl.getUser() and isConnected() no longer synchronized, blocked server monitor while the connection is active
  RemoteEntityConnectionImpl.isConnected() synchronized yet again
  ServerMonitorPanel, added stats update interval spinner
  server.monitor, removed unused methods and fields, renamed some methods for consistency
  ServerMonitor, bug fixed, resetStatistics() did not clear all series
  RemoteEntityConnectionImpl, static connection pool related admin methods removed, EntityConnectionServerAdminImpl calls pool directly
  EntityImplTest, removed Chinook dependency
  Configuration.DEFAULT_HORIZONTAL_AND_VERTICAL_COMPONENT_GAP added
  EntityUiUtil.createBorderLayout(), createFlowLayout() and createGridLayout() added, used throughout
  EntityUiUtil.createBorderLayout(), createFlowLayout() and createGridLayout() moved to UiUtil
  SearchType refactored
  EntityConnectionImpl.translateValue() bug fixed
  TextValueLink, immediateUpdate field removed, unused
  ValueMap.copyValue() removed
  ValueMapImpl.copyValue() protected
  EntityImpl now overrides copyValue(), tested
  EntityImplTest refactored
  States refactored
  StateImplTest improved
  States.ReversedStateObserver removed, merged into StateObserverImpl with reversed attribute
  Tests refactored, minimizing the use of fail() within test methods
  Version removed
  WeakPropertyChangeListener removed
  RegexFilterCriteria removed
  WebStartServer removed
  DbUtil renamed to DatabaseUtil, for package consistency
  FilteredTableModel.getTableColumn() throws IllegalArgumentException instead of returning null when column is not found
  FilteredTableModel.setSelectedItemIndexes() renamed to setSelectedIndexes(), 'Item' removed from set/add selection method names
  AbstractFilteredTableModel.refreshing and filtering fields removed
  DocumentAdapter made abstract, insertOrRemoveUpdate() renamed to contentsChanged()
  TristateButtonModelTest added
  EntityGeneratorModel, refactored, now includes tables referenced via foreign keys
  EntityGeneratorModel, removed some unused methods, test coverage improved
  EntityConnectionServer.setMaintenanceInterval() bug fixed, did not restart the maintenance timer
  org.jminor.common.server.loadtest.* removed, had not been maintained for some time, never used
  EntityGeneratorModel, refactored some more
  EntityApplet removed
  EntityCriteriaUtil.getInList() no longer adds parenthesis around the whole clause, tested
  EntityGeneratorPanelTest added
  DefaultEntityApplicationModel, unused methods removed
  DefaultEntityApplicationModelTest, some tests added
  DefaultEntityTableModelTest, some tests added
  EntitiesTest, some tests added
  States.StateObserverImpl, bug fixed, reversedStateObserver was not notified on state change, tested
  EntityTablePanel.initializePanel(), bug fixed, did not enable wait cursor
  common.model.table, common.ui.table packages added, table related classes moved there
  DatabaseConnectionsTest added
  EntityCriteriaUtil.selectCriteria() takes Collection instead of List
  EntityConnectionImpl, removed a couple of unnecessary StringBuilder usages
  EntityApplicationPanel.setParentWindowTitle() added, handles both JFrame and JDialog
  RemoteEntityConnectionProviderTest improved a bit
  EntityApplicationPanel.getEntityPanel() with Class parameter removed, unused
  BooleanProperty.getSQLString() removed, unused
  EntityJSONParser improved quite a bit, refactored
  Util.nullOrEmpty() overloaded for Collections and Maps
  EntityConnectionImpl.update() refactored
  Configuration.resolveTrustStoreProperty() moved to Util and renamed to resolveTrustStore()
  EntityConnectionServerTest improved a bit, setUp()/tearDown() now use EntityConnectionServerAdminImpl.startServer/shutdownServer() respectively
  EntityConnectionImpl.PropertyResultPacker now handles null values correctly
  EntityConnectionServerTest refactored
  EntityConnectionServerAdminImpl.adminInstance privatized
  EntityConnectionImpl.PropertyResultPacker, bug introduced above fixed, null values handled correctly
  EntityApplicationPanel.initializeEntityPanels() added
  EntityLookupField, bug fixed, OKAction did not call super constructor with a name
  Configuration.getDefaultUsername() removed
  EntityApplicationPanel.getUser() uses Util.getDefaultUserName() instead of the above
  ValueLinkValidators.AbstractValidator.updateValidityInfo() renamed to validate()
  ValueMap.Validator, revalidate(), addRevalidationListener() and removeRevalidationListener() added
  ValueLinkValidators.AbstractValidator listens to re-validation events using the above
  DefaultValueMapValidatorTest added, some methods moved from ValueMapImplTest
  Some minor improvements
  Timer replaced with ScheduledExecutorService throughout, some related refactoring
  Util.DaemonThreadFactory added, tested
  TaskScheduler added, ScheduledExecutorService usages refactored to use that class
  TaskScheduler.setInterval() synchronization bug fixed
  TaskScheduler no longer started on construction, start() returns instance to facilitate startup on construction
  Events.EventObserverImpl redundant synchronization removed
  TaskSchedulerTest added
  TaskSchedulerTest improved
  ConnectionPoolMonitorPanel, fine grained statistics checkbox moved
  EntityServerMonitorPanel bug fixed, JDK_PREFERENCE_KEY was too long
  LoadTest, MethodLogger and related classed moved to common.model.tools
  ItemRandomizerPanel and LoadTest panel moved to common.ui.tools
  DefaultEntityTableModel.doRefresh() now performs the query before clearing the model, so that exceptions during refresh do not result in an empty model
  DefaultEntityTableModel.getValue() added, allows the overriding of the getValueAt() mechanism
  EntityConnectionServer, constructor now handles errors and un-exports the server
  EntityConnectionServerAdminImpl, constructor now handles errors and un-exports the server admin
  Entity.BackgroundColorProvider.getBackgroundColor() now returns Object instead of java.awt.Color to get rid of awt dependency
  Configuration.INVALID_VALUE_BACKGROUND_COLOR removed, unused
  EntityConnectionServer, domainModelClassNames, loginProxyClassNames, initialPoolUsers, webDocumentRoot, webServerPort and clientLoggingEnabled added as constructor parameters
  EntityConnectionServer.logShutdownAndReturn() added and used
  Configuration.DEFAULT_HORIZONTAL_AND_VERTICAL_COMPONENT_GAP removed
  Configuration.DEFAULT_LOOK_AND_FEEL_CLASSNAME removed, Configuration no longer depends on UiUtil
0.6.7
  Entity.KeyGenerator added, implementations added to EntityDefinitionImpl, factory methods to Entities
  IdSource removed
  EntityTableCellRenderer refactored
  TextValueLink.NullFormat moved to Util
  PropertyImpl.setFormat() no longer accepts null values
  PropertyImpl.initializeDefaultFormat() returns Util.NullFormat by default
  TristateValueLink now extends BooleanValueLink
  Database.loadDriver() removed, no longer required, jdbc.drivers system property can be used to specify the driver
  Database implementations load driver classes statically
  Database.createConnection() no longer throws ClassNotFoundException
  ivy configuration added, handles all libraries except for tjws, project 3rd party libraries updated
  ConnectionPools methods synchronized
  Renamed ivy runtime configurations
  MethodLogger refactored and improved
  LogEntry removed
  MethodLogger synchronized, enable/disable implemented
  DatabaseUtil.query() moved back to DatabaseConnection
  PropertyImpl no longer implements Serializable
  Property.PropertyValueFetcher added
  ServerLog now contains the MethodLogger entries instead of the logger itself
  ServerLog renamed ClientLog
  ConnectionPoolImpl.connectionPoolStatistics is now a LinkedList
  JasperReportsWrapper, replaced usage of deprecated method
  LoadTestModel.resetChartData() did not reset failed runs
  EntityImpl, minor optimizations, minimizing the usage of Property.getPropertyID() where possible
  Entity.setValue() overloaded with a validateType parameter, again
  EntityResultPacker calls the above method with false, no need to validate the types coming from the database
  BooleanProperty.toSQLValue() and getColumnType() moved up to ColumnProperty
  EntityConnectionImpl.setParameterValue() simplified, using the above
  PropertyImpl, value fetcher bug fixed, now handles BooleanProperty correctly
  LocalEntityConnectionProvider no longer logs calls to isConnected and isValid
  Petstore demo now uses BooleanProperty
  EntityDefinitionImpl.KeyGenerator implementations refactored
  Property.PropertyValueFetcher renamed to ValueFetcher
  Property.ColumnProperty.toSQLValue() renamed to toColumnValue()
  Property.ColumnValueConverter added
  Property.ColumnProperty.fromColumnValue() added
  Property.ColumnProperty.setColumnValueConverter() added
  BooleanProperty removed
  Previous KeyGenerator refactoring broke it, needs to lazily load the query due to remote connections
  EntitySelectCriteria.selectForUpdate field renamed to forUpdate along with accessors
  SubqueryPropertyImpl constructor overloaded with columnType parameter
  SubqueryPropertyImpl, removed unused constructor
  empdept ddl script simplified a bit
  EntityConnectionServer, added logging of unsuccessful login attempts
  EntityConnectionImpl.selectPropertyValues() now throws IllegalArgumentException if not a column based property, tested
  DoubleField.set/GetMaximumFractionDigits() added, a rather clumsy implementation
  SizedDocument.postInsert() added to accommodate the above
  EntityUiUtil.initializeTextField() uses the above
  Properties.columnProperty() method without columnType parameter removed
  RemoteEntityConnectionImpl, bug fixed, did not set method logger for non-pooled connections
  UiUtil.prepareScrollPaneDialog(), bug fixed, did not set OK button caption
  UiUtil.addKeyEvent() now removes key binding if action parameter is null
  DefaultEntityTableModel.bindEditModelEvents() renamed to bindEditModelEventsInternal()
  DefaultEntityTableModel.bindEditModelEvents() added for overriding
  EntityTablePanel, removed unused parameterless updateSelectedEntities() along with getPropertyToUpdate()
  EntityApplicationPanel.getApplicationTabPane() added
  RemoteEntityConnectionImpl, added logging of rollback of an open transaction on disconnect
  PropertyImpl no longer initializes a ValueFetcher for MirrorProperty
  Entities.DEFAULT_KEY_GENERATOR added, useful for checking if an entity is using the default one
  EntityDefinitionImpl.SequenceKeyGenerator only queries a primary key value if it is not already specified for the entity
  EntityTableCellRenderer.NumberRenderer and DateRenderer overloaded constructor with format parameter
  EntityModel.setLinkedDetailModels() replaced by addLinkedDetailModel() and removeLinkedDetailModel()
  TextBeanValueLink refactored to mirror TextValueLink
  TimestampBeanValueLink removed, DateBeanValueLink refactored to accommodate
  UiUtil.createFormattedField() now has valueContainsLiteralCharacters as true by default
  DefaultFilteredComboBoxModel, listDataListeners now a CopyOnWriteArrayList, due to a java.util.ConcurrentModificationException in OSX, null check added to add/removeListDataListener
  EntityCriteriaUtil.propertyCriteria() and foreignKeyCriteria() generified
  DefaultForeignKeySearchModel.getCriteria() modified to accommodate the above
  EntityEditPanel.requestFocusAfterInsert property added
  EntityPanelProvider uses default entity caption if none is specified
  EntityApplicationPanel.setupEntityPanelProviders() added for overriding
  DocumentSizeFilter added
  EntityUiUtil.createTextArea() uses the above when a property has a maximum length defined
  ValueListProperty generified
  ValueListInputProvider generified further
  Demos fixed according to recent framework changes
  publish target added to ant build file and publications clause to ivy config
  common.ui.valuemap merged with common.ui.control
  'Bean' removed from common.ui.control value link classnames
  AbstractValueLink.ModelValue moved to common.model.Value
  EditModelValue moved to common.model.valuemap.ValueMapValue
  AbstractValueLink renamed to ValueLink, no longer abstract, uses the Value mechanism for the ui value as well as the model value
  AbstractValueLink descendants removed
  ToggleValueLink removed
  Control.Toggle added
  createToggleControl() moved back to Controls
  Control.Toggle moved up to ToggleControl
  ValueLinks, EntityUiUtil, some generification
  EntityUiUtil, removed redundant null check
  EntityUiUtil.LookupUIValue privatized
  EntityLookupField, some minor changes
  'Bean' removed from common.ui.control.ValueLinks method names
  ValueLink privatized, made inner class of ValueLinks
  ValueLink no longer extends Action
  LinkType, ValueLinks moved from common.ui.control to common.ui
  ColumnSearchPanel.DefaultInputFieldProvider.createTextProperty() bug fixed, missing conditional
  Controls.toggle... methods moved to ValueLinks, due to cyclical dependency
  ValueLinks.toggle... methods moved back to Controls
  common.Values refactored from ValueLinks
  common.ui.UiValues refactored from ValueLinks
  LinkType deprecated
  LinkType removed
  ValueLinks refactored
  Values.ValueLink, readOnly attribute removed
  PropertyImpl.DateColumnValueConverter bug fixed, did not handle null values correctly
  Values.value() added along with Values.ValueImpl
  ValuesTest added
  UiValuesTest added, common.ui.valuemap tests ignored
  common.ui.valuemap tests removed
  UiValues.TextUiValue field textComponent replaced with document
  UiValues.TextUiValue.getText() synchronizes on document
  EntityLookupField, searchHint is enabled after the field has been linked with the model, since that removed the search hint text
  TextFieldHint.updateState() privatized, only used due to the above
  ForeignKeySearchPanel.initializeForeignKeyField() removed lookup field initialization code
  ForeignKeySearchPanel.initializeInputField() now returns null for lower bound fields
  PropertyImpl.getTypeClass() now returns byte[].class for BLOB properties
  EntityConnectionImpl.setForeignKeyValues() now calls setValue() with validateType parameter as false
  EntityImpl, PropertyImpl, some minor optimizations, using package protected fields
  ItemComboBoxModel, minor generification
  Util, removed a couple of unused methods, parseInt/Double/Long() refactored
  UiUtil.selectFile()/selectDirectory() refactored
  UiUtil.removeTransferFocusOnEnter() added, used in Chinook demo
  EntityConnection, RemoteEntityConnection, some minor javadoc improvements
  UiValues.SelectedItemUIValue no longer listens to editor document, test fixed
  UiUtil.comboBoxImmediateUpdate() added as a replacement for the above
  MaximumMatch null handling improved
  EntityEditModel.createPropertyComboBoxModel() and initializePropertyComboBoxModel(), refreshEvent and nullValueString parameters removed
  EntityEditPanel and EntityUiUtil, changed according to the above
  DefaultEntityTableModel.initializeColumnModel() now throws exception if no visible properties are defined
  EntityEditModel.initializeEntityComboBoxModel(), initializeEntityLookupModel() and initializePropertyComboBoxModel() removed
  ValueMapEditModel.getValueChangeObserver() and validate() added
  DefaultEntityEditModel implements the above
  Ant task resolve_libraries now syncs
  String.isEmpty() replaced by length() == 0 for android compatibility
  Configuration.CLIENT_SCHEDULE_CONNECTION_VALIDATION
  DatabaseUtil.closeSilently(Connection) added
  H2Database refactored
  Configuration.SHUTDOWN_EMBEDDED_DB_ON_DISCONNECT added
  LocalEntityConnectionProvider uses the above
  AbstractFilteredTableModel.initializeColumnComparator() added, overridable
  EntityJSONParser, made couple of methods public
  AbstractFilteredTableModelTest.customSorting() added
  EntityConnectionImpl.EntityResultPacker.loadEntity() error message improved
  LoginPanel improved a bit, allowing easier customization
  EntityDataUtil.batchInsert() now throws exception on non-positive integer batchSize
  PropertyImpl.prepareValue() added
  EntityConnectionImpl, minor refactoring
  EntityTableModel.get/SetReportDataSource() removed
  Criteria.getValues() now uses generics wildcard
  Criteria.asString() renamed to getWhereClause()
  EntityCriteria now extends Criteria<Property.ColumnProperty>
  EntityApplicationPanel.savePreferences() added and called when exiting
  EntityPanel.savePreferences() added
  EntityModel.savePreferences() added
  EntityTableModel.savePreferences() added
  DefaultEntityTableModel.savePreferences() implemented and applyPreferences() added and called during construction
  UiUtil.showInDialog() overloaded with closeAction parameter
  DefaultEntityTableModel, saving and applying preferences logs errors instead of throwing RuntimeException
  AbstractFilteredTableModel, column comparators initialized lazily
  Configuration.USE_CLIENT_PREFERENCES added
  DefaultEntityTableModel uses the above
  Util.removeUserPreference() added
  Util.flushUserPreferences() added, called during EntityApplicationPanel.exit()
  DefaultEntityTableModelTest.preferences() added
  Util, added some javadoc
  UiUtil.showInDialog() refactored and renamed to displayInDialog()
  AbstractFilteredTableModel.getComparable() is now abstract
  AbstractFilteredTableModelTest.findNextItemCoordinate() improved
  AbstractTableColumnSyncPanel, regression bug, this class could not be instantiated with hidden columns (allowed with preferences)
  AbstractFilteredTableModel.columns field added to help with the above
  EntityTableSearchPanel constructor simplified
  FilteredTableColumnModel refactored out of FilteredTableModel
  DefaultFilteredTableColumnModel and DefaultFilteredTableColumnModelTest added
  TableSortModel refactored out of AbstractFilteredTableModel
  DefaultTableSortModel and DefaultEntityTableSortModel added
  TableSortModel.sort() added, getRowComparator() removed
  AbstractFilteredTableModel.sorting field removed
  LoadTest.ScenarioException moved up
  Serializer.SerializeException moved up
  Deserializer.DeserializeException removed, replaced with SerializeException
  DefaultTableSortModel renamed to AbstractTableSortModel
  DefaultEntityTableModel.getQueryCriteria() removed
  DefaultEntityTableModel.getTableColumnProperties() removed
  DefaultEntityTableModelTest refactored
  PropertySummaryModel and descendants refactored
  Property, Types.TIME implemented
  Deserializer merged with Serializer
  RemoteEntityConnection code cleanup, synchronized with EntityConnection
  FrameworkMessages_is_IS.properties encoding fixed
  DateUtils.floorTime() added
  EntityUtil.getRandomDate() now returns a random date within the last year instead of a date based on current time
  EntityUiUtil.createEntityLookupFieldPanel() added
  EntityUtil.getPropertyValues() no longer returns a generified collection
  PropertySummaryModel.PropertyValueProvider.getValues() no longer returns a generified collection
  EntityUtil, minor refactoring
  TableSelectionModel refactored out of FilteredTableModel
  DefaultTableSelectionModel added
  DefaultColumnSearchModel.include(Object) now returns true if model is not enabled
  AbstractFilteredTableModel.getSearchValueAt() second parameter changed to TableColumn, some minor refactoring
  EntityUtil, testing related methods moved to EntityTestUnit
  EntityTablePanel.getInputProvider() improved, uses new TextInputProvider constructor with max length parameter
  EditModelValue replaced by factory class EditModelValues
  EntityUiUtil, javadoc improvements
  ControlProvider, javadoc improvements
  EntityPanelProvider, javadoc improved
  UiUtil, javadoc improved
  ExceptionDialog, javadoc improved
  DoubleField, javadoc improved
  LoginPanel, javadoc improved
  Configuration, javadoc improved, renamed a few properties, added constants for default numerical values
  Some javadoc improvements
  EntityEditPanel.createEntityFieldPanel() removed
  EntityUiUtil.createEntityFieldPanel() removed
  DateUtilTest, added a single test
  ExceptionDialog.close() re-added
  UiUtil.getDateFromUser() improved
  EmployeeEditPanel in empdept demo uses DateInputPanel with button
  Control.toString() implemented, returns name
  Item, single parameter constructor added
  ValueListInputProviderTest added
  TristateCheckBoxTest added
  EntityUiUtilTest added
  UiUtil.createFrame() removed
  Removed a few magic numbers
  PropertyImpl, finalization improvements
  ControlProvider, finalized some classes
  States, synchronized notifyObservers() methods
  AbstractEntityConnectionProvider, synchronized getConnectionInternal() and setConnection()
  Database.getDriverClassName() added
0.6.8
  UiUtil.selectValue() generified
  AbstractDatabase now implements getDriverClassName()
  Removed a couple of "true" and "false" hardcoded strings, replaced with Boolean.TRUE.toString() and Boolean.FALSE.toString() respectively
  EntityEditPanelTestUnit added
  EmployeeEditPanelTest added
  EntityApplicationPanelTestUnit added
  EmpDeptAppPanelTest added
  EntityApplicationPanel.startApplication() modified to allow
  EntityTestUnit.initialize() renamed to selectOrInsert(), only checks if primary key is available
  EntityTestUnit.initializeReferencedEntities() refactored
  UiUtil.displayInDialog() overloaded with a disposeOnEscape parameter
  EntityTestUnit.getRandomDouble() now rounds the result according to the property's maximum fraction digits
  AbstractDatabaseTest improved
  EntityTestUnit.getRandomString() now returns null instead of an empty string
  build.xml android jar contents fine tuned
  PropertyImpl.initializeValueFetcher() refactored
  States.StateGroupImpl, unnecessary call to Collections.synchronizedMap() on members, already properly synchronized
  EntityTablePanel.bindEvents(), bug fixed, header and table were not repainted on search state change, now listens to all individual search models
  Chinook demo, added not null constraints to some columns, unit tests failed randomly
  Property.ColumnValueConverter renamed to ValueConverter for consistency
  Property.ValueConverter and ValueFetcher moved to ColumnProperty
  EntityGeneratorModel improved
  Types.BIGINT partial support added
  ExceptionHandler.handleException() dialogParent parameter is now Window
  CancelException is now a RuntimeException descendant
  DefaultEntityEditModel, getModifiedEntities() added
  TableSelectionModel.TableModelProxy.vetoSelectionChange() added
  TableSelectionModel.TableModelProxy.getSize() renamed to getRowCount() for TableModel consistency
  FilteredTableModel extends TableSelectionModel.TableModelProxy
  DefaultTableSelectionModel uses TableModelProxy.vetoSelectionChange() to check if changes to selection should be vetoed
  AbstractFilteredTableModel.AbstractFilteredTableModelProxy removed
  ForeignKeySearchPanel constructor parameter includeToggleSearchEnabledButton added
  DefaultTableSelectionModelTest added
  EntityTestUnit.getRandomString() now returns a string of length maxLength if specified
  Configuration.SAVE_DEFAULT_USERNAME added
  UiUtil.displayInDialog() no longer available with both disposeOnEscape and closeEvent, since the latter now overrides the former
  UiUtil.chooseFileToSave() no remembers last directory used
  MethodControl now handles CancelException correctly
  DefaultExceptionHandler.unwrapException() now handles CancelException specifically
  DefaultEntityTableModel.applyColumnPreferences() bug fixed, column.setPreferredWith() now used instead of setWidth(), see javadoc
  EntityTablePanel and EntityTableSearchPanel modified to allow customizations of the latter
  Controls.toggleControl() based on a State added
  UiUtil.linkToEnabledState() modified to accept varargs
  State.StateGroup renamed to State.Group
  EventObserverImpl now uses WeakReference
  EventObserverImpl no longer uses WeakReference, forgot to think on this one
  EntityApplicationPanel.onExit() added
  EntityApplicationPanel.exit() calls the above method, allowing CancelException to propagate
  EntityApplicationPanel now generified in regard to the application model
  EntityApplicationPanel.createMenuBar() renamed to initializeMenuBar() and can be overridden
  DefaultForeignKeySearchModel no longer refreshes the combo box model on initialization
  ForeignKeySearchPanel now refreshes the underlying combo box model, if any
  EntityTableSearchPanel now lazily initializes the search panels
  FilteredTablePanel.ColumnSearchPanelProvider added, added as constructor parameter enabling lazy initialization of filter panels
  FilteredTablePanel bug fixed, reordering of columns broke filter panel display
  EntityEditModel.addEntitySetListener() now takes a generified listener, notified with the actual entity being set
  DefaultEntityModel, moved bindEvents code linking the edit model to the table model to DefaultEntityTableModel
  AbstractFilteredTableModel.setFilterCriteria() implemented
  DefaultExceptionHandler now unwraps RemoteException
  EntityTablePanel.setIncludePopupMenu() added
  EntityApplicationPanel.onExit() functionality replaced by addOnExitListener()
  FilteredTableModel.setColumns() added
  EntityTableModel.setColumns() added
  OracleDatabase.getErrorMessage() now handles multi-line error messages
  EntityLookupField now places the caret at index 0 when the selected entity has been set
  DefaultEntityEditModel.getDefaultEntity() now always returns an unmodified instance
  TableSelectionModel.TableModelProxy.addTableModelListener() added
  AbstractFilteredTableModel.removeItems() now uses removeItem(), so that it fires table row deleted, worse performance probably
  DefaultTableSelectionModel now listens to TableModelEvent.DELETE events and modifies the selection accordingly, bypassing the vetoSelectionChange functionality for obvious reasons
  DefaultEntityModel.initializeDetailModels() now protected
  EntityTestUnit no longer uses LoginPanel for getting unit test user credentials
  EntityPanel no longer explicitly sets the edit panel dialog location
  DefaultEntityTableModel now clears the selection when the associated edit model is cleared
  ValueChangeEvent.toString() added
  DefaultEntityEditModel.delete() now clears the model if the active entity was deleted
  EntityUiUtil.createTextArea() overloaded with enabledState
  Databases.getDatabaseStatistics() moved to DatabaseUtil along with associated classes
  DefaultFilteredComboBoxModel.acceptAllCriteria now static and final
  Util.NullFormat() privatized, NULL_FORMAT constant introduced
  Naming prefixes for State and Event instances removed (st, evt)
  FilteredTableModel.setColumns() moved to FilteredTableColumnModel
0.7.0 [incompatible api: server monitor can not connect to servers of earlier versions]
  Tomcat jdbc connection pool plugin added, lots of refactoring in common.db.pool and elsewhere
  EntityRESTService plugin added, some refactoring of related components
  ivy.xml reorganized and improved
  ValueMapImpl.setAs() improved, now fires value change events only after all values have been set
  EntityConnectionImpl.executeFunction/Procedure() does not check for transaction states before or after execution, leaving the responsibility in the hands of the programmer
  EntityConnectionLogger now package private, instantiated via EntityConnections.createLogger()
  DatabaseConnectionImpl.checkConnectionStatement field removed
  EntityImpl.entityInstance() changed into a constructor
  ValueMap.ToString interface removed, superfluous
  EntityPanel no longer constructs a default EntityTablePanel in case the one received via the constructor is null
  EntityTablePanel.tableDoubleClickedEvent was never fired
  DatabaseUtil.DatabaseStatistics moved back to Databases, now package protected, no need for a backwards incompatible change, barely cosmetic
  Control.doSetMnemonic() added protected
  ToggleControl overrides doSetMnemonic() in order to set the mnemonic in the associated button model as well
  Control.getMnemonic() now returns -1 in case no mnemonic is specified, instead of throwing a NullPointerException
  Configuration.DISPOSE_EDIT_DIALOG_ON_ESCAPE added, used in EntityPanel
  EntityTableCellRenderer.indicateSearch field added
  EntityTableCellRenderer.tooltipData field added
  ServerUtil.getServers() logging improved
  ServerUtil.initializeRegistry() no longer logs an error when no registry is found during startup
  Startup error message improved a bit
  EntityTableCellRenderer removed and EntityTableCellRenderers added
  EntityTableCellRenderers, renderer no longer uses hard coded search indicator colors
  EntityTableCellRenderers, rendering of boolean columns fixed with setOpaque(true) (java bug workaround)
  EntityTablePanel.initializeTableCellRenderer() now takes a Property parameter
  PropertySummaryModel.locked field added, DefaultPropertySummaryModel disables the changing of summary type if locked
  PropertySummaryPanel only displays popup menu if the model is not locked
  PropertySummaryModel.getValueProvider() added
  PropertySummaryModel.PropertyValueProvider.useValueSubset field added, implemented in DefaultPropertySummaryModel
  EntityUiUtil.initializeTextField() now sets the allowed range for numerical properties with min and max defined
  EntityEditPanel now shows the entity menu on ctrl-alt-V
  EntityEditPanel now shows the entity menu on alt-double click
  Controls.eventControl() added
  EntityUiUtil.showEntityMenu() now displays validity info
  EntityUiUtil.showEntityMenu() now displays original values
  DatabaseConnectionImpl renamed to DefaultDatabaseConnection
  EntityConnectionImpl renamed to DefaultEntityConnection
  EntityDefinition.staticData field added
  EntityLookupField.lookupEnabledState added as a hack to prevent the triggering of a lookup by closing the empty result message
  EntityTableCellRenderers.DefaultEntityTableCellRenderer made public
  EntityUiUtil.showEntityMenu() improved
  EntityTablePanel.EntityTableCellRenderer moved up to
  AbstractRemoteServer.disconnect() minor optimization
  Impl postfix exchanged for Default prefix for consistency
  Events.DefaultEventObserverImpl only fires when it has listeners
  Entity and Key implementations renamed back to Impl, for serializations sake man
  ValueMapEditModel.validate(final Collection<? extends ValueMap<K, V>> valueMaps) added
  DefaultEntityEditModel implements the above
  DefaultEntityEditModel.validate(Entity) added protected
  EntityUiUtil.populateForeignKeyMenu() improved
  EntityImpl.getValue() now returns null for non-loaded foreign key values while getForeignKeyValue() returns a empty entity
  EntityImpl.isValueNull() contract now respected for foreign key properties
  Entities.Validator takes advantage of the above, improved
  EntityImpl.validateValue() optimized, no longer initializes primary keys for entities during cyclical reference check
  Property.ColumnProperty.ValueConverter and ValueFetcher moved to common.db
  EntityTableCellRenderers, some factory methods made public
  EntityLookupModel.resultComparator field added
  EntityEditPanelTestUnit and EntityApplicationPanelTestUnit moved to tools.testing
  EntityConnectionServer.doConnect() bug fixed, clientInfo.getUser() used when getDatabaseUser() was required
  DefaultEntityDefinition.setSearchPropertyIDs() now handles invalid properties
  Util.FILE_SEPARATOR added
0.8.0 [incompatible api: EventListener/Observer]
  AbstractFilteredTableModel, access to visibleItems is now synchronized
  AbstractFilteredTableModel, addItems() refactored
  Property.ValueListProperty no longer generic, it gave only an illusion of type safety
  EventInfoListener split from EventListener
  EventInfoObserver split from EventObserver
  EventAdapter removed
  ValueChangeListener removed
  ValueChangeEvent replaced with ValueChange interface and ValueChanges factory class
  EventInfoObserver merged into EventObserver
  MaximumMatch, showPopupOnMatch parameter added, default false
  UiUtil.displayInDialog() overloaded
  DefaultEntityEditModel bug fixed, update() called validator.validate() directly, instead of going through it's own overridable validate()
  State.getStateChangeObserver() renamed to getChangeObserver()
  Value.getChangeEvent() renamed to getChangeObserver()
  Java 7 syntax update
  Java 7 try with resources
  EntityConnectionServerTest, web server now uses port 8181 to prevent conflicts with server running on the same machine
  Value.getChangeObserver() generified
  UiValues refactored
  FilteredComboBoxModel generified further with java 7
  FilteredComboBoxModel nullValueString replaced with T nullValue
  EntityUtil.createToStringEntity() added
0.8.1
  FilteredComboBoxModel.setContents() signature modified slightly
  ItemComboBoxModel refactored
  DefaultPropertyComboBox generified
  EntityUiUtil.selectEntities() improved/bug fixed, now uses EntityPanel so keyboard shortcuts are enabled
  UiUtil.getDateFromUser() bug fixed, now returns null on cancel
  DefaultEntityComboBoxModel.translateSelectionItem() bug fixed, JComboBox uses getEditor().getValue() when setting the selected value in the model
  DefaultFilteredComboBoxModel.setContents() refactored to minimize the number of calls to fireContentsChanged()
  Events, bug fixed, listeners now LinkedHashMap for consistent iteration order
  Configuration.CENTER_APPLICATION_DIALOGS added, used when showing the edit panel dialog in EntityPanel
0.8.2
  TableSelectionModel.TableModelProxy.vetoSelectionChange() changed to allowSelectionChange()
  Some unit test improvements
  Configuration.ALLOW_REDEFINE_ENTITY added, used in Entities, default false
  EntityTableModel.addEntitiesOnInsert attribute added, implemented and used in DefaultEntityTableModel
  EntityTableModel.removeItemsOnDelete attribute renamed to removeEntitiesOnDelete
  Recent ToggleControl changes undone, buggy stuff
  DateInputPanel, bug fixed, did not handle UiUtil.getDateFromUser() returning null on cancel
  MaximumMatch, enabled normalization of strings before matching
  ControlsTest.tristateToggleControl() fixed
0.8.3
  UiUtil.displayInDialog(), modality functionality improved, well, changed at least
  EntityEditPanel, SAVE control code added, used by default instead of INSERT (which actually performed a save)
  Configuration.WARN_ABOUT_UNSAVED_DATA added, default false, used in EntityApplicationPanel.exit()
  EntityApplicationModel.containsUnsavedData() added to accommodate the above
  Code cleanup, some generification, RuntimeException replaced by IllegalArgumentException where applicable
  Some generification of Events
  FilteredTableColumnModel.containsColumn() added
  DefaultEntityTableModel, loading of property preferences for previously non-existing properties no longer crashes the application
  DefaultEntityTableModel, removed org.json.JSONException from signatures to remove a direct dependency to JSON
  UiUtil.linkToEnabledState() overloaded with includeFocusable parameter
0.8.4
  Usages of ValueChange re-generified throughout
  EntityPanel.disposeEditDialogOnEscape attribute added, defaults to the value of Configuration.DISPOSE_EDIT_DIALOG_ON_ESCAPE
  EntityUiUtil.showEntityMenu() improved, now indicates the modified state of properties along with the original value
  DefaultEntityApplicationModelTest.containsUnsavedData() added
  EntityTablePanel, key event to show entity values menu is now CTRL-ALT-V, like in EntityEditPanel
  EntityPanel.setEditPanelState() bug fixed, now simply returns when the state being set is the same as the current state, instead of making a mess of it
  EntityPanel, bug introduced by the change above fixed
  EntityUtil.createToStringEntity() simplified
  Removed a bunch of redundant /** {@inheritDoc} */
  Removed redundant throws CancelException since it is unchecked, left in javadoc though
  EntityLoadTestModel constructor fixed to remove possible heap pollution
  EntityPanel, yet another edit panel state initialization bug fixed
  EntityPanel, editControlPanel made final and initialized during construction
  H2Database, in memory database initialization improved
  ValueLinkValidators, validBackgroundColor parameter removed, now uses the UI default
  ValueLinkValidators, bug fix, the above change did not consider the enabled/disabled state of the component
  AbstractEntityConnectionProvider.scheduleValidityCheck attribute added, constructor overloaded
  DefaultEntityConnection, bug fixed, setForeignKeyValues() incorrectly handled the case when the referenced entity was not available (deleted or filtered out of an underlying view), it simply set the reference to null, whereas now it populates it with an empty entity wrapping the referenced primary key
0.8.5
  CriteriaSet constructor refactored to avoid unchecked array creation warnings
  UiUtil.createFormattedField() now uses a MaskFormatter extension which preserves selection and caret position on focus gained
  DefaultEntityConnection.update() bug fixed, did not handle null values in the where condition, "x = null" used instead of the correct "x is null", solved by using EntityCriteria which handles this case correctly
  EntityUtil.hashBy...() functions return value made more specific in order to convey the fact that they respect the iteration order of the collection
  ValueLinks.dateValueLink(), dateValue(), integerValue() and doubleValue(), immediateUpdate parameter added
  EntityUiUtil.createTextField() now also propagates the immediateUpdate parameter in case of date, int and double based values, see above
  DefaultEntityTableModel.DefaultEntityTableSortModel.initializeColumnComparator() now uses the comparator associated with the underlying entity for columns based on foreign key properties
  UiValues.TextUiValue fires change event on focus lost only if the focus event isn't temporary
  FilteredTablePanelTest, some additions
  FilteredTablePanel, minor refactoring to accommodate the above
  UiUtilTest, some additions
  DefaultEntityConnection.selectRowCount() bug fixed, did not work correctly for entities defined with a select query
  DefaultEntityConnectionTest.rowCount() improved due to the above
  UtilTest, some additions
  Unit test coverage improved
  Javadoc improvements
  AbstractFilteredTableModel.filterContents() bug fixed, it now resets the filtering if filterCriteria is set to null
  Unit test coverage improved
  UiUtil.selectFilesOrDirectories() added
  UiUtil.selectFilesOrDirectories() bug fixed
  Util.getGetMethod() and getSetMethod() overloaded with Class parameter
  Util.unwrapAndLog(), fixed possible heap pollution
  DefaultRemoteEntityConnection, removed redundant throws clauses
  EntityUtil.EntityBeanMapper improved, exceptions thrown earlier in case of invalid methods
  EntityImpl, minor refactoring
  FilteredTableColumnModel.getFilterModel() renamed to getColumnFilterModel()
  EntityEditModel.refreshEntity() added, tested
  EntityCriteriaUtil, some refactoring of getConditionString()
  Code cleanup
0.8.6
  Demo deployment updated according to latest java security requirements
  EntityJSONParserTest.entity() improved, no longer depends on the order of values (failed in Java 8)
  DefaultEntityComboBoxModel no longer overrides vetoSelectionChange() with a final method
  DefaultFilteredComboBoxModel.vetoSelectionChange() renamed to allowSelectionChange() for consistency
  LoginProxy.doLogout() added
  EntityConnectionProviders.createConnectionProvider() overloaded with clientID parameter
  Configuration.SERVER_CLIENT_CONNECTION_TIMEOUT added, used in EntityConnectionServer
  EntityConnectionServerAdminImpl, minor refactoring
  Configuration bug fixed, now initializes SERVER_CLIENT_CONNECTION_TIMEOUT correctly
  AbstractTableSearchModel.initializeColumnComparator(), bug fixed, should use lexical comparator for Object types
  UiUtil.runWithProgressBar() added
  DefaultDatabaseConnection.disconnect() now uses isValid() instead of !con.isClosed() to check if connection is alive
  EntityUtil.getPropertyValues() re-generified
  EntityUtilTest.isPrimaryKeyModified() added
  Configuration.CLIENT_SCHEDULE_CONNECTION_VALIDATION renamed to CONNECTION_SCHEDULE_VALIDATION, constant changed
  LocalEntityConnectionProvider constructor overloaded with a scheduleValidityCheck parameter
  RemoteEntityConnectionProvider, some refactoring due to the above
  DefaultDatabaseConnection.disconnect(), isValid() call moved within try clause
  DefaultDatabaseConnection.isValid() now uses a hardcoded (1 sec) timeout during validity check instead of 0 (meaning no timeout)
  ServerException.LoginException is no longer final
  ServerException.AuthenticationException added
  EntityConnectionServerTest, no longer uses the default server/registry ports
  MaximumMatch, bug fixed, equalStartLength() did not normalize the strings before matching
  DefaultDatabaseConnection.disconnect() change reverted, calling isValid() is an overkill (especially with a query) when we are about to discard the connection, so we're back to !con.isClosed()
  Entities.Validator no longer validates read-only values
  DefaultDenormalizedViewProperty bug fixed, is now read-only, along with MirrorProperty
  EntityTableCellRenderers refactored
  DefaultDatabaseConnection constructor overloaded with validityCheckTimeout parameter, added to factory classes as well
  Configuration.CONNECTION_VALIDITY_CHECK_TIMEOUT added, default 0 seconds (no timeout)
  DatabaseUtil.validateWithQuery() now guards against databases that have not implemented setQueryTimeout()
  DefaultDatabaseConnection constructor throws exception if the connection parameter is closed
  Configuration.USE_OPTIMISTIC_LOCKING default value changed to true
  DefaultEntityConnection.lockAndCheckForUpdate() bug fixed, now excludes Types.BLOB properties from the modified check
  ColumnSearchPanel.initializeSearchTypeComboBox() bug fixed, SearchType was read-only due to incorrect type parameter in a call to ValueLinks.selectedItemValueLink()
  ItemComboBoxModel, some refactoring
0.8.7
  EntityTableCellRenderer.BooleanRenderer bug fixed (from last refactoring), BooleanRenderer is now aligned in center
  EntityTableSearchModel.addSearchStateListener(), removeSearchStateListener() and isSearchEnabled() added
  DefaultEntityTableModel.getOrderByClause() added
  Sonar run
  Entity, redundant getFormattedValue() removed
  EntityImpl, bug fixed, setValue() set the primary key to null to early, before validation had been performed
  Configuration.SERVER_MONITOR_UPDATE_RATE added
  EntityApplicationPanel.getFrameTitle() signature change, now takes a EntityConnectionProvider parameter instead of User
  EntityTablePanel.getRefreshControl() and getClearControl() made public
0.8.8 [incompatible api: Property]
  Property.PrimaryKeyProperty removed
  Property.ColumnProperty, get/setPrimaryKeyIndex() and isPrimaryKeyProperty() added
0.8.9
  EntityCriteriaUtil, possible heap pollution due to generic vararg parameters fixed
  EntityImpl.KeyImpl no longer relies on Integer.MAX_VALUE to a represent null value
  EntityLookupModel.setToStringProvider() added
  DefaultEntityDefinition.checkForPrimaryKey() renamed to checkPrimaryKey(), now checks if the same index is used twice
  DefaultEntityEditModel, minor refactoring
  EntityCriteriaUtil, bugs fixed, methods overloaded with a "Collection values" parameter removed, all other methods now handle a Collection parameter
  EntityCriteriaUtil, bug fixed, ForeignKeyCriteria refactored
0.9.0
  DefaultEntityConnection no longer extends DefaultDatabaseConnection, composition used instead
  DefaultEntityConnection now synchronizes on it's internal connection instead of itself
  DatabaseConnection.Procedure and Function generified to accommodate the above inheritance change
  HostMonitor bug fixed, now removes admin server name prefix before checking if the server is already open
  Sonar run
  LoginPanel, refactored, static methods removed
  Sonar run, magic numbers
  EntityConnectionServer, some refactoring
  Util.resolveTrustStore() renamed to resolveTrustStoreFromClasspath()
  EntityDataUtilTest added
  Unit test coverage improved
  Configuration.REGISTRY_PORT_NUMBER renamed to Configuration.REGISTRY_PORT
  HostMonitor bug fixed, only listed servers named RemoteServer.SERVER_ADMIN_PREFIX + Configuration.SERVER_NAME_PREFIX
  DefaultFilteredComboBoxModel.getAllItems() no longer includes the null value
  EntityUtil.setNull() added
  DefaultEntityModel bug fixed, no longer creates an edit model if the supplied table model contains one
  FilteredComboBoxModel.isSelectionEmpty() added, implemented in DefaultFilteredComboBoxModel, tested
  UiUtil.getDateFromUser() dialog using JCalendar now responds to enter (OK) and escape (Cancel) keys
  UiUtil.runWithProgressBar() refactored and overloaded with a cancelAction, now quits silently on CancelException
  DefaultRemoteEntityConnection now synchronizes on it's internal connection proxy instead of itself
  AbstractRemoteServer, connections synchronization improved
  AbstractRemoteServer, disconnect() reduced synchronization time
  AbstractRemoteServer, connect() getLoginProxy() moved out of synchronized block
  AbstractRemoteServer, EntityConnectionServer added logging for connect/disconnect
  DefaultRemoteEntityConnection.isLocalConnectionValid() added
  EntityConnectionServer, maintenance thread now keeps local connections alive via isLocalConnectionValid() along with disconnecting idle ones
  EntityServerMonitorTest added some tests
  UiUtil.runWithProgressBar() overloaded with a northPanel parameter
  DefaultExceptionHandlerTest added
  EntityUiUtilTest improved
  EntityUiUtil.createTristateCheckBox() bug fixed
  EntityUiUtilTest fixed broken tests
  DefaultEntityConnection, redundant synchronized instance removed
  MethodLogger, minor refactoring
  Sonar run, some minor improvements
  MethodLogger serialization bug introduced during refactoring fixed
  final keyword added to catch clauses, quite the overkill but gets rid of annoying warnings in IntelliJ 13
  EntityTableModel.getTableDataAsDelimitedString() added
  Databases.setInsertHint(), getInsertHint() added, used in DefaultEntityConnection.insert()
  EntityGeneratorModel no longer uses Properties.primaryKeyProperty() but rather Properties.columnProperty() along with a call to setPrimaryKeyIndex()
  DefaultEntityEditModel.getModifiedObserver() no longer final
  Entity.getModifiedState() renamed to getModifiedObserver() for consistency
0.9.1
  Entity.isNull() only returns null if all primary key values are null, so primary keys can now contain null values
  Util.collate() problematic wildcard removed
  logback and slf4j latest versions used
  logback-core added as compile time dependency
  EntityPanelProvider.equals() improved, now takes the underlying EntityModel class into account
  EntityEditModel.getEntityNewObserver() added
  DefaultEntityEditModel.isEntityNew() is no longer final
  EntityEditPanel, update and delete actions enabled states now depend on the entityNewObserver provided by the underlying edit model
  EntityPanel, bug fixed, navigation was broken when it came to detail panels, always selected first available panel
  EntityPanel, navigation and panel state constants changed to enums
  EntityEditPanel, confirm type constants changed to enum
  EntityApplicationPanel, now saves preferences for support panels on dialog close
  EntityEditModel.UpdateEvent now contains the updated entities mapped to their respective original primary keys
  DefaultEntityTableModel, uses the above information to refresh the relevant rows after an update has been performed
  EntityPanel.setActiveDetailPanel() bug fixed, introduced in the navigation bug fix above, selecting a detail panel by tab did not work anymore
  DefaultEntityEditModel.delete() bug fixed, now uses getEntity().getOriginalCopy() so that any non-persistent changes to the primary key do not interfere with the delete
  ServerMonitor, connection history tab added
  ServerMonitor, the above improved a bit
  FilteredTablePanel.SortableHeaderRenderer bug fixed, now aligns the text correctly when sorting icon is visible
  ServerMonitor, ClientInstanceMonitorPanel, log JTextArea no longer editable
  EntityUtil.hashByPropertyValue() map key generified
0.9.2 [incompatible api: EntityCriteria, EntityDefinition, RemoteServer]
  EntityCriteria, added support for limit/offset
  EntityDefinition, added having clause
  ClientUserMonitor now logs errors occurring during the refresh of user history
  build.xml, bug fixed, jminor-server-monitor.jar target did not include EntityConnectionServerAdminImpl_Stub.class
  build.xml, removed redundant domain package from jminor-server-monitor.jar
  build.xml, minor changes to deploy_server_monitor and deploy_generator targets
  ClientUserMonitor refactoring
  FilteredTableModel.sortContents() added, implemented in AbstractFilteredTableModel
  DefaultEntityConnection refactored, redundant select during update removed
  DefaultDatabaseConnection no longer validates connections received via constructor parameter
  build.xml, bug fixed, jminor-client.jar target did not include DefaultRemoteEntityConnection.class
  EntityLoadTestModel disables connection validation
  TomcatConnectionPoolProvider now sets testOnBorrow to true since JMinor no longer validates connections coming from a connection pool
  TableSortModel.getColumnClass() added
  AbstractTableSortModel.getColumnClass() removed
  AbstractFilteredTableModel now overrides getColumnClass(), delegating to the sort model
  DefaultEntityTableModel.getColumnClass() removed
  FilteredTablePanel now contains a base panel which contains the JScrollPane containing the JTable
  EntityTablePanel.layoutPanel() simplified
  ClientUserMonitor and ClientUserMonitorPanel refactoring
  DefaultEntityConnection.getSelectSQL() refactored
  Copyright updated
  ClientUserMonitor bug fixed, user history table model did not sort correctly by 'last seen'
  EntityServerMonitorPanel now displays startup errors instead of simply exiting
  DefaultDatabaseConnection is no longer extended, made final
  DatabaseConnection.query() removed
  DatabaseConnection.getMethodLogger() added
  DefaultDatabaseConnection.query() moved to DatabaseUtil
  UiUtil.setPreferredWidth() added, tested
  EntityTestUnit.initializeReferencedEntities() now short circuits the initialization of circular references
  World demo application added
  build.xml deploy_demos refactored, renamed to deploy_demo_apps
  MaximumMatch, now selects first item when the user backspaces beyond the first character
  Version added
  Util.getVersion() and getVersionAndBuildNumber() renamed with String suffix
  Util.getVersion() added
  RemoteServer.getServerVersion() now returns a Version object instead of a String
  DefaultEntityLookupModel now includes configuration settings for each lookup property
  DefaultEntityConnection.executePreparedSelect(), minor refactoring of parameters
  RemoteEntityConnectionProvider constructor overloaded with scheduleValidityCheck parameter, for consistency
  AbstractEntityConnectionProvider implements isConnectionValid() and disconnect(), abstract doDisconnect() added
  RemoteEntityConnectionProvider and LocalEntityConnectionProvider refactored due to the above
  EntityConnectionProvider.getHostName() renamed to getServerHostName()
  RemoteServer.ServerInfo added
  RemoteServer.getServerInfo() added, getServerName(), getServerPort(), getServerVersion() and getServerPort() removed
  AbstractRemoteServer implements the above
  ServerMonitor modified according to the above changes
  AbstractEntityConnectionProvider.disconnect() now synchronized
  RemoteServer.connect(clientInfo) removed
  Sonar run, some minor refactoring
  Refactoring to reduce cyclomatic complexity
  EntityEditModel.isLookupAllowed(property) added
  DefaultEntityEditModel, property debug output refactored
  ColumnSearchPanel and PropertySearchPanel refactored to reduce cyclomatic complexity
  ValueLinks, removed superfluous generics
  EntityLookupField.initializeUI(), bug fixed, now handles the case when no search properties are defined for the underlying entity
  ClientUserMonitor, ClientMonitor, user and client type lists sorted
  ConnectionInfo and ClientUtil added
  ClientInfo is now an interface, implemented in ServerUtil.DefaultClientInfo
  RemoteServer.connect() now takes a ConnectionInfo as parameter
  Some refactoring due to the above
  Util.getVersionString() bug fixed, cut patch number from version
  EntityConnectionServer constructor error handling improved
  RemoteServer renamed to Server
  EntityTablePanel.initializeUI() bug fixed, NullPointerException when summary panel was not available
  EntityLookupField.SettingsPanel.initializeUI() bug fixed, CardLayout used
  EntityDataUtil moved to from tools to db
  EntityDataUtil renamed to EntityConnectionUtil
  EntityApplicationPanel.startApplications() bug fixed, did not handle exceptions originating from initializeConnectionProvider()
  FilteredTablePanel.selectTableColumns(), added select all/none buttons
  FilteredTablePanel, moved column resizing functionality from EntityTablePanel
  FilteredTablePanel, SHIFT-CTR-[left/right arrow] moves the column
  EntityEditModel.containsUnsavedData(), addConfirmEntitySetAllowedObserver() and removeConfirmEntitySetAllowedObserver()
  EntityEditPanel now warns if entity is about to be set when it contains unsaved data
0.9.3
  States.DefaultStateObserver, lazy initialization of Events
  States.DefaultAggregateState refactored to accommodate correct event firing, see StatesTest.aggregateStateEvents()
  Unit test usage of clumsy collection counting method replaced by using AtomicInteger instead
  JasperReports library updated to 6.0.0
  iText pdf library added to client runtime classpath for pdf export
  EntityImpl.KeyImpl renamed to DefaultKey for consistency
  EntityImpl renamed to DefaultEntity for consistency
  Property.setColumnName() added
  build.xml run_rmi_registry target removed
  EntityConnectionServerAdminImpl renamed to DefaultEntityConnectionServerAdmin for consistency
  build.xml updated according to the above
  distribution jars restructured, jminor-db-provider.jar split from jminor-client.jar and jminor-db.jar, jminor-server.jar no longer contains db, depends on jminor-db.jar instead, no more jar redundancies
  framework.db.local and framework.db.remote added, substantial refactoring involved
  distribution jars restructured further, jminor-db-provider.jar removed, jminor-db-core.jar, jminor-db-local.jar and jminor-db-remote.jar added
  DefaultEntityConnection renamed to LocalEntityConnection
  EntityConnections renamed to LocalEntityConnections
  distribution jars restructure even more, jminor-common.jar split into jminor-common-model.jar and jminor-common-ui.jar
  DatabaseConnection.setConnection() added
  LocalEntityConnections.setConnection() removed
  jminor-client-bundle.jar added to distribution
  resources/publish added, contains module definitions for publishing artifacts
  jminor-client-bundle added as publishing artifact
  UiUtil.selectValues() added
  Values, some minor changes in terminology
  Value.getChangeObserver() renamed to getObserver()
  EntityConnectionServer only runs connection maintenance when connections exist
  EntityConnectionServer.AuxiliaryServer moved to common.server.Server
  EntityRestServer no longer depends on framework server
  Util.getVersion() now caches the version object
  Util.VERSION is now final
  DefaultColumnProperty.setColumnName() bug fixed, did not set the value
  DefaultColumnProperty primitive value fetchers now only call ResultSet.wasNull() if the actual value warrants it
  DefaultDatabaseConnection, LocalEntityConnection, DatabaseUtil, DefaultRemoteEntityConnection, logAccess() and logExit() now return right away if the method logger is not enabled
  MethodLogger always clears log on enabled state change
  LocalEntityConnection bug fixed, select for update did not use selectTableName
  DefaultEntity.validateType() now validates entity types, added a couple of related tests
  Values.DefaultValue bug fixed, did not propagate the value when firing a change event
  DefaultEntityDefinition.QueriedKeyGenerator bug fixed, caching of key query was problematic when working with different underlying databases
  ClientMonitorPanel, can now disconnect multiple clients at a time
  EntityLookupField.performLookup() bug fixed, did not handle null search string value
  EntityLookupField.performLookup() bug fixed, did not update colors after lookup
  EntityLookupField, constructor bug fixed, searchHint was initialized to early, must be done after the call to linkToModel() for the hint to show up right away
  EntityPanel.activatePanel() bug fixed, initial focus always went to the table instead of the edit panel when using keyboard navigation
  User, cached hashCode removed, unnecessary optimization
  EntityLookupField, constructor bug fixed, searchHint initialization moved further back
  EntityUtil.getModifiedProperty() and getModifiedExceptionMessage() added
  LocalEntityConnection.lockAndCheckForUpdate() and EntityEditPanel.handleException() now use the above
  DefaultEntityEditModel.getDefaultEntity() bug fixed, did not handle transient properties
  Configuration.FILTER_ON_MASTER_INSERT added
  EntityModel.get/setFilterOnMasterInsert() added
  DefaultEntityModel implements the above, tested
  Editing of long values implemented, LongField added along with LongInputProvider
  MaximumMatch bug fixed, no longer disregards key events if modifiers are present (CTRL-BACKSPACE beyond first character now works correctly)
  EntityUiUtil.createEntityField() improved
  DefaultEntityEditModel bug fixed, setEntity() was used during update() and delete(), which triggered isSetEntityAllowed(), doSetEntity() added for internal use
  IntelliJ analyzis run, Arrays.asList() with single items replaced with Collections.singletonList()
  EntityUtil.getModifiedExceptionMessage() bug fixed, did not handle deleted entities
  EntityUtil.getModifiedExceptionMessage() bug fixed, did not show the original value
  DefaultEntityEditModel.insert() nows sets the inserted entity instead of just the primary key values
  DefaultEntityEditModel.insert(List<Entities>) bug fixed, did not return silently on receiving an empty list, fired afterInsertEvent
  DefaultEntityEditModel, protected methods for firing before and after insert/update/delete events added
  ControlProvider.ButtonControlIterator now uses JLabel for separator
  AutoCompletion added, MaximumMatch now extends CompletionDocument
  Sonar/IntelliJ analysis
  EntityEditPanel now sets the actual DateInputPanel as the property component
  DefaultEntityEditModel, DefaultInsertEvent, DefaultUpdateEvent and DefaultDeleteEvent now protected instead of private
  EntityEditModel, before insert, update and delete listeners now provide the same info as after listeners
  DefaultEntityEditModel.doDelete() now returns the deleted entities, after delete event now contains the actual entities returned by doDelete()
  Sonar run
  EntityUtil.getModifiedExceptionMessage() entity caption added to error message for clarification
  DefaultEntityComboBoxModel, foreign key filter model is now strict, no longer shows all items if foreign key value is null or no filter values are specified
  Reduced unit test dependencies on demos
  Unit test dependencies on demos removed, build.xml updated accordingly
  Ant build bootstrapped correctly, no need for util libraries anymore (ivy, jacoco-ant etc.)
  Stubs removed from dist jars
  Project cleanup, keystore and truststore removed, added to ant build
0.9.4
  EntityConnection.selectAll() removed
  EntityCriteria.getWhereClause(includeWhereKeyword) removed
  EntityCriteriaUtil.PropertyCriteria.getValueCount() inefficiency removed
  DefaultKey.equals(), some minor optimizations
  Logback dependency updated from 1.1.2 to 1.1.3
  jcommon library added to build.core configuration, does not compile on java > 7 without it
  EntityConnectionServer now handles Throwable on startup and exits gracefully
  Entity.Definition.hasLinkedProperties() added
  DefualtEntity.handleValueChangedEventInitialized() skips linking values if no linked properties exist
  DefaultProperty.isDouble() result is cached, very frequently used
  DefaultValueMap, minor refactoring
  DefaultEntityEditModel.prepareNewValue() removed
  DefaultEntityComboBoxModel.translateSelectionItem() finalized
  Configuration.PROPERTY_DEBUG_OUTPUT removed
  DefaultEntityEditModel no longer provides property debug output
  EntityTablePanel.initialize() and setupControls() removed (setupControlsInternal then renamed to setupControls)
  Fixed a couple of Sonar issues
  SteppedComboBox unused constructor removed
  run_entity_generator target added to build.xml
  EntityGeneratorModel, bug fixed, multiple entity definition output was wrong
  EntityUiUtil.selectEntities() moved to EntityTablePanel, createLookupFieldPanel() removed, initializeViewImageAction() moved to EntityTablePanel, renamed getViewImageControl(), createNewEntityAction() moved to EntityEditPanel, createEntityComboBoxPanel() and createEntityLookupFieldPanel() removed and createEastButtonPanel() made public
  EntityEditPanel.createNewEntityAction() renamed to createEditPanelAction()
  ConnectionPools, removed illegal depenedency on Configuration, functionality moved to EntityConnectionServer
  FrameworkMessages, Messages cleanup of unused strings
  Column.getSelectIndex() moved to Property.ColumnProperty
  Minor cleanup, removed unused methods
  Mess fixed, parameterless constructors re-added to Database implementations
  AbstractTableColumnSyncPanel constructor now takes FilteredTableColumnModel as parameter
  Javadoc errors and warnings fixed
  DefaultEntityConnectionServerAdmin no longer sets the RMISecurityManager (deprecated)
  ivy.xml, redundant transitive="false" removed from dependencies
  EntityConnectionServer.startWebServer() now waits for Jetty startup to complete before returning
  EntityConnectionServerTest.testREST() added
  Database.isAuthenticationException(SQLException) added, implemented for H2 and Oracle
  AuthenticationException added
  AbstractDatabase.createConnection() throws AuthenticationException when possible
  EntityUtil.isEntityNew() added
  EntityRESTService now uses the above
  EntityConnectionServer.doConnect() now handles AuthenticationException
  Ivy configuration build.tests added, configurations improved, build configured accordingly
  PostreSQLDatabase.isAuthenticationException() implemented
  Removed references to chinook entity definitions from unit tests
  Fixed a few Sonar issues
  Minor performance optimization in EntityResultPacker
  Server client logging no longer on by default
  Server.AuxiliaryServer.start() and stop() renamed to startServer() and stopServer()
  EntityRESTServer updated according with the above
  DefaultEntityConnectionServerAdmin.main() restart option added
  ServerUtil.getServer() error handling and logging improved
  ClientUserMonitor, user history improved a bit
  Jetty dependency updated to 9.3.2.v20150730 and Jersey to 1.19
  HttpClient library updated to 4.5
  EntityConnectionServerTest and EmpDeptRESTLoadTest updated according to HttpClient update (deprecations)
  Tomcat jdbc dependency updated to 8.0.24
  Unit tests refactored and improved a bit
  ExceptionDialog moved to UiUtil and privatized
  DateInputPanel bug fixed, focus listener only added when button was present
  EntityDefinition.getResultPacker() and Property.ColumnProperty.getResultPacker() added
  H2Database.runScript() updated according to H2 api changes
  H2Database, in memory database initialization moved from static initializer to constructor
  TextInputPanel now JTextField based
  HostMonitor and HostMonitorPanel, improved server discovery
  EntityConnectionServerAdmin.restart() added
  ServerMonitor, ServerMonitorPanel, restart action added
  DefaultEntityConnectionServerAdmin.adminInstance removed
  DefaultEntityConnectionServerAdmin.startServer() refactored
  NavigableImagePanel moved to framework.plugins.imagepanel
  H2Database bug fixed, no longer tries to initialize a file based embedded database if the database file exists
  H2Database, database url bug fixed
  EntityApplicationPanel.getUser() now handles null or empty framCaption
  EntityConnectionUtil.copyEntities() bug fixed, did not clear primary key values correctly before insert
  IncrementKeyGenerator now behaves like the SequenceGenerator, skips the id generation if a value is present
  EntityConnection.selectPropertyValues() replaced by selectValues()
0.9.5 [incompatible api: CriteriaSet, SimpleCriteria]
  CriteriaSet changed to an interface, CriteriaUtil.DefaultCriteriaSet added, SimpleCriteria moved to CriteriaUtil.StringCriteria, factory methods added to CriteriaUtil
  EntityConnectionProviders.createConnectionProvider() renamed to connectionProvider()
  EntityConnectionProviders.connectionProvider(EntityConnection) added
  EntityTablePanel.createStaticEntityTablePanel(), resulting panel is now read-only and without popup menu and south panel
  CriteriaUtil.DefaultStringCriteria.writeObject() and readObject() implemented, tested
  UiUtil, component returned from configuration methods
  PropertySummaryModel moved to common.table package and renamed ColumnSummaryModel, implementation as well
  EntityTableModel.SummaryValueProvider moved to AbstractFilteredTableModel.DefaultColumnValueProvider
  EntityTablePanel.summaryPanel moved to FilteredTablePanel
  H2Database.initializeDatabase() bug fixed, only tries to initialize an embedded database if it is required
0.9.6
  common.swing.model and common.swing.ui packages added, common.ui and common.model refactored accordingly
  org.jminor.framework.client package remaned to swing
  org.jminor.framework.swing moved to org.jminor.swing.framework and org.jminor.common.swing moved to org.jminor.swing.common
  Refactoring in order to move usages of Configuration out of core classes
  Source directory structure improved, now follows maven/gradle best practices
  Plugin and demo sources moved, unit test dependencies fixed, build file refactored
  Reorganized demo sql scripts and reports
  EntityUtil.hash... renamed to map...
  LocalEntityConnection.delete(keys) improved
  JasperReportsWrapper now tries to load reports from classpath if the file is not found in the file system
  Demos split up into separate directories
  Plugins split up into separate directories
  Demos now built into their own build directories
  EntityCriteriaUtil.getWhereClause() now caches the result
  DefaultEntity.DefaultKey.setHashCode() removed awkward if condition
  NextReports plugin added
  NextReports plugin improved
  Plugins are now indipendent modules
  Demos are now independent modules
  SwingMessages added, initialized in LoginPanel, this feels like a hack
  Build file improvements
0.9.7
  REST plugin jersey dependencies updated, jersey bundle 2.22
  SwingConfiguration extracted from Configuration
  EntityTestUnit moved from framework.tools.testing to framework.testing
  PropertySearchModel, EntityTableSearchModel and related classes and methods renamed to PropertyCriteriaModel and EntityTableCriteriaModel
  ColumnCriteriaModel, redundant setUpper/LowerBound() methods removed
  Build files restructured
  Project structure improved, core added
  JavaFX module added
  DefaultEntityModel, setting the foreign key value functionality moved from initialize() to handleInitialization(), which can be overridden
  H2Database.initializeDatabase() bug fixed, did not work with Windows paths, since \ is an escape character in the INIT clause
  ColumnCriteriaPanel and PropertyCriteriaPanel bug fixed, value binding failed due to the above removal of "redundant" methods from ColumnCriteriaModel
  ColumnCriteriaModel, DefaultColumnCriteriaModel, upperBound and lowerBound are now based on Value
  AbstractServer.DefaultServerInfo bug fixed, getServerVersion() returned client framework version, not the version of the remote server, this change seems to be serialization safe
  JavaFX functionality added along with a small demo
  DefaultValueMapEditModel refactored from DefaultEntityEditModel
  ColumnCriteriaModel and DefaultColumnCriteriaModel moved from org.jminor.swing.common.model.table to org.jminor.common.table, due to no swing dependencies
  TaskScheduler now synchronizes on a lock object instead of this
  Events, DefaultEvent and DefaultObserver now synchronize on a lock object instead of this
  States, DefaultState, DefaultAggregateState, DefaultStateObserver and DefaultGroup now synchronize on a lock object instead of this
  ValueChange, removed some unused methods
  EntityConnectionServerAdmin, DefaultRemoteEntityConnection, warningThreshold removed
  DefaultFilteredComboBoxModel.addItem() now respects the sorting order
  EntityEditModel.createEntityComboBoxModel() renamed to createForeignKeyComboBoxModel(), createPropertyComboBoxModel() renamed to createComboBoxModel(), getPropertyComboBoxModel() renamed to getComboBoxModel() and getEntityComboBoxModel() renamed to getForeignKeyComboBoxModel()
  EntityEditModel.createEntityLookupField() renamed to createForeignKeyLookupField()
  EntityEditPanel.createEntityLookupField() renamed to createForeignKeyLookupField(), createEntityComboBox() renamed to createForeignKeyComboBox(), createEntityField() renamed to createForeignKeyField()
  ClientUserMonitor, user history no longer displays a single user as multiple based on case difference in usernames
  EntityEditPanel.afterInsertFocusPropertyID and afterInsertFocusComponent added
  EntityComboBoxModel.strictForeignKeyFiltering property added and tested
  Util.getInt() and getLong() now remove both dots and commas before parsing
  IntField, LongField and DoubleField no longer use a ThreadLocal for the NumberFormat
  ValueLinks, numerical value links ignore the NumberFormat if the field is editable (very problematic otherwise)
  IntField, LongField and Double field, removed constructor overloaded with min and max
0.9.8
  IntField, DoubleField, LongField and relevant classes refactored and improved, NumberField disables grouping, must be turned on explicitly
  UiValues, numerical value methods no longer take a format parameter, the text field does all the formatting
  EntityUiUtil now supplies cloned format instances to NumberField descendants
  LocalEntityConnection now logs RecordModifiedExceptions correctly
  IntField, columns paramater was not used
  DefaultEntityComboBoxModel.translateSelectionItem() no longer throws exception if item is not found, now returns null instead
  DefaultEntityTableModel.getPreferencesKey() renamed to getUserPreferencesKey() and made protected
  AbstractEntityConnectionProvider.isConnectionValid() now returns false in case internal connection validity checking throws an exception and validateConnection() sets the internal connection to null in case it is invalid
  DatabaseConnection, EntityConnection and RemoteEntityConnection.isValid() removed and merged with isConnected()
  DefaultRemoteEntityConnection.isLocalConnectionValid() removed, EntityConnectionServer uses isConnected() instead
  MethodLogger.Entry.toString() now displays microseconds instead of milliseconds for method time
  LocalEntityConnection.prepareStatement() added
  EntityTestUnit.initializeReferenceEntity() may now return null, handled in setReferenceEntity()
  Copyright bumped to 2016
  ClientValidator added, AbstractServer and EntityConnectionServer modified to use it
  DatabaseConnection.getConnection() overloaded with a validate parameter
  DefaultRemoteEntityConnection, methodLogger only used if enabled, no longer uses methodLogger to determine last usage time
  AbstractConnectionPool now handles the collection of fine grained pool statistics
  DefaultValueMap, protected constructor added with values and originalValues maps as parameters
  DefaultEntity, constructors refactored to use the above
  EntityResultPacker.pack() improved using the above constructor
  DatabaseConnection.getConnection(validate) removed, getConnection() no longer performes any validation
  ClientValidator renamed to ConnectionValidator
  ChinookLoadTest, insertDeleteAlbum scenario added
  EntityLoadTestModel.selectRandomItem(EntityComboBoxModel) added
  LocalEntityConnection, now logs setForeignKeyValues() with methodLogger
  ClientInstanceMonitor, ClientInstanceMonitorPanel, crappy tree view of client log added
  DefaultEntity, minor optimization in the way DefaultEntity.DefaultKey objects are instantiated
  EntityTableModel.InsertAction enum added
  EntityTableModel.setAddEntitiesOnInsert() replaced with setInsertAction()
  DateUtil.getFirst/LastDayOfYear() renamed to getFirst/LastDayOfCurrentYear(), getFirst/LastDayOfYear(year) added
  MethodLogger, removed redundant and unused fields, is now final and no longer serializable, ArgumentStringProvider added and implemented
  EntityConnectionServerAdmin.performGC() removed
0.9.9
  Major renaming of methods, ValueMap, Entity now conform to Map method names, get() and put() instead of getValue() and setValue() etc
  ValueMap.getValueChangeObserver() renamed to getValueObserver()
  ValueMapEditModel.getValueChangeObserver() renamed to getValueObserver()
  Entity.set() renamed to put()
  EntityTableModel, renamed getEntitiesByPrimaryKeys() to getEntitiesByKey(), setSelectedByPrimaryKeys() to setSelectedByKey() and getEntityByPrimaryKey() to getEntityByKey(), getEntitiesByPropertyValues() to getEntitiesByPropertyValue()
  Plugin and demo JMinor dependencies now based on the current version in build.properties, ivysettings.xml added, artifactory settings in build.properties
  build.xml, deploy_server and deploy_server_monitor targets improved, no longer create duplicate jminor library jars
  EntityRESTService, minor parameter name change
  LocalEntityConnection.setForeignKeyValues() renamed to setForeignKeys()
  RemoteEntityConnectionProvider.RemoteEntityConnectionHandler.invoke() synchronized
  EntityConnectionServerAdmin, ServerMonitor, added monitoring of GC events and thread count
  Entity.getInt() renamed to getInteger(), getChar() renamed to getCharacter(), for consistency
  EntityUtil, renamed a few methods in accordance with recent changes
  Properties.booleaProperty(propertyID, columnType) added
  InputProviderPanel, ESC key now works like clicking the cancel button
  InpurProviderPanel generified and improved a bit
  NumberField bug fixed, field did not accept the minus sign
  SizedDocument no longer allows use of setDocumentFilter(), setDocumentFilterInternal() added for subclasses
  SizedDocument now uses DocumentCase enum for controlling case conversion
  EntityConnectionProvider.ConnectionWrapper removed along with EntityConnectionProviders.connectionProvider(EntityConnection)
  Entity.Definition.setTableName() added
  DefaultEntityApplicationModel.loadDomainModel() now throws ClassNotFoundException
  EntityConnection.Type enum added along with EntityConnection.getType() and EntityConnectionProvider.getConnectionType()
  DefaultEntityConnectionServerAdmin, error handling on startup improved
  LocalEntityConnection.getSelectSQL() improved, no need to check if queries created by the framework contain the where keyword
  Entity.Definition.setSelectQuery(), added containsWhereClause parameter
  Entities.selectQueryContainsWhereClause() added
  LocalEntityConnection.containsWhereClause() removed, now uses the above
  DefaultEntityLookupModel, added parameter validation
  DefaultEntityDefinition.initializeSelectColumnsString() bug fixed, did not use getColumnName() when constructing query
0.9.10
  Entity.Table and Property.Column annotations added for database specific entity information, such as table and column names
  Refactoring due the above
  Entity.Definition.setSelectQuery(selectQuery) added as deprecated for backwards compatibility
  Demo deployment process improved
  UiUtil.chooseFileToSave() renamed to selectFileToSave() for consistency
  States.AggregateStateListener bug fixed, incorrect new value reported, test added
  EntityUtil.getEntity() refactored from DefaultEntityEditModel.getDefaultEntity()
  EntityUtil.mapToOriginalPrimaryKey() moved from DefaultEntityEditModel
  DefaultEntityEditModel.createForeignKeyComboBoxModel() bug fixed, incorrect entityID for null value entity
  SearchType.Values enum added
  DefaultColumnCriteriaModel refactored
  Entity.getForeignKey(Property.ForeignKeyProperty) added
  DefaultEntityEditModel.getDefaultValue() now returns an empty entity for non loaded foreign key values where the referenced primary key is available
  DefaultColumnCriteriaModel, enabled boolean variable replaced with a State
  ColumnSummaryModel moved to org.jminor.common.model.table
  DefaultEntityLookupModel no longer throws exception if created with no lookup properties, but throws IllegalStateException in performQuery() instead
  DefaultEntityDefinition.initializeForeignKeyProperty() improved foreign key validation, reference property count checked
  Util.rejectNullOrEmpty(String) added
  DefultEntityDefinition constructor now rejects both null and empty entityID and tableName values
  UiUtil.selectFileToSave() overloaded with confirmOverwrite parameter
0.9.11 [server/client incompatible]
  EntityDefinition.setSelectQuery(String) removed, was deprecated
  EntitySelectCriteria.orderByAscending(propertyID) and orderByDescending(propertyID) added
  EntityCriteriaUtil.DefaultEntitySelectCriteria serialization backwards compatibility check improved
  Client version functionality added, EntityApplicationPanel.getClientVersion()
  DatabaseException.errorCode field added, transient for now due to serialization
  UiUtil, now uses SwingUtilities.invokeLater() for focus gained events, JFormattedTextField did not behave correctly without it
  Values, bean value error message improved
0.10.0
  Major refactoring for reuse of model classes in JavaFX, module client-model added
  JavaFX improvements
  Ivy module configuration improved
  SwingPropertyCriteriaModelProvider added, DefaultPropertyCriteriaModelProvider and DefaultPropertyFilterModelProvider moved to framework.model
  FXCriteriaModelProvider now extends DefaultPropertyCriteriaModelProvider
  FXEntityListModel, a bunch of EntityTableModel methods implemented
  EntityTableModel now implements FilteredModel
  AbstractEntityTableModelTest refactored from DefaultEntityTableModelTest, SwingEntityTableModelTest added and FXEntityListModelTest improved
  AbstractEntityModelTest refactored from DefaultEntityModelTest, SwingEntityModelTest and FXEntityModelTest added
  AbstractEntityApplicationModelTest refactored from DefaultEntityApplicationModelTest, SwingEntityApplicationModelTest and FXEntityApplicationModelTest added
  ObservableEntityList refactored from FXEntityListModel
  Util.getDelimitedString() no longer appends a redundant line separator at end
  EntityUtil.getStringValueArray() added
  FXEntityListModel.getTableDataAsDelimitedString() implemented
  FXEntityListModel.savePreferences() and setColumns() implemented
  framework.model generified
  DefaultEntityTableModel renamed to SwingEntityTableModel
  DefaultEntityModelProvider renamed to SwingEntityModelProvider
  Snapshot release mechanism enabled
  More swing components renamed
0.10.1
  jminor-client-model module renamed to jminor-framework-model
  jminor-framework-model-unittests module added
  jminor-swing project module split from jminor-core
  Major refactoring of build files
  More build file refactoring
  Sonar based JavaFX fixes
  EntityLookupModel.addSelectedEntitiesListener() parameter changed to EventInfoListener<Collection<Entity>>
  Server monitor module refactored from Swing module
  DefaultEntityEditModel.createForeignKeyLookupModel() now restricts the lookup model to single selection
  Sonar run
  Ant build dependencies moved from core module
  Framework module split from core
  Core module renamed to common
  Module jminor-common-model renamed to jminor-common
0.10.2
  Substantial refactoring of org.jminor.common package
  Module common split into sub-modules
  Module jminor-common-server-api renamed to jminor-common-server-client
  Module abomination jminor-common-server-client removed
  ServerInfo and DefaultServerInfo made inner classes of Server and AbstractServer respectively, Conjunction, User and Version moved back to common.model, for backwards compatability
  ScenarioException made inner class of LoadTest
  Value and Values moved to org.jminor.common
  SerializeException made inner class of Serializer
  TaskScheduler moved to org.jminor.common.model.tools
0.10.3
  Framework modules renamed for consistency
  AbstractServer.DefaultLoginProxy and DefaultConnectionValidator inner classes added
  AbstractServer, IllegalArgumentException replaced with IllegalStateException in a couple of places
  AbstractServer, bug fixed, added user authentication when retrieving an existing connection
  Database.Type enum introduced
  Sonar run
  Build file refactoring, publish split into install and deploy, local m2 repository added to ivysettings
  Ant build dependency management set up
  Build target dist renamed to package
  DateInputPanel.setDate() added
  EntityEditPanel, EntityUiUtil, createTextArea() minor signature changes
  EntityPanel.createEditControlPanel() added
  FilteredComboBoxModel.addSelectionListener() now takes EventInfoListener as parameter
  SelectionModel.addSelectedIndexListener() now takes EventInfoListener as parameter
  SelectionModel.addSelectedItemsListener() added along with remove
  SelectionModel.addSelectedItemListener() added along with remove
  Some ivysettings.xml improvement
  Usages of Util.rejectNullValue() and Util.equal() replaced with Objects.requireNonNull() and Objects.equals() respectively
  Util.rejectNullValue() and equal() removed
  org.jminor.common.model.Util broken up into TextUtil, PreferencesUtil and FormatUtil, rest moved to common.Util
  StateObserver.addActivateListener() and addDeactivateListener() removed
  ServerUtil.resolveTrustStoreFromClasspath() refactored
  Util.getArray/CollectionContentsAsString() moved to TextUtil
0.10.4
  Source updated to Java 8
  TextUtil.padString() now uses Alignment enum instead of boolean switch
  TextUtil.getDelimitedString() bug fixed
  <code></code> replaced with {@code } in javadoc
  ServerMonitor, thread stats not cleared on reset
0.10.5
  EntityConnectionServer refactoring, access to admin interface moved to the server itself with user authentication
  DefaultEntityConnectionServer refactoring continued, Configuration.SERVER_ADMIN_PORT reintroduced
  Server monitor, added framework-db-remote module to dependencies due to the above
  SwingEntityTableModel, replaceEntitiesByKey() no longer calls filterContents()
  DefaultEntityConnectionServer bug fixed, now unexports admin interface
  EntityConnectionServer removed, functionality moved to org.jminor.common.server.Server
  HostMonitor, hardcoded admin user removed
  Server monitor, removed framework-db-remote module from dependencies due to the above
  org.jminor.common, inlined a few Objects.requireNonNull() calls
  Unnecessary logback core and or classic dependencies removed from some modules
  Explicit logback core and classic dependencies added to framework modules
  States, state no longer fires change event on a call to setActive() if the actual state does not change
  SwingEntityEditModel, bug fixed, add- and removeForeignKeyValues() created unnecessary combobox models
  AbstractServer, getConnection() fixed, did not fulfill doc contract
  DefaultEntityConnectionServer, minor optimization based on the above change
  DefaultRemoteEntityConnection, removed unnecessary call to isConnected() during disconnect
  States.DefaultGroup, minor refactoring removing unnecessary array creation
  EntityEditPanel, overloaded createEditPanelAction() with EntitiesInsertedListener callback, some refactoring involved
0.10.6
  Conjunction, Version and User moved from common.model to common
  Major renaming, all things Criteria are now Condition
  SearchType renamed to ConditionType and moved to common.db.condition
  org.jminor.common refactored, now model depends on db not the other way around
  EntityConditions.DefaultEntitySelectCondition, removed version compatability hack
  FilteredComboBoxModel interface removed, had a single implementation
  Most of org.jminor.common.model.valuemap moved to org.jminor.common.db.valuemap
  FilteredComboBoxModel reintroduced, too quick on the delete trigger
  ConditionType is now Condition.Type
  ConditionSet is now Condition.Set
0.10.7
  PropertyConditionModelProvider refactored to get rid of wildcard return type
  Sonar run
  Property.SearchableProperty removed
  FilteredComboBoxModel.setContents(), removed a couple of wildcard types
  Item is now final
  EntityTableConditionModel.setConditionValues() removed wildcard type
  MasterDetailPanel.getDetailPanels() removed wildcard type
  Floating point comparison now done with Double.compare()
  Condition now Column based, Condition.getValueKeys() renamed to getColumns()
0.10.8
  ValueMap keys now restricted to Attribute plus associated changes
  TaskScheduler and DaemonThreadFactory moved to org.jminor.common to remove cyclical dependency between common.db and common.model
  DefaultProperty, some minor refactoring around PropertyResultPacker
  UiUtil.createMemoryUsageField() is now based on a TaskScheduler
  UiUtil.runWithProgressBar() is now based on a SwingWorker
  Properties.DefaultForeignKeyProperty constructor now takes an array of ColumnProperty instead of String, properties instead of property IDs
  DefaultEntity.initializeReferencedKey() bug fixed, wrong generic type of Map resulted in the single value key constructor being called for composite keys
  DoubleInputProviderTest improved
  IntInputProvider renamed to IntegerInputProvider for consistency
  EntityTablePanel.getUpdateSelectedControlSet(), enabled state is now based on both selection and the allowUpdate state of the edit model
  DefaultValueMapValidator moved to DefaultValueMap.DefaultValidator
  EntityTableConditionModel, additionalFilterCondition field added
  LocalEntityConnection bug fixed, selectRowCount() did not work with group by
  h2 library updated
  Shared library versions consolidated to build.properties
  Sonar run
  DefaultProperty.prepareValue() moved to DefaultEntity
  UiUtil.runWithProgressBar() now handles InterruptedException correctly
  User.UNIT_TEST_USER field removed
  SwingEntityTableModel.performQuery() condition parameter removed
  FXEntityListModel.queryContents() renamed to performQuery() for consistency
  Logback demo config moved to src/resources
  Unit test coverage results merged between modules, swing unit tests f.ex. cover a substantial amount of the framework module
  EntityComboBoxModel.setEntitySelectCondition() renamed to setSelectCondition(), parameter changed from EntitySelectCondition to Condition<Property.ColumnProperty>
  org.jminor.javafx.framework.model javadoc improvements
  ObservableEntityListTest added
  UiUtil.ProgressWorker refactored from anonymous class
  JasperReportsWrapper, bug fixed, could not run a parameterless report
  JUnit test improvements
  DefaultDatabaseConnection.DEFAULT_VALIDITY_CHECK_TIMEOUT introduced and used
  JavaFX javadocs improved
  UiUtil.selectFilesOrDirectories() and UiUtil.selectFileToSave() now only set the startDir if it exists
  EntityJSONParser.parseValue() bug fixed, returned Date instead of Timestamp for timestamp based properties
  EntityJSONParser improved, serializing is now instance based with the following configuration options: includeForeignKeyValues, includeNullValues, includeReadOnlyValues and indentation
  UiUtil.setPreferredHeight() added
  SizedDocument bug fixed, inserting characters no longer moves caret to end
  DefaultKey.equals() bug fixed, null keys and zero based keys are no longer equal
  SizedDocumentFilter and DoubleDocumentFilter bug fixes
  IntField renamed to IntegerField, ValuesLinks.intValueLink() to integerValueLink() and IntegerField.getInt()/setInt() to getInteger()/setInteger() for consistency
  TextUtil.getTextFileContents() bug fixed, no longer appends line break after last read line
  FileUtil, DatabaseUtil, ClientUtil, added a couple of unit tests
  EntityEditPanel.selectInputComponent() added, selectComponent() renamed to requestComponentFocus()
  EntityPanel.setupKeyboardActions() refactored according to the above
  List.removeIf() used instead of listIterator.remove() in a couple of places
  Added a few unit tests
  SizedDocumentFilter bug fixed
  EntityApplicationPanel.getNorthToolbar() replaced with initializeNorthPanel()
  EntityComboBoxModel.getSelectCondition() added
  EntityComboBoxModel.performQuery() no longer takes selectCondition parameter
  ColumnConditionModel.setLikeValue() parameter type changed from Comparable to Object
  Some Java 8 related improvements based on IntelliJ inspections
  SizedDocumentFilter bug fixed
  Condition.Provider interface added, for dynamic conditions
  PropertyConditionModel implements the above
  EntityLookupModel.setAdditionalLookupCondition() changed to setAdditionalConditionProvider()
  EntityComboBoxModel.setSelectCondition() changed to setSelectConditionProvider()
  EntityTableConditionModel.setAdditionalTableCondition() changed to setAdditionalTableConditionProvider()
  DefaultEntityEditModel no longer sets the default values by calling setEntity(null) in constructor since it doesn't play well with an overridden DefaultEntityEditModel.getDefaultValue()
  EntityEditPanel and EntityEditView now set default values in constructor by calling editModel.setEntity(null)
  ObservableEntityList.hasSelectionModelBeenSet() added, used in FXEntityListModel
  CompletionDocument bug fixed, hitBackspace was not reset during remove()
  Copyright updated
  EntityEditPanel and EntityEditView no longer set default values in constructor by calling editModel.setEntity(null), wrong place, wrong time since it resets the EditModel entity state
  DefaultEntityModel now calls editModel.setEntity(null) in constructor
  EntityConditions.getInList() bug fixed, 'not in' did not work when the condition value count exceeded the in clause limit
  FilteredTablePanel.performSearch() now clears the selection when search string is not found
  ProgressWorker and ProgressDialog added
  ProgressWorker and ProgressDialog improved, UiUtil.runWithProgressBar() refactored
  ProgressWorker typo fixed
  Configuration.CLIENT_DOMAIN_MODEL_CLASS added
  DefaultEntityApplicationModel.loadDomainModel() default implementation added based on the above
0.10.9
  Server refactoring 1st stage
  Server refactoring 2nd stage
  AbstractEntityConnectionServer now calls bindToRegistry() on creation
  Custom server demo added
  Server refactoring continued
  AbstractEntityConnectionServer renamed back to DefaulEntityConnectionServer
  SwingFilteredComboBoxModel bug fixed, setSelectedItem() fired selection changed event even though the selected item didn't actually change, test updated
  SwingFilteredComboBoxModel bug fixed, filterContents() did not assume the contents of the selected item could have change during setContents(), test updated
  Sonar run
  DefaultEntityConnectionServer.getClients() bug fixed, returned a non-serializable collection
  DefaultEntityConnectionServerTest improved, now uses remote interfaces for testing, for catching bugs like the one above
  Some minor javadoc fixes
  EntityApplicationPanel.getUser() added
  Attribute.validateType() added, implemented in DefaultProperty, now DefaultProperty validates the type in setDefaultValue()
  ValueLinks, added a couple of intSpinnterValueLink() convenience methods
  DateInputPanel.IntervalInputPanel added
  DateInputPanel.getDate() now returns null in case of an incomplete date string
  Sonar run, Condition, Condition.Set and Entity.Key interfaces now extend Serializable instead of the implementation classes
  AbstractRemoteEntityConnection refactored, couple of tests added
  Controls.methodControl() replaced by commandControl()
  Controls.commandControl() renamed to control()
  ToggleControl moved to Controls class
  DefaultEntity, now allows circular references
  EntityRESTService, now uses User.parse() when authenticating
  Some javadoc additions
  DefaultEntityLookupModel, constructor added
  DefaultPropertyConditionModelProvider.initializeForeignKeyConditionModel() now returns null if no search properties are defined for the referenced entity
  UiUtil.selectNoneOnFocusGained() added (reverses the effect of UiUtil.selectAllOnFocusGained())
  DefaultEntityConnectionServer.startWebServer() now uses a Callable for improved error handling
  EntityView, EntityEditView, EntityTableView, minor refactoring for consistency
  EntityTableConditionModel.getPropertyConditionModel() no longer throws IllegalArgumentException, returns null instead
  DefaultPropertyConditionModelProvider.initializeForeignKeyConditionModel() no longer returns null if no search properties are defined for the referenced entity, returns a PropertyConditionModel without a lookup model instead
  EntityTablePanel now sets the default setAutoResizeMode() during construction
  ServerUtil.initializeRegistry() now returns the Registry object
  ValueMapEditModel.removeValue() added
  EntityEditModel.removeValue() added
  DefaultEntityEditModel.isModified() bug fixed, did not use getModifiedObserver(), which can be overridden
  ForeignKeyConditionPanel, lookup field now selects all when gaining focus
  FilteredTablePanel.scrollToColumn() added
  ColumnConditionPanel.requestInputFocus() added
  EntityTableConditionPanel.selectConditionPanel() added
  EntityTablePanel.selectConditionPanel() added
  EntityPanel, EntityTablePanel and EntityEditPanel, replaced AbstracAction with Control
  FilteredTablePanel.scrollToCenter() removed, scrollToCoordinate() added centerXPos and centerYPos parameters
  ColumnConditionPanel.addFocusGainedListener() added
  EntityTableConditionPanel.addFocusGainedListener() added
  EntityTablePanel now automatically scrolls to a column when its condition panel receives focus
  EntityTablePanel, EntityTableConditionPanel and FilteredTablePanel, replaced loops with forEach
  EntityTableConditionPanel.getSearchPanel() renamed to getConditionPanel()
  Added some calls to SwingUtilities.invokeLater() where deemed appropriate
  Replaced AbstractAction with Control where applicable
  Controls.eventControl() refactored
  UiUtil.addKeyEvent() no longer requires Action to have a name
  EntityApplicationPanel, default View menu now contains an action for selecting between cross platform and system look and feel
  CredentialServer added
  EntityApplicationPanel.startApplicationInternal() bug fixed, silentLoginUser no longer prevents the startup dialog from showing
0.10.10
  Major refactoring of unit tests, removing interdependencies between modules
  Unittest interdependency between framework.db and framework.domain removed
  DefaultProperty.PropertyResultPacker.pack() bug fixed, missing else keyword
  UiUtil.runWithProgressBar() now uses Control.Command instead of Callable
  org.jminor.swing.common.ui.ExceptionHandler renamed to DialogExceptionHandler
  org.jminor.common.ExceptionHandler interface added
  UiUtil.runWithProgressBar() overloaded and refactored
  AbstractFilteredTableModel.removeItem() made a bit more efficient
  AbstractFilteredTableModel.removeItems() now uses a single call to fireTableDataChanged() after removing all the items instead of calling fireTableRowsDeleted() after each row is removed
  CredentialServer bug fixed, now checks if token is expired when queried, not only during periodic cleanup
  AbstractConnectionPool, DefaultConnectionPool and TomactConnectionPoolProvider refactored
  HikariCP connection pool plugin added
  Ant dependencies.xml file removed along with associated stuff, never used
  org.jminor.common.Configuration added
  org.jminor.framework.Configuration and associated abominations removed, configuration values refactored and spread all over the place
  Removed a reference to Configuration from framework module build file
  Property.SQL_BOOLEAN_VALUE_* initialization bug fixed
  Databases.createInstance() renamed to getInstance(), now creates an instance only when required
  Property.SQL_BOOLEAN_VALUE_* configuration values removed
  Database.getBooleanTrueValue() and getBooleanFalseValue() added instead of the above, by default returns Boolean.TRUE and Boolean.FALSE respectively, overridden in OracleDatabase and SQLServerDatabase with 1 and 0
  DefaultEntityConnectionServer.parseCommaSeparatedValues() moved to TextUtil
  Database.DATABASE_INIT_SCRIPT now supports a comma separated list of scripts, used by H2Database
  Database.createInstance() added back as deprecated, a bit too much of a breaking change
  Databases.isDatabaseTypeSpecified() added
  DefaultProperty only tries to use Databases.getInstance() when the above returns true
  Database configuration valuefied
  Database.getDatabaseType() renamed to getType()
0.10.11
  ClientInfo renamed to RemoteClient
  ConnectionInfo renamed to ConnectionRequest
  ServerUtil.JAVAX_NET_TRUSTSTORE configuration constant moved to Server
  ServerUtil renamed to Servers and ClientUtil renamed to Clients
  org.jminor.common.model.reports package moved to org.jminor.common.db
  ExceptionUtil, DateFormats and ProgressReporter moved to common core
  TimeUtil split from DateUtil due to java.sql dependencies
  Module dependencies modified according to the above
  Common module broken up into submodules
  Framework module broken up into submodules
  Swing module broken up into submodules
  Cleanup after breakup
  Automatic-Module-Name attribute added to jar manifests
  Swing client bundle module fixed
  Swing client-* module directories renamed to framework-*
  Swing client-* modules renamed to framework-*
  Swing framwork-test module directory renamed to framwork-ui-test
  Swing framework-test module renamed to framework-ui-test
  EntityTestUnit moved into org.jminor.framework.domain.testing
  EntityApplicationPanelTestUnit and EntityEditPanelTestUnit moved into org.jminor.swing.framework.ui.testing
  Ant build jdeps target added
  REST plugin uses Base64 instead of DatatypeConverter
  Server module tests no longer depend on framework-db-remote module
  Databases.isDatabaseTypeSpecified() moved to Database
  EntityGeneratorModel and EntityGeneratorPanel moved to swing.framwork.model and ui respectively
  IntelliJ modules synced with ivy dependencies
  Logback dependencies cleaned up
  EntityConditions.propertyCondition() now throws a more descriptive error when called with a foreign key property parameter
  EntityConditions.DefaultEntityCondition bug fixed, getValues() and getColumns() now return empty list instead of null when no property condition is available
  Resources moved to standard src/main/resources directory
  DefaultEntityConnectionServer now extends AbstractServer<AbstractRemoteEntityConnection, EntityConnectionServerAdmin>
  Some javadoc improvements
  Entities.getColumnProperties() and DateUtil.floorFields(), vararg parameter replaced with a collection
  LoggerProxy added, LogbackProxy module added, Logback dependencies removed
  Some build file improvements
  Build file streamlined a bit, deployment targets improved
  Server monitor ivy dependencies fixed, maven no longer pulls local db jar along
  Log4jProxy plugin module added
  Throw exception instead of returning null in a few cases
  RemoteEntityConnection moved from framework.db to framework.db.remote, server now depends on db-remote, test moved
  Abstract unit test classes in framework-model-unittests moved to package framework.model.testing
  module-info.java added for common and framework modules, ignored during build
  AbstractEntityConnectionProvider refactored a bit
  EntityConditions refactored, ForeignKeyCondition and EntityKeyCondition classes removed
  EntityDefinition.getForeignKeyReferences() added
  EntityConditions refactored some more, bug fixed, null condition tests added
  deploy.tsaurl build property added and used
  DefaultKey.isNull(), returns true if any non-nullable properties have null values, computeHashCode() added
  Primary key properties are now automatically configured as not-null
  Entities.Validator null validation bug fixed
  DefaultKey.getFirstValue() no longer uses Iterator.next()
  Optimized for single value keys
  EntityConnectionServerAdmin.ThreadStatistics.getThreadStateCount() added
  EntityConnectionServerAdmin.getSystemCpuLoad() and getProcessCpuLoad() added
  ServerMonitor and ServerMonitorPanel display the above
  DefaultKey now validates the value type, some hashCode refactoring
  Replaced frequently called foreach loops on Lists with indexed for loops, get rid of iterator instantiations
  Util.nullOrEmpty() for collections and maps overloaded for single instances, less garbage
  DefaultEntityConnectionServer creates and holds a Registry, CredentialServer as well, registry unexported on exit
  Replaced more foreach loops with indexed loops
  AbstractServer now sets remote client host instead of AbstractRemoteConnection, which was too late when using a login proxy
  AbstractRemoteEntityConnection socket factory usage refactored
  ConnectionPool.getDatabase() added, implementations refactored
  DefaultRemoteEntityConnection constructors tidied up
  MethodLogger public api reduced
0.11.0
  Major surgery, Entities and EntityConditions now instance based (unfinished, javadocs suffering)
  ConnectionRequest.getParameters() added, used to specify the required domain model class
  Minor improvements to the above
  Javadocs fixed
  Entities.registerDomain() added
  TestDomain cleanup
  DefultEntityConnectionServer.WEB_SERVER_DOMAIN_ID configuration property added, EntityRESTServiceTest fixed
  EntityConnectionProvider.getConditions() added, used where applicable
  EntityPanelProvider, re-added a couple of convenient constructors
  EntityUtil removed, methods moved to Entities, EntityBeanMapper moved up
  Entities, all public methods now final
  Ant build target clean_lib added
  EntityApplicationPanel/EntityApplicationView.initializeDomainEntities() renamed to initializeEntities()
  Entities.registerDomain() called by client and server when instantiated, no longer called in constructor
  NumberField grouping separator implemented
  NumberField refactored, now relies on NumberFormat for formatting and validation
  NumberField, SizedDocument minor refactoring
  NumberDocumentFilter no longer concerns itself with valid characters, the format deals with it, redundant isValid() removed
  DefaultEntity.initializeReferencedKey() bug fixed, used isNullable() for single column keys when isForeignKeyNull() did not
  NumberDocumentFilter.getNumber() renamed to parseNumber()
  EntityGeneratorModel updated according to recent changes
  Minor refactoring
  Entities.getDomainEntities() now throws IllegalArguentException in case the domain has not been registered
  LoadTests now register the domain model
  EntityConnectionServerAdmin.getGcEvents(), added since parameter
  ServerMonitor now collects gc event info automatically
  ConnectionRequest, parameters now contains the domain model class name instead of the actual class
  DefaultEntity.setSingleForeignKeyValue() bug fixed, wrong property used when checking for MirrorProperty
  Entity.Definition.getProperties() renamed to getPropertyMap() and getPropertyList() renamed to getProperties()
  Entities.addAll() removed
  Database.getAutoIncrementValueSQL() renamed to getAutoIncrementQuery(), getSequenceSQL() renamed to getSequenceQuery()
  EntityUiUtil.createForeignKeyLookupField() methods "underloaded", removed searchPropertyIDs parameter, EntityEditPanel updated accordingly
  DefaultEntity and DefaultKey now validate value types during deserialization
  Entities.initializeForeignKeyProperty() refactored, some renamings and clarifications in related classes
  Databases no longer serves as a database operation repository, moved to Entities
  ForeignKeyProperty no longer keeps the foreign column properties since primary keys are always used
  NumberField bug fixed, did not accept trailing decimal separator, NumberField refactored, uses strict number parsing
  NumberField refactored a bit
  NumberField refactored further, now skips over grouping separator on backspace and delete
  EntityTestUnit.getConditions() added
  DatabaseUtil removed, methods moved to Databases and DefaultDatabaseConnection
  Databases.createInstance() removed
  Configuration.ConfigurationValue no longer public
  Util.require() removed, Objects.requireNonNull() used instead
  Util.map() now uses computeIfAbsent()
  DefaultEntityConnectionServer, web server removed, auxiliary servers added
  Jetty plugin module added, split from rest plugin
  Entities.getDomainID() added, now uses the simple class name for domain ids
  EntityRESTService, added domainID parameter to api
  EmpDeptRESTLoadTest updated accordingly
  ExceptionUtil removed
  EntityJSONParser refactored, now uses ThreadLocal date formats
  JettyServer, logging added
  Major cosmetic surgery, entityID, propertyID and domainID changed to entityId, propertyId and domainId respectively, all IDs replaced with Ids
  db-http module added
  EntityRESTService assumes parameters are base64 encoded byte array, now uses EntityConditions, api simplified
  DefaultHttpEntityConnection, almost fully implemented
  DefaultHttpEntityConnection, EntityRESTService, exception handling improved, refactored
  DefaultHttpEntityConnection renamed to HttpEntityConnection
  EntityRESTService, clientTypeId is now a required header
  HttpEntityConnection and EntityRESTService no longer wrap parameters and results in a List
  Util.serializeAndBase64Encode() removed superfluous generic parameter
  HttpEntityConnection and EntityConditions, added a few null checks
  EntityRESTService now handles changing clientIds
  HttpEntityConnection, some refactoring
  Jetty plugin promoted into common-server-http module
  Preparing rest module for promotion to framework-servlet module, continued, and continued
  Rest module promoted to framework-servlet
  EntityRESTService renamed to EntityServlet and EntityRESTServer renamed to EntityServletServer
  Preparing db-http plugin for promotion to framework-db-http module
  db-http module promoted to framework-db-http module
  Cleanup after module promotions
  More cleanup
  EntityServlet, domainId parameter moved to header
  AbstractRemoteEntityConnection.RemoteEntityConnectionHandler, removed redundant methodLogger null check
  EntityServlet now uses POST only, assumes byte request data
  EntityServlet responses are no longer base64 encoded
  EntityServlet renamed to EntityService
  EntityService.save changed to update
  HttpEntityConnection and EntityService refactored
  Property.setDefaultValueProvider() added for dynamic default values
  EntityService authentication refactored
  HttpEntityConnection no longer relies on http entity content length
  Property.TransientProperty.modifiesEntity added, if false then changes to the value do not result in the owning entity becoming modified
  DefaultEntity.isModifiedInternal() added, used during writeObject() to handle the above
  Properties that are read only by definition can no longer be made writeable
  Entities, constructor added with domainId parameter
  Property.DenormalizedViewProperty removed, implemented with DerivedProperty, some refactoring in related classes
  IntelliJ modules renamed to java 9 module names
  Trying out Gradle
  DefaultEntityConnectionServer now exits in case of an exception during domain model loading
  Some minor gradle related fixes
  EntityTableConditionModel.additionalTableConditionProvider renamed to additionalConditionProvider,additionalTableFilterCondition to additionalFilterCondition and getTableCondition() to getCondition()
  ResultPacker.fetch() added
  ResultIterator added
  LocalEntityConnection.iterator(EntityCondition) added
  LocalEntityConnections.createConnection() now returns LocalEntityConnection instead of EntityConnection
  Added a few run configurations to gradle build
  Improved server level handling of InvocationTargetException
  DefaultEntityEditModel.insert() now calls saveAll() on the entity before inserting to remove unnecessary original values
  Entities.PERFORM_NULL_VALIDATION configuration value removed, Entities.Validator constructor overloaded with parameter instead
  DefaultValueMap.saveAll() simplified, removeOriginalValue() removed redundant containsKey() call
  Removed sonarqube plugin from demo gradle projects
  Swing framework bundle module removed, wont jive with jigsaw since it exports the same packages as other modules, a big nono
  Some minor modue-info.java fixes
  common-tools module split from common-model, due to JFreeChart dependency
  swing-common-ui-tools module split from common-ui, same reason
  framework-tools module split from framework-model
  Rearranging modules due to java.desktop dependency
  module-info.java added to Swing modules
  Server monitor module moved to Swing directory
  Server monitor now uses gradle application plugin
  Module names no longer used as artifact names
  EntityGeneratorModel moved to swing.framework.tools and EntityGeneratorPanel to swing.framework.tools.ui
  Removed 'framework' from plugin module names
  NumberField bug fixed, can now handle trailing decimal zeros (needs refactoring, perhaps even rethinking)
  UiUtil.getBorderlessTabbedPaneUI() removed, didn't work with GTKLookAndFeel
  UiUtil.getDefaultLookAndFeelClassName() added, overrides GTKLookAndFeel with MetalLookAndFeel due to ugly tabbed panes, sets the TabbedPane.contentBorderInsets property in a static block
  EntityApplicationPanel.getDefaultLookAndFeelClassName() uses the above, as does EntityServerMonitorPanel
  SizedDocument.setCaret() added, hack to set the correct caret position when replacing text (the old solution did not work with text selected)
  DefaultEntityTableCellRenderer.setValue() bug fixed, did not use format for string based properties, now handles ValueListProperty correctly
  EntityUiUtil.createTextField() bug fixed, did not use the format for string based properties
  SizedDocument refactored and simplified
  NumberField.NumberDocument no longer extends SizedDocument, bug fixed, refactored
  EntityEditPanel.USE_SAVE_CONTROL configuration value added
  FileUtil.serializeToFile() and deserializeFromFile() now throw IOException instead of SerializeException
  EntityEditPanel, EntityEditView, clear now requests initial focus
  TextInputPanel bug fixed, text field now receives focus when input panel is closed, now uses SizedDocument
  EntityEditModel and EntityApplicationModel is/setWarnAboutUnsavedData() added
  SwingFilteredComboBoxModel.setSelectedItem() bug fixed, allowSelectionChange() was called prematurely
  ResultPacker.pack() default implementation added
  ClientUserMonitor, clientVersion and frameworkVersion columns added to user history table
  UiUtil.getFileDataFlavor() renamed to getTransferFiles(), now handles multiple files
  EntityApplicationModel.savePreferences() added, called from EntityApplicationPanel and EntityApplicationView
  EntityPanel, EntityView, savePreferences() is no longer final and does not call model.savePreferences()
  Demo gradle run tasks now ant based, running multiple applications from different modules via gradle JavaExec did not work due to NoClassDefFoundError
  ServerMonitor, GC event types no longer hardcoded
  Gradle run tasks reverted back to gradle JavaExec, problem was jar manifest timestamp entry which resulted in jar task never being up-to-date, which killed the classpath of a running application
  EntityEditPanel.getSelectComponentPropertyIds() bug fixed, did not take isDisplayable() into account, refactored
  EntityEditView.selectInputControl() refactored
  LocalEntityConnection.update() now rollbacks and throws exception in case the number of selected rows does not match the number of rows to update
  ResultIterator now extends AutoCloseable
  jminor.server.pooling.initial server configuration key changed to jminor.server.pooling.startupPoolUsers
  domainJar gradle task added to demo projects, experimenting with server application configuration (not working yet)
  DefaultEntityModel.savePreferences() now calls savePreferences() for all detail models
  LocalEntityConnection.update() bug fixed, refactored
  LocalEntityConnection.doSelectMany() method logging added for result packing
  LocalEntityConnection.doSelectMany() bug fixed, try with resources did not play happily with method logging
  module-info.java files added and fixed
  Build improvements
  LoadTest.getTitle() added, overridden in EntityLoadTestModel adding connection type, used in LoadTestPanel
  org.jminor.framework.db.http no longer depends on org.jminor.common.server.http
  Chinook demo, application gradle plugin configured
  Gradle dependencies improved, chinook demo application fixed
  Gradle application plugin configuration for demos moved to root script
  Gradle, testing the jnlp plugin
  Unused ant build files removed (most of them)
  UpdateException added, extended by RecordModifiedException
  LocalEntityConnection.update() bug fixed, did not expect entities of different types
  LocalEntityConnection.executePreparedUpdate() now returns the number of affected rows
  LocalEntityConnection.update() uses the above to throw UpdateException in case no rows are affected
  LocalEntityConnection, refactored, exeption handling improved (more work needed)
  DefaultEntity.DefaultKey.newInstance() overloaded, so that getCopy() and getOriginalCopy() work
  ColumnProperty.setValueConverter() now with wildcards
  EntityTableColumn, redundant connectionProvider field removed
  PoolMonitor, PoolMonitorPanel, unused methods removed
  Entities.getEntity() renamed to entity()
  Removed generic wildcard parameter from ValueMap, ValueMapEditModel and descendants
  Farewell sweet Ant, remaining build files removed
  AbstractRemoteEntityConnection.disconnect() returns if already disconnected
  Databases.closeSilently() no longer varargs
  .idea directory removed
  module-info.java files added and fixed
  Version info moved from build.gradle to gradle.properties as frameworkVersion
  Idea and aggregate javadoc plugins removed from gradle build, combinedJavadoc task added
  DefaultPropertyFilterModel.getComparable() bug fixed, did not handle denormalized properties based on Entity instances
  Jetty dependency upgraded to 9.4.8.v20171121
  populateWiki task added to gradle build
  Gradle build compile and testCompile replaced with implementation and testImplementation for internal modules, dependencies fixed accordingly
  Dependency report added to wiki
  Logback and slf4j dependencies upgraded to 1.2.3 and 1.7.25 respectively
  Gradle build compile and testCompile replaced with implementation and testImplementation for external modules, dependencies fixed accordingly
  A few external dependency upgrades
  ValidationDocumentFilter added
  Gradle build refactoring, java9 stuff removed for now
  Gradle 'api' dependency introduced to common modules, common-server-http jetty dependencies reduced to minimum
  Gradle 'api' dependency introduced to framework modules, dependencies cleaned up
  Gradle 'api' dependency introduced to javafx, swing and plugin modules, dependencies cleaned up
  Gradle build refactoring, demo project stuff removed from root build file
  EntityService now handles forwarded requests
  Version bug fixed, could not handle non-snapshot versions
  Version 0.11.0 released
0.11.1
  Entities domain model now provided by the EntityConnection and EntityConnectionProvider, relevant classes now implement Serializable with non-client related fields transient
  EntityConnectionProvider.CLIENT_DOMAIN_CLASS string configuration value added, for domain model loading
  Annotation based domain modelling scrapped
  Entity.OrderBy added, string based order by clauses outlawed
  OrderBy.getSortOrder() added
  EntitySelectCondition.getOrderByClause() replaced with getOrderBy(), LocalEntityConnection now handles creating the actual order by clause
  Entity.getKeyGeneratorType() and getProperties() added
  Entities.Validator no longer keeps a domain model reference
  EntityService, error handling improved
  HttpEntityConnection now initializes Entities and EntityConditions in constructor
  HttpEntityConnectionProvider and RemoteEntityConnectionProvider.initializeEntities() now uses getConnection()
  NumberDocumentFilter now suppresses NullPointerException during setCaret() :(
  UiUtil now uses separate JFileChooser instances for open and save actions
  Copyright update mistake fixed
  EntityTablePanel, UiUtil.ExceptionDialog, replaced new Control() with Controls.control()
  SQLiteDatabase added, very preliminary
  EntityTablePanel.getCopyCellControl() and getCopyTableWithHeaderControl() now protected instead of private
  User.password is now a character array instead of String
  User.readObject() is now backwards compatible, as in, can read User instances from previous versions
  Entities.orderBy() now static
  H2Database bug fixed, did not guard against a null initScript value
  EntityTableConditionPanel bug fixed, addFocusGainedListener() assumed advancedSearchPanel was a AbstractTableColumnSyncPanel instance
  Entities.getModifiedProperty() renamed to getModifiedColumnProperties(), now returns a collection containing all modified column properties
  Entities instances renamed to domain throughout
  AbstractEntityConnectionProvider.setUser() no longer returns if the usernames match, since the password could have changed
  HttpEntityConnection, now uses BasicAuthCache for basic authentication instead of manually adding header
  HttpEntityConnection, https option added
  HttpServer, https option added
  EntityServletServerTest now uses BasicAuthCache for basic authentication
  EntityServletServerTest and HttpEntityConnectionTest now use https without host verification
  Configuration.value() removed, doubleValue() and longValue() added
  Configuration.ConfigurationValue now abstract, public, subclasses refactored
  Server.ServerInfo.getLocale() and getTimeZone() added
  EntityConditions.PropertyCondition now validates the types of the condition values according to the underlying property
  Demo run configurations fixed so they don't use https
  Configuration, configuration value logging added
  NavigableImagePanel.Coords renamed to Coordinates and made public along with isInImage() and panelToImageCoords(), getImageHeight() and getImageWidth() added
  NavigableImagePanel dependency on EntityTablePanel removed
  NavibaleImagePanel.imageMarkPoints() added along with overridable drawMark()
  EntityTablePanel.getViewImageControl() added, viewImage() added for overriding, not implemented yet
  Entity.KeyGenerator, primaryKeyProperty parameter removed from beforeInsert() and afterInsert()
  Entities.getModifiedColumnProperties() and getModifiedExceptionMessage() now static
  Entities.getForeignProperties() removed
  SwingEntityTableModel.isCellEditable() and setValueAt() no longer final
  EntityTablePanel now calls getJTable().getTableHeader().setReorderingAllowed() in constructor instead of initializeTable()
  Some minor changes
  Entity.Definition.getPrimaryKeyPropertyMap() added
  DefaultEntity.DefaultKey.domain field removed
  AbstractFilteredTableModel bug fixed, now guards against a null filterCondition
  FilteredModel implementations improved and made somewhat consistent
  FilteredTablePanel, EntityTablePanel, added constructor with JTable parameter
  UiUtil.setFontSize() added
  EntityApplicationPanel.selectFontSize() added, now sets the font size on application start
  EntityTablePanel now sets the row height according to font size
  ColumnConditionPanel, PropertyConditionPanel, Enter key no longer toggles enabled state
  EntityTableConditionPanel, Enter key now triggers table model refresh
  ColumnConditionModel.AutomaticWildcard enum added
  ColumnConditionModel.set/getAutomaticWildcard() now based on the the above enum, applicable only to string based LIKE or NOT_LIKE conditions
  Configuration.ConfigurationValue refactored
  Some configuration value keys now package based
  EntityApplicationPanel.selectFontSize() improved, now shows the font size in the combobox
  EventInfoListener renamed to EventDataListener
  LocalEntityConnection.populateStatementPropertiesAndValues() bug fixed, did not include properties with null values when inserting
  Fixed a few code smells
  Demo Swing applications started on the EDT
0.11.2
  UiValues.doubleValue(SpinnerNumberModel) added
  UiValues.integerValue(BoundedRangeModel) added
  NavigableImagePanel.getImage() added
  JasperReportsWrapper now loads the report on construction
  EntityTablePanel.createEntityTablePanel() added and used for the dependencies panel, allowing update of dependent entities
  EntityTablePanel.selectEntities() dialogOwner parameter is now a Container
  DefaultColumnConditionModel.getUpperBound() and getLowerBound() no longer try to add wildcards to multiple string values
  ConfigurationValue, improved logging
  EntityTablePanel.getInputProvider() improved, now uses property.getFormat() instead of Property.getDefaultDateFormat() for time based properties
  LoginPanel now uses a dummy frame so the dialog appears on the taskbar
  SwingForeignKeyConditionModel bug fixed, did not handle empty collection as upper bound
  LocalEntityConnection now throws a RecordModifiedException with a proper message describing the modification
  EntityApplicationPanel.getUser() improved, can now use a text file in user.dir containing the authentication token
  TextUtil.getTextFileContents() overloaded with File parameter
  EntityConditions.PropertyCondition now uses =/<> signs for String based LIKE/NOT_LIKE conditions when the value doesn't contain a wildcard
  DefaultEntity.DefaultKey.get(propertyId) and put(propertyId) now throw an exception if the key does not contain the property
  KeyGenerator.afterInsert(), statement parameter added
  IntelliJ inspections fixed
  Upgraded to JUnit 5
  Third party dependencies upgraded
  SteppedComboBox bug fixed, requestFocus() overridden, if not then detail panels (as opposed to the root parent panel) with a editable combobox as the initialFocusComponent get the initial focus on application startup
  EntityApplicationPanel.getUser() changes from above reverted, found a way to launch Getdown application with the required arguments for authentication
  Foreach replaced with streams
  Clients.getUserCredentials() overridden with String[] args parameter, getAuthenticationToken(String[] args) added
  EntityApplicationPanel.getUser() improved using the above
  AbstractEntityConnectionProvider.initializeDomain() removed, domain initialized in doConnect()
  UiUtil.selectValue() and selectValues() overloaded with defaultSelection parameter
  SonarQube run
0.11.3
  Messages refactored into multiple class specific resource bundles
  EntityEditModel read only status linked to allowInsert, allowUpdate and allowDelete, related refactoring of DefaultEntityEditModel
  DefaultEntityEditModel, unnecessary string constants removed
  Sonar run
  FrameworkMessages refactored into multiple class specific resource bundles
  AbstractEntityConnectionProvider now sets the connectedState on connect and disconnect
  AbstractEntityConnectionProviderTest added
  All interfaces in package org.jminor.swing.common.model.table moved to org.jminor.common.model.table, related classes refactored
  Module org.jminor.framework.model-unittests removed, classes moved to test source path of module org.jminor.framework.model
  Resources folder contents split among relevant modules
  Gradle modules renamed to reflect artifact name
  IntelliJ Java code formatting
  EntityTableModel.getEntitiesByPropertyValue() removed, Entities.getEntitiesByValue() added as replacement
  FilteredTableModel.rowColumn() moved to RowColumn
  Some unit test improvements, continued
  TableSortModel.getSortingDirective() and getSortingPriority() replaced with getSortingState()
  Util.map() return type changed from Map<T, Collection<V>> to Map<T, List<V>>
  LocalEntityConnection.selectMany(List<Entity.Key> keys) now handles keys with different entityIds
  SwingEntityTableModel bug fixed, adding entities on insert now filters out entities of different type
  HttpEntityConnection.selectMany(List<Entity.Key> keys) now handles keys with different entityIds
  HttpEntityConnection.delete(List<Entity.Key> keys) now handles keys with different entityIds
  NavigableImagePanel, imageMarkPoints removed, paintComponent() no longer final
  EntityEditPanel.InsertEntityAction, buttons enabled state linked to the associated components enabled state
  FrameworkMessages, insert and save captions split up
  NavigableImagePanel, some javadoc improvements
  Conjunction.toString() removed
  HttpEntityConnection.readBlob() and writeBlob() implemented and tested
  LocalEntityConnectionTest, blob tests improved
  Cleanup of create_h2_db.sql scripts for unit tests
0.11.4
  Property.hasDefaultValue() added
  Entities.entity(entityId, valueProvider) renamed to defaultEntity(), now excludes properties which columns have default values
  NavigableImagePanel.showImage() removed, readImage() added, no dependencies on jminor remaining, module-info fixed
  OracleDatabase resource bundle bug fix, value_missing key added (fixed in 0.11.3 tag as well)
  EntityLookupField bug fixed, now uses SwingMessages for dialog title (fixed in 0.11.3 tag as well)
  UiUtil.prepareScrollPanelDialog() no longer makes dialog visible and no longer sets the ok button as the default button (problematic Enter key behaviour)
  UiUtil.selectValues() bug fixed, now ensures the default selected value is visible and escape key means cancel
  EntityApplicationPanel bug fixed, MESSAGES no longer static so that default locale can be set in a main method of a subclass
  DefaultEntityConnectionServer, serialization whitelist implemented with dry run option
  AbstractServer, shared login proxies added
  AbstractServer bug fixed, did not disconnect clients on shutdown before closing login proxies, which would then not be notified of the disconnection
  DefaultEntityConnectionServer no longer disconnects clients in handleShutdown(), see above
  DefaultEntityConnectionServer, serialization whitelist no longer crashes Java versions > 8, only enabled on Java 8
  DefaultProperty.BooleanValueConverter default constructor now throws exception if database type is not specified
  EntityBeanMapperTest, added boolean property
  UiUtil.prepareScrollPanelDialog() regression bug fixed, now selection is triggered on Enter keyPressed
  UiUtil, generics added to a few methods
  EntityPanelProvider no longer implements Comparable
  EntityApplicationPanel now does the (correct) sorting of support panel providers
  JavaFX module unit tests improved, now use testfx library to initialize the JavaFX environment instead of the new JFXPanel() hack
  Automatic-Module-Name fixed after gradle module renaming
  Minor changes to RemoteClient.clientHost attribute handling
  H2Database, unit test multiple in-memory databases
  EntityService, some refactoring
  Jetty upgraded
  Serialization whitelist updated
  Chinook demo domain split into api and impl
  jaxb-api and javax-activation dependencies added to modules using Jetty and openjfx to FX module so project builds and runs with Java 11 as well as 8
0.11.5 [client/server incompatible with earlier versions due to Entity serialization bug fix]
  build.gradle refactored and improved (openjfx removed from FX module, wouldn't build with java 8, well duh)
  Jetty, tomcat pool and junit upgraded
  AbstractTableSortModel.sort() refactored, performance improved quite a bit, no longer calls getSortingStatesOrderedByPriority() on each compare
  EntityModel, add/removeLinkedDetailModelsListener() replaced with add/removeLinkedDetailModelAddedListener() and add/removeLinkedDetailModelRemovedListener()
  EntityGeneratorModel bug fixed, was still using static verion of Entities.define() method
  EntityEditView bug fixed, insert() and update() validation failures did not trigger focus request for the given control
  DefaultProperty.hasDefaultValue() bug fixed, did not work with remote connection since the defaultValueProvider was a deserialized instance so defaultValueProvider == DEFAULT_VALUE_PROVIDER did not work, replaced with instanceof operator
  DefaultEntity.writeObject(), readObject() bug fixed, serialization did not respect missing values, that is, it populated all missing values with null when deserializing
0.11.6 [client/server incompatible with earlier versions due to DefaultEntityDefinition changes]
  H2Database, unit test for multiple in-memory databases improved, no longer loads sql files as resources (did not work with gradle + java 11)
  JMinorServerKeystore and JMinorClientTruststore renamed to jminor_keystore.jks and jminor_truststore.jks respectively, type changed to pkcs12
  javax.net.ssl.trustStorePassword specified everywhere javax.net.ssl.trustStore is used
  jminor-framework-model no longer depends on jminor-framework-db-local and jminor-framework-db-remote, projects must now explicitly add a runtime dependency for these
  EntityConnectionProvider.setUser() now returns the EntityConnectionProvider instance
  AbstractEntityConnectionProvider constructor no longer takes User parameter, setUser() must be called before connection is requested
  EntityConnectionProvider and subclasses refactored for parameterless instantiation
  RemoteEntityConnectionProvider no longer crashes on parameterless instantiation due to missing configuration parameter
  CONNECTION_VALIDITY_CHECK_TIMEOUT configuration value moved from EntityConnection to DatabaseConnection
  ConnectionPoolProvider now service based
  LoggerProxy now service based
  Package org.jminor.common.server renamed to org.jminor.common.remote
  Modules common-server and common-server-http renamed to common-remote and common-remote-http respectively
  Module directories renamed to reflect the above
  EntityConnection.setMethodLogger() and getDatabaseConnection() removed, now only available in LocalEntityConnection
  LocalEntityConnection.getMethodLogger() added
  LocalEntityConnection renamed to DefaultLocalEntityConnection, preparing for LocalEntityConnection interface
  LocalEntityConnection interface added, DefaultLocalEntityConnection now package private
  EntityConnectionProvider generified
  AbstractEntityConnectionProvider.setClientId() bug fixed, did not use parameter, a few methods made final, disconnect() generified
  AbstractRemoteEntityConnection.RemoteEntityConnectionHandler.ACTIVE_CONNECTIONS is now a Set
  DefaultEntityConnectionServer, SerializationWhitelist enabled for Java > 8
  PetstoreApplicationModel constructor now adds all entity models so that the load test works
  SerializationWhitelist.SerializationFilter.allowedClassnames is now a Set instead of a List
  DefaultProperty.DefaultColumnProperty serialVersionUID added
  HttpEntityConnection now uses java.net.http instead of apache http client
  EntityServletServerTest now uses java.net.http instead of apache http client
  DefaultEntityDefinition constructor simplified, relevant methods moved from Entities, Entities.DefaultStringProvider added
  EntityService, now invalidates session on invalid header client id
  HttpEntityConnection bug fixed, did not set the cookieHandler on the HttpClient which caused a server side session pile-up (also set in EntityServletServerTest)
  CredentialsProvider added along with a default implementation CredentialServer.DefaultCredentialsProvider
  CredentialServer now provides CredentialsProvider as a service, org.jminor.swing.framework.ui no longer depends on org.jminor.common.remote
  AbstractRemoteEntityConnection, minor refactoring
  AbstractServer.containsConnection() removed, some javadoc improvements
  org/jminor/common/version.properties file added, used by Version class and gradle build
  buildReports gradle build task now defines input and output, UP-TO-DATE works now
  buildTime property added to org/jminor/common/version.properties before common.core jar is created, org.jminor.common.Version updated accordingly
  3d party libraries upgraded
  Minor refactoring of EntityInputProvider, IntegerInputProvider and LongInputProvider
  SwingTableSelectionModel.getSelectedIndexes() now returns right away if selection is empty
  EntityGeneratorModel, 'Properties.' prefix removed, assumes static import of org.jminor.framework.domain.Properties.*
  Sonarqube run
  EntityApplicationPanel.showEntityPanelDialog() bug fixed, now calls savePreferences() on both the panel and model when closing the dialog
  IntelliJ code analysis run
  Entity.Validator.performLengthValidation() added, implemented and used in Entities.Validator
  H2Database upgraded to 1.4.198, plus some minor refactoring
0.11.7 [client/server incompatible with earlier versions due to EntityConditions changes]
  Conditions.stringCondition() moved to EntityConditions, due to serialization related bug
  EntityPanel bug fixed, double clicking on a detail tab in a dialog now embeds the detail panel, instead of closing it
  OracleDatabase, now requires jminor.db.oracle.useLegacySID=true in case of pre-containerized Oracle databases (<12)
  AbstractEntityConnectionProvider, improved synchronization on a lock object, validityCheckScheduler now uses an initial delay
  AbstractEntityConnectionProvider, connection validity check scheduler moved to DefaultEntityApplicationModel
  NavigableImagePanel.centerImage(Point) and centerImage(Coordinates) added
  Controls.toggleControl() overloaded with name parameter
  SerializationWhitelist now supports simple wildcard entries org.jminor.* or org.jminor.common.Value*
  JavaFX upgraded to 11
  EmpDept JavaFX demo module-info fixed, run configuration added
  A couple of third party dependencies upgraded
  Module org.jminor.swing.framework.ui now uses org.jminor.common.CredentialsProvider
  EntityUiUtil.createEastButtonPanel() moved to UiUtil, button size now follows preferred size of centerComponent
  UiUtil.prepareScrollPanelDialog() no longer adds a double click action to the component
  EntityLookupField.setSelectionProvider() added, now supports EntityTablePanel based selection via EntityLookupField.TableSelectionProvider
  LocalEntityConnectionProvider and HttpEntityConnectionProvider can now be instantiated without the required system properties, fail on connect if those are missing
  Minor code cleanup
  FilteredTablePanel, EntityTablePanel, ColumnConditionPanel, disappearing horizontal scroll bar bug fixed, focus related bugs fixed
0.12.0 [client/server incompatible with earlier versions due to date based data type changes]
  Migrate from java.util.Date to java.time
  IntelliJ code analysis, Sonar run
  DateUtil, removed methods that have become redundant with the new java.time api
  ColumnConditionModel no longer based on java.sql.Types, replaced with typeClass (Class)
  Column.isSearchable() removed, not used anywhere
  ColumnSummary and related classes refactored, now uses streams for most things
  EntityTableModel.get/setQueryConditionRequired() replaced with getQueryConditionRequiredState()
  EntityConditionPanel removed, pretty much redundant, query condition required action moved to EntityTablePanel popup menu via EntityTableConditionPanel.getControls()
  Entity.OrderBy refactored, no longer uses a Map for the property order
  DefaultLocalEntityConnection, some minor refactoring
  ControlProvider.createButton() removed
  Cleanup of ui variable names, abbreviations retired
  Further code cleanup
  Entities renamed to Domain
  Entities reintroduced for static helper methods moved from Domain
  EntitiesTest refactored from DomainTest
  Entity.getPrimaryKeyProperties() added, Domain.isKeyModified() moved to Entities
  Some javadoc fixes and improvements
  Entities.sort(Properties) moved to Properties
  EntityTableCellRenderer bug fixed, Temporal values now properly rendered, did not handle null correctly
  Type for foreign key property is now Types.OTHER instead of Types.REF
  UiUtil.linkToEnabledState() no longer allows enabledState to be null
  Some code quality improvements
  Some javadoc improvements, continued
  EntityConnection.TYPE and getType() removed
  EntityConnectionProvider.getConnectionType() now returns a String
  Some code cleanup and javadoc improvements
  Entity.Definition.getResultPacker() removed, EntityResultPacker moved to DefaultLocalEntityConnection
  DefaultLocalEntityConnection.iterator() now synchronizes on connection
  Domain, minor refactoring of KeyGenerators
  Control bug fixed, did not initialize enabled status according to enabledState
  Controls.ToggleControl bug fixed, buttonModel enabled status did not follow enabledState
  Entity.getLong() added
  EntityApplicationPanel, removed ctr abbreviations
  Controls.toggleControl() overloaded with icon parameter, plus some misc. refactoring and javadoc improvements
  EntityEditPanel.isActive() removed, use getActiveObserver().isActive() instead
  FilteredTablePanel.isCellVisible() added
  Domain.getDefinition() is now protected instead of package private
  Entity.Definition.setKeyGenerator() now sets the key generator to the default no-op generator on receiving null as parameter instead of throwing a NullPointerException
  DefaultLocalEntityConnection.checkReadOnly() error message fixed
  Entities.getModifiedColumnProperties() includeReadOnlyProperties parameter added
  DefaultLocalEntityCollection.lockAndCheckForUpdate() no longer includes readOnly properties in the optimistic locking comparison
  Property.dateTimeFormatPattern, getDateTimeFormatter() added, used throughout, SimpleDateFormat usages removed
  FilteredTablePanel bug fixed, searchField no longer triggers search on focusLost/contentsChanged if search hint is visible
  Entity.remove(propertyId) now returns the value being removed
  SwingEntityTableModel.setForeignKeyConditionValues() no longer final
  DefaultColumnConditionModel.AUTOMATIC_WILDCARD and CASE_SENSITIVE configuration values moved to ColumnConditionModel
  NavigableImagePanel, some minor refactoring/renaming
  EntityTablePanel.createEntityTablePanel(), resulting panel popup menu now includes a delete action and a view dependencies action
  SwingEntityTableModel.selectDependentEntities() added
  ReferentialIntegrityException added
  Database.isReferentialIntegrityException() added
  DefaultLocalEntityConnection.delete() now throws ReferentialIntegrityException if applicable
  DialogExceptionHandler.handleException() renamed to displayException
  EntityEditPanel, EntityTablePanel, exception handling refactored
  EntityEditPanel, EntityTablePanel now handle ReferentialIntegrityException by displaying the dependent records (if configured to do so), allowing the user to delete them
  Property.ForeignKeyProperty.softReference attribute added
  DefaultLocalEntityConnection.selectDependentEntities() excludes soft foreign key references
  NavigableImagePanel.isInImage() renamed to isWithinImage() and made final, minor literal edge case bug fixes
  EntityTablePanel.ReferentialIntegrityErrorHandling enum added, some relevant refactoring
  EntityPanel.displayException() convenience method added
0.12.1
  org.jminor.common.db.dbms package broken up into seperate dbms modules, projects must now include dbms module dependency
  dbms modules no longer include jdbc dependencies
  Database now service based
  jminor-dbms-h2 module renamed to jminor-dbms-h2database
  jminor-framework-domain module split from jminor-framework-db-core
  DatabasesTest coverage improved a bit
  ValueMapEditModel, EntityEditModel, setValue(), removeValue(), getValue() and getForeignKeyValue() renamed to put(), remove(), get() and getForeignKey() respectively, now consistent with ValueMap and Entity method names
  DefaultValueMapEditModel, minor refactoring of put() and remove() methods
  Item.item renamed to value
  DefaultValueListProperty.getCaption() and isValid() now iterate the value list instead of instantiating a new Item and using indexOf()
  DatabaseException.statement now transient like errorCode, so it's not available when running as client/server
  EntityApplicationPanel.ApplicationFrameProvider added along with constructor, for customized application frames
  Controls.control() overloaded with command, icon and enabled state
  DefaultDialogExceptionHandler now handles null messages correctly
  SwingEntityComboBoxModel.linkForeignKeyComboBoxModel() improved a bit
  SwingEntityComboBoxModel.linkForeignKeyComboBoxModel() improved a bit more
  DefaultLocalEntityConnection.selectMany() now handles null value as varargs parameter
  DefaultLocalEntityConnection, fetchDepthLimit of -1 is now interpreted as no limit
  FilteredTableModel.AddingStrategy added
  FXEntityListModel.getTableColumn(propertyId) added
  FXEntityListModel.addEntities() now sorts if required
  AbstractFilteredTableModel.addItems() changed to use FilteredTableModel.AddingStrategy
  FilteredTableModel.AddingStrategy removed
  AbstractFilteredTableModel.addItems() and SwingEntityTableModel.addEntities() now with atTop/index and sortAfterAdding parameters
  NavigableImagePanel, minor refactoring
  EntityEditPanelTestUnit refactored and improved somewhat
  DatabaseConnection now extends AutoCloseable
  3d party dependencies upgraded
  SelectionModel.removeSelectedIndex() added, implemented in SwingTableSelectionModel
  SelectionModel added a few methods, implemented in SwingTableSelectionModel and FXEntityListSelectionModel
  AbstractEntityConnectionProvider.onDisconnect() added
  SwingTableSelectionModel.fireValueChanged() bug fix reverted, ill thought out
  SwingTableSelectionModel.addSelectedIndexes() and fireValueChange() refactored and improved
  AbstractFilteredTableModel.sortContents() and filterContents() bug fixed, table lost selected column on fireTableDataChanged(), now uses fireTableRowsUpdated() instead
  AbstractFilteredTableModel.removeItems() now uses removeItem() again, performance sacrificed for correct table model events
  EntityTableModel.refreshEntities() added
  EntityApplicationPanel, all main menu controls created via functions, for easier menu customization in subclasses
  Domain, some method culling
0.12.2
  DefaultLocalEntityConnection.doSelectMany(), redundant error logging removed, error logged during createIterator()
  DefaultLocalEntityConnection.packResult() now returns the result list instead of receiving it as parameter
  SQLServerDatabase.AUTO_INCREMENT_QUERY now uses @@IDENTITY instead of SCOPE_IDENTITY()
  Database.setUrlAppend()/getUrlAppend() added
  Database.supportsSelectForUpdate() added (for SQL Server), used in DefaultLocalEntityConnection
  SQLServerDatabase, isAuthenticationError() and isReferentialIntegrityError() overridden
  DefaultLocalEntityConnection now caches the insert and update properties for entities
  TextUtil.DEFAULT_COLLATOR_LANGUAGE added
  Package info with configuration values added to packages containing classes with configurable values
  Domain.getColumnProperties(entityId, includePrimaryKeyProperties, includeNonUpdatable) bug fixed, did not exclude read-only properties, renamed to getWritableColumnProperties()
  Removed a bunch of redundant generic wildcards
  Domain.getWritableColumnProperties() streamlined, tests added
  UiUtil, file chooser now clears the previously selected files when selecting files to open or save
  EntitySelectCondition.setFetchCount() added
  DefaultProperty.BooleanValueConverter, no longer depends on Database.getBooleanTrueValue() and getBooleanFalseValue()
  Database.getBooleanTrueValue() and getBooleanFalseValue() removed
  Properties.booleanProperty() calls must now specify trueValue and falseValue as parameters
  EntityApplicationPanel no longer sets the Look&Feel during startup if it's already set to the default one
  Entities.equal() added
  UniqueConstraintException added, used in DefaultLocalEntityConnection, some minor related fixes and refactorings
  DefaultLocalEntityConnection.insert() and update() now throw ReferentialIntegrityException when applicable (only H2Database and Oracle for now)
  EntityTableModel.isQueryConfigurationAllowed property removed, EntityTablePanel.includeConditionPanel used instead
  EntityTableConditionPanel, require_query_condition i18n caption changed
  UiUtil, file chooser now clears the previously selected files properly when selecting files to open or save
  DefaultProperty.validateType() improved error message now includes entityId
  EntityTableModel.set/getRefreshOnForeignKeyConditionValuesSet() added
  SwingEntityTableModel and FXEntityListModel implement the above
  EntityTablePanel, EntityTableView, popup menu controls setup refactored
  TristateCheckBox, FilteredTablePanel, IntegerFieldTest, deprecation warnings fixed
  ResultPacker bug fixed, redundant call to fetch() removed
  Gradle wrapper added
  Database, DatabaseConnections, DefaultDatabaseConnection, LocalEntityConnections, DefaultLocalEntityConnection now document where AuthenticationException is thrown
  TestUtil.getDelimitedString() simplified using String.join()
  ValueObserver added, for read only access to Values, Value.get() and Value.getObserver() moved to ValueObserver, Value extends it
  ValueObserver.getObserver() renamed to getChangeObserver()
  Misc. javadoc fixes and some minor changes
  TableModelProxy removed
  Minor javadoc fixes and getting rid of ret return variable name
  Values.value() overloaded with nullValue parameter, for preventing null values
  Value.isNullable() added, some related refactoring
  Values.valueState() added
  Values.StatValue.set() minor improvement
  ConfigurationStore added
  ConfigurationStore values now set the value to defaultValue when values are set to null
  ConfigurationStore, major refactoring
  ConfigurationStore.getConfigurationValue() added
  ValueParser moved up from Configuration and renamed StringParser
  ConfigurationStore, renamed to PropertyStore, some internal renamings as well as javadoc fixes
  State.isActive() and setActive() renamed to get() and set() respectively
  ValueChange.getOldValue() and getNewValue() renamed to getPreviousValue() and getCurrentValue() respectively
  IntelliJ code analysis based fixes
  StringParser removed, replaced with Function<String, ?>
  FileUtil.getBytesFromFile() removed, use Files.readAllBytes()
  PropertyStore now removes the property when the value is set to null instead of using the defaultValue
0.12.3
  PropertyStore now syncs values to system properties
  Configuration now based on PropertyStore
  PropertyValue interface added, PropertyStore now uses these
  Configuration now uses PropertyValue
  PropertyValue.toString() overridden, now returns the property name
  Module jminor-framework-db-test renamed to jminor-framework-domain-test
  Package names org.jminor.framework.domain.testing and org.jminor.swing.framework.ui.testing to .test to reflect module names
  org.jminor.common.core module now has a requires transitive dependency on slf4j, slf4j requires clause removed from other modules
  AbstractTableColumnSyncPanel now uses FlexibleGridLayout instead of FlowLayout, which stretches the component to fill all available vertical space
  Documentation migrated from markdown to asciidoc
  EntityTestUnit refactored, demo domain unit tests fixed
  TextUtil.getDelimitedString() minor bug fixed
  EntityTestUnit.getRandomValue() now truncates LocalDateTime and LocalTime to seconds, to prevent comparison errors when the underlying database system truncates on insert
  Some 3d party dependencies upgraded to latest version
  Plugin modules renamed to reflect package names (as is with java11 version)
  Slf4J dependency changed from 'implementation' to 'api'
  Property.isDecimal() added
  Property.BIG_DECIMAL_ROUNDING_MODE configuration value added
  BigDecimal support added using Types.DECIMAL
  DoubleField renamed to the more appropriate DecimalField
  BigDecimal support continued (as in, things I missed)
  BigDecimal support added to javafx module
  SerializationWhitelist moved to common.remote module
  EntityJSONParser now handles BigDecimal values
  Entities.getKeys() parameter now List<Entity>, iteration no longer stream based
  H2Database, handle null database name for in-memory databases
  AbstractEntityConnectionProvider.setDomainClassName() and setClientId() null parameter handling improved with better error messages
  EntityEditPanel.selectInputField() no longer displays selection list if only one input field is available
  EntityApplicationPanel no longer uses getApplicationIdentifier() when saving the default username to user preferences (key could be too long)
  PreferencesUtil.setDefaultUsername() and getDefaultUsername() removed
  EntityTestUnit, special equals handling for BigDecimal property values, plus some minor refactoring and javadoc improvements
  Entities.getValues() and getDistinctValues() now return List instead of Collection
  h2database module removed from a few testRuntimeOnly configurations where it was unnecessary
  Demo module-infos and builds fixed for running tests
  Static import added for Collections.singletonList(), Collections.emptyList() and Arrays.asList()
  Support for Types.JAVA_OBJECT added, useful for UUID primary key columns for example
  Entity.KeyGenerator.returnPrimaryKeyValues() added for custom primary key generation strategies
  UiValues, ValueLinks, usePrimitive replace with nullable where applicable, usePrimitive leftover parameters renamed to isPrimitive
  Some minor variable renamings
  Values.beanValue() renamed to propertyValue()
  StateObserver.getChangeObserver() removed
  Manual demo module added for code examples used in the manual
  EntityEditPanel.InsertEntityAction now uses the default domain model caption if none is specified
  Petstore demo now demonstrates usage of setColumnName()
  UiValues and related classes, major refactoring, readOnly and immediateUpdate parameters merged into UpdateTrigger enum
  UiValues and related classes refactoring continued, UpdateTrigger.READ_ONLY removed
  UpdateTrigger replace with updateOnKeystroke boolean parameter
  ValueMap, Entity, Entity.Key, ValueMapEditModel and EntityEditModel, isValueNull() renamed to isNull(), isNotNull() added
0.12.4
  Query columns now dynamic, ColumnProperty.selectIndex and Entity.Definition.selectColumnsString removed
  DefaultLocalEntityConnection.lockAndCheckForUpdate() uses only writable properties
  Dynamic query column improvements
  Select for update now uses the tableName instead of the selectTableName, since that could possibly be a view not supporting select for update (looking at you postgresql)
  EntitySelectCondition.setSelectProperties() and getSelectProperties() added
  DefaultLocalEntityConnection.selectMany(EntitySelectCondition) now restricts the selected properties to the ones specified in the above
  Static imports FTW
  MultipleRecordsFoundException added
  DefaultEntitySelectCondition.domain removed and foreignKeyFetchDepthLimit added
  DefaultLocalEntityConnection.setForeignKeys() now handles using the default foreign key fetch depth
  Major refactoring, common.db.condition contents moved to framework.db.condition
  Refactoring continued, methods moved from EntityConditions to Conditions
  ValueObserver now extends EventObserver, related refactoring
  AbstractObservableValue and AbstractValue added and used throughout
  AbstractObservableValue and AbstractValue moved to Values
  Synchronization improvements in Events and Values
  DefaultLocalEntityConnection, minor refactoring to get rid of an iterator
  LocalEntityConnection.createIterator() parameter type changed from EntityCondition to EntitySelectCondition
  DefaultLocalEntityConnection, some refactoring
  EntityConditions merged into Conditions, major refactoring of framework.db.conditions, simplification even
  Condition.EmptyCondition added to indicate a null or empty condition
  Property.setDomainId() removed, domainId no longer used internally
  Entity.Definition.addConditionProvider(), getConditionProvider() and Domain.getConditionProvider() added, conditionProviders map transient
  Condition.StringCondition replaced with CustomCondition, implemented using the above
  DefaultEntityConnectionServer, some methods made final
  Condition.getConditionString() added, related methods moved from DefaultEntityCondition to their respective Condition subclasses
  LocalEntityConnectionProvider.METHOD_LOGGER_ENABLED configuration value added, default false
  AbstractServer.connections and loginProxies are now CuncurrentHashMaps
  Servers.remoteClient(remoteClient, databaseUser) added
  ChinookLoginProxy added, implements database user lookup
  EntityEditPanel.InsertEntityAction now adds a CTRL-+ and CTRL-(numpad+) key events to the associated component to trigger the action
  Attribute and Column removed, methods moved to Property and ColumnProperty respectively
  ValueMap keys no longer restricted to descendants of Attribute, obviously
  DefaultEntityModel.bindMasterModelEvents() removed, minor related refactoring
  DefaultEntityEditModel, insert, update and delete events now use Collections.unmodifiableList/Map
  EditModelValues removed, EntityEditModel.value() added instead
  Preparing for Gradle 6.0
  LocalDateInputPanel, bug fixed, NullPointerException when no button was present prevented
  EntityEditPanel, no longer disables components created for read-only properties
  SwingEntityComboBoxModel.linkForeignKeyComboBoxModel() no longer selects null in the foreign key model when null is selected
  Configuration, now throws exception if jminor.configurationFileRequired system property is set to true and the configuration file is not found
  LocalEntityConnectionProvider.LocalConnectionHandler, removed excessive exception logging, no longer logs InvocationTargetExceptions, since the underlying exception is logged by the connection
  Conditions.condition() and selectCondition() renamed to entityCondition() and entitySelectCondition() respectively
  Static imports used for Conditions.entityCondition() and Conditions.entitySelectCondition() since those can no longer be confused with other methods in class
  DefaultEntityConnection.methodLogger field removed
  DefaultLocalEntityConnection, now initializes the Domain as a copy instead of always returning a new copy via getDomain()
  DefaultLocalEntityConnection bug fixed, EntitySelectCondition.fetchCount wasn't being respected anymore, re-implemented
  Domain bug fixed, did not copy databaseOperations in copy constructor
  Domain.getForeignKeyReferences() moved to DefaultLocalEntityConnection
  Domain bug fixed, NullPointerException prevented when referencing database operations in a deserialized Domain, plus some minor refactoring
  EntityConnectionUtil renamed to EntityConnections
  DefaultEntityConnectionServer.getRegistryPort() removed
  Sonar run
  DefaultDatabaseConnection, some refactoring
  ResultIterator, javadoc improvements
  EntityConnection.selectDependentEntities() renamed to selectDependencies()
  SwingEntityTableModel.selectDependentEntities() removed
0.12.5
  Plugin modules renamed from jminor-framework-plugins... to jminor-plugin...
  Java modules renamed to reflect Gradle module names
  Plugin packages renamed to reflect module names
  Plugin module-info files updated to reflect package name changes
  Java 11 version now has groupId org.jminor.jdk11
  Java 8 version now has groupId org.jminor.jdk8
  ServerMonitorPanel, environment info text area now uses word wrap
  Util.PropertyWriter added, getSystemProperties() overloaded with one of these as a parameter
  DefaultEntityConnectionServerAdmin.getSystemProperties() now writes the classpath as one item per line
  DefaultEntityConnectionServerAdmin.getSystemProperties() now writes the module path as one item per line
  DefaultEntity.prepareValue() now strips trailing zeros on BigDecimals as well as setting the scale
  ServiceLoader used throughout
  Minima 2.5.1 Jekyll theme files added to documentation
  CredentialServer.DefaultCredentialsProvider moved up, made ServiceLoader compatible
  CredentialServer moved to new plugin module
  Credentials server module-info added
  CredentialServer renamed to CredentialsServer along with related classes
  EntityBeanMapper disassembled, functionality moved to Domain
  Domain bean transformation now handles foreign key properties
  FormatUtil renamed to Formats
  DateUtil renamed to Dates
  PropertyStore.writeToFile() parameter is now File instead of String
  EntityConnections.batchInsert() now uses EventDataListener instead of ProgressReporter
  ProgressReporter removed
  AbstractEntityConnectionProvider.onDisconnect() removed, unused
  Some refactoring in common.db.pool
  DefaultConnectionPool removed, a bug from the above fixed
  H2Database, tomcat connection pool, jaxrs-ri, commons-beanutils and jasperreports dependencies upgraded
  DatabaseProvider interface added, implemented in dbms modules. Database interface did not lend itself to ServiceLoader usage, since initializing a Database (H2Database f.ex) performed some actions, like initializing a in-memory database
  Provides clauses in module-info.java updated according to the last change
  Property.ColumnProperty.isSelectable() added, useful for properties that are only used in conditions
  Property.isDateOrTime() renamed to isTemporal(), DefaultProperty no longer caches isDouble
  DefaultEntityConnectionServer, bug fixed, initializeConnectionPools() only checked for null on startupPoolUsers, not if empty
  Hunted down a bunch of non-final methods and finalized them
  DefaultEntity bug fixed, did not validate values for foreign key properties correctly
  DefaultForeignKeyProperty.getTypeClass() now returns Entity.class
  DefaultForeignKeyProperty overrides DefaultProperty.validateType() and validates correctly
  Gradle upgraded to 6.0
  Entity.Definition.setTableName() removed
  Entity.Definer added, implemented in DefaultEntityDefinition.DefaultEntityDefiner
  Domain.define() now returns a Entity.Definer instead of the Entity.Definition
  Entity.Definition, setters removed, now private in DefaultEntityDefinition
  Domain, most getters moved to Entity.Definition, Domain.getDefinition() public
  Major refactoring, domain.property package added
  domain.property package exported
  EntityEditModel.getEntityDefinition() and EntityTableModel.getEntityDefinition() added
  DefaultEntityDefinition.EntityDefinitionBuilder renamed to DefaultDefinitionBuilder and refactored
  PropertyBuilder now inner classe of relevant Property
  PropertyBuilder implementations now inner classes of relevant Property implementation
  Entity.DefinitionBuilder moved to Entity.Definition and rename Builder, for consistency
  Code cleanup
  DefaultColumnProperty, DefaultForeignKeyProperty, DefaultTransientProperty, builder() method added, Builder implementations now completely privat
  DefaultEntityDefinition.builder() method added, Builder implementation now private
  StringProvider.ForeignKeyValueProvider now uses foreignKeyPropertyId instead of the actual ForeignKeyProperty
  Some code cleanup and inner class renamings
  Removed the unholy mess that was property builder generics
  Further property builder refactoring
  DefaultProperty, bug fixed, used lambda for defaultValueProvider, which caused serialization problems
  Entity.Definition.getColumnProperties() parameter now List instead of Collection, implementation now uses old fashioned loop instead of stream
  Conditions.customCondition() parameter ordering changed
  Gradle asciidoctor plugin added, some doc changes
  jersey-bundle dependency replaced in framework-servlet module, was causing javadoc errors
  REPORT_PATH configuration value moved from EntityApplicationModel to ReportWrapper
  Entity.getBackgroundColor() renamed to getColor()
  Conditions refactoring
  DefaultLocalEntityConnection refactored
  Further refactoring of DefaultLocalEntityConnection
  Domain.getDefinedEntities() now returns Collection<Entity.Definition>, rename to getEntityDefinitions()
  Conditions refactoring continued, shuffling complexity around it seems
  WhereCondition.getPropertyIds() removed, usage replace with getColumnProperties()
  DefaultLocalEntityConnection.writeBlob() now throws exception if multiple rows were affected, refactoring
  Condition.expand() removed, functionality moved to WhereCondition
  PropertyCondition.setCaseSensitive() added
  Serializer removed
  DefaultLocalEntityConnection constructor simplified, LocalEntityConnection setters made fluent
  Entities.getOriginalKeys() added, old getKeys() with originalValue boolean parameter now private
  Entities.getValues() and getDistinctValues() streamlined, getDistinctValuesIncludingNull() added
  EntityConnection.selectMany() renamed to select()
  Entity.ConditionProvider.getConditionString(), propertyIds parameter added
  WhereCondition moved from db-local to db.condition in db-core, now an interface, Conditions.whereCondition() added
  Domain.key() overloaded with integer and long value parameter
  SwingEntityModelProvider, EntityPanelProvider, some refactoring, and more refactoring
  EntityTestUnit.initializeReferenceEntity() can now return null without crashing the test
  Using built-in javadoc and sources jar Gradle functionality
  Domain.keys() added, overloaded for Integer and Long
  Domain.StringProvider moved up
  Domain.Validator moved up to DefaultValidator
  DefaultValueMap.DefaultValidator moved up and renamed DefaultValueMapValidator
  domain.DefaultValidator renamed to DefaultEntityValidator
  HttpEntityConnection reverted back to apache httpcomponents, Jdk HttpClient unusable due to Thread leakage during load testing
  HttpEntityConnectionJdk added to hold on to Jdk implementation, unused
  ServerException moved to common.remote.exception, inner classes moved up
  Removed unnecessary writeObject() and readObject() implementations
  Event, State and Value moved to common.event, common.state and common.value packages respectively
  Inner classes in common.event, common.state and common.value packages moved up a level
  Entity.Definition.Provider added, implemented by Domain, DefaultEntity now uses the former instead of the latter
  ColumnProperty and DefaultColumnProperty no longer use ForeignKeyProperty, plus some further refactoring reducing cyclic dependencies
  DefaultWhereCondition no longer depends on Conditions
  DefaultForeignKeyProperty checks readOnly status before propagating
  ValueMap.copy(), getOriginalCopy() and getInstance() removed
  Domain.copyEntity(), deepCopyEntity() and copyKey() added
  DefaultValueMap and DefaultEntity refactored a bit, put() now final, DefaultValueMap.validateAndPrepare() added, minor performance penalty
  DaemonThreadFactory removed
  LoggerProxy.LOGGER_PROXY_IMPLEMENTATION configuration value removed
  ControlProvider.createCheckBox() bug fixed, did not create a TristateCheckBox when button model was TristateButtonModel
  PropertyStore.propertyValue(), nullValue parameter added, false by default for Boolean values
  DefaultValueMap constructor now copies the maps received as parameters instead of using them internally
  PropertyStore now loads all properties into System properties on construction
  DefaultEntity, referencedKeyCache functionality refactored, keys cached when created
  DefaultLocalEntityConnection, now caches query column strings containing all entity columns, which is used most of the time
  Condition, moved a couple of interfaces up to package level
  CustomStringCondition removed, perhaps even finally
  DatabaseConnection, poolTime and retryCount fields removed, some refactoring
  ValueFetcher and ValueConverter moved to ColumnProperty
  Databases.INTEGER_RESULT_PACKER and LONG_RESULT_PACKER removed
  DatabaseConnectionProvider removed
  ValueChange.isInitialization() removed, unused
  FilterCondition removed, replaced with Predicate
  EntityConnectionServerAdmin.removeConnections() renamed to disconnectClients()
  AbstractRemoteEntityConnection refactoring
  DefaultEntityConnectionServer.MaintenanceTask now logs errors instead of rethrowing
  DefaultLocalEntityConnection.EntityArgumentStringProvider moved to LocalEntityConnections
  Entity.OrderBy moved up to package level, now a concrete final class instead of interface
  DefaultLocalEntityConnection, EntityResultPacker and EntityResultIterator moved up to package level
  DefaultLocalEntityConnection.getReferencedKeys() moved to Entities
  jminor-plugin-jackson-json module added
  Jackson json improvements
  Jackson json, domain related moved to .domain and .db package created, ConditionObjectMapper added
  Jackson json, CustomCondition implemented
  ValueChange.isInitialization() reintroduced, used after all
  AbstractFilteredTableModel.filterContents() bug fixed, now calls fireTableDataChanged() after filtering, otherwise table did not repaint correctly
  Entity.Definition.getForeignKeyProperties(entityId) renamed to getForeignKeyReferences(), getForeignKeyProperties(columnPropertyId) added
  DefaultValueMap.handleRemove() removed
  DefaultEntity no longer removes column property values when removing the associated foreign key value
  DefaultEntity.removeInvalidForeignKeyValues() added, called in handlePut(), removes foreign key values that don't fit the value being put
  DefaultValueMap no longer calls handlePut() during setAs()
  DefaultKey.hashCodeDirty initialized to true instead of false, which then relied on handlePut()
  DefaultLocalEntityConnection.lockAndCheckIfModified() bug fixed, only selected writable properties, which could then exclude primary key properties
  DefaultEntity.initializeAndCacheReferencedKey() refactored
  DefaultEntity.DefaultKey moved up to package level and renamed DefaultEntityKey
  DefaultEntityKey now overrides validateAndPrepare(), validation moved from handlePut()
  DefaultProperty.validateType() now returns the value
  DefaultEntity and DefaultEntityKey now validate types on deserialization
  DefaultLocalEntityConnection.lockAndCheckIfModified() new bug fixed, now only selects writable along with primary key properties
  DefaultEntityDefinition.getSelectableColumnProperties() now uses old school for loop instead of stream
  Entity.Definition.getProperties(includeHidden) removed
  Domain.define() now protected
  DefaultEntityLocalConnection, blob handling improved, blob property values are now fetched by default
  Chinook demo, added blob image example
  BlobProperty added, with lazyLoading option
  EntityTestUnit now includes blob properties
  Blob unit tests improved
  BlobInputProvider added
  BlobProperty is now hidden by default
  NavigableImagePanel.setMoveImageEnabled() added
  DefaultEntity, now performes property and type validation on constructor parameters
  Entity.getProperty(propertyId) and Entity.Key.getPropertyCount() removed
  DefaultEntityDefinition refactored
  shutdownServer task added to server build file
  DefaultEntityDefinition constructor simplified, required methods moved from Domain
  DefaultEntityDefinition, some minor refactoring, reordering, Entity.Definition removed a couple of methods
  Domain.isDefined(entityId) removed, some refactoring
  KeyGenerators added, classes and methods moved from Domain
  KeyGenerators, KeyGenerator suffix removed from method names
  KeyGenerator.Type removed, isInserted() added
  Entity.Definition.getKeyGeneratorType() removed, isKeyGenerated() added
  Entity.Definition moved up to package level as EntityDefinition
  Entity.KeyGenerator moved up to package level
  KeyGenerator.isInserted() default implementation added returning true
  DatabaseConnection.Operation, Function and Procedure moved to package operation, DefaultOperation is now AbstractOperation
  EntityResultPacker refactored
  LocalEntityConnectionProvider refactored, LocalEntityConnectionHandler and proxying removed
  NumberField.DISABLE_GROUPING configuration value added, true by default, for now
  ForeignKeyProperty validation moved from DefaultEntityDefinition to Domain.DefaultEntityDefinitionProvider
  EntityDefinitions factory class added
  EntityDefinition.Builder.setDomainId() added
  Domain.addDefinition() added
  DefaultEvent.fire() no longer synchronizes on lock, was causing deadlocks
0.12.6
  Version.fromProperties() bug fixed, did not handle non-snapshot builds correctly
  Domain.DefaultEntityDefinitionProvider.validateForeignKeyProperties() minor bug fixed
  SwingFilteredComboBoxModel.addItem() no longer allows duplicates
  EntityEditPanel.InsertEntityAction now adds inserted item instead of refreshing model
  EntityEditEvents added, DefaultEntityEditModel notifies all insert, update and delete events, SwingEntityComboBoxModel listens
  EntityEditEvents.ENTITY_EDIT_EVENTS_ENABLED configuration value added, false by default
  EntityEditEvents.ENTITY_EDIT_EVENTS_ENABLED configuration value removed, EntityEditModel.POST_EDIT_EVENTS configuration value added, false by default
  DefaultEntityEditModel.postEditEvents property added, defaults to EntityEditModel.POST_EDIT_EVENTS.get()
  EntityEditEventObserver added, implemented by DefaultEntityEditEventObserver, EntityEditEvents refactored to use it
  SwingEntityComboBoxModel, event listener refactoring
  EntityComboBoxModel.listenToEditEvents property added
  EntityEditObserver no longer uses EntityEditModel events
  EntityEditEvents, notify methods renamed and made public
  SwingEntityComboBoxModelTest.editEvents() test added
  EntityEditEventObserver, methods renamed, javadocs fixed, more javadocs fixed
  DefaultEntityTableConditionModel and DefaultEntityLookupModel now final
  DefaultColumnConditionModel and DefaultPropertyFilterModel now final
  SwingFilteredComboBoxModel, some minor refactoring
  FilteredTableColumnModel.setColumnVisible() replaced with showColumn() and hideColumn()
  FilteredTablePanel, search field refactoring
  FilteredTableModel.findNextItemCoordinate() replaced with searchForward() and searchBackward()
  MasterDetailPanel renamed to HierarchyPanel
  EntityUiUtil, EntityEditPanel, createDateInputPanel() renamed to createTemporalInputPanel()
  EntityEditPanel, EntityTablePanel, removed mouse click based entity menu actions
  FilteredTableModel.searchForward() and searchBackward() renamed findNext() and findPrevious()
  FilteredTableModel.findNext() and findPrevious() condition parameter now Predicate<String>
  EntityTablePanel.initializeTableMouseListener() now private, typos fixed
  DefaultEntityLookupModel, EntityTablePanel, minor refactoring, Util.join() added
  PropertyConditionModel, removed uncecessary override of getCondition()
  DefaultPropertyConditionModel.toString() removed, replaced with DefaultEntityTableConditionModel.toString(ColumnConditionModel)
  PropertyConditionModel removed, didn't add much at all besides complexity
  EntityConnectionProvider no longer generic
  EntityModel.filterOnMasterInsert renamed to searchOnMasterInsert
  EntityDataProvider removed
  EntityEditEventObserver renamed to EntityEditObserver
  EntityEditModel.InsertEvent, UpdateEvent and DeleteEvent removed
  PropertyComboBoxModel removed
  EntityEditModel.update(), insert() and delete() now return a single entity instead of a list
  Java.util.logging JulProxy plugin added
  JulProxy module-info.java added
  Util.join removed, simple to do with streams
  Entity.ToString removed, replaced with Function<Entity, String>
  DefaultEntityLookupModel, minor refactoring
  TextUtil, removed a couple of methods
  DefaultLocalEntityConnection bug fixed, logging now includes error with stacktrace
  DateFormats.DateParser moved up to package level
  ExceptionHandler removed, replaced with Consumer<Throwable>
  MethodLogger.ArgumentStringProvider and Util.MapKeyProvider removed, replaced with Function
  StringProvider.ValueProvider removed, replaced with Function<Entity, String>
  Property.ValueProvider removed, replaced with Supplier<Object>
  Parameters in interfaces and abstract methods no longer final
  Code cleanup
  Chinook demo code restructured, EmpDept demo code restructured, Petstore demo code restructured, World demo code restructured
<<<<<<< HEAD
  Demo module-info.java fixed after restructuring
  Petclinic demo added, unfinished
=======
  Petclinic demo added, unfinished
  EntityTestUnit.testEntity() renamed to test()
>>>>>>> 59863c94
<|MERGE_RESOLUTION|>--- conflicted
+++ resolved
@@ -5469,10 +5469,6 @@
   Parameters in interfaces and abstract methods no longer final
   Code cleanup
   Chinook demo code restructured, EmpDept demo code restructured, Petstore demo code restructured, World demo code restructured
-<<<<<<< HEAD
   Demo module-info.java fixed after restructuring
   Petclinic demo added, unfinished
-=======
-  Petclinic demo added, unfinished
-  EntityTestUnit.testEntity() renamed to test()
->>>>>>> 59863c94
+  EntityTestUnit.testEntity() renamed to test()