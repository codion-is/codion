0.4.8 (following section imported from old changelog)
  EntityTableModel.getRowBackgroundColor() added, used in EntityTableCellRenderer
  Property.SubQueryProperty added
  EntityDefinition.getSelectColumnString() handles Property.SubQueryProperty;
    entitySelectColumnNames cache removed from EntityDefinition
  EntityDbConnection and FrameworkDbUtil changed accordingly
  Version info added to ant build files
  Confirm on exit option added, set FrameworkSettings.confirmExit to true
  Some rather crude i18n work in EntityPanel (Update/Insert), EntityTablePanel, EntityApplicationPanel and FrameworkUiUtil
  MessageFactory.getMessage() renamed to MessageFactory.get()
  Unused caption constants removed from EntityPanel
  *EntityModel property change notification was problematic when Property.DenormalizedProperty was
    processed, skipped it, since denormalized properties are functionally immutable
  Some code reordering in EntityDbConnection
  EntityDbConnection.getDependentEntities() now works for multi column references
  Embedded search panel now resizes appropriately when the first property search panel is a null panel
  Restructured FrameworkConstants
  Added information on filtering via query configuration to TipsAndTricks
  Improved db profiling code
  Removed unused events from EntityApplicationModel
  Refactored EntityApplicationPanel.startApplication()
  Removed unused local variable from ClientWrapper
  Added a separate port for the rmi db connection, runtime pr framework.server.db.port
  Updated rmi server launch files to reflect changes in property names
  Added typical jnlp file code to the framework walkthrough file
  Added a dialog asking the user whether to retry if login fails
  Some i18n in EntityCriteriaPanel and EntityTablePanel
  EntityTableModel.getQuerySearchProperties() can be overridden to remove query configuration filters for certain properties
  EntityTableModel.clearQueryCriterias() added
  EntityTableModel.getQuerySearchCriteria() parameter changed from Property to String (propertyName)
  Fixed PropertyCriteria so that is provides "is not null" when appropriate
  Fixed DateTextProperty so that it returns a Timestamp object instead of Date, in accordance with the db layer which uses Timestamp exclusively, due to lack of an exact time element in Date
  EntityPanel.createLabel() added
  TextProperty.immediateUpdate can be activated even if the field is a JFormattedTextField
  EntityTablePanel.doubleClickAction property added
  EntityTableSearchPanel now shows correct indicator colors when initialized
  Prevented a NullPointerException in cases when login fails in EntityApplicationPanel.startApplication
  EntityPanel.initCommandPanels() added, override to initialize panels that depend on the commands being initialized
  A minor change in EntityTablePanel.configureQuery(), dialog not disposed of between showings
  FrameworkUiUtil.showInDialog() now takes boolean parameter includeButtonPanel and returns the dialog
  EntityCriteria.getWhereClause() now available with boolean parameter includeWhere, if false "where" is replaced with "and"
  EntityDbConnection.selectMany() handles the above change
  EntityPanel.getDefaultCommands() renamed to EntityPanel.getPanelCommandSet()
  Entity.setValue() now translates null entities into actual null values
  FrameworkUtil.createNullEntity() does not initialize null entities for all reference properties anymore
  Reordered functions according to access rights in PropertyChangePanel
  Improved EntityModel.getPropertyChangeDebugString()
  Added PropertyChangeEvent.isInitialization boolean property
  java.util.Date changed to java.sql.Timestamp where possible
  FrameworkUtil.hashByPropertyValue() added
  FrameworkUtil.getPropertyValues() added
  Date panel text fields have immediateUpdate set as true as default
  TextProperty.getTextField() added, protected
  DateTextProperty.fieldMaskString property added
  DateTextProperty now regards an empty text field as valid
  FilteredComboBoxModel; setting and filtering the contents does not interfere with the selected item
  FilteredComboBoxModel/Test moved to package ...framework.common.model
  FrameworkUiUtil.createDateFieldPanel() fixed, now it handles null Timestamp values correctly
  FrameworkUiUtil.showEntityPanelDialog() now takes a JPanel parameter as owner instead of Container
  Clear button now uses mnemonic charAt(1) instead of charAt(0) due to conflict with the Help menu item (in icelandic)
  Wait cursor is shown while waiting for a support panel initialization
  FrameworkUiUtil.getParentWindow() used instead of getParentFrame where applicable
  ExceptionDialog added to package client.ui, copied from general, used throughout
  EntityModel notifies property value changes in an order which does not interfere with combo box bindings
  Prevented a potential null pointer exception in EntityDefinition.getEntityReferenceProperties()
  EntityModel.setValue() protected, added public EntityModel.uiSetValue()
  Property links updated according to the change above
  Changed maximum log file size from 20 megabytes to a more reasonable 2 megabytes
  TextProperty.getFormattedValue() added, called when format is not null
  DateTextProperty overrides TextProperty.getFormattedValue() and returns a Timestamp object instead of Date
  EntityDefinition.get... methods now throw rational exceptions instead of NullPointerExceptions
  EntityPanel.getPropertyToUpdate() improved, sorts combo box contents
  PropertyListener added to package ...client.property, replaces ActionListener for property change events
  Moved EntityModel.PropertyChangeEvent to package ...client.property
  Replaced EntityApplicationPanel.getTabPlacement() with FrameworkSettings.tabPlacement property
  EntityPropertyEditor does not try to set current value if it is null
  EntityTablePanel, removed vertical scrollbar when not needed
  ItemComboBoxModel moved from ...client.model to ...common.model
  FrameworkUiUtil.chooseFileToSave() added, copied and improved from UiUtil
  Some i18n work in FrameworkUiUtil
  EntityTablePanel.allowQueryConfiguration property added
  FilteredComboBoxModel.setSelectedItem() fixed, now selects nullValueItem when initialized
  TextProperty now handles both JTextField and JTextArea, uses JTextComponent
  FrameworkUiUtil.createTextArea() added
  EntityPanel.createTextArea() added
  EntityModel.getEntityValue() added
  EntityModel.getPropertyInitializedEvent() added
  EntityModel.setValue() now updates stEntityActive accordingly
  FrameworkSettings.resetComboBoxModelsOnClear property added, defaults to false
  EntityModel.resetComboBoxModelOnClear() added, enabling EntityComboBoxModels to be reset when the model is cleared, returns the above property by default
  EntityModel.getEntitiesForInsert() and getEntitiesForUpdate() now return copies of the the active entity, instead of a reference, which was problematic
  Entity.Key.setValue() now copies null value keys as well
  DateTextProperty now returns Constants.TIMESTAMP_NULL_VALUE instead of null when the date string is unparsable
  EntityModel.updateEntityModifiedState() added, can be overridden
  Constructor added to ComboBoxPropertyLink
  EntityDbConnection.selectMany() fixed so that it can handle data sources containing the WHERE keyword
  Entity.Key.hashCode() returns Constants.INT_NULL_VALUE when all key values are null
  EntityDbConnection.selectMany() implementation bug causing f.ex. getDependentEntities() not to work, fixed, IN_LIST instead of EXACT
  EntityPanel returned by FrameworkUiUtil.createStaticEntityPanel() has query configuration disabled, as per panel definition (static data)
  FrameworkUiUtil.createStaticEntityPanel() changed to createStaticEntityTablePanel()
  PropertyCriteria.getConditionString() fixed so that filtering on Property.SubQueryProperty is possible
  EntityModel.getPropertyNotificationOrder() added, override to provide the model with a specific property change notification order
  Unused IEntityDb.selectSingle() and IEntityDb.selectMany() implementations removed
  EntityApplicationPanel.showApplicationPanel() added
  EntityTableModel.includeCriteriaComboBoxModel() added, override to disable a the column criteria combobox for a given property
  EntitySearchPanel.initEntityComboBox() changed to initEntityField(), creates a JTextField for the column criteria if no combo box model is available
  FilteredComboBoxModel.setSelectedItem() returns if the item is already selected since MaximumMatch results in two setSelectedItem() calls each time a change is made
  FilteredComboBoxModel now selects the nullValueItem on init if one is specified
  EntityModel.notifyPropertiesInitialized() bug introduced earlier (propertyNotificationOrder) fixed, didn't exclude Property.DenormalizedProperty as it should
  EntityPanel repaints its JTable on EntityModel.evtEntitiesChanged
  KeyCriteria added to ...framework.db
  EntityDbConnection.selectMany(entityClass, primaryKeys) implementation changed so that it uses EntityDbConnection.selectMany(entityCriteria)
  EntityModel.lastUpdatedEntityPrimaryKeys changed to lastUpdatedEntities
  EntityModel.doUpdate() now returns the updated entities
  EntityModel.update() now uses the entities returned by IEntityDb.update(), see above
  Removed redundant refresh of last updated entities when replacing them in the EntityTableModel, see above
  New overloaded version of EntityTableModel.replaceEntities() added
  FrameworkUtil.createColumnComboBoxModel() now takes a Property object as parameter instead of a columnName string
  EntityModel.entityComboBoxModels changed to EntityModel.propertyComboBoxModels since it now alos contains column combobox models
  EntityModel.getColumnComboBoxModel() added
  FrameworkUtil.createColumnComboBoxModel() fixed so that it selects the correct item on reset
  FrameworkUiUtil.createColumnComboBox() now takes a refresh trigger Event parameter
  FrameworkUtil.createColumnComboBoxModel() now takes a refresh trigger Event parameter, if null it defaults to EntityModel.evtEntitiesChanged
  Access to EntityModel.activeEntity and originalActiveEntity removed
  EntityModel.getActiveEntity() changed to getActiveEntityCopy()
  EntityModel.isActiveEntityNull() added
  EntityModel.isActiveEntityModified() added
  EntityModel.refreshDetailModelsAfterInsertOrUpdate() now throws UserException, DbException and RemoteException instead of RuntimeException
  Events evtEntitiesUpdated and evtEntitiesDeleted fired before refreshDetailModelsAfterInsertOrUpdate() is called, since an exception during that method would prevent those from firing
  FrameworkUtil.cloneMap() removed, unused
  Entity.copy() renamed to getCopy() and improved, now it truly makes a deep copy by calling Entity.getCopy() for all entity reference property values
  Entity.Key.setValue() now makes a deep copy
  Entity.rsEntity() overloaded with a Type parameter, implemented for Type.INT and Type.STRING
  Replaced RuntimeException with IllegalArgumentException where appropriate and removed a few redundant try/catch clauses
  EntityModel.initTableModel() renamed to initializeTableModel for consistency
  PropertySearchModel constructor now takes a EntityComboBoxModel as parameter instead of EntityTableModel, removing a cyclical package dependency
  EntityDefinition.getPropertyByColumnName/ByIndex renamed to getProperty
  EntityDefinition.getColumnIndex() removed
  EntityModel.updateDetailModelsByActiveEntity() now sends a null value as a parameter if the active entity is null
  EntityComboBoxModel.setSelectedItem() now sends a null value forward to super.setSelectedItem() if the value to be selected is a null entity
  FrameworkUiUtil.viewSelectionDependencies() removed, inlined in EntityPanel.viewSelectionDependencies()
  EntityPanel.initUI, initAssociatedPanels, initEntityTablePanel, initCommandPanels renamed to initialize... for consistency
  EntityPanel.getSetQueryRangeCommand() removed
  Removed redundant i18n constants regarding query range
  FrameworkUiUtil.chooseFileToSave() now caches the JFileChooser for quicker subsequent execution time
  FrameworkUiUtil.createStaticEntityTablePanel() changed back to createStaticEntityPanel(), since EntityTablePanel has no popup commands by default
  WaitCursor added to EntityPanel.viewSelectionDependencies(), .handleInsert(), .handleUpdate(), .handleDelete(), .updateSelectedEntities(), FrameworkUiUtil.showDependenciesDialog() and FrameworkUiUtil.chooseFileToSave()
  FrameworkUiUtil.createDateChooserPanel() added
  Util.DateMaskFormat subclasses including time element format changed from ..H:mm.. to ..HH:mm.. to force double digit 24 hour time
  FrameworkUiUtil.DateInputPanel now keeps a reference to the DateMaskFormat
  EntityPropertyEditor now uses the aforementioned FrameworkUiUtil.createDateChooserPanel()
  FilteredComboBoxModel does not set its contents on initialization
  EntityComboBoxModel.setSelectedItem() returns if the combobox model is empty
  EntityPanel restructured
  EntityTablePanel.init... renamed to initialize... for consistency
  FrameworkUiUtil.initFilterPanels() renamed to initializeFilterPanels
  FrameworkUiUtil.initFilterPanel() renamed to initializeFilterPanel
  FrameworkUiUtil.selectEntities() now throws UserCancelException when the user presses the cancel button
  Popup menus are now triggered correctly with a MouseListener.mouseReleased() MouseEvent.isPopupTrigger() combo, instead of a MouseListener.mouseClicked() MouseEvent.getButton() == MouseEvent.BUTTON3 combo
  EntityApplicationPanel.getApplicationInfo() renamed to getRootEntityPanelInfo(), getSupportApplicationPanelInfo() to getSupportEntityPanelInfo(), showApplicationPanel() to showEntityPanel()
  Added a popup menu with a refresh action to EntityComboBox
  EntityTableModel.getQuerySearchProperties() now returns primary key properties as well by default
  Static inner class EntityApplicationPanel.ApplicationPanelInfo moved to own file and renamed to EntityPanelInfo
  ComboBoxPropertyLink now makes an editable combobox post its edits on each keystroke without hiding the popup
  FrameworkUiUtil.createColumnComboBox() overloaded to add a editable boolean parameter
  EntityPanel.createColumnComboBox() overloaded to add a editable boolean parameter
  TextProperty, IntTextProperty, DoubleTextProperty and DateTextProperty renamed to ...TextPropertyLink
  ColumnComboBoxModel added to package ...client.model
  Removed a bunch of unused methods from FrameworkUtil
  Access to EntityPropertyLink.entityModel and .property restricted to private, protected get methods added
  EntityModel.evtActiveEntityChanged renamed to evtActiveEntityModified
  EntityTableModel.evtQueryRangeChanged removed
  PropertyCriteria.get/setValues() added
  EntityTableModel.queryRange Point removed and queryRangeCriteria added
  Added a few verbose logging messages
  Version info added, accessible via Help->About
  PropertySearchPanel now only initializes the lower bound field if it applies, as in, not for boolean or entity properties
  PropertySearchPanel does not refresh EntityComboBoxModels on initialization
  Added a couple of test cases to TestEntity
  Fixed a bug in FrameworkUiUtil.showAndPreparePanel which prevented the keyboard navigation feature from working unless each panel had set the default focus component
  Added valueContainsLiteralCharacters parameter to EntityPanel/FrameworkUiUtil.createTextField, used for formatted text fields
  Refactored detail panel handling in EntityPanel and added the option (dialogDetailPanels via constructor) to have them open in a non-modal dialog instead of embedding them in the parent panel
  Ctr-click on table header to show column filters disabled since it conflicted with sorting multiple columns, now this is only available via the table popup menu
  PropertySearchPanel fixed so that is shows initial value for date fields
  EntityModel.evtBeforeInsert, evtBeforeUpdate and evtBeforeDelete added
  Mnemonics added to i18n for the most common actions
  EntityPanel.allowQueryConfiguration added, is propagated to the EntityTablePanel and controls if Query Configuration appears in the table popup menu
  PropertySearchPanel does not reset SearchType anymore when going from advanced to simple search
  EntityTableModel.setSortingStatus(columnName, status) added
  EntityTableModel.whereLikeValue renamed to simpleSearchString
  EntityPanel floatingFilters property removed from constructor
  EntityPanel.getDetailPanel() removed
  EntityModel.getSelectionDependencies() moved to EntityTableModel
  EntityPanel.detailViewStatus added
  EntityTablePanel now trigger query configuration on status label double click
  Added action buttons to EntityPanel south
  EntityTableCellRenderer does not change the font of the topmost selected record
  PropertySearchPanel checkBox instead of togglebutton
  EntityCriteriaPanel refactored, added toggle command for the underlying EntityTableModel.showAllWhenNotFiltered property
  EntityTablePanel.configureQuery now sets the wait cursor while constructing the EntityCriteriaPanel
  EntityComboBoxModel and ColumnComboBoxModel now implement a new interface IRefreshable
  EntityPanel calls EntityModel.refreshComboBoxModels() on initialization if refreshOnInit is set to false
  PropertyCriteria removed redundant parenthesis
  EntityTableModel.queryCriteriaComboBoxModels not cleared when the search panel is hidden
  {EntityModel.setValue() now updates stEntityActive accordingly} from earlier reverted
  EntityTablePanel table summary panel added
  PropertySummaryPanel added
  EntityPanel.getDetailSplitPaneResizeWeight() added
  EntityTableModel.getColumnValues() added
  EntityTableModel.searchStateOnRefresh added
  EntityTableCellRenderer now uses the system default NumberFormat for all numbers
  EntityPanel SwingWorker used for the CRUD actions
  EntityTablePanel summary panel added
  PropertySummaryPanel added
  Fixed a few icons
  EntityTablePanel refresh button is now aware of the search state, enabled when the search state is different from the one when last refreshed
  PropertySearchModel.hashCode() added
  Replaced Framework*Util.toList() with Arrays.asList() throughout and removed the unused methods
  PropertySearchModel now selects the current value in the EntityComboBoxModel after it's refreshed
  PropertySearchPanel turned from butt ugly to absolutely stunning
  EntityTablePanel refresh button is now activated by pressing F5
  EntityTableModel simpleSearchString changes trigger stDataDirty to be activated
  EntityTablePanel.initializeSimpleSearchPanel made even simpler
0.4.9
  Improved default about dialog text and layout
  Some javadoc improvements
  Added tests to org.jminor.common.ui.control, TestBeanPropertyLink and TestMethodControl
  Added test to org.jminor.framework.client.ui.property, TestEntityPropertyLink
  Refactored and lessened package dependencies
  Moved getValueClass() from Type to Property (smaller dep. cycle in org.jminor.framework.model)
  Fixed and renamed checkout target in build.xml, minor code cleanup
  Added a couple logos, used in demos f.x.
  Profiling.selectRandomRows() added
  EntityDbConnection does not add EntityRepository info if it's already initialized
  Property.BooleanProperty.toBoolean() improved
  Navigation now selects correct detail model
  Removed CTR from resizing key combination
  Improved FrameworkUiUtil.showInDialog()
  Re-enabled EntityTestUnit.testUpdate(), added abstract modifyEntity() to accommodate
  Removed redundant entityID parameter from IEntityDb.selectMany(String entityID, List<EntityKey>)
  Completed the unit tests for EmpDept demo
  ControlIterator renamed to IControlIterator for consistency
  Fixed EmpDept test so they run on Oracle (oh the irony) (2 digit deptno values)
  Updated TipsAndTricks.txt
  Added FrameworkSettings.transferTextFieldFocusOnEnter
  Added UiUtil.transferFocusOnEnter(JTextField)
  TextFieldPlus, IntField, and FrameworkUiUtil changed according to the above
  South toolbar is now focusable
  Search sensitive refresh button now only visible when the search panel is visible
  Tentative fix of ToggleBeanPropertyLink
  Navigation is now CTR based with resizing enabled by adding SHIFT
  Added action listener to toolbar update button, showing the update popup menu (wrong position though)
  EntityPanel.prepareUI() now transfers focus to the table (not 100%, header seems to get focus) if the edit panel is hidden
  Added jminor-srctest.jar to dist
  We now throw intelligible exceptions on initialization if required system properties are not found
  EntityComboBoxModels are now provided automatically by the EntityModel if none has already been provided, changed demos to reflect this
  Moved all db connection type/host/sid/port property constants from FrameworkConstants to Constants
  Cleaned up DbUtil.getDatabaseUrl()
  Renamed a few constants in DbUtil
  Added boolean parameter propagateReferenceValues to Entity.doSetValue, selectMany->initializeValue from 7.1% to 0.4%
  FilteredComboBoxModel no longer sets the selected value to null if it does not exist after filtering
  Refactored and cleaned up Entity.doSetValue/setValue and EntityKey.setValue
  EntityDbConnection now initializes all reference property values, instead of leaving out the null references, which messes up originalValue
  propertyName replaced with propertyID throughout
  Removed unused methods from IEntityDb, restructured it and IEntityDbRemote a bit
  Privatized DbConnection.revalidate()
  Added EntityModel.allowInsert/Update/Delete, for overriding. Fx. used when initializing the EntityPanel, also prevents actual insert/update/delete
  IEntityDb.getDependentEntities now returns a Map instead of a HashMap
  Fixed Entity.propertyValuesEqual(), it now uses the entity received as parameter as base for the comparison
  EntityRepository.initialize now throws an exception if two properties have the same propertyID
  EntityPanel.handleSave uses tableModel.getSelectionModel().isSelectionEmpty() instead of EntityModel.isActiveEntityNull, which does not really work for non-trivial primary keys
  EntitModel.setValue does not update stEntityActive anymore, problematic when editing primary key values and thereby activating the state
  TextBeanPropertyLink now correctly disables the textComponent if LinkType is LinkType.READ_ONLY
  Removed entity history functionality, not mature enough and not really required
  Added EntityModel.containsDetailModel()
  Refactored EntityRepository
  Moved getEntityDependencies from EntityDbConnection to EntityRepository
  Fixed getEntityDependencies, by adding somewhat of a hack to EntityCriteria.isKeyCriteria()
  Removed AbstractEntityTestUnit and refactored EntityTestUnit
  Removed EntityDbConnection.getEntityCacheSize(), unused
  Removed DbConnection.getAutoIncrementValue()
  Fixed EntityTestFixture and EntityTestUnit, now initializing referenced entities is simpler and problem free
  Constants removed along with all its evil machinations (INT_NULL_VALUE...), changes throughout to accommodate
  Wait cursor now active during EntityPanel.initialize()
  Navigating through uninitialized panels now works as expected, that is, the panels are initialized and shown on demand (events were not bound until the panel was initialized)
  Some javadoc added in EntityPanel
  EntityComboBoxModel contents are now sorted by default
  Moved validateValue() and getValueClass() from Property to EntityUtil, lessening dependencies
  Refactored classes in org.jminor.framework.model and ...client.ui, lessening cyclical dependencies
  Table column header is now bold when search is enabled
  Fixed a couple bugs introduced during the refactoring, see above
  Renamed a couple events and methods in EntityTableModel
  Removed EntityPanel.usePreferredSize property
  Some restructuring/reordering/refactoring in EntityPanel, EntityTablePanel and EntityApplicationPanel
  Some more refactoring/restructuring/renaming
  Replaced the old EntityTestUnit and EntityTestFixture with org.jminor.framework.testing.EntityTestUnit
  ToggleBeanPropertyLink fixed at last
  Profiling renamed to ProfilingModel
  Fixed bug in UiUtil.makeUpperCase, null values were not handled correctly
  Fixed bug in EntityTableSearchPanel, it did not resize correctly on advanced toggle when the leftmost panel was not a search panel
  Added a condition in EntityPanel.handleSave, which prevents a save/update confirmation if updating is not allowed
  Simplified the strict editing functionality a bit, State -> boolean
  Removed a redundant variable, useDividers, from FrameworkSettings
  PostgreSQL table status query disabled since the function greatest is missing
  FrameworkSettings now Map based, useQueryRange now defaults to false
  Fixed a serious bug in Entity.getReferencedKey, where key values were cached on entityID instead of Property, fu**ing up the case where a table referenced the same table more than once
  Fixed a bug in Entity.doSetValue, it did not propagate the reference values when the new value was null, since it simply checked if the new value was an instance of Entity
  Some test case cleanup
  OPS$ removed from EntityApplicationPanel.getUserName(), now it uses the DEFAULT_USERNAME_PREFIX settings parameter
  EntityApplicationPanel.getFrameTitle() added
  Restructured EntityApplicationPanel along with minor access modifier modifications
  EntityApplicationPanel.loginRequired() added
  EntityTableCellRenderer boolean renderer now indicates row selected status
  EntityRepository.getEntityProperty() changed to getEntityProperties() since an entity can reference another via more than one property
  Property.DenormalizedViewProperty, ownerEntityID changed to a more logical referencePropertyID
  Entity.getDenormalizedValue changed according to the above
  EntityTablePanel.initializeTableCellRenderer() added
  EntityTablePanel.allowQueryConfiguration renamed to queryConfigurationAllowed, added getter
  Moved code from EntityPanel.initializeEntityTablePanel to EntityPanel.initialize, since it prevented simple overriding of said method
  A parameter to limit the number of records retrieved, recordCount, added to EntityCriteria, DbConnection and relevant EntityDbConnection code
  Removed whereClause caching in EntityCriteria, it was the source of a subtle bug, where the criteria got cached with the where keyword during server logging but used without it
  EntityPanel.setDetailPanelState() now hides all child detail panels if the state is changing from DIALOG
  Entity.isValueNull() fixed, it returned a false positive for Property.NonDbProperty values, since it only relied on Entity.getRawValue() which circumvents the EntityProxy, which handles NonDbProperties
  EntityPanel.initialize(), moved model refresh to top, otherwise the combo box models would be empty, thus preventing correct initial selection
  AbstractEntityPropertyLink, caption removed from constructor, sent property.propertyID forward as action name, removed from subclass constructors also
  EntityModel.modelCaption shortened to caption
  EntityCriteria.orderByClause added, EntityDbConnection.selectMany() changed accordingly
  IEntityDb.selectMany(EntityCriteria criteria, boolean order) removed
  Added getEntityDb() as a shorthand for getDbConnectionProvider().getEntityDb() to EntityModel and EntityTableModel
  EntityPanel.initialize(), moved model refresh back to bottom since most EntityComboBoxModels are created during UI initialization
  SmartRefresh/forceRefresh functionality removed
  TableStatus deprecated
  IEntityDb.getTableStatus() removed
  EntityCriteria.isRangeCriteria and tableHasAuditColumns properties removed
  EntityTableModel.recordCount added in place of TableStatus
  EntityRepository.createDateColumns added
  EntityTablePanel.toggleSearchPanel added, moving code from EntityPanel
  EntityComboBoxModel.setEntityCriteria() added, getEntitiesFromDb() changed accordingly
  Fixed bug preventing correct double click behavior if edit panel was null, detail panel was not shown
  FrameworkSettings.FILTER_QUERY_BY_MASTER property added, default false
  Fixed bug, resulting in a automatically created entity combobox while refreshing detail models after update and delete
  Added space bar as a selection trigger in a comboboxless PropertySearchPanel
  Property.EntityProperty is now hidden if caption is null
  EntityTablePanel, redundant private field tableControls removed
  EntityPanel, removed redundant getDefaultFocusComponent, isActive methods
  EntityPanel, getSelectedDetailPanel() now throws IllegalArgumentException if no detail panels are available
  Update selected entities popup menu now contains the propertyID as caption for properties without captions
  Some minor changes, error handling/messages and javadoc
  EntityComboBoxMOdel.setEntityCriteria() no longer initiates a refresh, must be done separately
  DbConnection.endTransaction() now calls DbConnection.commit/rollback, instead of connection.commit/rollback, results in correct logging
  DbConnection.setTransactionOpen() removed
  EntityPanel.prepareUI(), bindModelEvents(), default focus fixed, now the focus is only put on the defaultFocusComponent on panel activation if the focus owner is not a child component
  SteppedComboBox now uses dynamic popup sizing if the popupWidth property is <= 0, using the getDisplayWidth property from the UI
  PropertySearchModel, EntityComboBox now selects correct item on initialization
  EntityModel.getEntityComboBoxModel no longer creates a model if none exists
  EntityModel.createEntityComboBoxModel added
  FrameworkUiUtil.createEntityComboBox() changed accordingly
  EntityModel.getDefaultValue() renamed to getDefaultEntity
  Some javadocking
  EntityModel.createPropertyComboBox() added and createEntityComboBox protected
  EntityPanel.getInputManager, added List<Entity> toUpdate parameter
  EntityTableModel.searchStateOnRefresh changed from a hash based long to a String due to brokenness
  Property.hashCode removed
  AbstractSearchModel.toString() removed
  PropertySearchModel.hashCode() removed
  EntitySearchField added
  SearchFieldPropertyLink added
  EntityPropertyEditor changed, IEntityDbProvider instance variable removed, takes EntityModel as parameter and uses EntityModel.createEntityComboBoxModel when instantiating a combo box
  EntityModel.createEntityComboBoxModel made public, added nullValueItem and sortContents parameters
  EntityPanel.updateSelectedEntities changed to accommodate the above
  EntityRepository.propertyDescriptions map added, along with set/getPropertyDescription
  FrameworkUiUtil now adds EntityRepository.getPropertyDescription() as a tooltip on generated property components
  ControlSet added some null checks during additions to prevent adding null controls/actions
  EntityTablePanel.isPropertyColumnVisible() and setPropertyColumnVisible() added
  EntityPanel.selectTableColumns() added
  EntityPanel added "Select columns" action to table popup menu, added to FrameworkMessages
  EntityTableModel.clear() added
  EntityTablePanel added Clear action to popup menu
  PropertySearchModel.toString() added missing SearchType to result
  EntityTablePanel.setPropertyColumnVisible() now automatically disables searching on hidden columns
  EntitySearchField added double click as an OK trigger
  EntitySearchField.additionalSearchCriteria added
  EntityBindingFactory.createEntitySearchFieldPanel added
  FrameworkUiUtil.createEntitySearchFieldPanel added
  AbstractSearchModel.stLocked added, introducing the ability to lock search models in a certain state
  AbstractSearchPanel changed according to the above, linking components to the locked state
  PropertySearchModel.initialize fixed to prevent a property setting roundtrip back to the ui
  AbstractPropertySearchModel.stSearchEnabled privatized due to locking mechanism
  EntityModel.stAllowInsert/Delete/Update, .isAllowInsert/Delete/Update, .setAllowInsert/Delete/Update added
  EntityKey improved setValue error handling and reporting
  IntTextPropertyLink fixed valueFromText(), parsing the - sign to -1
  FilteredComboBoxModel.removeItem(), fireContentsChanged() called instead of resetContents(), thus preventing full refresh after removing an item
  UiUtil.selectDirectory() now uses user.home property in case no start directory is specified (instead of C://)
  UiUtil.selectDirectory() added dialogTitle parameter
  EntityTablePanel renamed a few fields
  EntityTablePanel added Copy cell action to JTable popup menu
  EntityUtil.getUpdateSQL() now throws an exception if no updatable properties have been modified, instead of returning a malformed SQL query
  EntitySearchField constructor now takes a String propertyID instead of Property as parameter
  PropertyCriteria now handles LIKE and NOT LIKE as IN and NOT IN when more than one value is specified
  EntityTableModel some refactoring, javadoc improvements and additions
  EntityModel javadoc improvements and additions
  AbstractSearchModel.caseInsensitive added
  PropertyFilterModel changed according to the above
  PropertySearchModel changed according to the above
  EntityRepository.initialize now correctly identifies multiple properties with same id
  EntitySearchField developed further, case sensitivity and wildcards
  EntityTableModel.simpleSearchString removed
  EntityTableModel.stSimpleSearch added
  EntityTablePanel.initializeSimpleSearchPanel improved
  FrameworkUiUtil changes to accomodate the above
  EntityTableSearchModel created, EntityTableModel, EntityTablePanel, EntityCriteriaPanel and EntityTableSearchPanel changed accordingly
  Property.EntityProperty.isLookup property added
  EntityTableModel.includeSearchComboBoxModel() removed, see above item
  EntityTableModel.propertyFilterModels moved to EntityTableSearchModel
  NotEquals60x16.gif changed
  EntitySearchModel.setExactSearchValue() now returns a boolean indicating whether the search state changed
  EntityTableModel.filterByReference() now only triggers a refresh if the search state changed
  EntityPanel.setupControls() now uses the setControl() method
  Control improved error reporting
  Util.formatLat/Lon improved
  Removed > 40 instances of generic Exception catch clauses
  EntityTableCellRenderer date renderers now accept String values as input
  EntityTablePanel.setTableCellRenderer() added
  Util.putUserPreference() and getUserPreference() added
  EntityApplicationPanel sets the last successful login name as the default username for the currently logged on OS user
  FrameworkSettings.getDefaultUser() now returns the username found in the OS users preferences, if any
  Added preferences editing permission to jminor_client.policy
  EntityUtil.getModifiedEntities() added
  EntityDbConnection.update() does not throw an exception any more if it receives an empty list
  DbConnection.queryObjects() added
  TestDbConnection added
  IEntityDb/EntityDbConnection.selectRows() added
  Fixed a bug in Entity, where the toString cache was not cleared on property change
  Moved EntityProxy handling from EntityRepository to static EntityProxy methods, to remove a circular class dependecy
  Added some javadocs
  Fixed a bug in EntityPanel.createStaticEntityPanel() where getAllEntitiesFromDb() was not being overridden due to changes in signature
  EntityApplicationModel.loadDbModel renamed to loadDomainModel
  FrameworkSettings.PERSIST_ENTITY_PANELS added
  EntityApplicationPanel changed according to the above
  EntitySearchField modified to be able to handle multiple entities
  SearchFieldPropertyLink modified to accommodate the above
  PropertySearchPanel now uses a EntitySearchField when a ComboBoxModel is not available in the PropertySearchModel, the field searches by every string property found in the entity
  EntityCriteriaPanel fixed so that text fields in PropertySearchPanels are no longer tiny
  EntityRepository.setPropertyDescription() fixed, it now maps the description to entityID and propertyID instead of only propertyID, which isn't unique
  EntityRepository.setEntitySearchProperties/getEntitySearchProperties added, to hold default search by properties for entities
  EntitySearchField now sets its selected entity value as null on enter when it contains no text, instead of returning a search result containing all underlying records
  TestState and TestAggregateState added
  Property.NonDbProperty renamed to TransientProperty
  Some javadoc additions and changes
  TestDbConnection improved
  EntityModel.getDefaultEntity() fixed, now it doesn't set the value of Property.DenormalizedProperty, since that is set via its parent property
  EntityPanel.getUpdateProperties() no longer includes Property.DenormalizedProperty
  EntityModel.evtActiveEntityChanging added, fired before the active entity changes
  PropertySearchModel.toString(Object obj) fixed, now it uses entity.getPrimaryKey().toString() instead of entity.toString(), which resulted in a non-unique EntityTableSearchModel.searchState values
  EntityModel.lastDeleted/updated... fields removed
  InsertEvent, UpdateEvent and DeleteEvent added to accommodate the above change
  EntityModel.isEntityModified renamed to isActiveEntityModified and changed so that is returns the isActive result of the state returned by getActiveEntityModifiedState
  UiUtil.selectFile() added
  Some javadoc additions and changes
  PropertySearchModel.toString() fixed, now adds the current search type to the result
  EntityModel.masterSelectionChanged changed, now when no entity is selected the master reference property value is set to null in linked detail models
  PropertySearchModel.toString() fixed again, now adds the current search type to the result only when the search is enabled
  Entity.setAs() fixed, now copies the toString cache as well
  EntityApplicationPanel.getRootEntityPanelInfo renamed to getMainEntityPanelInfo
  EntityApplicationModel.getRootEntityModelClasses renamed to getMainEntityModelClasses
  Entity.getValueAsUserString() removed
  EntityProxy.getValueAsUserString() removed
  EntityModel, if the selected record is being updated via the table model refresh the one in the model
  DbConnection, EntityDbConnection, Property and remote interfaces updated for rudimentary BLOB handling
  EntityPropertyEditor now uses Timestamp for date properties
  FrameworkUiUtil, lookup dialog added to all text fields by default
  UiUtil.selectDirectory/File now shows the last visited directory when used
  Transfer focus on enter now works for all editable comboboxes
  EntityModel.getDefaultValue(Property property) now returns null if the the combobox associated with the property has an empty string selected
  EntityComboBoxModel.setSelectedItem now translates an empty string to null
  EntitySearchField added transferFocusOnEnter property
  EntitySearchField, EntityComboBox and UiUtil.setTablePopup now show popup menus via JComponent.setComponentPopupMenu
  PropertySummaryPanel.evtStateChanged renamed to evtSummaryTypeChanged
  EntityApplicationPanel added mnemonics to main menu
  ControlSet removed mnemonic field, now it simply uses the inherited functionality of Action
  EntityPanel.showDependenciesDialog simplified
  EntityPropertyEditor mnemonics added to buttons
  UiUtil.showInDialog added mnemonic to OK button
  ExceptionDialog mnemonics added to buttons
  EntityPanel.getDefaultFocusComponent() added, for overriding
  EmpDept application i18n'ized
  EntityTablePanel.copyTableAsDelimitedString() added along with control method
  EntityPanel.selectTableColumns() moved to EntityTablePanel
  EntityModel.getAllEntities(final boolean includeFiltered) added
  FrameworkSettings.INITIAL_SEARCH_PANEL_STATE added and used in EntityPanel
  Entity.getDenormalizedViewValueAsString() added
  Util.getDelimitedString() refactored out of writeDelimitedFile
  Entity.is(final String entityID) added
  Property.getCaption() returns the caption of the parent property in case the caption is null
  EntityTableModel.initSearchModel() renamed to initializeSearchModel
  EntityRepository.getVisiblePropertyList() added
  EntityModel.resetComboBoxModelOnClear(final Property property) removed, replaced by useLastValueAsDefault()
  FrameworkSettings.RESET_COMBOBOXMODELS_ON_CLEAR replaced with PERSIST_ENTITY_REFERENCE_VALUES, with default value 'true'
  EntityModel.useLastValueAsDefault() renamed to persistValueOnClear()
  DoubleField.setDecimalSymbol() added
  DoubleTextPropertyLink and IntTextPropertyLink changed so that valueFromText now uses Util.getDouble()/getInt()
  EntityPropertyEditor text fields now include lookup functionality (CTR-space)
  IntBeanPropertyLink/DoubleBeanPropertyLink fixed, now use Util.getInt/Double
  EntityUtil.getPropertyValues() added
  EntityPropertyEditor simplified and improved
  EntityUtil.copyPropertyValue() added to lessen cyclical dependencies within the framework.model package
  Entity.isValueNull() method moved to EntityUtil to lessen cyclical dependencies within the framework.model package
  EntityPanel.EntityPanelInfo moved up to it's own class and renamed to EntityPanelProvider... and related changes
  EntityApplicationPanel.getMain/SupportEntityPanelInfo renamed to getMain/SupportEntityPanelProviders
  EntityPanel.getDetailPanelInfo renamed to getDetailPanelProviders
  AggregateState.AND/OR changed to enum
  EntityCriteria, PropertyCriteria and EntityKeyCriteria moved from framework.model to framework.db.criteria
  PropertyChangeEvent and PropertyListener moved from framework.model to common.model
  EntityDependencies deleted (and from EntityRepository), EntityDbConnection.Dependencies and .resolveEntityDependencies() added
  EntityModel strictEditing changed, hopefully improved but needs more thought/work
  AbstractPropertyLink and subclass hierarchy improved and simplified with the above in mind
  IEntityDb.selectForUpdate() now works for multiple entities
  AbstractPropertyLink.refreshUI/Model renamed to updateUI/Model
  TextPropertyLink.isDigitString() unused, removed
  AbstractPropertyLink enabledState removed from constructor, didn't have any effect whatsoever
  PropertyLink class hierarchy changed according to the above, that is, removed a lot of 'null' parameters
  JavaDoc changes and additions
  TextPropertyLink.getFormattedValue() renamed to getParsedValue()
  More JavaDoc additions and changes as well as some minor code improvements, variable names and such
  CheckBoxPropertyLink renamed to BooleanPropertyLink
  UiUtil.DateInputPanel improved and moved to its own class
  TextInputPanel created
  EntityPropertyEditor now uses TextInputPanel for text input
  FrameworkUiUtil.createDateInputField renamed to createDateInputPanel
  EntityBindingFactory.createDateInputField renamed to createDateInputPanel
  EntityBindingFactory renamed to EntityBindingPanel
  UiUtil.showInDialog button caption and mnemonic is now consistent
  TextInputPanel.getTextComponent() added
  EntityDbUtil created, moved some db related stuff from EntityUtil to this class as well as to EntityDbConnection
  TestEntityDbConnection created to accommodate the above (moved dml test case from TestEntity)
  Fixed and added copyright messages
  EntityUtil.isPrimaryKeyModified() added
  EntityModel.update() fixed so that if primary keys were involved in the update the table model is refreshed afterwards
  CompactDotDateFormat mask fixed
  EntityModel.evtLinkedDetailModelChanged now only updates the selected detail model with the active entity if it is non-null
  TestEntityDbConnection fixed, it did not initialize the required domain model
  Entity.setReferenceKeyValues() subtle bug fixed, when a EntityProperty was part of the primary key it didn't update the modified state when changed since it asked the primary key if it had a value using the EntityProperty propertyID (_ref) so it was always an initialization
  EntitySearchField renamed to EntityLookupField
  FrameworkUiUtil.createEntitySearchField() renamed to createEntityLookupField
  EntityBindingPanel.createEntitySearchField() renamed to createEntityLookupField
  ControlProvider moved from ui to ui.control, where it belongs
  ControlSet.iterate() made static and moved to ControlProvider
  UiUtil.handleException() moved to ExceptionDialog to remove a cyclical dependency
  UiUtil.getUser() moved to LoginPanel to remove a cyclical dependency
  EntityUtil.getValueString/printPropertyValues/copyPropertyValue/isValueNull/equal/validateValue/getPropertyChangeDebugString moved to Entity to remove a cyclical dependency
  EntityLookupField renamed some variables and methods from search... to lookup...
  EntityTestUnit.getReferencedEntities() removed
  EntityTestUnit.initializeDbConnection() added
  Split demo sources from test source tree to srcdemos
  ManagerComboBoxModel removed from EmpDept demo
  EntityModel.createEntityComboBoxModel(Property.EntityProperty property) added, uses "-" as the default nullValueItem and sorts the contents
  EmployeeModel override createEntityComboBoxModel() instead of initializeEntityComboBoxModels()
  EntityPropertyEditor now calls the new EntityModel.createEntityComboBoxModel() version
  FrameworkConstants.WILDCARD removed
  FrameworkSettings.WILDCARD_CHARACTER property added
  AbstractSearchModel, EntityLookupField, PropertyCriteria added wildcard property
  FrameworkConstants.JMINOR_SERVER_NAME_PREFIX removed
  FrameworkSettings.SERVER_NAME_PREFIX added
  FrameworkConstants.REMOTE_CONNECTION_PROVIDER and LOCAL_CONNECTION_PROVIDER removed
  FrameworkSettings.REMOTE_CONNECTION_PROVIDER and LOCAL_CONNECTION_PROVIDER properties added
  UiUtil.bindColumnSizesAndPanelSizes() renamed to bindColumnAndPanelSizes and simplified considerably
  UiUtil.DIMENSION_TEXT_FIELD_SQUARE added
  UiUtil.DIMENSION18x18 deprecated
  EntityTablePanel.initializeTableMouseListener() added, for overriding
  EntityPanel.initializeTableDoubleClickAction() added, for overriding
  EntityPanel.confirmUpdate() now uses the edit panel for dialog parent if one is available
  UiUtil.transferFocusOnEnter() now transfers focus backwards is shift is down
  EntityTableModel.getAllEntitiesFromDb() renamed to performQuery
  EntityTableModel.getSearchCriteria() renamed to getQueryCriteria
  State.StateGroup now uses WeakReference to prevent memory leaks
  Event.scheduleForRemoval/scheduleForAddition replaced by synchronizing calls
  Event.debug removed along with the relevant code
  org.jminor.common.model.WeakPropertyChangeListener added
  EntityPanel.initialize() now uses WeakPropertyChangeListener for focusActivation -> no memory leak
  EntityPanel.focusPropertyListener field added for the above
  EntityPanel.resizePanel(), added pixelAmount parameter
  EntityLookupField.setSelectedEntity() added
  EntityPanel.getUpdateProperties() now returns primary key properties as long as they are not auto-incremented
  EntityPropertyEditor now uses isLookup to determine if a combobox or a EntityLookupField should be used
  PropertySummaryPanel constructor now takes a maximumFractionDigits parameter
  PropertySummaryPanel now shows a decimal number average for integer properties
  Renamed a few e1 Exceptions to ex
  EntityTableSearchModel.setStringSearchValue() removed
  EntityTableSearchModel.setSearchState() renamed to setSearchModelState
  EntityTableSearchModel.getSearchModelState() privatized
  EntityTableSearchModel.dbProvider field removed
  UiUtil.DIMENSION18x18 removed
  EntityLookupModel added
  EntityLookupField refactored according to the above
  LookupFieldPropertyLink renamed to LookupModelPropertyLink
  EntityModel.createEntityLookupModel() added
  TestEntityLookupModel added
  PropertySearchModel.entityLookupModel field added, along with overloaded constructors, a getter and bindLookupModelEvents()
  PropertySearchPanel.dbProvider field removed (whohooo) due to the above, along with all the crap involved
  EntityCriteriaPanel, removed all traces of IEntityDbProvider
  EntityTableSearchModel now handles creating the EntityLookupModel
  EntityTableSearchPanel, removed all traces of IEntityDbProvider
  ControlProvider, inlined UiUtil.linkToEnabledState to remove a cyclical dependency
  IEntityDb.executeCallable renamed to executeStatement
  EntityDbConnection reorganized
  RemoteClient renamed to ClientInfo and moved to common.model, common.remote removed
  Added backup ant targets to project template build.xml file and backup.path property to build.properties
  Added deploy_project ant task to build.xml
  Changed default ant task to deploy_all
  readme.txt added
  EntityDbRemoteServer, EntityRepository.get().add(repository.initializeAll()) is now done in the connect() method instead of deep down inside EntityDbConnection
  EntityDbConnection, EntityRepository parameter removed from constructor
  EntityDbConnectionPool, remove EntityRepository parameter from checkOutConnection()
  EntityDbRemoteAdapter, EntityRepository parameter removed from constructor
  PropertySearchPanel now instantiates a JComboBox instead of EntityComboBox to reduce cyclic dependencies
  EntityComboBoxModel/EntityListModel.getEntitiesFromDb() renamed to performQuery
  EntityListModel.entityCriteria field + setter/getter added, used in performQuery()
  EntityLookupField constructor overloaded with an Action parameter, which is performed on enter if the text field represents the selected entities
  PropertySearchPanel uses the aforementioned EntityLookupField constructor action parameter to enable/disable the search on enter
  Event.fire() now copies the listeners list, synchronizing the fire/add/remove methods wasn't enough apparently, so it was removed
  EntityModel.masterModel field added
  EntityPanel.masterPanel field added
  EntityApplicationModel.applicationTreeModel removed
  EntityPanel.initializeResizing/Navigation moved to EntityApplicationPanel
  EntityPanel.getDetailPanels() and getLinkedDetailPanel() added
  EntityApplicationPanel shows the root tab pane regardless of the number of main application panels
  EntityApplicationPanel, some refactoring and restructuring
  Reorganized the resources structure
  Added run_demo_***, run_server_*** tasks to ant build file, restructured it a bit and renamed junit_db_*** properties to run_db_*** in build.properties
  DbConnection query logging now includes query execution time
  EntityApplicationPanel, removed setLookAndFeel command from menu
  UiUtil.setLookAndFeel() removed
  Ant build file cleanup and restructuring, merged deploy_profiling into deploy_demos
  Added create/delete db targets for empdept to ant build file as well as relevant scripts to resources/demos/empdept/scripts
  EntityDbUtil.getQueryString() now uses "is" for null values
  Added resources for creating a derby db for the unit tests
  EntityTestUnit now uses setUp() and tearDown() to connect and disconnect from the database
  PropertySearchModel.bindComboBoxEvents() reverted back to previous version since my "fix" introduced a bug resulting in only single item selection
  Fixed copyright message name for UTF-8, yet again
  TestPetstore now extends EntityTestUnit
  Unit tests now run with an embedded derby database
  Added run_derby_server and shutdown_derby_server to ant build file
  Created lib/derby for the derby jars
  Removed mysql and oracle jdbc drivers due to licensing
  EntityModel.stActive and activeStateGroup moved to EntityPanel, where they belong
  Added IntelliJ project file
  Excluded *Stub.class files from jminor-server.jar
  Added user authentication (scott/tiger) to demo db
  Database.get().getURL() and onDisconnect() now takes a connectionProperties parameter for derby user authentication
  FrameworkSettings.AUTHENTICATION_REQUIRED property added and used in EntityApplicationPanel.loginRequired()
  IdSource constant ID_ prefix removed
  Entity.equal() renamed to isEqual
  FrameworkSettings.FILTER_QUERY_BY_MASTER property value is now true by default
  Default usernames are now saved in preferences per application
  UiUtil.selectAllOnFocusGained(JTextComponent) added
  FrameworkSettings.USE_NUMBER_FORMAT_GROUPING property added, default true
  Refactored EntityTableModel.EntityJRDataSource out of EntityTableModel which no longer implements JRDataSource hence no more reportPrintIterator and currentReportRecord fields
  EntityTableModel.initReportIterator() renamed to initializeReportIterator and made protected
  Removed a few probably ill-placed synchronized keywords, they simply gave the false illusion of thread-secure stuff
  EntityPanel constructor now takes an EntityModel parameter
  EntityPanel.setModel() removed
  UiUtil.showInDialog() improved button caption and mnemonic
  EntityTableModel constructor parameters reordered
  EntityLookupModel, EntityComboBoxModel, EntityListModel and EntityModel constructor parameters reordered for consistency
  EntityPanel.compactPanel field renamed to compactLayout
  EntityPanel.initialize(), moved some code to initializeUI() and bindEvents()
  EntityTablePanel.initializeSummaryPanel() now uses the underlying JTable column model when initializing summary panels
  Database.get().DERBY_LONG_DATE_FORMAT added
  FrameworkUiUtil.IEntityExceptionHandler and DefaultEntityExceptionHandler added
  FrameworkUiUtil.exceptionHandler static field added plus getter/setter
  EntityApplicationModel.instantiateMainApplicationModel() added, for overriding
  EntityApplicationPanel.startApplication() refactored along with prepareFrame()
  EntityPanel now accepts DIALOG as the initial detail panel state
  EntityPanel focus grabbing on activation improved
  EntityApplicationPanel.loginRequired() renamed to isLoginRequired()
  EntityApplicationPanel.startApplication() refactored further
  EntityApplicationPanel.model field renamed to applicationModel
  ProfilingModel.selectRandomRow() now takes a EntityTableModel as parameter
  ProfilingPanel/ProfilingModel refactored
  SchemaBrowser domain model now uses resource bundle
  DbConnection.endTransaction(boolean rollback) is now endTransaction(boolean commit)
  IEntityDb.endTransaction(boolean rollback) is now endTransaction(boolean commit)
  No /bin folder in demos/server deployment, run files fixed
  ServerMonitor, added option to shutdown the selected server, leaves the server monitor in a bad state
  EntityPanel focus grabbing on activation reverted somewhat, so that it does not try to grab default focus when a child component already has the focus, the table for example
  EntityApplicationPanel, navigation modifier key changed from CTR to ALT, resizing from SHIFT-CTR to SHIFT_ALT
  Removed the query range explanation from the TipsAndTricks.txt file, since it is rarely used
  EntityPanel, pressing ALT-CTRL-T toggles the focus between the table and input panels.
  Petstore client, some getDetailSplitPaneResizeWeight() adjustments
  FrameworkMessages, Support tables mnemonic changed from S to P, S conflicted with the edit panel save action
  EntityPanel, direct references to model replaced by getModel() throughout
  EntityTablePanel, direct references to tableModel replace by getTableModel() throughout, as well as for entityTable/getJTable()
  @override annotation added where applicable
  EntityTableModel, some reordering of fields
  QueryRange removed with all its ugly effects
  FrameworkSettings.USE_SMART_REFRESH removed, unused
  EntityPanel, keyboard actions added, ALT-CTRL-T focuses the table, ALT-CTRL-W the edit panel and ALT-CTRL-S the search panel
  EntityTablePanel, ALT-CTRL-T shows the popup menu instead of SHIFT-SPACE
  EntityTablePanel.addJTablePopupMenu() added (removed from UiUtil)
  PropertyCriteria.getMultiReferenceCriteriaString(), bug fixed, searchType NOT_LIKE did not trigger "not in" condition
  EntityTablePanel, a tentative searchPanel/summaryPanel scrollbar fix, added 15 pixel label buffer to each panel, somewhat hacky but seems to work
  UiUtil.getDateFromUser() simplified and refactored
  PropertyFilterPanel, removed unused/inactive key listener from date input field for getting date from use via dialog
  FrameworkUiUtil.getDateChooserPanel() doesn't use today's date as default value if initialValue is not provided
  FrameworkSettings.DEFAULT_SHORT/LONG_DATE_FORMAT properties added
  EntityTableCellRenderer uses the above
  EntityLookupField now transfers focus on enter correctly
  TestEntityDbConnection, TestEntity, EntityDbUtil, null value properties not included in insert statements
  UiUtil.moveCaretToStartOnFocusGained added
  UiUtil, createFormattedField, text field moves cursor to start on focus gained
  Database.get().DATABASE_HOST_PROPERTY used for Derby embedded instead of SID
  DbConnection.execute() uses executeUpdate()
  EntityPanel.confirmUpdate() now uses the EntityPanel for dialogOwner instead of the editPanel
  EntityModel.updateDetailModelsAfterInsertOrUpdate split in two
  EntityModel now sets the appropriate property value in detail models as the newly inserted record
  Util.getFirst/LastDayOfYear/Quarter added
  H2 database support added
  Database.get().isEmbedded() added
  Fixed some server side issues with sid being a required property
  Added jcalendar library to server monitor
  Added server security policy entries for embedded databases
  Added run_server_localhost_derby_embedded.bat
  UiUtil.moveCaretToEndOnFocusGained() added
  Util.addAcceptSingleFileDragAndDrop(JTextComponent) added
  ItemComboBoxModel.getIndexOfItem() added
  BooleanComboBoxModel.setSelectedItem(boolean) added
  Util.DEFAULT_SHORT/LONG_DATE_FORMAT private fields added
  Util.isDateOk() renamed to isDateValid()
  TestCriteriaSet, TestDbUtil, TestItemComboBoxModel, TestEvent, TestUtil and TestBooleanComboBoxModel added
  EntityLookupModel.dbProvider field finalized
  EntityLookupModel.allowMultipleSelection field renamed to multipleSelectionAllowed
  EntityProperty.isLookup field removed
  EntityRepository largeDataset property added for entities, replacing the above
  Property.isUpdatable field renamed to updatable
  Database is now inheritance based
  IDatabase created in org.jminor.common.db.dbms as well as implementations for supported databases
  H2 database creation task added to build.xml
  Updated and added some run scripts according to the above
  EntityApplicationPanel.getUser() now accepts empty passwords
  Added h2 lib to run targets in ant build file
  Added H2 support to SchemaBrowser (not quite working, key_column_usage table not available)
  Removed run_schema_browser targets from ant build file
  Server monitor now handles server shutdown a bit more gracefully
  IEntityDbRemoteServerAdmin.getSystemProperties() added and to implementation as well
  Server monitor code base changed radically, no more messing about with trees
  IEntityDbRemoteServerAdmin.getDatabase.getConnectionPoolStats() renamed to getConnectionPoolStatistics
  IEntityDbRemoteServerAdmin.getDatabase.getDatabaseStats() renamed to getDatabaseStatistics
  DbConnection does not call IDatabase.onDisconnect() on logout since it obviously wreaks havoc when an embedded database is running in the server
  IDatabase.onDisconnect() renamed to shutdownEmbedded(), which is called in the server on exit and in EntityDbLocalProvider on logout
  Util.addAcceptSingleFileDragAndDrop() moved to UiUtil
  FrameworkUIUtil.createComboBox() now calls UiUtil.transferFocusOnEnter for both the combobox and the editor component, it now works for uneditable boxes as well
  All unit test classes renamed ...Test from Test...
  AbstractDateMaskFormat.getDateMask() is no longer abstract
  AbstractDateMaskFormat renamed to DateMaskFormat
  EntityBindingPanel.createDateInputPanel(propertyID) added, uses the default short date format
  EntityDbRemoteServerAdmin refactored out of EntityDbRemoteServer, exported on separate port, changes in dist ant target and run files
  FrameworkConstants.SERVER_ADMIN_PORT_PROPERTY added
  EntityDbRemoteServer.shutdown() now exits properly by simply unexporting the remote object, no call to System.exit() necessary
  EntityDbRemoteAdapter now unexports itself on logout
  Updated source copyright notice where needed, removed it from 3d party files
  deploy targets in ant build file use chmod to make .sh files executable
  initialize_h2_db.sql fixed and renamed create_h2_db.sql, create_h2_db ant target changed accordingly
  run_rmi_registry.bat/sh files added to resources/server as well as resources/security/all_permissions.policy for running the registry
  build.xml cleaned up, removed dist/version and current directories, removed deploy target
  EntityDbRemoteProvider moved to server.provider
  Ant build file cleanup
  DateTextPropertyLink improved somewhat
  Event, removed name field
  Added run_rmi_registry target to build.xml, removed run/shutdown_derby_server
  Cleaned up project_template build file
  IDatabase.DATABASE_TYPE_DERBY_EMBEDDED and DATABASE_TYPE_H2_EMBEDDED removed
  IDatabase.DATABASE_EMBEDDED property added
  DerbyEmbeddedDatabase and H2EmbeddedDatabase removed
  Build and run files changed according to the above
  PropertyFilterPanel and PropertySearchPanel now use default date formats
  PropertyFilterModel.get/setUpper/LowerBound(Comparable) removed
  FrameworkUiUtil.createDateChooserPanel/Field rename to createDateInput...
  EntityBindingPanel.createControlPanel are now protected final
  EntityPanel.handleSave/Insert/Update/Delete renamed to save/insert/update/delete
  serialVersionUID added to Serializable and Externalizable classes
  State, Event and FrameworkSettings no longer implement Serializable
  manifest target added to build file
  EntityDbResultPacker.loadEntity() now catches Exception instead of SQLException
  SQLServerDatabase.getAutoIncrementValueSQL() now uses SELECT SCOPE_IDENTITY() instead of select @@IDENTITY
  EntityTestUnit.testUpdate() does not check properties which are selectOnly or not updatable
  FrameworkUiUtil/EntityBindingPanel createEntityLookupFieldPanel removed
  EntityLookupField.createPanel() added
  EntityBindingPanel javadoc'ed
  Oracle specific code removed from DbException and DbUtil
  IDatabase.getErrorMessage() added
  FrameworkMessages.VALUE_MISSING moved to Messages
  FrameworkUiUtil.IEntityExceptionHandler simplified
  EntityDbUtil.getDbException() added
  StrictEditModelTest now sets the lock timeout if the underlying database is H2 to speed up the test
  EntityApplicationModel/EntityModel/EntityTableModel.getDbConnectionProvider() renamed to getDbProvider()
  IDatabase.getUserInfoString() renamed to getAuthenticationInfo()
  Misc code cleanup
  specialRendering renamed to rowColoring everywhere
  H2/Derby jars included in demo remote run file classpath for db specific exception classes
  EntityDbUtil.getDbException() removed again
  DbException refactored
  EntityDbConnection exception handling changed according to the above
  IEntityDbProvider.getConnectEvent() removed
  Entity and EntityKey are now Serializable instead of Externalizable, the latter resulted in more bytes :|
  EntityKey.keyValues field renamed to values
  Entity.propertyValues field renamed to values
  Entity.originalPropertyValues field renamed to originalValues
  EntityDbConnection entityCache functionality removed
  EntityDbRemoteAdapter loggedIn field removed, not really used
  EntityKey no longer returns the default value for a property if no value is set
  EntityModelTest, removed the default value test according to the above
  EntityKey, all fields privatized
  Entity, changes related to the above
  EntityDbConnection, selectMany() removed redundant return ArrayList, now simply returns the query result list
  build.xml, doc -> javadoc, removed init target
  Some javadoc additions in Entity
  Property.SubQueryProperty renamed to SubqueryProperty
  Entity.validateValue renamed to validateType
  EntityRepository.setIsLargeDataset() added
  EntityModelTest refactored a bit
  EntityTablePanel.getSummaryProvider() renamed to getSummaryPanel
  EntityTablePanel.doubleClickAction renamed to tableDoubleClickAction
  EntityDbRemoteServer.getConnectionLog() renamed to getEntityDbLog
  EntityModel.update() now returns silently if it receives only unmodified entities
  EntityDbRemoteAdapter loggedIn field added again, renamed to connected, it was really used
  AbstractSearchPanel.upper/lowerBooleanComboBoxModel removed
  ModelTestDomain renamed to EntityTestDomain
  EntityPanel, renamed detailTabPane to detailPanelTabbedPanel, editDialog to editPanelDialog, detailDialog to detailPanelDialog
  EntityModel.setActive() renamed to setActiveEntity
  StringBuffer replaced with StringBuilder globally
  EntityLookupFieldTest, added more test cases
  EntityModelTest.testDetailModel() added
  EntityTestUnit refactored, initializeReferenceEntities now void, setReferenceEntity() added
  StrictEditModeTest code moved to EntityModelTest
  PropertySearchModelTest added
  Improved JasperReports integration, added client.model.reporting.EntityReportUtil, moved EntityJRDataSource from EntityTableModel to there
  Added rowColoring to EmpDept demo
  FrameworkSettings renamed to Configuration, removed get(), renamed get/setProperty to get/setValue
  All constants from FrameworkConstants move to configuration
  FrameworkConstants removed
  DateUtil created, moved date related stuff from Util, DateUtilTest created
  ClientInfo moved from common.model to common.db
  Added runtime permission to server policy file to handle some evaluation expression thing in jasper reports
  Added missing jasper collections/logging libs to server run files
  Property.EntityProperty renamed to ForeignKeyProperty
  Added compile_reports target to ant build file, along with the required libraries
  EntityModel.caption moved to EntityPanel
  EntityPanel.initialize() now calls the protected postInitialization() method, which should be overridden instead of initialize()
  Wait cursor now used while preparing reports for viewing via the EntityPanel
  EntityReportUtil.fillReport() added, called from EntityModel.fillReport()
  EntityPanel.initialize() renamed to initializePanel, initialized renamed to panelInitialized, postInitialization() renamed to initialize
  Property.is() added
  Property.DenormalizedViewProperty.referencePropertyID renamed to foreignKeyPropertyID
  Property.DenormalizedProperty.ownerEntityID renamed to foreignKeyPropertyID, changed relevant code in EntityRepository and Entity
  EntityUtil.isPrimaryKeyModified() moved to Entity
  EntityRepository.EntityInfo created
  EntityRepository refactored, transient fields removed, temporarily?
  Package framework.model renamed to framework.domain
  EntityRepository.get() removed, no longer singleton, all methods static
  IEntityDbRemoteServer.connect() now takes a map instead of a EntityRepository parameter
  EntityRepository.EntityInfo renamed to EntityDefinition, refactored
  EntityRepository.getOrderByColumnNames renamed to getOrderByClause
  EntityKey.propertyCount, singleIntegerKey fields removed
  Util.notNull() added along with test method in UtilTest
  Util.sqlEscapeString() moved to EntityDbUtil
  IEntityDb.set/isCheckDependencies() removed
  EntityTableModel.filterQueryByMaster field, setter and getter renamed to queryFilteredByMaster
  IEntityDb.startTransaction() renamed to beginTransaction
  EntityModel.initializeEntityComboBoxModels return value changed from Map<Property, ComboBoxModel> to Map<Property.ForeignKeyProperty, EntityComboBoxModel>
  EntityModel.containsTableModel() added
  EntityModel.useStrictEditing renamed to useSelectForUpdate
  EntityModel.stSelectionFiltersDetail State field changed to boolean selectionFiltersDetail
  EntityModel.refreshEntityComboBoxModels() removed
  Configuration.USE_STRICT_EDIT_MODE renamed to USE_SELECT_FOR_UPDATE
  Demo package model renamed to domain
  private List<Entity> selectMany(final List<Property> properties, final List<EntityKey> primaryKeys) removed from EntityDbConnection
  EntityCriteria.isKeyCriteria() removed
  EntityRepository.EntityDefinition.entitySelectString renamed to selectColumnsString
  EntityRepository.entityInfo renamed to entityDefinitions
  EntityDbUtil.* moved to EntityUtil, EntityDbUtil removed, it introduced a dependency cycle between db.criteria and db
  EntityDbConnection, StringBuilder used throughout
  EntityDbConnection.set/getPoolTime() made package protected
  FrameworkUiUtil.createDateInputField() removed, unused
  TableSorter.evtTableHeaderShiftClick removed
  EntityTablePanel changed according to the above, using a MouseAdapter
  EntityTablePanel.toggleColumnFilterPanel() simplified according to the above
  IDatebase.DATABASE_TYPE_* renamed to *
  IEntityDb.selectAll(String entityID, boolean order) removed
  IEntityDb.getDependentEntities() renamed to selectDependentEntities
  EntityDbRemoteProvider, moved dbProxy initialization from getEntityDb() to initializeEntityDb()
  Type.SHORT_DATE renamed to DATE and LONG_DATE to TIMESTAMP
  EntityDbRemoteProvider, removed proxy since it wasn't used at all
  package framework.tools created, DomainGenerator moved there along with the profiling package
  testing package moved to tools
  DomainGenerator improved, uses arguments and actually writes a file
  Entity.isValueEqualTo() removed, unused
  Entity, removed property debug code, moved relevant stuff to EntityModel
  EntityModel, property change debug code refactored and improved
  PropertyChangeEvent renamed to PropertyEvent and moved to framework.domain
  PropertyListener moved to framework.domain
  Excluded demos from jminor.jar
  EntityModel.getPropertyUIChangeEvent/getPropertyModelChangeEvent renamed to getPropertyUIEvent/getPropertyModelEvent
  Configuration.ALL_PANELS_ENABLED renamed to ALL_PANELS_ACTIVE
  EntityModel constructor refactored, addDetailModels() added
  EntityTablePanel.initializeSimpleSearchPanel() now uses Conjunction.OR and excludes hidden properties
  EntityTableSearchModel javadoc improvements
  Configuration.DEFAULT_SHORT_DATE_FORMAT and DEFAULT_LONG_DATE_FORMAT renamed to DEFAULT_DATE_FORMAT and DEFAULT_TIMESTAMP_FORMAT respectively
  EntityApplicationPanel.initializeSettings() renamed to configureApplication
  Renamed classes in common.model.formats to include Timestamp in classname where applicable
  DateUtil.floorLongDate() renamed to floorTimestamp
  EntityModel.getPropertyUIEvent/getPropertyModelEvent renamed back to getPropertyUIChangeEvent/getPropertyModelChangeEvent
  EntityTestUnit.initializeDbConnection changed to initializeDbConnectionProvider
  Property.ForeignKeyProperty.isWeakReference renamed to lazyLoading
  DbConnection, removed a couple of synchronized instances, these simply gave the illusion of some kind of thread safety
  IEntityDb.selectPropertyValues(), removed distinct parameter
  EntityModel.uiSetValue/setValue, removed unused notify parameter
  DbLog renamed to ServerLog
  LogEntry renamed to ServerLogEntry
  Renamed a few methods according to the change above
  ServerLog, ServerLogEntry and ClientInfo from common.db to new package common.server
  FrameworkUiUtil renamed to EntityUiUtil
  Entity.getTimestampValue() added, some changes concerning Timestamp/Date in related classes
  EntityDbRemoteAdapter refactored and cleaned up a bit, inner classes MethodLogger and RequestCounter created
  EntityApplicationModel.getMainEntityModelClasses() removed
  EntityApplicationModel.initializeMainApplicationModels() return type changed from List<Class<? extends EntityModel>> to List<? extends EntityModel> and made abstract
  EntityApplicationModel.instantiateMainApplicationModel() removed
  EntityApplicationPanel refactored a little
  EntityApplicationPanel.getAboutPanel() added memory usage
  Entity.validateType() does not accept EntityKey values for type ENTITY anymore
  ThreadLocal functionality removed from date formats
  DateUtil.getDateMask(SimpleDateFormat) added
  DateMaskFormat removed, replaced by SimpleDateFormat throughout
  EntityComboBoxModel now uses setSelectedItemByPrimaryKey when setSelectedItem is called, for better lazyLoading support
  EntityKeyCriteria, changed parameter type from varargs to list
  EntityDbConnection refactored (40 loc poof! gone)
  IEntityDbRemoteServerAdmin.get/setConnectionTimeout() added
  ServerMonitor/ServerMonitorPanel, added the above configuration setting
  PropertySummaryModel refactored out of PropertySummaryPanel
  PropertySummaryModelTest added
  EntityTableModel.getPropertySummaryModel(propertyID/Property) created
  EntityTableModel.propertySummaryModels map field introduced
  EntityTableSearchModel.stSimpleSearch converted to a simple boolean, with a getter, added to constructor as well
  EntityPanel.detailEntityPanelProviders Map renamed to detailEntityPanels and turned into a List
  EntityPanel constructor now initializes the EntityTablePanel and calls setupControls()
  EntityPanel.rowColoring field removed due to the above
  EntityPanel.queryConfigurationAllowed moved to EntityTableModel
  EntityPanel.initializePanel() now returns the EntityPanel instance
  EntityTablePanel.propertySummaryPanels map field removed, unused
  common.ui.printing.* deleted
  EntityTableModel.removeAll() removed, code moved to clear()
  IEntityDbRemote, all methods removed, apparently they were unnecessary
  EntityDbConnection, minor changes in throws clauses
  EntityDbRemoteAdapter, minor changes in throws clauses
  IEntityDb.delete() argument is now List<EntityKey> instead of List<Entity>
  EntityUtil.getWhereCondition() overloaded, ValueProvider interface introduced
  I prefix removed from interface names
  PropertyCriteria now adds parenthesis around in conditions, fixes bug due to 1000 item in list limit
  ComboBoxPropertyLink now handles PropertyComboBoxModel.isNullValueSelected()
  EntityLookupField refactored a bit
  EntityLookupModel.getEntityID() added and used
  EntityDbProvider, EntityDbLocalProvider and EntityDbProviderFactory moved to framework.db.provider
  EntityModel.uiSetValue() renamed to setValue()
  EntityModel.setValue() renamed to setPropertyValue()
  EntityModel.addDetailModels() now checks if the detail models are based on valid foreign keys
  Property.maxLength field added
  EntityUiUtil.createTextField() now uses the above field to restrict the allowed number of characters in text fields
  UiUtil.makeUpperCase() overloaded for TextFieldPlus
  Property, replaced constructor arguments with chained method calls
  EntityProxy.addEntityProxy() renamed to setEntityProxy()
  EntityRepository.getDatabaseProperties() implemented with ListIterator instead of HashSet
  LoginPanel, initial focus bug in linux finally fixed
  EntityModel.addDetailModels() doesn't check if the detail models are based on valid foreign keys anymore
  EntityLookupModel.searchStringRepresentsSelected() now returns true for zero selected entities and an empty search string
  EntityPropertyEditor.getValue(), didn't take into consideration that the input field could be a EntityLookupField
  Property.propertyID, propertyType and caption fields privatized
  EntityRepository.initialize() renamed to define()
  DoubleFieldDocument and IntFieldDocument now handle null string values like their superclass
  TextBeanPropertyLink.textComponent field replaced by document
  ToggleBeanPropertyLink.button field replaced by buttonModel field
  ToggleBeanPropertyLink.getButtonModel() added
  ControlProvider toggle control methods changed according to the above
  SelectedItemBeanPropertyLink no longer implements ItemListener, uses an anonymous instance instead
  ui.property.*PropertyLink constructor argument order changed, moved UI component up front
  BooleanPropertyLink, buttonModel argument removed from constructor, buttonModel field plus getter added
  EntityUiUtil.createCheckBox() changed according to the above
  EntityPropertyLinkTest.testDatePropertyLink() improved
  EntityTableModel.filteredEntities renamed to hiddenEntities
  Configuration.DEFAULT_COMBO_BOX_NULL_VALUE_ITEM added
  FilteredComboBoxModel.nullValueItem type changed from Object to String
  EntityModel, EntityUiUtil, EntityBindingPanel and PropertyComboBoxModel changed according to the above
  FilteredComboBoxModel.nullValueItem unfinalized, setter added
  EntityPropertyEditor.InputManager.getInputManager() now throws UserException, useful when refreshing combo box models
  EntityModel.getPropertyComboBoxModel(), moved code into PropertyComboBoxModel constructor
  EntityEditModel refactored from EntityModel
  Entity.getPropertyChangeEvent() removed
  Entity.setFirePropertyChangeEvent() removed
  Entity.add/removePropertyListener() added
  State.evtSetActive/evtSetInactive removed
  State.LinkeState and getLinkedState() added
  EntityEditModel.getPropertyChangeEvent() and getPropertyValueSetEvent() refactored
  Entity.getModifiedState() now returns a linked state
  State.name field removed along with a couple constructors
  EntityEditPanel refactored out of EntityPanel
  ResultPacker is no longer serializable
  EntityPanel.editPanel field renamed to editControlPanel
  EntityPanel.editPanel field added (EntityEditPanel)
  EntityBindingPanel deleted, functionality merged into EntityEditPanel
  framework.client.ui refactoring, removed dependency cycles
  framework.client.ui.reporting.EntityReportUiUtil added
  EntityUiUtil.createEntityComboBoxPanel() and createEntityLookupFieldPanel() added
  SearchTypes renamed
  EntityDb.selectForUpdate() removed, replaced with optimistic locking
  EntityDbProvider.logout() renamed to disconnect
  EntityDb.logout() renamed to disconnect
  DbConnection.getConnectionUser() renamed to getUser()
  EntityDbRemoteServer and EntityDbRemoteServerAdmin refactored, removing cyclical dependency
  IdSource.isQueried() and isAutoIncrement() added
  EntityDbConnection uses the above in insert()
  EntityProxy nested into Entity, renamed to Proxy
  EntityKey nested into Entity, renamed to Key
  PropertyEvent nested into Property, renamed to Event
  PropertyListener nested into Property, renamed to Listener
  EntityPropertyEditor renamed to PropertyEditorPanel and refactored
  EntityPanel.initializeEditPanel(), added EntityEditModel as parameter
  EntityPanel.initializeEntityTablePanel() renamed to initializeTablePanel(), added EntityTableModel and ControlSet as parameters
  UserException removed, RuntimeException used throughout instead
  ValidationException added, thrown by EntityModel.validateData() and EntityPanel.validateData()
  UiUtil.DefaultExceptionHandler.handleException() now unwraps RuntimeExceptions
  PropertyFilterPanel refactored
  Configuration.getDefaultDateFormat() and getDefaultTimestampFormat() added
  EntityTableModel now performs the query on refresh before clearing the model
  FormattedTextPropertyLink refactored out of TextPropertyLink
  DatePropertyLink now extends FormattedTextPropertyLink
  EntityUiUtil.createTextField() refactored
  Property.isNullable field added
  EntityEditModel.isValid() default implementation uses the above
  TextPropertyLink.addValidator() added
  FormattedTextPropertyLink overrides the above and does its thing
  Configuration.INVALID_VALUE_BACKGROUND_COLOR added
  Property.description field added
  EntityRepository.set/getPropertyDescription() removed
  FormattedTextBeanPropertyLink refactored out of TextBeanPropertyLink
  AbstractPropertyLink, removed name parameter
  PropertySearchPanel refactored
  AbstractSearchPanel.getInputFormat() added
  Type.Boolean enum removed, good riddance
  BooleanComboBoxModel refactored and moved to common.model.combobox
  EntityModel.getDetailModel(String entityID) added
  EntityTestUnit.getDbConnectionProvider() renamed to getDbProvider()
  EntityKeyCriteria, removed the unused getKeys() and getProperties() methods
  Methods returning Collection fields now return a new Collection, preventing modification to the field contents
  EntityRepository.EntityDefinition moved up to framework.domain
  EntityDefinition refactored, added chained setters
  EntityRepository.define(EntityDefinition) added, rest deprecated
  EntityRepository.define(EntityDefinition) renamed to add
  EntityRepository.define() removed, wohooo
  Entity.isValueNull() needs to handle Entity.Key values as well for Type.ENTITY
  Property fields privatized, getters added
  Property.selectOnly field renamed to readOnly
  ForeignKeyProperty now uses an unmodifiable list for reference properties
  EntityDbConnection.getResultPacker(Type) is now non static and caches the packers
  EntityComboBoxModelTest and PropertyComboBoxModelTest added, rather rudimentary, to say the least
  Unit tests relying on a database connection now use a centrally initialized EntityDbProvider in EntityDbConnectionTest
  EntityDbRemoteServer.connectionTimeout field now represents seconds instead of milliseconds
  EntityTestUnit EntityDbProvider field replaced with a EntityDb field
  EntityDefinition, fixed bug preventing DenormalizedProperty from working
  Entity.hasDenormalizedProperties field removed
  State.StateGroup, now all other states are deactivated if an active state is added to the group, added a synchronized block in the add method
  Configuration.PERFORM_NULL_VALIDATION added
  EntityModel.validateData() renamed to validateEntities
  EntityModel.validateEntities() performs null validation if Configuration.PERFORM_NULL_VALIDATION is true
  EntityDefinition refactored, all Collection fields made unmodifiable
  Cryptic ret return parameter name replaced throughout
  EntityEditModel validation refactored, isValid() is now final, validate(property,value) throws ValidationException added
  EntityModel.validateEntities() now calls EntityEditModel.validate
  TextPropertyLink now uses the improved validation mechanism in EntityEditModel and adds the validation message to the component tooltip
  TextPropertyLink and FormattedTextPropertyLink refactored a bit, added toolTip functionality to the formatted one
  AbstractEntityPropertyLink.getValidationMessage() added
  EntityEditModel.getEntityComboBoxModel() and getPropertyComboBoxModel() now throw RuntimeException when no comboboxmodels have been initialized
  EntityComboBoxModel and PropertyComboBoxModel moved from model.combobox to model
  Configuration.getDefaultDateFormat() and getDefaultTimestampFormat() removed
  DefaultDateFormat and DefaultTimestampFormat added to common.model.formats
  UiUtil.ExceptionHandler moved up into common.ui package, replaced the old ExceptionHandler interface
  UiUtil.DefaultExceptionHandler moved up into common.ui.package
  DefaultDateFormat and DefaultTimestampFormat removed from common.model.formats, illegal dependency introduced
  DateUtil.getDefaultDateFormat() and getDefaultTimestampFormat() added
  DateUtil moved from framework to framework.client.model.util
  Property.mnemonic field added
  EntityUiUtil.createLabel() add, moved from EntityEditPanel, now uses the above mnemonic field
  Configuration.DEFAULT_LABEL_TEXT_ALIGNMENT added
  DomainClassGenerator improved quite a lot
  Configuration constants changed
  H2Database now uses "sa" for username in embedded mode if none is specified
  ExceptionDialog now truncates the shown message to 100 characters
  Criteria toString renamed to asString
  Database.get() removed and createInstance() added
  Dbms instance is propogated all the way down to DbConnection instead of relying on the static Database.get() method
  Dbms.getSqlDateString() implementations made thread safe using ThreadLocal DateFormats
  EntityApplicationPanel.constructApplicationModel() made non-static and protected
  EntityDbLocalProvider.disconnect() does not revalidate an invalid connection before trying to disconnect it
  EntityApplicationPanel.constructApplicationModel() made abstract and renamed to initializeApplicationModel
  EntityApplicationPanel.startApplication() signature changed accordingly
  EntityApplicationPanel.getUser() made non-static and protected
  EntityComboBoxModel now selectes item whether or not it exists in the model
  EntityApplicationPanel.saveUser() added
  EntityDbConnection.insert() now disregards id generation if primary key values are already set
  SearchType.IN removed
  EntityCriteria.propertyCriteria() added
  AuthenticationException removed, replaced with SQLException
  PropertyCriteria refactored
  common.model.formats SimpleDateFormat classes deleted
  common.model.formats.DateFormats added
  UiUtil.getSize() renamed to getScreenSizeRatio()
  common.db.Criteria.asString(), added Dbms parameter
  DbConnection.endTransaction(boolean commit) replaced with rollbackTransaction() and commitTransaction()
  EntityDb.endTransaction(boolean commit) replaced with rollbackTransaction() and commitTransaction()
  EntityDb.writeBlob() readBlob() signatures changed
  EntityCriteria removed ambiguous method
  EntityCriteria.setOrderByClause() added
  EntityModel refactored, insert/update/delete mechanism moved to EntityEditModel
  EntityEditModelTest added
  bindEventsInternal() added where applicable, so that you don't have to remember to call super.bindEvents() when overriding bindEvents()
  EntityEditModel.getEntityCopy() overloaded with includePrimaryKeyValues parameter
  EntityEditModel.insert() now uses the above method
  EntityEditModel.stEntityNotNull changed to stEntityNull
  EntityEditModel.getEntityNotNullState() renamed to getEntityNullState()
  EntityEditModel.initializeEntityComboBoxModels() removed
  EntityEditModel.isPropertyNullable() added
  EntityEditPanel.getDefaultFocusComponent() added, protected
  EntityApplicationPanel now statically initializes the Messages class
  Property.preferredWidth renamed to preferredColumnWidth
  EntityRepository.getTransientProperties() added
  EntityDefinition.transientProperties field added plus getter
  EntityResultPacker now initializes Property.TransientProperty values as null, does not apply to Property.DenomormalizedViewProperty
  EntityDefinition, added tableName to constructor, used in demos, supports multiple entities based on the same table
  EntityRepository.setEntitySearchProperties() removed
  EntityTestUnit.createEntity() added
  Property.columnHasDefaultValue field added
  UiUtil.selectAllOnFocusGained() now clears the selection on focus lost
  FilteredComboBoxModel.nullValueItem renamed to nullValueString
  FilteredComboBoxModel.emptyStringIsNull boolean field added
  PropertyComboBoxModel sets emptyStringIsNull as true
  EntityEditModel.validate() now takes an action parameter
  EntityEditModel.validate() now takes into account if a column has a default value during null value validation
  EntityUiUtil.createEntityLookupField() now calls UiUtil.selectAllOnFocusGained() for the field
  Entity.validateType() added entity type validation for foreign keys
  EntityDb.delete(EntityCriteria) added
  SelectCriteria refactored out of EntityCriteria
  CriteriaUtil added, moved static helper methods there from EntityCriteria
  EntityTableSearchModel.setExactSearchValue renamed to setSearchValues and generalized, now takes a propertyID and a Collection of values
  Configuration.COMPACT_ENTITY_PANEL_LAYOUT added
  common.db.Database renamed to DatabaseProvider
  common.db.dbms.AbstractDatabase added
  common.db.dbms.Dbms renamed to Database
  EntityDbLocalProvider, EntityDbRemoteProvider set entityDb instance to null on disconnect
  SERVER_LOGGING_ON and SERVER_SECURE_CONNECTION properties changed from 1/0 to true/false
  EntityApplicationPanel.getHelpText() added
  EntityPanel.createStaticEntityPanel refactored and simplified
  Property.BooleanProperty.toSQLString() bug fixed, return null value on false
  Entity.doSetValue()/setValue() now returns the old value
  EntityUtil.copyEntities() added
  EntityPanel.updateSelectedEntities() now copies the selected entities before setting the value, hence no resetting the value on exception
  EntityUtil.getPropertyValues() renamed to getDistinctPropertyValues()
  DatabaseProvider moved from common.db to common.db.dbms
  Util.getContents() renamed to getTextFileContents() and refactored
  Util.getTextFileContents() added Charset parameter
  EntityLookupField now calls the enterAction if the search string is empty
  Entity.getDateStringValue() renamed to getFormattedDate() and it now returns an empty string in case of a null value
  EntityApplicationPanel restructured and refactored, startApplication() and prepareFrame() no longer static
  Entity.Proxy.compareTo() by default uses Collator for i18n sorting
  TableSorter now uses a Collator for String columns for i18n sorting
  EntityTablePanel, some refactoring/restructuring/renaming
  EntityPanel, moved a few getButton() methods to EntityTablePanel
  EntityPanel, removed a couple getButton() methods, renamed others to getControl()
  EntityEditModel.validate() bug fixed, it allowed null values in non-nullable columns during update, since L921
  EntityApplicationPanel.savePreferences() added, called during exit()
  EntityTablePanel.addSouthPanelButtons() removed, initializeSouthPanelToolbar() added
  EntityPanel.getSouthPanelButtons() renamed to getSouthPanelControls(), result no longer includes update button
  EntityPanel.getUpdateButton() removed
  TextInputPanel.maxLength field added
  EntityEditPanel.createTextInputPanel() now uses the above
  TextFieldPlus, fixed bug, getMaxLength() did not prevent insert in case the content was pasted into the field
  EntityApplicationPanel.getSupportModelControlSet() renamed to getSupportTableControlSet()
  EntityApplicationPanel.showInitializationDialog() renamed to showStartupDialog()
  EntityApplicationPanel.evtApplicationStarted event field added
  StateGroup, fixed ConcurrentModification error by iterating array in updateAccordingToState()
  DbConnection.toString() added, for logging
  EntityLookupField now uses wait cursor while performing the query
  EntityEditModel.isPropertyNullable() added entity parameter
  EntityEditModel.validate() overloaded with entity parameter
  EntityPropertyLinkTest separated into multiple test classes
  DoubleTextPropertyLinkTest, added a simple validation test
  Spelling corrected throughout
  EntityLookupField now uses Entity.compareTo() for lexical ordering of selection list
  Entity.setDefaultProxy() not used in demos, problematic during tests for example, when one proxy overrides another
  EntityEditPanel.setDefaultFocus() now requests focus for the base panel in case no default focus component is set
  MethodLogger.getLogEntries() does not fail when logging is not enabled
  EntityEditModel.validate() removed value parameter
  DefaultExceptionHandler.unwrapRuntimeException() now works properly
  DefaultExceptionHandler.unwrapRuntimeException() bug fixed
  EntityTableModel.getFetchCount() added
  EntityTableCellRenderer.DateRenderer(DateFormat) added
  EntityTableCellRenderer.TimestampRenderer(DateFormat) added
  EntityTableCellRenderer.createRenderer(Property) added
  EntityTableModel.tableColumnProperties replaced by TableColumnModel
  EntityTableSearchModel.tableColumnProperties replaced by TableColumnModel
  EntityTableSearchPanel.tableColumnProperties removed
  Property.searchable added
  EntityTableModel.convertColumnIndexToView() added, basically copied from JTable
  EntityTableModel now handles dynamic column positioning
  EntityTableCellRenderer.getRenderer() now takes Property as parameter instead of column index
  EntityTablePanel show/hide table column functionality improved
  EntityTableSummaryPanel added
  EntityTablePanel.summaryPanel added
  EntityTablePanel table popup menu now added to the JTable parent as well, works for empty tables with no columns showing
  EntityTablePanel column reordering allowed
  UiUtil.bindColumnAndPanelSizes() now takes column reordering in account
  EntityTableModel.getTableColumn(Property) added
  EntityTableModel.getColumnClass() and getValueAt() both use convertColumnIndexToView
  EntityTableSearchPanel now handles column reordering
  Configuration.ALLOW_COLUMN_REORDERING added
  EntityTablePanel.allowColumnReordering() added, returns the above value by default, used in initializeJTable()
  EntityTableSearchModel refactored
  EntityTableCellRenderer, EntityTablePanel changed according to the above
  PropertyFilterModel.columnIndex field removed
  EntityTablePanel, fixed column filter panel bugs introduced by allowing column reordering
  EntityDbConnection.optimisticLockingEnabled renamed to optimisticLocking, getter/setter added
  EntityDbConnectionTest, testOptimisticLocking() added
  EntityModifiedException improved
  EntityUiUtil.createEntityComboBoxFilterPanel() added
  Property.maximumFractionDigits field added
  Property.useNumberFormatGrouping field added
  EntityUiUtil.createEntityComboBoxFilterPanel(), remembers the filter criteria
  EntityTableCellRenderer.NumberRenderer.formatValue field removed
  PropertySummaryModel refactored, now uses number formatting based on the underlying property
  EntityTablePanel.setTableCellRenderer() removed
  EntityDbConnection, bug fixed, update was not performed if optimistic locking was enabled
  EntityDbRemoteAdapter now rethrows EntityModifiedException when caught during update()
  ComboBoxPropertyLinkTest added
  LookupModelPropertyLinkTest added
  BooleanPropertyLinkTest added
  BooleanPropertyLink bug fixed, doClick() was required on the actual JButton, setSelected() on the model did not suffice
  BooleanPropertyLink, ButtonModel constructor parameter added
  BooleanPropertyLink.getButtonModel() removed
  BeanPropertyLinkTest separated into multiple tests
  ToggleBeanPropertyLink, ButtonModel constructor parameter added
  ControlFactory.toggleControl() uses a ToggleButtonControl when constructing a ToggleBeanPropertyLink
  EntityUiUtil refactored
  EntityTableColumnPanel refactored from EntityTableSearchPanel and EntityTableSummaryPanel
  EntityUiUtil.createEastButtonPanel() added
  EntityUtil.activeDependencies() removed
  EntityEditPanel.createControlPanel() renamed to createPropertyPanel()
  EntityComboBoxModel.include(Entity) renamed to includeEntity
  FilteredComboBoxModel refactored, filterContents() added, different handling of nullValueString, uses Collator when sorting
  EntityComboBoxModel.foreignKeyFilterEntities and foreignKeyFilterCriteria fields added
  EntityComboBoxModel.get/setForeignKeyFilterEntities() and createForeignKeyFilterComboBoxModel() added
  EntityComboBox.createForeignKeyFilterComboBox() added
  EntityTableColumnPanel.setVerticalFillerWidth() added
  Property.columnName field added
  framework/db package classes changed according to the above
  Configuration now reads most settings from system properties
  Configuration.FILTER_QUERY_BY_MASTER removed
  Configuration.INITIAL_SEARCH_PANEL_STATE renamed to DEFAULT_SEARCH_PANEL_STATE
  common.db.SimpleCriteria added
  EntityTablePanel.getAutoResizeMode() added for overriding
  common.model.ValueMap added
  Entity now implements ValueMap
  common.model.ValueMap.StringProvider added
  domain.Entity.StringProvider added
  EntityDefinition.stringProvider field+setter+getter added
  EntityRepository.getStringProvider() added
  Entity.Proxy.toString() changed according to the above
  Entity.hasValue() renamed to containsValue()
  EntityDbConnectionPool.collectStatistics field added
  Configuration.getBooleanValue() added, used throughout
  Property.format field added
  EntityTableCellRenderer changed according to the above
  EntityDefinition.selectQuery field added
  EntityRepository.getSelectQuery() added
  EntityDbConnection.selectMany(), selectPropertyValues() and selectRowCount() changed to take the above into account
  EntityDbConnectionTest improved
  ProfilingModel/Panel improvements
  ServerMonitor improvements
  TextBeanPropertyLink now synchronizes document during setUIPropertyValue()
  EntityTableModel.getSelectedView/ModelIndexes() now return Collection<Integer> instead of int[]
  EntityTableModel.add/setSelectedItemIndexes() now takes List<Integer> as parameter
  EntityDbRemoteServer no longer keeps a reference to the Registry
  ServerMonitor improved
  Configuration.getIntValue() added
  PetstoreTest and EmpDeptTest now use createEntity() exclusively
  ClientInfo.clientHost field added
  Configuration.SERVER_LOGGING_STATUS renamed to SERVER_CLIENT_LOGGING_ENABLED, property name changed to jminor.server.clientLoggingEnabled
  Configuration.SERVER_CONNECTION_SECURE renamed to SERVER_CONNECTION_SSL_ENABLED, property name changed to jminor.server.connection.sslEnabled
  Configuration.SERVER_POOLING_INITIAL renamed to SERVER_CONNECTION_POOLING_INITIAL
  EmpDeptProfiling now performs updates as well as selects
  EntityDbConnectionTest refactored
  PropertySearchModel.toString(Object) bug that prevented proper search state string functionality fixed
  EntityRepository.isPrimaryKeyAutoGenerated() added
  EntityEditModel null validation did not handle non-auto generated primary keys
  UiUtil.setWaitCursor() now works with multiple frames/dialogs
  Unit tests migrated to JUnit 4
  EntityTableModel.setSortingStatus() simplified
0.5
  EntityTablePanel.showColumn() refactored
  framework.client.ui.property renamings
  IntArray removed
  UserCancelException renamed to CancelException
  Event objects privatized behind a eventXXX() method
  DateUtil.floorDate() added
  Unit test coverage improved somewhat
0.5.1
  EntityTableSearchModel.getSearchCriteriaConjunction() renamed to getSearchConjunction()
  Unit test coverage improved
  EntityDbConnectionPoolTest added
  EntityDbRemoteServerTest added
  Tests added to common.db.dbms package
  Tests added to framework.client.model.reporting
  Unit test coverage improved
  CancelExceptionTest added
  WeakPropertyChangeListenerTest added
  ControlFactory, removed setControlXXX(Control) methods
  Control, setXXX() methods now return the Control instance allowing chained method calls
  EntityApplicationPanelTest added
  MonitorModelTest and MonitorPanelTest added
  Checkstyle run plus lots of minor fixes
  DbConnectionProvider interface added to common.db
  ConnectionPool interface added to common.db
  EntityDbConnectionPool now implements ConnectionPool
  EntityDbConnectionPool renamed to DbConnectionPool and moved to common.db along with test class
  ServerLogEntry.exception field added, included in toString()
  EntityDbRemoteAdapter uses the above
  EntityDbRemoteAdapter logs more detailed info about entity parameters used in method calls
  EntityUtil.get/parseJSONString() added
  Entity.initializeEntity() added, package protected
  EntityPanel.exportSelected() added, included as control action
  DefaultExceptionHandler.handleException() now handles a CancelException wrapped in a RuntimeException correctly
  JSON library from json.org added
  EntityDbConnection.checkIfModified() did not query by original key values, which could have changed since the entity was loaded
  EntityUtil.getWhereClause() result does not include where keyword anymore
  EntityDbRemoteAdapter logs the name of JasperReport parameters used in method calls
  common.db.pool package created and populated with relevant classes
  common.db.criteria package created and populated with relevant classes
  common.db.exception package created and populated with relevant classes
  DbConnectionPool refactored a bit
  DbUtil.getBytesFromFile() moved to Util
  DbUtil removed
  User.properties field removed
  EntityDb.getProperties() added
  ServerLogEntry.exception field replaced with stackTrace
0.5.2
  EntityUtil JSON functionality improved, now exports whole entity object graph and formats the output for readability
  EmpDeptAppPanel example action for importing JSON file added
  DateUtil.getDefaultTimestamp/DateFormat() moved to Configuration
  DateUtil.isDateValid() now requires a format argument
  DateUtil moved to common.model
  client.model.util package removed
  DateFormats.getDateFormat() added and used throughout
  DbConnection.QueryCounter added
  DbConnection added more statistics
  DbConnectionPool.cleanPool() removed parameter
  DbConnectionPool.emptyPool() added
  Entity.Key.copyEntityKeys() renamed to copy
  Entity.Key.equals(Key) removed
  db.EntityDbUtil refactored out of domain.EntityUtil
  EntityJRDataSource.getCurrentEntity() protected
  Lots of minor JavaDoc improvements
  FilteredComboBoxModel removed unused constructor and added protected initializeComparator()
  package-info.java added to all packages as well as overview.html to source root, javadoc ant target updated accordingly
  EntityModifiedException renamed to RecordModifiedException and moved to common.db
  EntityDbRemoteProviderTest added
  ProfilingModel.UsageScenario added
  EmpDepProfiling uses the above
  EntityUtil.createRandomEntity() added
  EntityTestUnit added automatic test entity creation
  Demo domain test cases take advantage of the above
  common.db.Version added
  EmpDept domain uses the above
  run_emp_dept_profiling ant task added
  Property.min/max fields added
  EntityEditModel now does range checks on numerical properties using the above
  FrameworkMessages.PROPERTY_VALUE_TOO_LARGE/SMALL added
  ProfilingModel.initializeUsageScenarios() added
  ProfilingModel.runScenario() added
  ProfilingModel.counter field as well as Counter class
  ProfilingModel added usage scenario statistics graph data set
  ProfilingPanel added usage scenario graph
  common.model.ValueProvider added (moved from EntityDbUtil)
  Property.isNumerical() added
  EntityEditModel.performRangeValidation() added
  EntityUtil.getRandomValue() now takes into account the min and max values of numerical properties
  EntityUtil.createEntity() now uses the ValueProvider interface
  Configuration.SERVER_DOMAIN_MODEL_JARS and SERVER_DOMAIN_MODEL_CLASSES added
  EntityDbRemoteServer.loadDomainModel() added
  EntityDbRemoteServer.loadDefaultDomainModels() added, which loads domain model classes and jars according to the above configuration values
  deploy_server ant task now copies jminor-demos.jar to server_dir/lib
  EntityDbServer.connect() no longer takes EntityDefinition map as parameter
  EntityDbRemoteProvider changed according to the above
  ServerMonitor.loadDomainModel() added
  ServerMonitorPanel.loadDomainModel() added and added as action as well
  Clients no longer send EntityDefinition maps when connecting to the server, the EntityDefinition loading now happens on the server only, which means that the server must preload domain models before clients working on that domain model can connect
  EntityDbRemoteServer.getEntityDefinitions() added
  EntityDbServerAdmin.getEntityDefinitions() added
  ServerMonitor.domainListModel field and getEntityDefinitions() method added
  ServerMonitorPanel added a new environment tab showing a list of entities defined in the server
  dist ant task added framework.domain classes to server_monitor.jar
  EmpDeptProfiling insertEmployee scenario fixed
  EntityTableModel summary models no longer update on evtSelectionChangedAdjusting, performance killer
  common.model.RandomItemModel, BoundedRandomItemModel and tests and and common.ui.RandomItemPanel added
  ProfilingModel.scenarioShareModel field added
  ProfilingModel.performWork() no longer abstract
  ProfilingPanel refactored and added SharePanel for usage scenario weight configuration
  build.xml joined delete_*_db and create_*_db into recreate_*_db and commented out tasks and properties related to Derby Db
  ServerMonitorPanel added a button to reset the statistics and a server shutdown confirmation dialog
  UsageScenario.getDefaultWeight() added
  EntityRepository.putAll() removed, unused
  EntityDb.getProperties() removed
  EntityDbProvider.getDescription() added
  RandomItemPanel UI changed, decrease button moved to the east side
  RandomItemModel.getWeightRatio() added and tested
  BoundedRandomItemModel no longer truncates the total weight to module # of items
  RandomItemPanel refactored
  ProfilingModel now updates scenario chart while inactive
  ProfilingModel.getThinkTime(), think() and delayLogin() added
  EmpDeptProfiling added loginLogout usage scenario
  common.model.LoadTestModel refactored from ProfilingModel
  ProfilingPanel renamed to LoadTestPanel and moved to common.ui
  LoadTestModel.relentless and working fields removed
  LoadTestPanel showFrame() no longer called in constructor
  ProfilingModel renamed to EntityLoadTestModel and moved to framework.tools.testing
  EmpDeptProfiling, PetstoreProfiling and SchemaBrowserProfiling renamed to ...LoadTest
  Configuration.PROFILING_* renamed to LOAD_TEST_*, values changed accordingly
  Demo load and unit testing classes moved to demos.xxx.testing
  Renamed jminor_profiling.policy to jminor_load_test.policy
  build.xml run_rmi_server, added demo classes to classpath and specified the default domain model classes for loading
  EntityLoadTestModelTest added
  EntityLoadTestModel.selectRandomRows() bugs fixed
  LoadTestModel getter/setter/changeEvent added for loginDelayFactor field
  LoadTestModel.getUsageScenario() added
  LoadTestModel.UsageScenario.successfulRunCount and unsuccessfulRunCount fields added plus getters as well as getTotalRunCount() which returns the sum of the two
  LoadTestModel added value checks to setters
  RandomItemModel some minor changes/refactorings
  LoadTestModel/Panel application used instead of client
  Entity.getModifiedState() renamed to stateModified() for consistency
  RandomItemPanel.createWeightSpinnerModel() added
  RandomItemPanel is now JSpinner based
  LoadTestModel.collectChartData field plus event and getter added
  LoadTestPanel refactored
  LoadTestModel now collects memory usage data
  LoadTestPanel displays memory usage data chart
  EntityDbServerAdmin.getAllocatedMemory(), getMaxMemory() and getUsedMemory() added
  ServerMonitor now collects memory usage and connection count data
  ServerMonitorPanel displays memory usage and connection count data charts
  Util.getAllocatedMemory(), getUsedMemory(), getMaxMemory() and getFreeMemory() added
  LoadTestModel, some minor field/method name changes
  LoadTestModel.scenarioRandomModel field renamed to scenarioChooser
  UiUtil.createMemoryUsageField() added
  MonitorPanel displays memory usage
  DbConnectionPool.Counter added
  LoadTestPanel UI improved
  EntityDbConnection.getDeleteSQL() bug fixed, now it always includes the 'from' keyword (MySQL doesnt like it when its missing)
  EntityDbConnection.selectRowCount(), now uses 'alias' for subquery alias when selectQuery is available (MySQL requires it)
  Database.getCheckConnectionQuery() added
  AbstractDatabase implements the above returning null
  PostgreSQLDatabase and OracleDatabase override the above
  EntityDefinition, added (subquery) 'as' alias for subquery properties when initializing the select properties, for PostgreSQL
  AbstractDatabase now has default implementations for supportsIsValid(), shutdownEmbedded(), getAuthenticationInfo() and getErrorMessage()
  EntityDbRemoteServer does not check for SID anymore
  SQLServerDatabase no longer throws error if SID is missing
  User.UNIT_TEST_USER added, parses jminor.unittest.username and jminor.unittest.password from system properties, scott/tiger default
  Unit tests now running on H2, HSQL, Derby, MySQL, PostgreSQL, Oracle and SQL Server, fuck yeah
  DbConnectionPoolTest.loadTest() added
  DbConnectionPool now silently disconnects connections checked into a closed connection pool instead of throwing an exception
  ConnectionPoolInstanceMonitor refactored and moved to common.db.pool.monitor, home sweet home
  User moved from common.db to common.model
  EntityDbUtil removed, code moved to common.db.SQLUtil
  EntityDbUtil.getInsertProperties() and getUpdateProperties() moved to EntityDbConnection
  common.db.criteria.CriteriaValueProvider interface added
  Criteria.asString(), added CriteriaValueProvider parameter
  CriteriaValueProvider moved and renamed to Criteria.ValueProvider
  Criteria.ValueProvider.getSQLStringValue() renamed to getSQLString()
  ConnectionPoolMonitor renamed to PoolMonitor
  ConnectionPoolMonitorPanel renamed to PoolMonitorPanel
  ConnectionPoolInstanceMonitor renamed to ConnectionPoolMonitor
  ConnectionPoolInstanceMonitorPanel renamed to ConnectionPoolMonitorPanel
0.5.3
  ValueMapModel refactored from Entity and Entity.Key
  Entity.StringProvider moved to common.model
  ChangeValueMap aded
  ValueMapModelTest added
  LoadTestModel.updateTimer and updateInterval fields added
  EntityListModelTest added
  PropertyEditPanel.InputManager renamed to InputValueProvider and moved to common.ui.input (along with descendants)
  ValueListProvider added to common.model
  PropertyValueListProvider added
  EntityUiUtil.addLookupDialog() moved to UiUtil
  ValueMap, ChangeValueMap, ValueMapModel, ValueProvider and StringProvider generified
  Entity changed accordingly
  Entity.properties cache field added
  RandomItemModel generified
  LoadTestModel changed accordingly
  BoundedRandomItemModel generified
  ValueListProvider generified
  PropertyValueListProvider changed accordingly
  AbstractPropertyLink generified
  InputValueProvider generified
  InputValueProvider descendant unit tests added
  RandomItemPanel generified
  EntityLoadTestModelTest now shows a LoadTestPanel frame
  ClientMonitor finished, HostMonitor improved
  EntityDbRemoteServerAdmin getClients() overloaded
  EntityPanel.getInputManager() renamed to getInputProvider()
  PropertyEditPanel.EntityInputProvider moved up to client.ui
  DbConnectionProvider.destroyConnection() added
  Entity.setAs() no longer checks if eventPropertyValueChanged() returns null since it wont, ever
  DbConnection.commit()/rollback() throw IllegalStateException in case a transaction is open
  InputValueProvider renamed to AbstractInputProvider
  EntityInputProvider refactored into EntityComboProvider and EntityLookupProvider, tests added
  PropertyEditPanel renamed to InputProviderPanel and moved to common.ui.input
  EntityTableColumnPanel renamed to AbstractTableColumnSyncPanel and moved to common.ui
  InputProviderPanel now implements InputProvider
  SelectCriteria renamed to EntitySelectCriteria
  CriteriaUtil renamed to EntityCriteriaUtil
  DateUtil.getThreadLocalDateFormat() added and used throughout common.db.dbms
  EntityDbConnectionTest added three exception tests
  EntityDbProviderFactoryTest added
  EntityDbServer renamed to RemoteServer and moved to common.server
  AbstractRemoteServer added
  EntityDbRemoteServer now extends AbstractRemoteServer
  Entity.initializeEntity() renamed to initialize()
  EntityUtil.getJSONEntity() renamed to getJSONObject()
  EntityDb.disconnect() removed, EntityDbProvider responsible for disconnecting
  AbstractFilteredTableModel refactored from EntityTableModel, added to common.ui.table
  AbstractFilteredTableModel.tableColumnModel field renamed to columnModel
  EntityTableSearchModel.tableColumnModel field renamed to columnModel
0.5.4
  Chinook demo added
  EntityTestUnit bug fixed which prevented testInsert/Update/Delete being run for writable entities, duhh
  EntityUtil.randomize() added
  EntityResultPacker now retrieves dates for date properties and timestamp for timestamp properties
  ChangeValueMap.clearOriginalValues() added
  ValueMapModel.equals() improved
  Launch files added for chinook demo
  ChangeValueMap.revertAll() added
  Entity.getOriginalCopy() now uses the above
  Entity.Key.setValue() renamed to setAs() and changed so that original values are also set
  IdSource.isAutoGenerated() added
  Entity overrides revertAll() and revertValue() delegating to the primary key when appropriate
  BorderlessTabbedPaneUI replaced with UiUtil.getBorderlessTabbedPaneUI()
  Entity.getOriginalCopy() bug fixed
  Entity.setValue() no longer accepts values for denormalized properties, these get their values via their respective parent properties
  Property.isDenormalized() added
  TransientProperty.linkedPropertyIDs field added
  EntityDefinition.transientPropertyChangeLinks field added
  EntityRepository.hasLinkedTransientProperties() and getLinkedTransientPropertyIDs() added
  ValueMapModel.notifyValueChange() added
  Entity overrides the above to implement the transient property linkage
  ValueMapModel renamed to ChangeValueMapModel
  Entity.getValue(Property) removed
  Entity.setValue(Property, Object) removed
  Chinook demo now uses IDENTITY for primary key columns, domain model changed accordingly
  EntityApplicationPanel, call to new Messages() to initialize OptionPane messages moved from static initializer to start of startApplication()
  EntityLookupField.defaultBackgroundColor field added
  EntityEditModel.performNullValidation() bug fixed, if action was unknown no validation was performed
  EntityLookupField.searchHint field added, along with related functionality
  ChangeValueMapModel.setValue() bug fixed, it overwrote the original value each time making it last value
  EntityEditPanel.controls field added
  EntityEditPanel.setControl() added
  EntityEditPanel.selectControl() added
  NullValidationException added
  RangeValidationException added
  EntityPanel now handles ValidationExceptions gracefully, shows a message and puts focus on the control
  UiUtil.showInDialog() dialogs now close on escape
  EntityLookupField now cancels search text edit on escape
  PropertySearchModel.bindLookupModelEvents() bug fixed, it did not handle an empty entity lookup model correctly by setting selected item to null
  UiUtil.addKeyEvent() added, used throughout
  Static imports used for domain classes in demo entity panels
  EntityUtilTest.testJSON() was failing because JSON did not guarantee the order of items returned when parsing, entity equality tested instead
  Chinook demo, removed duplicates from ddl.sql
  BeanPropertyLink renamed to the more appropriate AbstractBeanPropertyLink
  Entity.setAs() pushed up to ChangeValueMap
  ChangeValueMap.copyValue() added
  ChangeValueMap.getValueKeys() and getOriginalValueKeys() added
  ChangeValueMapEditModel refactored from EntityEditModel
  EntityEditModel.clear() pushed up to ChangeValueMapEditModel
  ChangeValueMapEditModel.setMap() renamed to setValueMap()
  Entity overrides ChangeValueMap.clear() and clears the primary key as well
  ChangeValueMapModel.setAs() bug fixed, it did not notify a value change
  ChangeValueMap.removeValueListener() added
  ValueMap.getValues() added
  IdSource moved from common.db to common.model
  EntityUtil.getValueChangeEvent() renamed to createValueChangeEvent() and moved to Entity
  EntityTablePanel.showEntityMenu() added, CTR-click or CTR-V for value tree
  UiUtil.addKeyEvent() overloaded
  Entity.loaded boolean field added
  EntityResultPacker sets the loaded entity attribute
  Entity.foreignKeyValues field added, stores entities referenced via foreign keys
  Entity.setValue(), getValue() and others takes the above into account
  EntitySelectCriteria.foreignKeyFetchDepth and maxFetchDepth fields added
  EntityDbConnection.setForeignKeyValues() uses the above fields to decide when to stop loading foreign key references
  EntityTablePanel.showEntityMenu() and createEntityMenu() added
  Property.ForeignKeyProperty.lazyLoading field removed
  ChangeValueMapEditModel.name field removed
  EntityEditModel.entityID field added
  ChangeValueMapEditModel takes the initial map as parameter
  ChangeValueMapEditModel.defaultValueMap field + getter/setter added
  EntityTablePanel.createEntityMenu() renamed to populateEntityMenu() and moved to EntityUiUtil
  Entity.Proxy.valueAsString() now takes Property.format into account
  EntityUtil no longer export whole entity object graph when exporting JSON
  Entity.isLoaded(fkPropertyID) added
  Entity.removeValue() overridden
  EntityPanel.initializePanel() now refreshes only table model if refresh on init, combo box models seem to be refreshed on creation
  Entity.Proxy.getValue() removed, getTransientValue() added
  EntityDbConnection.setForeignKeyValues() no longer initializes fk values with an empty entity
  CallLogger refactored from EntityDbRemoteAdapter.MethodLogger
  DbConnection.MethodLogger added
  ServerLogEntry renamed to LogEntry and moved to common.model
  LogEntry.subLog field added
  EntityRbRemoteAdapter logs calls to the connection pool
  LogEntry.toString() overloaded with indentation parameter to handle sub logs
  EntityDbRemoteAdapter adds the DbConnection log as a sub log
  DbConnectionPool logs average check out time
  ClientInstanceMonitorPanel changed according to the above
  ClientMonitorPanel and ClientTypeMonitorPanel now use split panes
  DbConnection cache functionality removed
  Configuration.DEFAULT_FOREIGN_KEY_FETCH_DEPTH added
  Property.ForeignKeyProperty uses the above
  EntitySelectCriteria can now override the max fk fetch depth on fk basis
  Fixed fetch depth issue
  EntityTablePanel.showEntityMenu now takes scrolling into account
  Entity.getRawValue() removed
  DatePropertyLink.isTimestamp field added
  EntityUiUtil.populateEntityMenu() and co. moved to EntityTablePanel to resolve an ugly dep. cycle
  ChangeValueMapEditModel.defaultValueMap field removed
  Entity.getDefaultEntity() renamed to getDefaultValueMap(), overriding
  ChangeValueMapModel.getOriginalValueKeys() bug fixed, did not check for null
  ChangeValueMapModel renamed to ChangeValueMapImpl
  ChangeValueMapModel refactored from EntityModel
  ChangeValueMapPanel refactored from EntityPanel
  ChangeValueMapEditPanel refactored from EntityEditPanel
  AbstractFilteredTablePanel refactored from EntityTablePanel
  AbstractFilteredTableModel moved from common.model.table to common.model
  TableSorter moved from common.model.table to common.model
  EntityDefinition.rowColoring field added
  EntityRepository.isRowColoring() added
  ValueMap now extends ValueProvider and ValueListProvider
  ValueMap and associates moved to common.model.valuemap
  Entity overrides getValues(), returns values from pk and fk as well
  AbstractEntityPropertyLink renamed to AbstractValueMapLink and moved to common.ui.valuemap
  Descendants of above moved if possible
  ValidationException and descendants moved to common.ui.valuemap.exception
  Renamed classes/methods in common.ui.control
  EntityPanel added overloaded initializeEditPanel() and initializeTablePanel() methods, finalized the overridden ones
  EntityEditModel.validate() overloaded, finalized the overridden one
  EntityTablePanel.isRowColoring() added
  EntityEditModel.getDefaultValueMap() finalized, getDefaultEntity() added
  Minor javadoc improvements in common.model.valuemap and common.ui.valuemap
  Property now inherits updatable, readOnly and nullable from its parent property
  Type removed, replaced with Class
  Entity.Key singleIntegerKey field added
  Entity.setValue(Property, Object) added
  ValueMap.setValue() overloaded with initialization parameter
  Property.propertyType renamed to valueClass
  Entity.class references changed to ValueMap.class
  Entity.setValue() now accepts values for Property.DenormalizedProperty
  ValueMap.isNull(value) added
  ValueMap.setValue() unoverloaded, initialize parameter removed (for now)
  Null value checking simplified
  Property initializes a default format for time and numerical properties
  Entity.getFormattedValue() added
  Property.valueClass changed to int and renamed to type, uses java.sql.Types values
  Entity.setValue() overloaded with a validateType parameter
  Property.Event renamed to ValueChangeEvent and moved to common.model.valuemap
  Property.Listener renamed to ValueChangeListener and moved to common.model.valuemap
  ChangeValueMap... classes renamed to ValueChangeMap...
  CallLogger renamed to MethodLogger
  AbstractValueMapLink.isModelPropertyValueNull() renamed to isModelValueNull()
  Configuration.LIMIT_FOREIGN_KEY_FETCH_DEPTH added
  EntityDbConnection.limitForeignKeyFetchDepth field added, initialized according to the above
  Entity.Key and Entity.foreignKeyValues maps override getMapTypeID()
  common.ui.valuemap.ComboBoxValueLink refactored from framework.client.ui.property.ComboBoxValueLink
  EntityUiUtil.EntityComboBoxValueLink class added to deal with framework specific stuff
  AbstractValueMapLink descendants generified
  Property.DerivedProperty added, takes over some of the transient property functionality
  Empty string no longer equals null
  EntityResultPacker returns null for empty strings
  Entity.valueNull(value) removed
  Entity.isNull(value) no longer overridden
  Entity.Key.isNull(value) no longer overridden
  AbstractValueMapLink.isNull() removed
  TextValueLink.valueFromText() now returns null for empty strings, test changed accordingly
  TextBeanValueLink.getUIValue() now returns null in case of an empty string
  ValueChangeMapEditModel.isNull(key, value) removed
  Criteria.isValueNull(key, value) removed
  TextInputProvider.getValue() now returns null if the text is empty
  ValueMap.isNull(value) removed
  ForeignKeyProperty now maps reference properties to referenced propertyIDs in case of multi column relations
  Entity.Key.isSingleIntegerKey() removed, field kept
  Entity.getReferencedPrimaryKey() refactored
  ValueChangeEvent.isNewValueNull(), isOldValueNull(), isNewValueEqual() and isOldValueEqual() added
  Util.getInt()/getLong() now removes grouping char before parsing
  Entity.valueEquals(propertyID, value) added
  EntityTableModel.convertColumnIndexToView() moved up to AbstractFilteredTableModel
  AbstractFilteredTableModel.columnIndexCache added, reset on column move, remove and add
  Property.getTypeClass() added
  EntityLookupModel.setSelectedEntities() now simply returns if the state does not change (only applies when no entities are selected)
  TableSorter no longer defines a empty string as null
  TableSorter.columnComparators field and setColumnComparator() removed for now
  Entity.Proxy.getTableValue() removed, derived properties fit the bill where needed
  ValueMap.initializeValue() added
  Entity.initializeValue() added
  EntityResultPacker uses the above
  EntityDbConnection uses the above
  DbConnectionPool.creatingConnection added
  ValueChangeMapImpl.setValue() refactored, updateModifiedState() added
  ValueChangeMapEditModel.isNullable() overloaded
  EntityEditModel.isPropertyNullable() removed (replaced by the above)
  Entity.initializeValue() now propagates denormalized values
  Entity.propagateReferenceValues(), initialization parameter added
  Entity.getFormattedDateValue() removed, getFormattedValue() handles it
  Entity.Proxy.getValueAsString() changed to getFormattedValue()
  Entity.isValueNull() added
  PropertyValueListProvider, added getters
  Database.addConnectionProperties() added
  DbConnection.execute(List<String>) added
  EntityDbConnection.execute() renamed to executeStatements to avoid overriding the above
  EntitySelectCriteria.setFetchDepthForAll() added
  EntityDbConnection.checkIfModified() now uses 0 foreign key fetch depth
  EntityDbConnection.checkIfModified() now only checks properties found in the current selected entity, to prevent denormalized property confusion due to the above fetch depth issue (which means no denorm. values are set)
  FindBugs run
  Entity.loaded field removed
  EntityResultPacker now sets denormalized values
  Entity.initializeValue() does not propagate denormalized values anymore
  ClientMonitor/Panel renamed to ClientUserMonitor/Panel, UserMonitor and UserInstanceMonitor (and panels) removed
  Entity.Key.equals() improved
  Entity.Key.INTEGER_NULL_VALUE added
  ValueChangeMap.getInstance(), getCopy() and getOriginalCopy() added
  ValueChangeMapImpl implements the above
  Entity and Entity.Key override the above when necessary
  Renamed a few tests in common.model.valuemap
  ValueChangeMapEditModel.evtValueMapChanged renamed to evtValueMapSet
  Entity.getCopy() override removed
  Entity.getReferencedPrimaryKey() now returns null in case of null references instead of a Key with .isNull() = true
  Entity.Key.equals improved
  EntityResultPacker.getValue() now uses switch instead of if/else
  Property.hashCode() result pre-cached
  EntityDbRemoteServer.loadDomainModel() now uses URI instead of URL
  Util.getURI()/getURIs() added
  ValueListProvider renamed to ValueCollectionProvider, returns Collection
  ValueChangeMapImpl.getValues() and getValueKeys() return unmodifiableCollection instead of creating new lists
  AbstractSearchModel moved to common.model
  AbstractSearchPanel moved to common.ui
  EntityDefinition now serves Entity.Proxy's purpose, proxy removed
  ValueMapChangeEditModel.getPropertyChangeEvent() and getPropertySetEvent() renamed to getValueChangeEvent() and getValueSetEvent()
  Entity.Proxy removal undoood
  common.model.checkbox.TristateState, TristateButtonModel added
  common.ui.checkbox.TristateCheckBox added
  TristateValueLink added
  EntityUiUtil.createTristateCheckBox() added
  LookupValueLink moved to EntityUiUtil
  EntityEditPanel.createTristateCheckBox() added
  TristateCheckBox used in petstore's ItemPanel
  ValueChangeMapEditPanel.getControlKeys() added
  UiUtil.selectPropertyValue() renamed to selectValue()
  EntityUtil.getSortedProperties() added
  EntityPanel, ALT-CTR-C shows select control dialog
  ValueChangeMapPanel generified
  AbstractFilteredTablePanel generified
  UiUtil.selectValue() overloaded with dialogTitle parameter
  Property now gets assigned the default formats in case it is date or timestamp
  EntityUiUtil.EntityFieldPanel added
  EntityEditPanel.createEntityFieldPanel() returns the above, set the text field as the property control
  EntityUiUtil.createCheckBox() checks if property is boolean and createTristateCheckBox() checks if it is nullable
  EntityTestUnit.createReferenceEntity(entityID) added
  ValueChangeMapEditPanel.setControl() renamed to setComponent(), as well as other instances
  ValueChangeMapImpl.stateModified() changed, now returns a new state on each invocation
  ValueChangeMapImpl.stModified field removed
  ValueChangeMapImpl.setAs() now starts by setting the original values so the modified state is correct on each subsequent set value
  ValueChangeMap.clearOriginalValues() removed
  ItemComboBoxModel.Item moved to common.model
  ItemComboBoxModel sorts items by caption and adds the null item at top
  Property.ValueListProperty added
  Entity.setValue() now validates value list property values
  EntityTableModel.getValueAt() now returns the caption value for value list properties
  ValueListInputProvider added to common.ui.input
  BooleanProperty hash comparison removed
  BooleanProperty.nullValue removed
  Configuration.SQL_BOOLEAN_VALUE_NULL removed
  EntityCriteriaUtil.getBooleanSQLString() improved, now handles null true/false values
  EntityModel.setLinkedDetailModels() no longer fires change event even if no changes are made
  ValueChangeMapEditModel.clear() removed, added to EntityEditModel
  ValueChangeMapEditPanel.getComponent(key) added
  PropertySummaryModel.Sum now uses long for integer sums, preventing overflow
  EntityPanel.getSelectComponentProperties() now excludes disabled components
0.5.5
  Criteria.getValues() added
  Criteria.getTypes() added
  DbConnection.connected field removed
  EntityUtil.hashKeysByEntityID() added
  PropertyCriteria.getForeignKeyCriteriaValues() and getMultipleColumnForeignKeyCriteriaValues() added
  EntityDbPreparedConnection added
  Configuration.USE_PREPARED_CONNECTIONS added
  EntityKeyCriteria now extends CriteriaSet and delegates to PropertyCriteria
  Criteria generified
  Criteria.getTypes() removed
  Criteria.getValueKeys() added
  EntityCriteria.getTypes() renamed to getValueProperties()
  EntityDbPreparedConnection.setStatementValue() now handles the specific case of Property.BooleanProperty
  EntityUtil.getRandomValue() now handles value list properties correctly
  Entity.Key.isCompositeKey() added
  Entity.Key.hashCode() improved
  Entity.addInsertProperties() and addUpdateProperties() added
  EntityDbPreparedConnection setParameterValues() call moved into executePreparedSelect/Update()
  EntityDbPreparedConnection refactored
  EntityDbRemoteAdapter.appendEntityCriteria() added, takes prepared statement usage into account when logging
  Property.ForeignKeyProperty.isMultipleColumnReference() renamed to isCompositeReference()
  JMinorServerMonitorTruststore added
  PropertyCriteria refactored
  EntityDbPreparedConnection merged into EntityDbConnection
  Criteria.asString() removed Database and ValueProvider parameters
  EntityDbConnection code cleanup/refactoring
  Database.getSQLDateString() removed
  Entity.Key single value constructor optimized for integer values
  Entity.Key.setAs() now sets the hashCode value instead of simply setting the hash code dirty flag
  FilteredComboBoxModel now contains the nullValueString, sort comparator guarantees it stays at the top
  ItemComboBoxModel sort comparator keeps null items at the top
  Property.hasDescription() added
  EntityUiUtil now only adds tool tips to components if description is provided
  EntityLookupField adds the lookup properties as default tool tip
  EntityKeyCriteria now always uses original key values
  EntityDataUtil added
  EntityDb.disconnect() added
  EntityDbRemoteAdapter.server field added, used when disconnecting
  Entity.Key overrides clear() to handle hash code caching
  DateFormats.getDateFormat() overloaded with lenient parameter
  Configuration.getDefaultDate/TimestampFormat() returns non-lenient formats
  EntityDataUtil.copyEntities() copyPrimaryKeys parameter added
  MethodLogger.parameterArrayToString() renamed to argumentArrayToString() and implemented, appendArgumentAsString() added for overriding, no longer abstract
  EntityUtil.getPropertyValues() overloaded
  PropertyValueListProvider renamed to PropertyValueProvider, getValueProvider() added
  EntityDbConnection insert improved a bit when it comes to queried/autogen keys
  EntityPanel.updateSelectedEntities(property) and getInputProvider() moved to EntityTablePanel
  EntityEditModel.getValueProvider() added
  EntityUtil.getUpdateProperties() added
  EntityPanel.createStaticEntityPanel() removed
  EntityTabelPanel.createStaticEntityTablePanel() added
  EntityPanel.viewSelectionDependencies() moved to EntityTablePanel
  EntityPanel.exportSelected() moved to EntityTablePanel
  EntityTablePanel.hiddenColumns and associated stuff moved all the way down to AbstractFilteredTableModel/Panel
  ValueChangeMapEditPanel.defaultFocusComponent renamed to initialFocusComponent (along with related methods)
  PropertyValueProviderTest added
  common.db.DbUtil added, with createEmbeddedDatabase()
  EntityEditModel.getEntityNullState() renamed to stateEntityNull()
  EntityKeyCriteria bug fixed, it didn't use the original key values
  EntityTableModel constructor now takes a EntityEditModel as parameter
  EntityPanel, refactored all controls into EntityEditPanel and EntityTablePanel
  EntityEditModel constructor takes stActive as parameter
  EntityEditModel.isEntityNull() renamed to the more apt isEntityNew()
  EntityEditModel.isEntityNew() also checks the original key values
  EntityPanel.stActive and activeStateGroup moved to EntityEditModel
  ValueMap.saveValue() and saveAll() added, implemented in ValueChangeMapImpl and overridden in Entity
  ValueChangeMapModel.removeOriginalValue() now notifies a value change
  ValueChangeMapModel.mapTypeID field added
  AbstractFilteredTableModel.mapTypeID field added
  EntityModel.handleInsert/Update/Delete() added
  ValueChangeMapModel no longer implements Refreshable
  EntityTablePanel.getSelectColumnsControl() moved up to superclass
  EntityEditModel.evtRefreshStarted added
  EntityEditPanel uses the above to set the wait cursor during update
  ConnectionPoolSettings.set() added
  DbConnectionPool cleanupInterval is now editable
  Database.createConnection() added
  DbConnection constructor overloaded with Connection parameter
  EntityDbConnection constructor overloaded with Connection parameter
  DbConnection.poolRetryCount field added
  LogEntry.exitMessage field added
  EntityDbRemoteAdapter logs pool retry count
  ReportResult, ReportWrapper and Jasper reports impl added, quite experimental
  EntityTablePanel.initializeViewImageAction() added
  UiUtil.getBrowseAction() added
  ControlSet.hasName() and addAll() added
  EntityTablePanel.getPopupControls(), if additionalPopupControls has a name it is added as a submenu, else all items added sequentially
  EntityPanel.handleException() added, delegates to edit panel
  Configuration.getReportPath() added
  EntityDb.fillReport() generic using wrappers now
  framework.plugins.jasperreports.* added
  Entity.getProperty() now throws exception if the property was not found
  build.xml/.properties added -plugins.jar and related stuff
  Added jminor-plugins.jar to demo run files
  ConnectionPoolMonitor moved back to framework.server.monitor to remove common -> JFreeChart dependency
  EntityComboBoxModel.createForeignKeyFilterComboBoxModel(), returned model selects the item referenced by the selected item
  AbstractFilteredTablePanel.txtSearch, initializeSearchField() added
  AbstractFilteredTableModel.findNextItemIndex() and getSearchCriteria() added
  EntityTableModel overrides above method
  EntityTablePanel.initializeSouthPanel() now adds search field
  SearchFieldHint added
  ALT removed from shortcut key combos
  DocumentAdapter added
  EntityTablePanel overrides initializeSearchField()
  EntityPanel.setupKeyboardActions(), search panel is now toggled instead of simply shown
  PropertyComboBoxModel sets the null value string if property is nullable
  PropertyComboBoxModel.isNullValueItemSelected() renamed to isNullValueSelected()
  Methods now return the linked state instead of the actual state (which could then be modified)
  FilteredComboBoxModel.emptyStringIsNull removed, nullValueString functionality improved
  AbstractFilteredTableModel.findNextItemIndex() renamed to findNextItemCoordinate(), now returns Point
  AbstractFilteredTableModel.getSearchValueAt() added
  EntityTableModel overrides getSearchValueAt()
  AbstractFilteredTablePanel.scrollToCoordinate() added
  Configuration.USE_LOOKUP_FIELD_SEARCH_HINT removed
  EntityLookupField.searchHintEnabled removed
  ValueMap.ToString<T, V>, removed V type parameter
  Plugin api doc generation added to build.xml
  EntityTablePanel.getConfirmDeleteMessages() added
  Entity.getEntityValue() renamed to getForeignKeyValue()
  LogEntry.isValid() renamed to isComplete()
  LogEntry.message renamed to entryMessage (since we have exitMessage as well)
  EntityModel.handleDelete() no longer deals with the table model
  EntityTableModel.handleDelete() added
  EntityTableModel.bindEventsInternal() now binds handleDelete() to editModel.eventAfterDelete()
  EntityTablePanel.delete() added
  EntityTablePanel.setupControls() now checks if update is allowed, and delete control is now based on EntityTablePanel.delete()
  EntityApplicationModel.login()/logout() added
  EntityApplicationPanel.login()/logout() added
  Refreshable.clear() added
  EntityApplicationModel.refreshAll() renamed to refresh(), now implements Refreshable
  EntityEditModel.clear() renamed to clearValues(), clear() now part of Refreshable implementation
  EntityTableModel.filterByReference() renamed to searchByForeignKeyValues()
  EntityTableModel.queryFilteredByMaster field renamed to isDetailModel
  AbstractFilteredTableModel.SelectionModel.stMultipleSelection field added
  AbstractFilteredTableModel.SelectionModel.minSelectedIndex renamed to selectedIndex
  AbstractFilteredTableModel.getSelectionCount() added
  EntityModel.getDetailModel(entityID) removed
  EntityModel.includeTableModel field moved to superclass
  EntityTableModel.showAllWhenNotFiltered renamed to queryCriteriaRequired
  Sonar/CheckStyle run, with some minor modifications
  Database.validate() and required() added
  Added braces to all control statements
  EntityPanelProvider generified, which does enlarge the dependency cycle in ui, needs to be resolved somehow
  Util.rejectNullValue() added, used throughout
  DomainClassGenerator improved
  EntityDefinition.caption field added
  EntityPanel(model) constructor added, uses the above
  EmpDept demo uses the above
  Item is now serializable
  EntityDbRemoteAdapter now handles db logging correctly when pool is disabled
  EntityDbConnection.delete() now uses a single statement per entityID
  EntityDbRemoteProvider.setTruststore() added
  Util.closeSilently() added
  EntityComboBoxModel, createForeignKeyFilterComboBoxModel() now links the model to the refresh event
  Entity.isModified() changed, writablePropertiesModified() added
  Util.HashKeyProvider added
  Util.map() refactored from the EntityUtil.hashBy... methods
  common.model.Serializer/Deserializer added
  EntityJSONParser moved to plugins
  JSON and JasperReports dependencies removed from demo run files where applicable
  Util.onClasspath() added
  Configuration.ENTITY_SERIALIZER_CLASS, ENTITY_DESERIALIZER_CLASS added
  Configuration.entitySerializerAvailable()/entityDeserializerAvailable()
  EntityTablePanel.initializeViewImageAction() and co. moved to UiUtil/EntityUiUtil
  UiUtil.showImage() overloaded with acceptedFileTypes parameter
  Util.rejectNullValue() added to various methods, relevant code fixed accordingly
  Sonar run, code cleanup
  LogEntry.setExitTime() now returns the LogEntry instead of delta
  LogEntry.toString() no longer appends new line characters
  EntityDbConnection.executePrepared... uses LogEntry for debug output
  EntityTestUnit.initializeReferenceEntities() improved, needs some additional testing
  Code inspection/sonar run
  ValueChangeMapModel/Panel removed
  EntityModel.addDetailModel(s)() added
  EntityModel.initializeDetailModels() remove
  EntityModel constructor overloaded with EntityEditModel/EntityTableModel parameters
  EntityModel.initializeTableModel/EditModel() removed
  EntityPanel.addDetailPanel(s)() added
  EntityPanel.initializeDetailPanels() and getDetailPanelProviders() removed
  EntityTableSearchModel constructor now takes Collection<Property> instead of TableColumnModel
  EntityTableSearchModel.columnModel field removed, properties field added
  EntityTableSearchPanel columnModel parameter added to constructor
  AbstractFilteredTableModel constructor now takes a TableColumnModel as parameter
  AbstractFilteredTableModel.initializeColumnModel() remove
  AbstractFilteredTableModel.mapTypeID field removed
  EntityTableColumnModel added
  EntityTableModel.entityID field added
  EntityTableModel queryConfigurationAllowed removed from constructor, added setter
  EntityPanel buttonPlacement removed from constructor
  EntityPanel.controlPanelConstraints field added
  EntityEditPanel.getControlPanel() renamed to createControlPanel()
  EntityPanel refreshOnInit removed from constructor, added setter
  EntityTableModel.deleteSelected() and update() added, used in EntityTablePanel
  EntityModel.refreshDetailModelsAfterDelete() keeps the selected entity in combo box models
  FilteredComboBoxModel.containsItem() added
  FilteredComboBoxModel.isVisible() added
  ValueMap.getMapTypeID() removed
  EntityTableModel.fetchCount field added
  EntityPanel.addDetailPanel(s)(EntityPanelProvider) removed
  Entity, replaced ? : with if else
  ValueMapImpl refactored out of ValueChangeMapImpl
  Entity.primaryKey field removed
  Entity.entityID field added
  Entity.foreignKeyValues field removed
  Entity, removed lots and lots of overridden stuff due to the above changes
  Entity.Key now extends ValueMapImpl instead of ValueChangeMapImpl
  RegexpFilterCriteria added
  AbstractFilteredTableModel/Panel added regular expression search
  EntityComboBoxModel replaced overloaded constructor with setters
  EntityLookupModel replaced overloaded constructor with setters
  EntityLookupField replaced overloaded constructor with setters
  EntityTableModel replaced overloaded constructor with setters
  Major refactoring of framework.client.model
  EntitySelectCriteria.selectForUpdate field added
  EntityDbConnection.checkIfModified() renamed to lockAndCheckForUpdate(), now selects for update, with nowait if supported by the dbms
  Database.supportsNowait() added
  EntityApplicationPanel.initializeMainApplicationModels() removed
  EntityApplicationPanel.addMainApplicationModel(s)() added
  framework.db.criteria refactored
  EntityApplicationPanel.initializeMain/SupportEntityPanelProviders() removed, addMain... and addSupport... added
  AbstractValueLink now uses SwingUtilities.invokeLater() when applicable
  EntityApplicationPanel.showStartupDialog() renamed to createStartupDialog()
  EntityApplicationPanel.startApplication() refactored, uses SwingUtilities.invokeLater()/SwingWorker
  FilteredComboBoxModel sets the selected item on filtering
  Property.Audit... properties added
  EntityDb.fill(Jdbc)Report(), removed report parameters parameter
  JasperReportsWrapper.reportParameters field added
  Replaced List with Collection in a few places
  EntityApplicationModel(User) constructor removed
  EntityApplicationModel.initializeDbProvider() moved to EntityApplicationPanel
  EntityApplicationPanel.getLookAndFeelClassName() added, called during startApplication()
  EntityApplicationPanel.getSupportTableControlSet() now uses SwingUtilities.invokeLater()
  SwingUtilities.invokeLater() usages added
  EntityApplicationPanel.startApplication() refactored some more
  EntityApplicationPanel.startApplication() now uses SwingUtilities.invokeLater()
  EntityPanelProvider.entityID, editPanelClass and tablePanelClass fields added
  EntityPanel.refreshOnInit field removed
  EntityPanelProvider.refreshOnInit field added
  Configuration.AUTO_CREATE_ENTITY_MODELS added
  EntityModel.getDetailModel() now creates a default entity model depending on the above configuration parameter
  EntityPanel.createInstance() moved to EntityPanelProvider
  EntityApplet added
  EmpDeptApplet added
  TextInputPanel.button field added
  EntityUiUtil.createText/DateInputPanel now adds focus transfer to the panel button
  Chinook demo application changed according to the latest changes
  Configuration.SEARCH_PANELS_VISIBLE added
  EntityPanelProvider refactored
  EntityModel.fillReport() removed
  EntityPanel.viewReport() removed
  EmpDept demo application changed to reflect bootstrapping changes
  EntityPanel.getToggleEdit/DetailPanelControl() is now public
  EntityTablePanel.southPanel field added
  EntityTablePanel.initializePopupMenu() and initializeToolbar() added
  EntityPanelProvider takes advantage of the above changes
  EntityApplicationPanel.startApplication() refactored
  EntityDbProvider.isConnected() added
  FilteredComboBoxModel interface added
  DefaultFilteredComboBoxModel added
  FilteredModel added
  FilteredTableModel and FilteredComboBoxModel extends the above
  Renamed a few tests in client.model
  MaximumMatch handles null items
  FilteredComboBoxModel and descendants generified
  common.model.valuemap.ValueStringProvider interface added
  ValueMap implements the above
  StringProvider now leverages the above paradigm
  DefaultEntityComboBoxModel.dataInitialized moved to DefaultFilteredComboBoxModel as clear, interfaces changed accordingly
  AbstractSearchModel.autoEnable field added plus functionality
  TableSorter removed, functionality moved to FilteredTableModel/Panel
  DefaultFilteredComboBoxModel.getContents() renamed to initializeContents()
  FilteredComboBoxModel.isVisible() moved to FilteredModel
  FilteredComboBoxModel.setContents() added
  FilteredModel hidden replaced with filtered
  EntityPanel CTR-I is now used to select input component instead of CTR-C which conflicted a bit with the default copy function
  Util.rejectNullValue() version taking only the value as parameter removed
  AbstractEntityDbProvider added
0.5.6
  AbstractFilteredTableModel/DefaultFilteredComboBoxModel/DefaultEntityComboBoxModel improved/refactored filtering
  FilteredComboBoxModel.addItem() added
  DefaultFilteredComboBoxModel.sortContents field removed
  FilteredModel.getAllItems(includeHidden) removed
  EntityRepository.has/getLinkedDerivedPropertyIDs() renamed to has/getLinkePropertyIDs()
  Removed a few Util.rejectNullValue() calls from private methods
  ConnectionPoolSettings removed
  ConnectionPoolState is now an interface with DbConnectionPoolState as the implementation
  ConnectionPoolStatistics is now an interface with DbConnectionPoolStatistics as the implementation
  EntityDbServerAdmin.getEntityDefinitions() now returns a Collection instead of a Map
  ServerMonitor now sorts the entity definition list
  EntityModel.selectionFiltersDetail field removed
  EntityTableModel.setSortingStatus() renamed to setSortingDirective()
  EntityDataProvider interface added
  EntityTableSearchPanel is now an interface
  EntityTableSearchSimplePanel added
  EntityTableSearchAdvancedPanel added
  DatabaseStatistics is now an interface
  DbStatistics added as an implementation of the above
  KeyListeners now dispatch the event to their parent if not consumed
  EntityDbRemoteServerAdmin added shutdown hook, server security policy updated accordingly
  Bugs fixed in EntityDbProvider classes
  AbstractRemoteServer.shuttingDown field added, used to prevent shutdown hook from repeating the shutdown sequence
  RemoteServer connectionKey is now a UUID
  connectionKey renamed to clientID throughout
  ServerMonitorPanel, moved connection timeout control to ClientUserMonitorPanel
  AbstractDatabase.require() moved to Util
  JasperReportsWrapper.toString() implemented, returns report name and parameters, if any
  EntityPanel.getPrintControls() removed
  Util.rejectNullValue() now returns the value if it isn't null
  Removed redundant Util.rejectNullValue() calls
  Entity and Entity.Key are now an interfaces
  EntityImpl and EntityImpl.KeyImpl added
  Entities factory class added
  DbConnection is now an interface
  DbConnectionImpl added
  DbConnectionPool renamed to ConnectionPoolImpl
  PoolableConnection added, DbConnection implements it, ConnectionPool uses it
  Column interface added to common.db
  Property is now an interface
  PropertyImpl added, package protected
  Properties factory class added
  Major refactoring of PropertySearchModel and co
  Finished the interfacing of client.model
  EntityDefinition is now an interface
  EntityDefinitionImpl added
  Entities.define() added
  Collections.size() == 0 replaced with isEmpty() throughout
  Finalized a bunch of classes and methods
  More of the same
0.5.7
0.5.8
  Distribution jars are now package-sealed by default
  ValueChangeMapEditModel.clearValues() removed, setValueMap(null) serves that purpose
  ValueChangeMapEditPanel.clearModelValues() added for clear action
  AbstractValueChangeMapEditModel, added default implementations for abstract methods, renamed to DefaultValueChangeMapEditModel
  ForeignKeySearchModel.initialize() removed
  AbstractInputProvider overgenerified?
  More finalization/inheritance work
  Coberture coverage added to build.xml
  ValueMapImplTest added
  EntityDbConnection.insert() minor optimization change
  EntityImpl.handleSetAs() did not call super
  DefaultEntityEditModel.update() now sets the active entity after update
  PropertyFilterModel, most of it pushed up into SearchModel
  AbstractSearchModel renamed to DefaultSearchModel
  AbstractFilteredTableModel now contains the column search models, filterCriteria implemented accordingly
  PropertyFilterPanel stuff moved to AbstractSearchPanel
  AbstractFilteredTablePanel now contains the column search panels
  DateBeanValueLink and TimestampBeanValueLink added
  ValueMap.getValueCount() removed
  Field and parameter finalization (automatic)
  common.model.valuemap improved unit tests
  common.model improved unit tests
  common.ui.control improved unit tests
  common.ui improved and added unit tests
  common.model.valuemap.Validator added
  DefaultValidator added
  DefaultValueChangeMapEditModel.getValidator() added
  EntityValidator added
  DefaultEntityValidator added
  EntityValidator.getDbProvider() added
  DefaultEntityValidator.dbProvider field added
  EntityPanelProvider.validatorClass added
  EntityValidator moved to client.model
  Insert/Update/DeleteListener added
  EntityTablePanel.initializeSearchPanel() and initializeSummaryPanel() removed to constructor
  DefaultFilteredComboBoxModel.setSelectedItem() now final, translateSelectionItem() and vetoSelectionChange() added
  DefaultFilteredComboBoxModel.resetContents() removed
  AbstractBeanValueLink.getSet/GetMethod() now private
  LoadTestModel.usageScenarios now final, initializeUsageScenarios() removed
  More finalization of classes, fields and methods
  LoadTestModelTest improved
  AbstractFilteredTableModelTest improved
  AbstractFilteredTableModelTest improved some more
  Added tests to common
  More finalization/refactoring
  EventObserver interface added
  Event model improved, event...() methods replaced with ...Observer() and add...Listener() methods
  Event and State now interfaces
  Events and States factory classes added
  EventObserver fleshed out
  common.model.Conjunction added
  ControlFactory renamed to Controls for consistency
  StateObserver added
  LinkedState removed
  state... methods renamed to get...State
  string.length() >/== 0 replaced with (!)string.isEmpty()
  Util.nullOrEmpty() finally added and used throughout
  common.db.dbms refactored
  State/StateObserver refactored
  EntityPanel.getTablePopupControlSet() is now private
  EntityApplicationPanel.configureApplication() removed
  TextValueLink.addValidator() removed
  TextValueLink.Validator and ValidatorImpl added
  FormattedValueLink.FormattedValidator added
  UiUtul.transferFocusOnEnter() bug fixed, key events got lost if SHIFT was not down
  AbstractFilteredTablePanel.getTableModel() renamed to getFilteredTableModel(), finalized
  AbstractFilteredTablePanel.getDateFormat() moved to SearchModel and renamed to getForma()
  AbstractSearchPanel, added input fields as constructor parameters
  AbstractSearchPanel.InputFieldProvider interface added, implemented in subclasses
  AbstractSearchPanel.searchTypeAllowed() removed, SearchType... parameter added to constructor
  SearchModel renamed to ColumnSearchModel
  SearchModel.getSearchKey() renamed to getColumnIdentifier()
  AbstractSearchPanel renamed to ColumnSearchPanel
  SearchType.getImageName() added
  DefaultEntityTableSearchModel no longer sets the search state during construction, call to bindEvents() moved to initialize()
  EntityPanel, editControlPanel initialized during setEditPanelState()
  PropertyFilterModelProvider/DefaultPropertyFilterModelProvider added
  PropertySearchModelProvider/DefaultPropertySearchModelProvider added
  PropertyComboBoxModel interface removed, FilteredComboBoxModel used instead
  DefaultPropertyComboBoxModel simplified
  EntityLookupModel.description field added
  DefaultEntityComboBoxModel.performQuery() privatized
  ValueChangeMapEditPanel.getEditModel() finalized
  EntityEditPanel.getEntityEditModel() added
  AbstractFilteredTablePanel.getFilteredTableModel() renamed to getTableModel()
  EntityTablePanel.getTableModel() renamed to getEntityTableModel()
  DefaultValueChangeMapEditModel.getDefaultValueMap() implementation removed
  DefaultValueChangeMapEditModel renamed to AbstractValueChangeMapEditModel
  EntityTablePanel.initializeUI() renamed to initializePanel(), publicized, call required after panel construction
  EntityTablePanel.panelInitialized field added, functionality mirrors EntityPanel
  EntityTablePanel.additionalPopup/ToolbarControls fields added
  DefaultEntityModel.bindTableModelEvents() functionality moved to DefaultEntityTableModel.setEditModel()
  DefaultEntityModel.updateDetailModelsByActiveEntity() privatized
0.5.9
  Entities.getSearchProperties() used to replace a couple of similar code snippets
  /** {@inheritDoc} */ added
  EntityApplicationPanel.loginRequired field added, isLoginRequired() finalized, setter added
  DomainClassGenerator improved
  EntityPanelProvider now handles null editPanelClass
  EntityImpl.writablePropertiesModified() modified
  EntityImpl.getDefaultValueMap() bug fix
  ColumnSearchModel.searchEnabled renamed to enabled
  Entities.getEntityDefinitions() no longer exposes the EntityDefinition class
  ConnectionPoolImpl overhaul
  MySQLDatabase.supportsNowait() overridden, returns false
  Entities.getSearchProperties() bug fixed
  EntityEditPanel.createPropertyPanel(propertyID) added, picks up the input component associated with the property, well duhh
  EntityEditPanel now picks a default LinkType based on the readOnly/updatable status of the underlying property
  EntityTestUnit.initializeReferenceEntities() renamed to initializeReferencedEntities(), refactored and bugfixed
  Entities.getDependencyTree() added
  EntitiesTest added
  EntityApplicationPanel.viewDependencyTree() added to View menu
  EntityDefinition.domainID added
  Entities.getDomainEntityIDs()
  Entities.getDependencyTreeModel() overloaded with a domainID parameter
  EntityTestUnit.createReferenceEntity() renamed to initializeReferenceEntity()
  EntityTestUnit.doSetUp() and doTearDown() added, empty, overridable
  EntityPanel bug fixed, activation event was bound to late, now bound during construction
  EntityEditPanel.addPropertyPanel() added, used throughout
  ConnectionPoolImpl bug fixed, creating a connection did not prevent another one from being created at the sam time
  UsageScenario.runScenario() now throws ScenarioException
  ConnectionPoolImpl bettered a bit
  ConnectionPoolStatistics.getLiveConnectionCount() renamed to getPoolSize()
  ConnectionPoolStatistics.getPoolStatistics() renamed to getFineGrainedStatistics()
  LoadTestModel, javadoc improvement
  common.* javadoc improvements
  EntityCriteriaUtil now respects the 100 max IN list items guaranteed by the JDBC standard
  Properties, EntityUtil docs added
  More javadocs added
  ValueMapImpl and ValueChangeMapImpl no longer implement Serializable
  EntityImpl and EntityImpl.KeyImpl implement writeObject and readObject (testing)
  EntityDefinitionImpl no longer implements Serializable
  EntityImpl.writeObject() and readObject() now use superclass methods to bypass validation, for the speed!
  ConnectionPoolImpl.RETRIES_BEFORE_NEW_CONNECTION added
  EntityImplTest.serialization() added
  Column moved from db to model
  RMI server now logs to {user.dir}/logs/jminor_server.log instead of {user.home}/logs/jminor.log
  LoadTestModel uses ExecutorService instead of Thread
  LoadTestModel changes rolled back, refactored a bit
  ConnectionPoolImpl improved some
  AbstractRemoteServer synchronized on connections
  Configuration now properties based, .config files added for server + monitor, Util.parseConfigurationFile() added and called by Configuration
  TextValueLink.getLink() renamed to getValueLink
  FormattedValueLink.FormattedValidator.updateValidityInfo() refactored
  DocumentAdapter.insertOrUpdate() renamed to insertOrRemoveUpdate()
  ValueLinkValidators added, fixed issue where formatted value link got both the normal validator as well as the formatted validator
  AbstractFilteredTableModel, refactored and simplified sorting
  EntityImpl.getValue() no longer returns the default value in case no value exists
  DoubleField refactored a bit
  Criteria implementations, implemented readObject/writeObject
  EntityKeyCriteria uses composition instead of inheritance
  SteppedComboBox refactored
  EntityTablePanel.createDependenciesPanel() now uses the entity caption instead of the entityID as tab title
  EntityCriteriaUtil.DefaultEntityCriteria.readObject() cast bug fixed
  ConnectionPool.get/SetMaximumCheckOutTime added, up through server admin layer
  ConnectionPoolException added
  ConnectionPoolImpl, check out time is now measured in ms instead of ns
  EntityDefinition.is/SetLargeDataset() exchanged for is/SetSmallDataset(), which property is by default false
  Entities.isLargeDataset() replaced with isSmallDataset()
  AbstractFilteredTableModel sorting functionality refactored
  AuditProperty is now readOnly by default
  EntityLookupField refactored, needs more of it!
  Javadoc berserker appeared.
  FilteredTableModel.compare() removed
  AbstractFilteredTableModel.compare() renamed to compareRows() and privatized
  FilteredTableModel.getFilterModels() removed
  FilteredTableModel get... methods taking column index as parameter now take column identifiers
  EntityDbRemoteAdapter refactored
  EntityDbRemoteServer, fixed inconsistencies in maintenance interval / timeout API
  ConnectionPoolImpl now checks if a connection is valid before returning it from the pool, lets survive db restarts please
  EntityDbRemoteAdapter does the same if connection pool is not enabled
  ServerMonitor can now set the server logging level
  Configuration now loads logging level property from Util
  EntityDbRemote no longer extends EntityDb
  EntityDbRemoteProvider proxies EntityDb
  EntityDb no longer throws Exception
  RuntimeException replaced with UnsupportedException, IllegalStateException and IllegalArgument exception where applicable
  DomainClassGenerator renamed to EntityGenerator, refactored
  EntityGeneratorTest added, needs fleshing out
  Some remote refactorings
  Entities.Proxy dismantled, Entity.*Provider added instead
  ConnectionPoolImpl refactored quite a bit
  ConnectionPool/EntityDb/EntityDbRemote.isConnectionValid() renamed to isValid()
  ConnectionPool.checkOutConnection() and checkInConnection() renamed to getConnection() and returnConnection()
  EntityDbRemoteAdapter refactored
  domain package refactored
  EntityModel.masterSelectionChanged() renamed to initialize()
  EntityTableModel.searchByForeignKeyValues() renamed to setForeignKeySearchValues()
  Refactored ConnectionPool and related classes
  Property.get/SetEntityID() added
  EntityCriteriaUtil, reduced serialization overhead
  ConnectionPoolStatistics.connectionRequestsFailed added
  ClientMonitorPanel, disconnect action added to list popup menu
  LoadTestModel/Panel, average scenario duration added
  Log4j replaced with logback
  Interfaced load test classes
  ItemRandomizer interface added
  RandomItemModel renamed to ItemRandomizerModel
  Remote load testing implemented
  Derby lib removed, with JavaDB and all that
  AbstractFilteredTableModel.isRefreshing() added
  StateObserver, activation listeners can now be added/removed
  EntityDbProvider.getConnectedState() added
  EntityDbRemoteProvider description now includes the server host name
  EntityApplicationPanel now displays a "Disconnected" message in the title
  EntityDbConnection no longer propagates dbms specific exception to the client
  LoginProxy added
  ConnectionPoolImpl new connection threshold is now configurable from pool monitor
  LoadTestModel generified
  Fixed sorting when columns have been moved around
0.6.0
  EntityComboBoxModel.getEntity(primaryKey) added
  EntityEditModel.containsComboBoxModel(Property) removed
  Javadocs and coverage improvements
  AbstractRemoteServer connection limiting added
  RemoteServer.connectionsAvailable() added
  WebStartServer added
  Configuration.SERVER_CONNECTION_LIMIT added
  EmpDeptLoadTest improved
  ConnectionPoolImplTest now uses QueryLoadTestModel
  EntityDbConnection.setForeignKeyValues() simplified
  Server logging improved
  ClientInstanceMonitor.getLoggingEnabledButtonModel() uses lazy init
  LogEntry, User and ClientInfo read/writeObject implemented
  EntityImpl.read/writeObject optimized a bit more
  CriteriaSet.read/WriteObject optimized
  LoadTestServer refactored and improved
  EntityPanelProvider.tableSearchPanelVisible field added
  DefaultEntityModel.refresh() calls editModel.refreshComboBoxModels() instead of .refresh() which automatically triggered a refresh in the table model, which isn't always the right thing to do
  java.rmi.server.randomIDs=true and java.rmi.server.useCodebaseOnly=true added to server config files
  Tentative fixing of the column movement bug
  DefaultEntityEditModel now refreshes data bound combo box models when they are created
  Property.isReference() removed, instanceof Property.ForeignKeyProperty used instead
  EntityTablePanel does not add the search panel to the search panel scroll panel on initialization anymore
  AbstractFilteredTablePanel, fixed bug causing selection to be cleared during refresh, evtSortingDone was being fired without a previous evtSortingStarted firing
  Cascade refresh functionality removed
  Removed unused images
  Refactored event bindings between DefaultEntityModel, DefaultEntityEditModel and DefaultEntityTableModel with relation to sorting and repeated detail model refreshing
  ServerUtilTest added
  RemoteServer refactorings
  EntityDefinition.isRowColoring field removed
  EntityDefinition.isRowColoring() renamed to hasBackgroundColorProvider(), renaming bubbled all the way up
  QueryLoadTestModel improved
  EntityDbRemoteTest added
  EntityModel.stActive moved to it's logical home, EntityEditPanel
  EntityTableColumnModel removed along with default implementation
  EntityEditModel insert/update/delete now return the affected entities/keys
  EntityUiUtil.NewRecordAction renamed to NewEntityAction, now uses a single EntityEditPanel instead of a whole EntityPanel
  LoginPanel.addInitialFocusHack() moved to UiUtil, action parameter added
  EntityPanelProvider.createInstance() renamed to createPanel()
  EntityPanelProvider.createEditPanel() and createTablePanel() added
  Minor improvements, mostly javadoc errors
  LoadTestModel, nanoTime() used for measurements
  MethodLogger, nanoTime() used for measurements
  EntityCriteriaUtil.PropertyCriteria refactored
  EntityTableModel.isMultipleUpdateAllowed() renamed to isBatchUpdateAllowed()
  EntityTableModel.getAllowDeleteState() renamed to getDeleteAllowedState()
  JasperReportsWrapper now only holds the report path and loads the actual report object only when requried, and caches it
  Entity.FormattedValueProvider removed
  Entity.BackgroundColorProvider.getBackgroundColor() added Property parameter
  EntityTableCellRenderer uses the above to set the background color of individual cells
  EntityTableModel.getColumnProperty() moved to FilteredTableModel, renamed to getColumnIdentifier()
  Entities.getEntityIdSource() renamed to getIdValueSource()
  EntityTableModel.getRowBackgroundColor() renamed to getPropertyBackgroundColor()
  H2Database.DATABASE_INIT_SCRIPT and DATABASE_IN_MEMORY added
  H2Database, embedded in memory implemented
  Entity.DerivedValueProvider removed
  Property.DerivedProperty.Provider added (too deep?)
  EntityValidator is now Entity.Validator
  ConnectionPoolImpl.isNewConnectionWarranted() refactored
  EntityEditModel.replaceForeignKeyValues() added
  EntityTableModel.replaceForeignKeyValues() added
  DefaultEntityModel.refreshDetailModelsAfterUpdate() now calls the above methods
  DefaultFilteredComboBoxModel.setContents() now refreshes the selected item
  DefaultEntityModelTest tests the above
  DefaultEntityTableModel.stDeleteAllowed removed, delegated to the edit model as with updateAllowed
  DefaultEntityEditModel.setComboBoxModel() removed
  DefaultEntityEditModelTest improved
  DefaultEntityTableModelTest improved a bit
  Unit tests and demo apps run via Ant now run with an in-memory database
  AbstractFilteredTableModel.setColumnVisible() now adds the column at index 0
  EntityEditPanel.isPanelInitialized field added, along with initializePanel() and isPanelInitialized()
  PropertySummaryPanel now uses JTextField instead of JLabel
  EntityLookupField transfers focus on select
  EntityTablePanel.includeSouthPanel field added
  EntityPanel.includeControlPanel and includeDetailPanelTabPane fields added
  TextValueLink.format field added
  AbstractValueLink.translateModelValue() added
  EntityCriteriaUtil.ForeignKeyCriteria nullCriteria bug fixed
  EntityDbConnection now logs the result packing time and row count
  EntityDbConnection result packer logging improved a bit
  EntityEditModel.setPersistValueOnClear() added
  EntityImpl now rounds double values before setting them if maximumFractionDigits is specified
  Operation, AbstractOperation, Procedure and Function added
  DatabaseProvider.add/Get/Function/Procedure() added
  EntityDb.executeProcedure() added
  EntityDbRemote.executeProcedure() added
  EntityDb.executeStatement() removed
  TextValueLink.format field removed
  AbstractValueLink.translateModelValue() removed
  ItemRandomizer.RandomItem.enabled property added
  EntityDbConnection update and select for update functionality improved
  Entity.getCopy() was now working, setAs() moved from ValueMap to ValueChangeMap
  DefaultEntityTableModel.getValueAt() returns valueAsString for value list and foreign key properties
  EntityImpl.getValueAsString() now returns the referenced primary key as string for non-loaded foreign key values
  Major refactoring/renaming
  EntityImpl.isModified() now checks super.isModified() before going any further
  EntityValidator moved to Entities and renamed to Validator
  Configuration.COMPACT_ENTITY_PANEL_LAYOUT is now true by default
  EntityServerMonitorPanel layout changes
  EntityImpl now returns an empty entity for non-loaded foreign key values
  EntityConnectionImpl package private now
  EntityConnections added as a factory for the above class
  DatabaseConnections added as a factory for the DatabaseConnection class
  ConnectionPoolImpl package private
  ConnectionPools added as a factory class for the above
  DatabaseConnection, moved a few methods to PoolableConnection
  EntityGenerator refactored into tools.generator.EntityGeneratorModel and tools.generator.ui.EntityGeneratorPanel
  Dependency entanglement removed from common.db and framework.domain
  AbstractFilteredTablePanel.initializeFilterPanel() is no longer abstract, class renamed to FilteredTablePanel
  FilteredTablePanel.initializeFilterPanel() removed
  AbstractFilteredTableModel now range checks selection indexes
  EntityGeneratorModel.getDocumentText() added
  EntityGeneratorModelTest fleshed out some
  EntityGeneratorModel improved
  AbstractFilteredTableModel.refresh() no longer resets the sorting state, simply sorts the model before returning
  ConnectionPoolImpl, Stack replaced with Deque
  EntityUiUtil.checkProperty() added, used throughout
  DefaultEntityModel.refreshDetailModelsAfterDelete() bug fix
  EntityUiUtil.NewEntityAction did not initialize the edit panel so it appeared empty
  EntityConnection.selectRows() removed
  AbstractFilteredTableModel refresh/sorting/selection functionality improved a bit
  EntityApplicationPanel.initializeUI() now adds the main entity models to the application model
  EntityGeneratorModel fixed maximumFractionDigits appearing on non-floating point data types
  EntityUiUtil.selectEntities() now handles when the dialog is closed via [x]
  EntityTablePanel, removed a few redundant constructors
  EntityUtil.getUpdatableProperties() did not anticipate read only foreign key properties :|
  ComboBoxValueLink now handles FilteredComboBoxModel with the null value selected correctly
  EntityUtil.Validator moved to Entities
  AbstractFilteredTableModel.removeItems() improved a bit
  EntityConnectionImpl.insert(), improved readability and removed repeated calls to entity.getPrimaryKey(), the reasons for which have long since disappeared into the mists of time
  EntityConnectionImpl.update(),improved readability a bit
  EntityConnectionImpl, some more prettyfication
  ProgressReporter added
  EntityDataUtil.batchInsert() added
  EntityConnectionImpl.translateValue() bug fixed, Timestamp got translated into Date
  EntityTablePanel.setAdditionalPopupControls() renamed to addPopupControls()
  EntityTablePanel.setAdditionalToolbarControls() renamed to addToolbarControls()
  EntityPanelProvider/DefaultEntityModel, tableModel.setEditModel() revised
  EntityImpl, some minor value setting refactoring
  EntityPanel.addDetailPanel() now sets includeDetailPanelTabPane as true and adds the detail model to the underlying model
  EntityPanelProvider.createPanel() now checks if the underlying entityModel contains models for the detail panels
  EntityModel.getDetailModel(Class) no longer tries to auto create the model, since it does not have the required info (no entityID)
  EntityPanelProvider.createPanel() bug fixed (model.getDetailModel(DefaultEntityModel.class))
  UiUtil.linkToEnabledState() now affects the focusable state as well
  EntityUiUtil.createComboBox(), removed apparently redundant transferFocusOnEnter item
  ItemComboBoxModel implements Refreshable, initializeItems() protected
  DefaultEntityComboBoxModel.performQuery() is now overridable
  ValueChangeMapImpl.removeOriginalValue(), no longer notifies value change,
  ValueChangeMapImpl.originalValues nulled when emptied
  DefaultExceptionHandler.handleException() now unwraps RuntimeException and InvocationTargetException
  EntityApplicationPanel navigation bugs fixed, needs rethinking
  EntityCriteriaUtil, small improvements
  Entities.entityInstance/keyInstance renamed to entity/key
  Entity.isNull() renamed to isPrimaryKeyNull()
  EntityModel.containsDetailModel(EntityModel) added
  UiUtil.getParentOfType() added
  Entities.define() bug fixed
  DefaultFilteredComboBoxModel.setContents() bug fixed
  ValueChangeMapEditPanel.getComponentKey() added
  EntityPanel.addDetailPanel() adds the detail model to the underlying entity model if it has not been done already
  DefaultFilteredComboBoxModel setContents(), selected item bug fixed
  EntityConnectionImpl.update() bug fixed, inserting = false, instead of the oh so wrong updating = true
  EntityPanel search panel keyboard action no longer toggles the search panel state, simple shows it and requests focus
  MasterDetailPanel added, to base the entity panel navigation on
  EntityApplicationPanel, navigation and resizing functionality moved to EntityPanel
  EntityApplicationPanel and EntityPanel implement MasterDetailPanel
  UiUtil.initializeNavigation() added, refactored from EntityApplicationPanel
  EntityTablePanel.populateForeignKeyMenu() bug fixed, assumed entity.getForeignKeyValue() return null
  EntityPanel.FocusActivationListener, bug fixed, incorrectly assumed the focus owner to always be a [J]Component
  FilteredTablePanel, ctrl+shift needed to show filter dialog
  EntityPanel, navigation now ctrl+alt based, jcombobox seems to prevent alt+arrowKey propagating further up the ancestor tree, arrgh
  Sonar based cleanup
0.6.1
  State.getStateChangeObserver() added
  AbstractFilteredTableModel, some refactoring
  DefaultColumnSearchModel, an empty string now results in a null bound value
  ItemComboBoxModel.initializeItems() renamed to setItems(), refactored a bit
  EntityApplicationModel.containsApplicationModel() added and overloaded
  DefaultColumnSearchModel, the above fix now works with collection upper/lower bounds
  MaximumMatch, reverted back to a past version, a bug must have crept in during refactoring
  UiUtil.showInDialog() now calls the close action on windowClosed() instead of windowClosing()
  EntityPanel, navigation and resizing actions added to editControlPanel as well, some minor behavioral changes
  AbstractFilteredTableModel, filterContents() now sorts the table model afterwards
  SearchFieldHint renamed to TextFieldHint, some fields/methods renamed, hintForegroundColor field added
  SearchType.getImageName() removed, getCaption() added, search type images removed
  ColumnSearchPanel, panel initialization bug fixed, stTwoSearchFields not set correctly on init
  ColumnSearchPanel/Model and related classes refactored a bit
  Global renaming, 'StateObserver get...State()' renamed to 'StateObserver get...Observer()'
  DefaultEntityTableSearchModel initializes property search models for all properties, hidden as well
  DefaultEntityTableSearchModel.simpleSearchString field added (moved from EntityTableSearchSimplePanel)
  EntityImpl.setValue() bug fixed, propagates fk values before setting the actual entity value, otherwise isValueNull(FK_PROP) tells lies during the value change event firing
  EntityTableSearchModel.hasSearchStateChanged() added
  DefaultEntityEditModel.prepareForUpdate/Insert() added
  EntityTableSearchSimplePanel and EntityTableSearchAdvancedPanel merged into EntityTableSearchPanel, interface removed
  AbstractDatabase.createConnection() now throws DatabaseException instead of SQLException, for error message localization, changes bubbled all the way up
  EntityApplicationPanel, better handling of exceptions during startup
  DefaultEntityLookupModel.getEntitySelectCriteria() ignored any additional criteria in case of a wildcard search string
  AbstractBeanValueLink.getValueClass() added
  IntBeanValueLink/DoubleBeanValueLink, usePrimitives parameter added to constructor, tests added
  Entities.define() now throws IllegalArgumentException when the entity has already been defined
  EntityConnectionServer, remote loading of domain models disabled, not that useful
  EntityConnectionServer, initializes default domain model classes in static initializer
  EntityApplicationPanel, improved startup error handling
  EntityDefinitionImpl, default entity comparator now replaces spaces with underscores before sorting with collator
  FilteredTableModel, add/removeTableModelClearedListener() added
  MasterDetailPanel, some renaming going on
  EntityPanel, fixed a bug introduced during last commit
  MasterDetailPanel, more renaming
  EntityTablePanel.bindEvents(), moved some code to FilteredTablePanel
  FilteredTablePanel.sortingEnabled, scrollToCenter() and isCellVisible() added
  JFreeChart library updated to 1.0.13
  ExceptionDialog.showExceptionDialog(), event dispatch thread related bug fixed
  Util.collateSansSpaces() added, Util.collate(List) uses it by default
  FilteredTablePanel.selectTableColumns(), added 'Show all columns' button
  DoubleField, IntField, fixed a bug, fields displayed sci-notation for large numbers, format added
  DoubleValueLink, IntValueLink fixed according to the above
  Util.collateSansSpaces() overloaded for list
  EntityTablePanel, initialization refactored, initializeTable moved from constructor to initializePanel()
  Util.countLines() added
  LoginPanel, layout changes
  Util.countLines() improved
  FilteredTableModel.removeItems(from, to) added
  DateFormats.FULL_COMPACT_TIMESTAMP added
  EntityImpl.getValue() now longer handles fraction digits for doubles (perf. reasons)
  EntityImpl.getDoubleValue() now handles the fraction digits if necessary
  EntityEditPanel constructor now accepts null controlKeys parameter
  EntityTablePanel.setupControls() now protected
  Configuration.DEFAULT_SPLIT_PANE_DIVIDER_SIZE added
  AbstractTableColumnSyncPanel.SyncColumnModelListener.columnAdded() now initializes a column panel if none exists, such as when the column is hidden before the search panel is initialized
  FilteredTablePanel.scrollToSelectedItem field added
  AbstractFilteredTableModel.removeItems(from, to) now fires a tableRowDeleted event
  Util.LINE_SEPARATOR added, used throughout
  UiUtil.getFileDataFlavor() added
  UiUtil.isFileDataFlavor() added
  EntityImpl.getDoubleValue() bug fixed, it did not handle null values correctly
  DoubleValueLink and IntValueLink, bug fixed, ThreadLocal format objects were instance variables
  EntityEditPanel.createDateInputPanel() now uses the property date format by default, instead of the default date format
  DefaultEntityEditModel.initializeEntityComboBoxModel() no longer refreshes the combo box model
  EntityUiUtil.createEntityComboBox() now refreshes the combo box model
  EntityApplicationPanel, some minor refactoring
  ValueChangeEvent.getNew/OldValue() generified
  FilteredComboBoxModel.getSelectedValue() added
  EntityComboBoxModel.getSelectedEntity() removed, the above covers it quite nicely
  ItemComboBoxModel now extends DefaultFilteredComboBoxModel instead of DefaultComboBoxModel
  ComboBoxValueLink slightly modified to accommodate the above
  DefaultFilteredComboBoxModel.isNullValueSelected() now regards an empty string to be null
  Entity.clearPrimaryKeyValues() added
  EntityTablePanel, added column info tooltips to entity popup menu
  EntityTableModel.removeItemsOnDelete field added
  EntityEditPanel.createControlPanel() and createControlToolBar() now return null if no controls are defined
  ValueLinkValidators, some refactoring
  EntityTableModel.getSelectionDependencies() removed
  EntityEditPanel, controlKeys constructor parameter handled better
  DatabaseConnectionImpl, EntityConnectionImpl, some refactoring
  EntityGeneratorModel, setColumnHasDefaultValue() moved above setNullable() since the latter returns Property instead of Property.ColumnProperty
  Sonar based fixes
  Item, removed unnecessary type parameter
  Sonar based cleanup
  PropertiesTest added
  EntityTestUnit.initializeReferencedEntities() now deals with self referencing entities correctly
  EntityConnectionImpl, some refactoring/renaming, exception handling/throwing for insert/update and delete improved
  EntityTablePanel, now performs it's own error handling, instead of throwing
  ComboBoxValueLink, now updates model via itemListener on both state changes, ItemEvent.SELECTED and ItemEvent.DESELECTED
  Minor mostly cosmetic doc/code changes
  Entity.ToString added
  Entities.StringProvider added, implements the above, org.jminor.common.model.valuemap.StringProvider removed, test code moved accordingly, demos updated
  EntityImpl.isValueNull() now relies on the result of isLoaded() in case of foreign key properties, tested
  Some javadoc updates, using (perhaps overusing?) {@link ...} where applicable
  AbstractFilteredTableModel now uses Util.collateSansSpaces() when sorting
  Util.getSpaceAwareCollator() added, used where applicable and tested
  Entity.Comparator removed
  Some javadoc improvements
  EntityEditPanel now handles a null controlKeys constructor argument
  EntityEditModel, contains/initialise/create/getEntityComboBoxModel() functionality replicated for EntityLookupModels, plus some related changes
  EntityEditModel, removed superfluous method introduced in the above
  DefaultPropertySummaryModelTest, fixed locale sensitive tests
  EntityPanelProvider.getCaption() no longer sets the caption if it is null
  EntityCriteriaUtil.getValues()/getValueKeys() now return Collections.emptyList() instead of new ArrayList() for null criteria
  EntityApplicationPanel.initializeUI(), EntityPanelProvider caption used by default, entityPanel.getCaption() used only if the other is not available
  Some minor doc improvements
  Added the option of using a non-default rmi registry port, via Configuration.REGISTRY_PORT_NUMBER
  Fixed a bug in the custom registry port functionality
  Moved the web server instance from the server admin class to the server class itself
  EntityPanel.includeComponentSelectionProperty() moved to ValueChangeMapEditPanel, and renamed to includeComponentSelectionKey()
  EntityPanel.getSelectComponentProperties() moved to ValueChangeMapEditPanel, and renamed to getSelectComponentKeys()
  DefaultEntityLookupModel now trims the search strings
  EntityLookupPanel, added multiple value configuration to settings panel
  EntityModelProvider/DefaultEntityModelProvider refactored from EntityPanelProvider
  AbstractDatabase, removed null check of parameters where, added to getURL() of subclasses
  jminor-db.jar added to dist ant target
  EntitySelectCriteria.getGroupByClause() added
  EntityConnection takes EntitySelectCriteria.getGroupByClause() into account
  AbstractRemoteServer.getServerVersion() added
  EntityConnectionServerAdmin.getServerVersion() added
  ServerMonitorPanel, added server version info to environment tab
  Databases.QueryCounter no longer uses a Timer to refresh queries per second, it is updated on demand instead
  Minor Sonar based cleanup
0.6.2
  Minor javadoc improvements
  Util.unwrapAndLog() now takes Throwable causes into account
  ClientUserMonitorPanel, connection timeout spinner now editable
  UiUtil.showImage() now handles urls as well as file paths
  Util.map() now uses and returns a LinkedHashMap, respecting the iteration order of the given collection
  ColumnSearchPanel.initializeSimpleSearchPanel(), bug fixed, corrected order of search fields so that lower bound appears before upper bound
  EntityApplicationPanel.getSupportTableControlSet() and showEntityPanelDialog() now use the default entity caption if the panel provider does not provide one
  AbstractFunction now correctly implements DatabaseConnection.Function instead of DatabaseConnection.Procedure
  EntityTablePanel.layoutPanel() added, overridable
  UiUtil.addAcceptSingleFileDragAndDrop() now requests focus for the text field after drop is accepted
  ColumnSearchPanel, no longer uses UiUtil.getPreferredTextFieldHeight() to determine it's own preferred size
  NavigableImagePanel, previousPanelSize initialized during construction, seemed to cause NullPointerException on Windows
  EntityUiUtil.createEntityLookupField() and EntityEditPanel.createEntityLookupField() overloaded with enabledState parameter
  EntityEditModel.add/removeEntityListener() added
  DefaultEntityEditModel implements the above by delegating to the underlying ValueChangeMapEditModel.add/RemoveValueMapSetListener()
  EntityConnectionImpl.setForeignKeyValues(), bug fixed, foreign key property values were not initialized if all selected entities had a null value for that property
  AbstractBeanValueLinkTest added
  EntitySelectCriteria.groupByClause() moved to EntityDefinition, since the group by clause is static for a given entity
  EntityConnectionImpl changed according to the above
  EntityConnectionImpl, query debug logging no longer depends on the method logger being enabled
  PropertySummaryPanel, no longer uses UiUtil.getPreferredTextFieldHeight() to set the field size
  DefaultEntityEditModel.createEntityLookupModel(), bug fixed, no search properties exception contained the wrong entityID
  EntityImpl.setAs(), bug fixed, referencedPrimaryKeysCache was not reset, test added
  EntityTableSearchMode.setSearchState() renamed to rememberCurrentSearchState()
  Some javadoc improvements
  JCalendar build dependency removed, UiUtil.getDateFromUser() now uses JCalendar if available on classpath
  TextFieldPlus.lowerCase field added
  UiUtil.makeLowerCase(TextFieldPlus) added for consistency
  UiUtil, added javadoc
  EntityConnectionImpl.delete() now uses EntityCriteriaUtil.criteria() instead of selectCriteria() when constructing the where condition
  EntityCriteriaUtil.ForeignKeyCriteria now throws an IllegalArgumentException if values of types other than Entity or Entity.Key are used, tests added
  EntityImplTest, added a few tests
  Entity.getForeignKeyValue(), now throws IllegalArgumentException instead of RuntimeException
  EntityDefinitionImpl constructor throws IllegalArgumentException if no primary key property is specified, tests added
  EntityConnectionServerAdminImpl, added logging of service calls
  LOG.debug("{} bla bla", value) used instead of LOG.debug(value + " bla bla") where applicable
  EntityEditPanel.getControlToolBar() renamed to createControlToolBar() for consistency
  EntityApplicationPanel,evtSelectedEntityPanelChanged removed, add/removeSelectedPanelListener() removed, initializeActiveEntityPanel() removed, initialize() and initializeUI() refactored to accommodate changes
  DefaultEntityApplicationModel.getDependencyTreeModel(), bug fixed, Entities.getDefinitions(domainID).values() (table names) replaced with Entities.getDefinitions(domainID).keySet() (entityIDs)
  DefaultFilteredComboBoxModel.sort() added
  IntInputProvider constructor overloaded with minValue and maxValue
  DoubleInputProvider constructor overloaded with minValue and maxValue
  InputProviderPanel now handles a null caption
  EntityEditPanel.getControlPanelControlSet() renamed to initializeControlPanelControlSet(), setupControls() renamed to setupDefaultControls()
  DefaultEntityModel, simplified constructors
  DefaultEntityModelTest refactored to improve testing of the above
  EntityTablePanel.initializeRefreshToolbar() bug fixed, WHEN_ANCESTOR_OF_FOCUSED_COMPONENT used instead of WHEN_IN_FOCUSED_WINDOW, which resulted in the detail panel being refreshed instead
  EntityDefinitionImpl.checkForPrimaryKey() now includes the entityID in the exception
  EntityApplicationPanel.getParentWindow() added
  EntityEditModel.insert(), update(), delete() no longer throw CancelException
  EntityEditPanel, no longer handles the above exception
  DefaultEntityModel.initialize() only sets the relevant values in the edit model if the edit model entity is new, so as to not change a persistent entity
  EntityUiUtil.createComboBox() sets transfer focus on enter on both the editor as well as the combobox itself, thereby handling both editable and non-editable
  DefaultEntityComboBoxModel.linkForeignKeyComboBoxModel() now throws an exception if the foreign key combobox model is not of the required type
  EntityUtil.getDistinctPropertyValues() overloaded with includeNullValue parameter
  DefaultEntityComboBoxModel.linkForeignKeyComboBoxModel() made an instance function on EntityComboBoxModel
  EntityTableModel.getPropertyColumnIndex(propertyID) added
  DefaultFilteredComboBoxModel, constructor overloaded with Comparator parameter
  ItemComboBoxModel, constructor overloaded with Comparator parameter
  EntityUiUtil.createValueListComboBox() overloaded with sortItems parameter
  EntityEditPanel.createValueListComboBox() overloaded with sortItems parameter
  FilteredComboBoxModel.is/setFilterSelectedItem() added
  PropertySearchPanel redundant tool tips removed from input fields
  FilteredTablePanel.selectTableColumns(), bug fixed
  AbstractValueLink constructor overloaded with enabledObserver parameter, all the way up through AbstractBeanValueLink, ToggleBeanValueLink and Controls
  UiUtil.showImage() now sets the wait cursor while the image is being loaded and rendered
  InputProviderPanel.isEditAccepted() renamed to isInputAccepted()
  EntityPanel.setActiveDetailPanel() uses SwingUtilities.invokeLater() when setting the linked detail model, selected tab now shown before table model is refreshed
  groupingColumn and aggregateColumn attributes added to Property.ColumnProperty, groupByClause automatically set in EntityDefinitionImpl based on those, also used to exclude a search model for aggregate columns in DefaultEntityTableSearchModel, some spelling errors fixed
  RemoteEntityConnectionImpl now initializes the database connection on construction, so that wrong username or password is handled immediately, in case of connection pool it checks the username and password manually
  Configuration.SERVER_CONNECTION_POOLING_INITIAL now takes a comma separated list of username:password combinations
  Configuration.SERVER_CONNECTION_TIMEOUT added, used int EntityConnectionServer
0.6.3
  ForeignKeySearchModel.getSearchEntities() added
  DefaultForeignKeySearchModel.getSearchEntities() implemented
  DefaultForeignKeySearchModelTest added
  DefaultForeignKeySearchModelTest improved
  DefaultForeignKeySearchModel.getSearchEntities() bug fixed
  ConnectionPoolImplTest, added trying to return a connection with an open transaction to the pool
  DefaultEntityTableModel constructor now throws IllegalArgumentException if searchModel is null or the search model entityID does not match the one supplied as parameter
  DefaultEntityTableModelTest updated accordingly
  AbstractFilteredTableModel, null check added for columnModel parameter
  AbstractFilteredTableModel updated accordingly
  logback.xml no longer included in dist jars
  Util.createRandomString() could not create strings of a fixed length, test added
  EntityLookupModel.setAdditionalLookupCriteria() no longer has the side effect of resetting the selected values, documented, tested
  EntityUiUtil.createNewEntityButton() added for EntityLookupField and EntityComboBox
  IntValueLink and DoubleValueLink now take a format via the constructor
  EntityUiUtil.createTextField() now uses the format associated with the property when instantiating IntValueLink or DoubleValueLink
  PropertyImpl, number format by default has grouping off
  FilteredTableModel.getSingleSelectionObserver() added
  AbstractFilteredTableModel.getSingleSelectionObserver() implemented, tested
  TextValueLink.format field added, with a default non-formatting format, removed from IntValueLink, DoubleValueLink and FormattedValueLink, propagated via constructor
  IntValueLink and DoubleValueLink format parameter narrowed to NumberFormat
  TextValueLink.getValueAsText(), no longer overridden in subclasses, finalized
  Property.setFormat() now throws IllegalArgumentException if the format does not fit the property, tested
  Util.getNonGroupingNumberFormat() added, used where applicable
  UiUtil.transferFocusOnEnter() now uses keyReleased instead of keyPressed
  UiUtil.transferFocusOnEnter() now uses key bindings instead of key listener
  UiUtil.TransferFocusAction added
  UiUtil.addKeyEvent() now uses onKeyRelease as default, instead of onKeyPressed
  EntityLookupModel.getSearchStringRepresentsSelectedObserver() added
  ForeignKeySearchPanel no longer uses EntityLookupField.setEnterAction()
  EntityLookupField.enterAction field removed
  EntityLookupField.transferFocusOnEnter() improved, using key bindings, instead of enterAction
  EntityModelProvider.addDetailModelProvider() added
  DefaultEntityModelProvider.detailModelProviders added
  DefaultEntityModelProvider.equals() and hashCode() added for good measure
  DefaultEntityModelProviderTest added
  EntityTableModel.detailModel attribute removed along with associated crap
  EntityModel.addDetailModel() has the side effect that the table model of the added detail model has it's setQueryCriteriaRequired() called with true
  DefaultEntityModelProvider.initializeTableModel() calls setQueryCriteriaRequired() on the initialized table model if it is a detail model
  Ill-thought changes reverted
  Configuration.AUTO_CREATE_ENTITY_MODELS removed
  DefaultEntityModel.getDetailModel() and DefaultEntityApplicationModel.getMainApplicationModel() no longer create a default model if none exists
  Tests and demos updated to accommodate the above change
  Configuration.USE_NUMBER_FORMAT_GROUPING removed
  EntityPanelProvider.register() removed, didn't pan out
  EntityPanel.addDetailPanel() no longer adds the detail panel model as detail model
  EntityPanelProvider.addDetailPanelProvider() now calls addDetailModelProvider()
  AbstractFilteredTableModel.addItems() overloaded with index parameter, tested
  Some javadoc improvements
  EntityConnectionServer, static configuration now instance based, supplied via constructor parameters
  EntityConnectionServerAdminImpl, static configuration now instance based
  SSL truststore specified in server run config, for shutdown command
  SSL truststore deployed into server config path
  EntityConnectionServerAdminImpl responds to shutdown command
  Configuration, port settings now integer based
  Configuration.SERVER_DB_PORT removed
  run_server.sh and run_server.bat now pass a single argument to the process
  EntityConnectionServerAdminImpl, startup/shutdown functionality refactored
  EntityPanelProvider.createPanel() bug fixed, when creating detail panels it did not use the detail models available in the model, but created new ones
  EntityModel.addDetailModel() no longer calls setQueryCriteriaRequired(true) on the detail table model
  EntityModelProvider.initializeModel renamed to createModel, making it consistent with EntityPanelProvider
  EntityConnectionServer.isLoggingOn, setLoggingOn renamed to isLoggingEnabled, setLoggingEnabled
  Some unit test cleanup
  EntityPanel.containsDetailPanel(entityID) added
  EntityPanelProviderTest added
  EntityModelProvider.containsDetailModelProvider() added
  EntityConnectionServerAdminImpl, shutdown bug fixed, db sid and hostname switched
  EntityApplicationPanel, server/db connection disconnected on startup error
  ServerUtil.getServer(), exception thrown if no server is found now contains server port and registryPort
  Configuration.SERVER_PORT no longer has a default value, required on the server side but not on the client side
  AbstractRemoteServer now supports a LoginProxy instance per clientTypeID
  AbstractRemoteServerTest added
0.6.4
  ClientInfo.databaseUser field added, by default same as user
  RemoteEntityConnectionImpl uses ClientInfo.databaseUser where applicable
  EntityConnectionServerTest.testLoginProxy() added
  LoginProxy.close() added
  AbstractRemoteServer.shutdown() calls close() on all registered LoginProxy instances, ignoring exceptions
  ServerException.LoginException, message constructor parameter added
  EntityApplicationPanel.startApplicationInternal(), now uses getClass().getName() for clientTypeID supplied to the connection provider
  LoginProxy.getClientTypeID() added
  Configuration.SERVER_LOGIN_PROXY_CLASSES added
  EntityConnectionServer.loadLoginProxies() added and called on startup
  EmpDeptLoginProxy added as a LoginProxy example
  jminor.server.loginProxyClasses, added EmpDeptLoginProxy to demo server launch files
  jminor.server.domain.jars property removed from server launch files
  EntityConnectionServerTest now tests with EmpDeptLoginProxy
  EntityTableModel, methods use Collection instead of a List as parameter/return value where applicable
  EntityLookupModel.get/setSelectedEntities(), Collection used instead of List
  DefaultEntityLookupModel.selectedEntities is now a Collection instead of a List
  EntityUtil, methods use Collection instead of a List as parameter/return value where applicable
  FilteredTableModel.setSelectedItems() and setSelectedItemIndexes() take Collection instead of List
  ForeignKeyProperty.isUpdatable() added, returns true if and only if all component properties are updatable
  EntityLookupField no longer sets lookupAction as actionListener on the field, conflicts with focus transferal, uses keyEvent on ENTER instead
  EntityLookupField.defaultBackgroundColor renamed to validBackgroundColor
  EntityLookupField.invalidBackgroundColor added
  UiUtil.transferFocusOnEnter() now uses onKeyRelease = false, otherwise it gets called on actionPerformed on associated dialogs and such
  TextValueLink.NullFormat bug fixed, parseObject() did not update the parse position as specified in the method contract
  H2 database library updated to 1.3.161, chinook dml character encoding fixed, removed problematic comments from ddl
  TextInputProvider constructor overloaded with a JTextComponent parameter
  EntityApplicationModel, renamed references to mainApplicationModels to entityModels throughout
  EntityApplicationPanel, renamed references to mainApplicationPanels to entityPanels throughout
  EntityEditPanel.clearAfterInsert field added, with getter and setter
  DefaultEntityModel.getActiveEntities() now returns the edit model entity in case the table model selection is empty
  DefaultEntityEditModel.insert() now sets the primary key in the underlying entity according to the inserted value
  Events.EventObserverImpl bug fixed, listeners is now an ArrayList instead of HashSet, chaotic iteration order no longer a problem
  EntityLookupField was still doing lookup on actionPerformed, removed
  EntityLookupField, actions linked to keyEvents now enabled/disabled according to the lookup model state
  EntityTablePanel, bug fixed, delete action now based on inputMap/actionMap instead of keyListener, now respects the enabled state of the delete action
  UiUtil.addKeyEvent() uses JComponent.WHEN_FOCUSED instead of JComponent.WHEN_ANCESTOR_OF_FOCUSED_COMPONENT as default condition
  Calls to UiUtil.addKeyEvent() changed according to the above
  UiUtil.showInDialog() bug fixed, dispose action did not work since its name was null
  UiUtil.addKeyEvent() now throws IllegalArgumentException if the action name is null
  EntityLookupProvider now creates a EntityLookupField with the lookup action activated on keyPressed, so as to not interfere with the default button on the dialog containing the field
  UiUtil.createFormattedField(SimpleDateFormat, Date) renamed to createFormattedDateField
  DefaultEntityModel now uses SwingUtilities.invokeLater() when initializing detail models if on the event dispatch thread, allowing the UI to update before querying data
  Database.getSequenceSQL() and getAutoIncrementValueSQL() documentation now specifies which exceptions should be thrown
  Database implementations now respect the above requirements, tested
  EntityDefinitionImpl.setIdSource() no longer automatically sets the idValueSource as tableName + "_seq" for AUTO_INCREMENT and SEQUENCE
  EntityUiUtil.lookupEntities() added
  EntityUiUtil.selectEntities() now returns Collection instead of List
  EntityUiUtil.selectEntities() now takes JComponent instead of Window as dialogParent
  EntityTablePanel, selected table column resizing via ALT-LEFT, ALT-RIGHT added
  Minor cleanup of action names in UiUtil and some associated panels
  EntityApplicationPanel, removed Close button from support panel dialog, ESC still closes the window, as well as the close window decorator
  Removed parameters from calls to UiUtil.addKeyEvent() made redundant by sensible default values
  FilteredTablePanel, searchField KeyAdapter no longer explicitly dispatches unhandled event to parent
  UiUtil.DialogDisposeAction renamed to DisposeWindowAction, changed accordingly, no longer takes action name as constructor parameter
  FilteredTablePanel, searchField ignores key events with modifiers
  MaximumMatch, ignores key events with modifiers
  UiUtil.lookupValue() now restricts dialog width to a somewhat arbitrary 500 pixels
  Property.has/set/getParentProperty() renamed to is/set/getForeignKeyProperty()
  PropertyImpl.parentProperty field renamed to foreignKeyProperty
  Property.is/set/getForeignKeyProperty() moved to Property.ColumnProperty, where it belongs
  DefaultEntityTableSearchModel refactored, no longer implements EntityDataProvider, connectionProvider field removed
  DefaultPropertySearchModelProvider refactored
  DatabaseConnectionImpl, Connection based constructor now retrieves username from the underlying connection meta data instead of using .toString(), tested
  DefaultEntityComboBoxModel.getEntity(Entity.Key) bug fixed, did not handle the null element
  DefaultFilteredComboBoxModel.getVisibleItems() bug fixed, threw index out of bounds exception when the model contained only the null value item, did not return the last value in the list otherwise
  DefaultFilteredComboBoxModelTest test model now has the nullValueString set, changed accordingly
  Events, minor refactoring
  PoolableConnectionProvider.createConnection() no longer takes User as parameter
  PoolableConnectionProvider.getUser() added
  ConnectionPoolImpl.user field removed, constructor changed accordingly, getUser() delegates to the connectionProvider, see above
  ConnectionPools.createPool() no longer takes a User argument
  minor changes to example build file
  Inspection run, minor things, exceptions not thrown, final and such
  DatabaseConnectionImpl.commit() and rollback() now throw exceptions as per method contract instead of ignoring them
  TextFieldPlus removed
  SizedDocument added, serves the purpose of the class removed above
  IntField and DoubleField refactored to accommodate the above
  RegexFilterCriteria refactored a bit
  FilteredTableModel.getColumnIdentifier() spelling fixed, getColumnIdentifier()
  cobertura.dir property moved from build.properties to user.properties
  CriteriaSet, criteriaList instantiated inline
  EntityPanel, javadoc improvements
  ResultPacker, added doc for type parameter
  Entities.getDefinitions() now uses a LinkedHashMap for a defined iteration order
  EntityDefinitionImpl.ENTITY_DEFINITIONS is now a LinkedHashMap for a defined iteration order
  DefaultEntityApplicationModelTest.getDependencyTreeModel() now uses preorderEnumeration when going through dependency tree
  Sonar run
  DefaultEntityModel.refreshDetailModelsAfterDelete() now throws DatabaseException instead of RuntimeException
  ConnectionPoolImpl.returnConnection() now throws IllegalStateException instead of RuntimeException in case a transaction is open
  MethodControl constructor now throws IllegalArgumentException instead of RuntimeException
  Util.countLines() now throws IOException instead of wrapping it in a RuntimeException
  Util.writeFile() now throws IOException instead of wrapping it in a RuntimeException
  UiUtil.showImage() now throws FileNotFoundException instead of RuntimeException when the image file can not be found
  Ignored exceptions now named ignored
  ConnectionPoolMonitor/Panel, renamed some fields and methods
  ServerMonitor/Panel, renamed some methods
  ValueMapImpl.hashCode(), minor refactoring
  ValueChangeMapImpl.setAs() bug fixed, setAs(this) simply cleared the map, test added
  DefaultEntityModel.bindEvents() revoked usage of invokeLater() when initializing the detail models (see changelog line 2599)
  Util.parseConfigurationFile() overloaded with a filename parameter
  Util.ADDITIONAL_CONFIGURATION_FILES property added
  Util.parseConfigurationFile() uses the above to discover additional configuration files to parse
  Util.parseConfigurationFile() now searches under user.dir/filename if the file is not found on the classpath
  UtilTest.parseConfigurationFile() added
  DefaultEntityComboBoxModel.foreignKeyFilterCriteria now includes items which have null for the relevant foreign key value
  DefaultEntityComboBoxModelTest, refactored a bit due to the above
  Images, unused field removed
  Util.getGetMethod(), getSetMethod() added, (refactored from AbstractBeanValueLink)
  AbstractBeanValueLinks uses the above
  EntityUtil.EntityBeanMapper added, tested
  @Override annotation added on interface implementations
  Sonar run
  EntityUtilTest, minor improvements in toBean() and toEntity() tests
  WebStartServerTest added
  webserver.jar library updated
  WebStartServer, changed according to updated library version, removed main
  ServerUtil, added logging
  PropertyImpl, minor refactoring
  Unit test cleanup and refactoring
  WebStartServerTest, gives the server a moment to start
0.6.5
  TextInputPanel, added null check to constructor
  DateInputPanel, enabledState now linked to input field as well as button
  Some minor unit test improvements/refactorings
  DefaultApplicationModel, constructor performs null check on connectionProvider
  EntityApplicationModel.login(user) throws IllegalArgumentException if user is null
  EntityImpl.KeyImpl, added entityID to a couple of exceptions
  EntityUtil.EntityBeanMapper.toBeans() and toEntities() added
  EntityTablePanel.setTablePopupMenu() handles a null controlSet parameter
  EntityTablePanel.getPopupControls() documented
  ServerMonitor.connectServer() error messages improved
  DateUtil refactored, floors time fields in all returned dates, floorFields() and floorTimeFields() added, used throughout, tested
  SearchType bug fixed, renamed AT_LEAST and AT_MOST to LESS_THAN and GREATER_THAN respectively, these were incorrect according to the signs used
  DefaultColumnSearchModel, renamed a couple of methods mirroring the above changes
  DefaultColumnSearchModelTest.include() added
  Util.countLines() overloaded with excludePrefix
  Messages.SELECT_FILE and SELECT_DIRECTORY added
  UiUtil.selectFile() and selectDirectory() use the above
  UiUtil.selectDirectory() overloaded with dialogTitle parameter
  Messages_is_IS.properties UTF-8 encoding fixed
  ChinookLoadTest bugs fixed, relied on automatic model creation
  Entities.Validator skips ForeignKeyProperty's when performing null validation instead of skipping the component properties
  ForeignKeyPropertyImpl.setNullable() now sets the nullability of it's component properties
  Demo truststore files no longer added to demos and server monitor jar files during dist, done during deployment instead
  Deployed demo and server monitor jars now contain a logback configuration file, useful when running with webstart
  Minor changes in build.xml
  Minor chinook demo code cleanup
  ValueChangeMapEditPanel removed, functionality moved to EntityEditPanel
  EntityEditPanel.setInitialFocus() now handles the case where initialFocusComponent is not focusable
  EntityEditPanel.get/setInitialFocusComponentKey() renamed to get/setInitialFocusProperty()
  AbstractValueChangeMapEditModel removed, functionality moved to DefaultEntityEditModel
  ValueChangeMapEditModel, some methods moved down to EntityEditModel
  EntityConnectionProvider.getHostName() added, tested
  Moved user specific targets from build.xml to user_build.xml and associated properties from build.properties to user.properties
  LoadTestModel.getExceptions() now returns a copy of the exceptions list, to prevent a ConcurrentModificationException in LoadTestPanel$RefreshExceptionsAction
  DatabaseConnection.query(), queryObjects(), queryInteger(s)(), queryStrings(), readBlobField(), writeBlobField(), execute(), executeCallableStatement() removed
  DatabaseConnectionImpl.query(), queryInteger(), readBlobField(), writeBlobField(), moved to EntityConnectionImpl and privatized
  Databases.INT_PACKER moved to EntityConnectionImpl
  DatabaseConnection(Impl).executeFunction() and executeProcedure() removed
  PoolableConnection merged into DatabaseConnection, removed
  EntityConnection.getPoolableConnection() renamed to getDatabaseConnection()
  EntityRemoteConnection.getPoolableConnection() renamed to getDatabaseConnection()
  EntityConnectionImpl.executeProcedure() and executeFunction(), tests added to EntityConnectionImplTest
  ConnectionPoolImpl now initializes minimumPoolSize connections on start
  EntityTablePanel.includeUpdateSelectedProperty() added
  EntityApplicationPanel.getApplicationIdentifier() added, fixed bug, EntityApplicationPanel did not use the same string identifier when saving the default login name and when retrieving it
  EntityApplicationPanel.getUser(), applicationIdentifier parameter removed, uses the above
  FilteredTableModel.addSelectedItem() and addSelectedItems() added, tested
  FilteredTableModel.getSelectedIndexes() now returns a List instead of Collection
  AbstractEntityConnectionProvider, logger added, logs when a connection is invalidated, disconnects an invalid connection
  AbstractEntityConnectionProvider, validity time now runs every 10 seconds instead of every second
  PostgreSQLDatabase bug fixed, select currval/nextval now surround the sequence name with single quotation marks
  EntityTestUnit.connectionProvider field replaced with connection
  DefaultEntityTableModel.getPropertySummaryModel() now adds summary update event as a listener on afterInsert on the edit model, if available
  EntityModel.initialize() overloaded with Property.ForeignKeyProperty
  DefaultEntityModel.handleInitialization() signature changes, now takes Property.ForeignKeyProperty as parameter
  EntityTableModel.setForeignKeySearchValues() overloaded with Property.ForeignKeyProperty
  EntityModel.setDetailModelForeignKey() added
  EntityConnectionImpl now performs commit/rollback for select queries as well as insert/update/delete, required by postgresql transaction handling
  EntityUtil.getRandomDouble() bug fixed, + 1 removed
  EntityUiUtil.createEntityField(), field made unfocusable
  ExceptionDialog.emailErrorReport() no longer windows specific, uses Desktop.browse(), errorReportEmailAddressTo removed and lastUsedEmailAddress added
  DefaultEntityEditModel.insert() refactored, it set the primary key values after doInsert() had fired evtAfterInsert, .insertEntities() added
  EntityPanel.setEditPanelState() now calls initializeUI() at the end so the parent panel will get the focus when the edit panel dialog is hidden
  EntityTableModel.addEntities() added
  EntityTableModel.addEntitiesByPrimaryKeys() removed
  DefaultEntityModel.handleInsert()/refreshDetailModels() after insert refactored
  InsertEvent now takes a list of entities as constructor parameter instead of primary keys
  InsertEvent.getInsertedEntities() added
  EntityEditModel.insert() returns the inserted entities instead of only their primary keys
  DefaultEntityComboBox.vetoSelectionChange() no longer vetos if model is empty
  DefaultEntityModel.setMasterModel() can now only be called once
  EntityPanel.setMasterPanel() can now only be called once
  DefaultEntityModel.bindMasterModelEvents() added, called from setMasterModel()
  DefaultEntityModel.handleInsert(), handleUpdate() and handleDelete() no longer take care of the detail models, handleDelete() removed
  DefaultEntityModel.handleMasterInsert(), handleMasterUpdate() and handleMasterDelete() added
  EntityImpl.initializeValue() nulls primary key in case of primary key properties
  DefaultEntityEditModel.bindEventsInternal() stPrimaryKeyNull updated in valueSetListener instead of entitySet, valueChangeEvent fired after states are updated
  DefaultEntityModel.initialize() now only sets the value in the edit model if foreign key values are specified, that is, no longer nulls the value when initialized with an empty list
  EntityEditModel.getEntityNullObserver() renamed to getPrimaryKeyNullObserver()
  IntBeanSpinnerValueLink constructor overloaded with SpinnerNumberModel parameter
  EntityConnectionImpl synchronized public methods
  EntityConnectionImpl.getSelectSQL() now uses tableName instead of selectTableName in case of select for update
  EntityConnectionImpl.selectForUpdate() added
  EntityConnectionImpl.lockAndCheckForUpdate() uses the above since selecting from views with count(*) subqueries fails when selecting for update, so using the standard doSelectMany failed when the selectTableName for the entity was a problematic view, select for update should also use the underlying table, not selectTableName
  EntityPanel constructor uses the default entity caption if the caption parameter is null
  EntityPanelProvider uses the EntityPanel constructor which includes a caption parameter
  EntityConnectionImpl.populateStatementPropertiesAndValues() exception message improved
  EntityConnectionImplTest.insertOnlyNullValues() and updateNoModifiedValues() added
  EntityConnectionImpl.createLogMessage() no longer displays null when no sqlStatement is specified
  EntityApplicationPanel.initializeUI() no longer throws exception if no entity panel providers have been specified and only tries to initialize the selected panel if it exists
  EntityDefinition.getPrimaryKeyProperties() now returns a list of primary key properties sorted by primary key column index
  Entities.define() refactored, property related code moved to EntityDefinitionImpl.initializeProperties()
  EntityDefinitionImpl.initializeProperty() throws exception if a foreign key property references an undefined entity
  Configuration.STRICT_FOREIGN_KEYS added so the above restriction can be lifted in case of entities with circular dependencies
  AbstractEntityConnectionProvider.validateConnection() now ignores any exceptions occurring when trying to disconnect an invalid connection, NoSuchObject exception was thrown when server had already disconnected
  RemoteEntityConnectionProvider now includes special handling for isConnected(), failed if server had disconnected with NoSuchObject exception
  EntityUtil.EntityBeanMapper null argument handling added, tests added
  AbstractOperation made inner class of DatabaseConnectionImpl and renamed to OperationImpl
  FilteredComboBoxModel.set/getSortComparator() added
  DefaultFilteredComboBoxModel implements the above, tested
  EntityUtil, removed a couple of duplicate string literals
  DefaultEntityTableModel now remembers the search state only after a successful refresh
  DefaultEntityComboBoxModelTest improved
  DefaultEntityComboBoxModel.getFilteredIndexOfKey() bug fixed
  DefaultEntityModelTest improved
  JaCoCo coverage targets added to build.xml
  build.xml removed cobertura coverage targets
  Configuration.SHOW_DETAIL_PANEL_ACTIONS added
  EntityPanel changed according to the above, ways for the user to hide or popup detail panels are included only if the above value is true
  build.xml removed last cobertura remnants
  Configuration.SHOW_DETAIL_PANEL_ACTIONS renamed to Configuration.SHOW_DETAIL_PANEL_CONTROLS
  EntityPanel.showDetailPanelControls property added, setter and getter, defaults to Configuration.SHOW_DETAIL_PANEL_CONTROLS
  Configuration.SHOW_TOGGLE_EDIT_PANEL_CONTROL added
  EntityPanel changed according to the above, a way for the user to hide or popup the edit panel is included only if the above value is true
  EntityPanel.showToggleEditPanelControl property added, setter and getter, defaults to Configuration.SHOW_TOGGLE_EDIT_PANEL_CONTROL
  SearchType.getDescription() added
  Messages, added strings for the above
  ColumnSearchPanel.initializeSearchTypeCombo() adds tooltips to the search type items, using the above descriptions
  EntityLookupField now uses a customized dialog for showing the no results from criteria message, due to the enter key loop bug in windows
  EntityUiUtil.createTextField() and createDateInputPanel() no longer take DateFormat as parameter, use the property format
  EntityEditPanel.createDateInputPanel() no longer takes a DateFormat parameter
  EntityEditModel.persistValueOnClear() renamed to isValuePersistent(), .clear() does not clear the values from the edit model, so this was a misnomer
  EntityEditModel.persistValue() renamed to isValuePersistent() for consistency
  Entity.Definition.setToStringProvider() removed, duplicate of setStringProvider()
  UnitTest coverage improved
  EntityImplTest refactored
  EntityImpl.getReferencedPrimaryKey() refactored
  PropertySearchPanel refactored
  SteppedComboBox refactored
  EntityLookupField refactored
  DefaultEntityTableModel refactored
  Property.BlobProperty removed
  EntityConnection.writeBlob(), removed blobDescription parameter
  EntityConnectionImpl, RemoteEntityConnectionImpl changed according to the above
  EntityConnectionImpl.writeBlob() and readBlob() implemented correctly
  EntityConnectionImplTest, added tests for the above
  EntityConnectionImpl refactored
  EntityConnectionImpl, writeBlob() can now be executed within an open transaction
  includeantruntime="false" added to javac targets in build.xml
  EntityConnectionImpl, logging revised
  DatabaseException now copies the stack trace of the root cause, minor refactoring
  RemoteEntityConnectionImpl, logIdentifier field added, used to identify logging statements during remote calls
  resources/server/config/logback.xml modified to support log file per user@client
  RemoteEntityConnectionImpl method logging now logs the root LogEntry to the log file, not only the sublog entries
  RemoteEntityConnectionImpl uses log level ERROR to log method calls, hacky
0.6.6
  State.notifyObservers() removed
  StateImpl.notifyObservers() is no longer public
  StateObserver.addListeningAction() removed
  EventListener added, replaces ActionListener throughout
  Event.fire() parameter type changed from ActionEvent to Object
  EventListener.eventOccurred() parameter changed from ActionEvent to Object
  EventListener.eventOccurred() overloaded parameterless
  EventAdapter added
  Attribute.hasDescription() removed
  Util.initializeRegistry() and getRegistry() moved to ServerUtil
  Util.setClipboard() moved to UiUtil
  EntityPanel.checkIfInitialized() added and used
  EntityTablePanel.checkIfInitialized() added and used
  Column.columnHasDefaultValue() and isDenormalized() pushed down to Property.ColumnProperty
  framework.client.model.event package removed, InsertEvent, InsertListener, UpdateEvent, UpdateListener, DeleteEvent and DeleteListener removed
  InsertEvent, UpdateEvent and DeleteEvent made inner classes (interfaces) of EntityEditModel
  DefaultEntityEditModel.InsertEventImpl, UpdateEventImpl and DeleteEventImpl added
  FilteredTableModel.add/removeColumnHidden/ShownListener() generified
  EntityConnectionImpl.selectMany() bug fixed, no longer commits if the criteria is marked as selectForUpdate, tested
  EntityCriteria, EntitySelectCriteria, some javadoc improvements
  PropertyImpl, unused constructors removed
  ValueChangeMap.add/RemoveValueListener() parameter now ValueChangeListener
  ValueChangeMap merged up into ValueMap, removed
  ValueMap.initializeValue() removed, implementations appeared not to do anything but call setValue()
  Entity.initializeValue() removed, see above
  ValueMap.handleSetAs() removed, was overridden in EntityImpl only to copy the cached toString value from the source entity, not worth the complexity
  CriteriaProvider removed, practically unused
  ValueChangeEvent.valueOwner property removed, fixing a cyclical dependency
  EntityTableCellRenderer, minor refactoring
  EntityLookupField, duplicate code refactored into UiUtil.prepareScrollPanelDialog()
  Messages, moved static initializer with UIManager dependency to FrameworkMessages
  FrameworkMessages, removed getDefaultConfirm...() methods
  H2Database.createEmbeddedH2Database() no longer static, dynamically loads RunScript tool to get rid of compile time dependency to H2 codebase
  H2Database refactored a bit
  AbstractDatabase.getAuthenticationInfo() now allows empty passwords
  Util.nullOrEmpty() now returns true if the no arguments are provided
  H2Database, bug fixed, did not initialize properly
  EntityConnectionImpl.lockAndCheckForUpdate() now respects contract and throws an exception if a record has been deleted, tested
  EntityConnectionImpl.EntityResultPacker, minor refactoring
  Entities, minor refactoring in StringProvider classes
  LoadTestModelTest main scenario no longer uses Random
  LocalEntityConnectionProvider, now uses a proxy for logging method calls
  EntityConnectionLogger added
  ConnectionPools now manages available connection pools
  EntityConnectionServer now handles initializing connection pools
  RemoteEntityConnectionImpl, refactored a bit
  RemoteEntityConnectionImpl, synchronized public methods
  MethodLogger, minor refactoring
  LogEntry.exitTime field added, some refactoring
  EntityTableModel.setForeignKeySearchValues(entityID, values) removed
  DefaultEntityModel.detailModelForeignKeys map now contains the actual foreign key property as value, instead of the propertyID
  DefaultEntityModel.setDetailModelForeignKey() fetches (and thereby validates) the actual foreign key
  EntityConnectionImpl.BLOB_RESULT_PACKER added, BlobResultPacker class removed
  EntityLoadTestModel sets the client connection type to remote during setup
  ResultPacker.pack() javadoc improved
  ValueMapValidator renamed to Validator and made inner class of ValueMap, generics definition improved
  ValueMap.Validator, action parameter removed from validation methods
  ValueMap.Validator.INSERT, UPDATE, UNKNOWN constants removed
  DefaultValueMapValidator changed according to the above
  Entities.Validator changed according to the above, now uses the same strategy as DefaultEntityEditModel to determine if the entity being validated is new
  Entity.Validator changed according to the above
  Entities.DefaultEntityValidator changed according to the above
  ValueMap.getValues() removed, already specified in ValueCollectionProvider
  Util.get/putUserPreference() incorrect static lazy initialization fixed
  ValueChangeEvent.isModelChange removed
  DbUtil added
  DbUtilTest added
  Util.closeSilently(ResultSet) and closeSilently(Statement) moved to DbUtil
  UtilTest, added a couple of tests
  AbstractEntityConnectionProvider synchronized some public methods
  DatabaseConnectionImpl.beginTransaction() logging added
  DatabaseConnectionImpl, connection validation refactored
  AbstractFilteredTableModel, some reordering, minor refactoring
  AbstractFilteredTableModel.convertColumnIndexToView() bug fixed, columnIndexCache was not initialized, columnIndexCache never used for index 0
  EntityTableSearchModel.getPropertyFilterModelsOrdered() removed
  FilteredTablePanel, ctr+alt+click toggles filter panel
  DefaultEntityTableSearchModel, some refactoring
  PropertySearchModel.toString() added, basically just for the javadoc
  EntityTableSearchModel.getSearchableProperties() removed
  EntityTableModel.getPrimaryKeysOfSelectedEntities() removed, unused
  FilteredTableModel.clearSortingState() removed, unused
  DefaultEntityModelProviderTest improved a bit
  EntityImpl, rounding of double values moved from getDoubleValue() to setValue()
  Util.getTypeClass() moved to PropertyImpl
  Configuration.DEFAULT_MAXIMUM_FRACTION_DIGITS added, default 10
  PropertyImpl.initializeDefaultFormat() uses the above
  RemoteEntityConnectionImpl, refactored connection pooling mechanism
  ConnectionPoolImpl.setEnabled() now sets closed = false when enabling, which means a pool can be closed and re-opened
  RemoteEntityConnectionImpl.getUser() and isConnected() no longer synchronized, blocked server monitor while the connection is active
  RemoteEntityConnectionImpl.isConnected() synchronized yet again
  ServerMonitorPanel, added stats update interval spinner
  server.monitor, removed unused methods and fields, renamed some methods for consistency
  ServerMonitor, bug fixed, resetStatistics() did not clear all series
  RemoteEntityConnectionImpl, static connection pool related admin methods removed, EntityConnectionServerAdminImpl calls pool directly
  EntityImplTest, removed Chinook dependency
  Configuration.DEFAULT_HORIZONTAL_AND_VERTICAL_COMPONENT_GAP added
  EntityUiUtil.createBorderLayout(), createFlowLayout() and createGridLayout() added, used throughout
  EntityUiUtil.createBorderLayout(), createFlowLayout() and createGridLayout() moved to UiUtil
  SearchType refactored
  EntityConnectionImpl.translateValue() bug fixed
  TextValueLink, immediateUpdate field removed, unused
  ValueMap.copyValue() removed
  ValueMapImpl.copyValue() protected
  EntityImpl now overrides copyValue(), tested
  EntityImplTest refactored
  States refactored
  StateImplTest improved
  States.ReversedStateObserver removed, merged into StateObserverImpl with reversed attribute
  Tests refactored, minimizing the use of fail() within test methods
  Version removed
  WeakPropertyChangeListener removed
  RegexFilterCriteria removed
  WebStartServer removed
  DbUtil renamed to DatabaseUtil, for package consistency
  FilteredTableModel.getTableColumn() throws IllegalArgumentException instead of returning null when column is not found
  FilteredTableModel.setSelectedItemIndexes() renamed to setSelectedIndexes(), 'Item' removed from set/add selection method names
  AbstractFilteredTableModel.refreshing and filtering fields removed
  DocumentAdapter made abstract, insertOrRemoveUpdate() renamed to contentsChanged()
  TristateButtonModelTest added
  EntityGeneratorModel, refactored, now includes tables referenced via foreign keys
  EntityGeneratorModel, removed some unused methods, test coverage improved
  EntityConnectionServer.setMaintenanceInterval() bug fixed, did not restart the maintenance timer
  org.jminor.common.server.loadtest.* removed, had not been maintained for some time, never used
  EntityGeneratorModel, refactored some more
  EntityApplet removed
  EntityCriteriaUtil.getInList() no longer adds parenthesis around the whole clause, tested
  EntityGeneratorPanelTest added
  DefaultEntityApplicationModel, unused methods removed
  DefaultEntityApplicationModelTest, some tests added
  DefaultEntityTableModelTest, some tests added
  EntitiesTest, some tests added
  States.StateObserverImpl, bug fixed, reversedStateObserver was not notified on state change, tested
  EntityTablePanel.initializePanel(), bug fixed, did not enable wait cursor
  common.model.table, common.ui.table packages added, table related classes moved there
  DatabaseConnectionsTest added
  EntityCriteriaUtil.selectCriteria() takes Collection instead of List
  EntityConnectionImpl, removed a couple of unnecessary StringBuilder usages
  EntityApplicationPanel.setParentWindowTitle() added, handles both JFrame and JDialog
  RemoteEntityConnectionProviderTest improved a bit
  EntityApplicationPanel.getEntityPanel() with Class parameter removed, unused
  BooleanProperty.getSQLString() removed, unused
  EntityJSONParser improved quite a bit, refactored
  Util.nullOrEmpty() overloaded for Collections and Maps
  EntityConnectionImpl.update() refactored
  Configuration.resolveTrustStoreProperty() moved to Util and renamed to resolveTrustStore()
  EntityConnectionServerTest improved a bit, setUp()/tearDown() now use EntityConnectionServerAdminImpl.startServer/shutdownServer() respectively
  EntityConnectionImpl.PropertyResultPacker now handles null values correctly
  EntityConnectionServerTest refactored
  EntityConnectionServerAdminImpl.adminInstance privatized
  EntityConnectionImpl.PropertyResultPacker, bug introduced above fixed, null values handled correctly
  EntityApplicationPanel.initializeEntityPanels() added
  EntityLookupField, bug fixed, OKAction did not call super constructor with a name
  Configuration.getDefaultUsername() removed
  EntityApplicationPanel.getUser() uses Util.getDefaultUserName() instead of the above
  ValueLinkValidators.AbstractValidator.updateValidityInfo() renamed to validate()
  ValueMap.Validator, revalidate(), addRevalidationListener() and removeRevalidationListener() added
  ValueLinkValidators.AbstractValidator listens to re-validation events using the above
  DefaultValueMapValidatorTest added, some methods moved from ValueMapImplTest
  Some minor improvements
  Timer replaced with ScheduledExecutorService throughout, some related refactoring
  Util.DaemonThreadFactory added, tested
  TaskScheduler added, ScheduledExecutorService usages refactored to use that class
  TaskScheduler.setInterval() synchronization bug fixed
  TaskScheduler no longer started on construction, start() returns instance to facilitate startup on construction
  Events.EventObserverImpl redundant synchronization removed
  TaskSchedulerTest added
  TaskSchedulerTest improved
  ConnectionPoolMonitorPanel, fine grained statistics checkbox moved
  EntityServerMonitorPanel bug fixed, JDK_PREFERENCE_KEY was too long
  LoadTest, MethodLogger and related classed moved to common.model.tools
  ItemRandomizerPanel and LoadTest panel moved to common.ui.tools
  DefaultEntityTableModel.doRefresh() now performs the query before clearing the model, so that exceptions during refresh do not result in an empty model
  DefaultEntityTableModel.getValue() added, allows the overriding of the getValueAt() mechanism
  EntityConnectionServer, constructor now handles errors and un-exports the server
  EntityConnectionServerAdminImpl, constructor now handles errors and un-exports the server admin
  Entity.BackgroundColorProvider.getBackgroundColor() now returns Object instead of java.awt.Color to get rid of awt dependency
  Configuration.INVALID_VALUE_BACKGROUND_COLOR removed, unused
  EntityConnectionServer, domainModelClassNames, loginProxyClassNames, initialPoolUsers, webDocumentRoot, webServerPort and clientLoggingEnabled added as constructor parameters
  EntityConnectionServer.logShutdownAndReturn() added and used
  Configuration.DEFAULT_HORIZONTAL_AND_VERTICAL_COMPONENT_GAP removed
  Configuration.DEFAULT_LOOK_AND_FEEL_CLASSNAME removed, Configuration no longer depends on UiUtil
0.6.7
  Entity.KeyGenerator added, implementations added to EntityDefinitionImpl, factory methods to Entities
  IdSource removed
  EntityTableCellRenderer refactored
  TextValueLink.NullFormat moved to Util
  PropertyImpl.setFormat() no longer accepts null values
  PropertyImpl.initializeDefaultFormat() returns Util.NullFormat by default
  TristateValueLink now extends BooleanValueLink
  Database.loadDriver() removed, no longer required, jdbc.drivers system property can be used to specify the driver
  Database implementations load driver classes statically
  Database.createConnection() no longer throws ClassNotFoundException
  ivy configuration added, handles all libraries except for tjws, project 3rd party libraries updated
  ConnectionPools methods synchronized
  Renamed ivy runtime configurations
  MethodLogger refactored and improved
  LogEntry removed
  MethodLogger synchronized, enable/disable implemented
  DatabaseUtil.query() moved back to DatabaseConnection
  PropertyImpl no longer implements Serializable
  Property.PropertyValueFetcher added
  ServerLog now contains the MethodLogger entries instead of the logger itself
  ServerLog renamed ClientLog
  ConnectionPoolImpl.connectionPoolStatistics is now a LinkedList
  JasperReportsWrapper, replaced usage of deprecated method
  LoadTestModel.resetChartData() did not reset failed runs
  EntityImpl, minor optimizations, minimizing the usage of Property.getPropertyID() where possible
  Entity.setValue() overloaded with a validateType parameter, again
  EntityResultPacker calls the above method with false, no need to validate the types coming from the database
  BooleanProperty.toSQLValue() and getColumnType() moved up to ColumnProperty
  EntityConnectionImpl.setParameterValue() simplified, using the above
  PropertyImpl, value fetcher bug fixed, now handles BooleanProperty correctly
  LocalEntityConnectionProvider no longer logs calls to isConnected and isValid
  Petstore demo now uses BooleanProperty
  EntityDefinitionImpl.KeyGenerator implementations refactored
  Property.PropertyValueFetcher renamed to ValueFetcher
  Property.ColumnProperty.toSQLValue() renamed to toColumnValue()
  Property.ColumnValueConverter added
  Property.ColumnProperty.fromColumnValue() added
  Property.ColumnProperty.setColumnValueConverter() added
  BooleanProperty removed
  Previous KeyGenerator refactoring broke it, needs to lazily load the query due to remote connections
  EntitySelectCriteria.selectForUpdate field renamed to forUpdate along with accessors
  SubqueryPropertyImpl constructor overloaded with columnType parameter
  SubqueryPropertyImpl, removed unused constructor
  empdept ddl script simplified a bit
  EntityConnectionServer, added logging of unsuccessful login attempts
  EntityConnectionImpl.selectPropertyValues() now throws IllegalArgumentException if not a column based property, tested
  DoubleField.set/GetMaximumFractionDigits() added, a rather clumsy implementation
  SizedDocument.postInsert() added to accommodate the above
  EntityUiUtil.initializeTextField() uses the above
  Properties.columnProperty() method without columnType parameter removed
  RemoteEntityConnectionImpl, bug fixed, did not set method logger for non-pooled connections
  UiUtil.prepareScrollPaneDialog(), bug fixed, did not set OK button caption
  UiUtil.addKeyEvent() now removes key binding if action parameter is null
  DefaultEntityTableModel.bindEditModelEvents() renamed to bindEditModelEventsInternal()
  DefaultEntityTableModel.bindEditModelEvents() added for overriding
  EntityTablePanel, removed unused parameterless updateSelectedEntities() along with getPropertyToUpdate()
  EntityApplicationPanel.getApplicationTabPane() added
  RemoteEntityConnectionImpl, added logging of rollback of an open transaction on disconnect
  PropertyImpl no longer initializes a ValueFetcher for MirrorProperty
  Entities.DEFAULT_KEY_GENERATOR added, useful for checking if an entity is using the default one
  EntityDefinitionImpl.SequenceKeyGenerator only queries a primary key value if it is not already specified for the entity
  EntityTableCellRenderer.NumberRenderer and DateRenderer overloaded constructor with format parameter
  EntityModel.setLinkedDetailModels() replaced by addLinkedDetailModel() and removeLinkedDetailModel()
  TextBeanValueLink refactored to mirror TextValueLink
  TimestampBeanValueLink removed, DateBeanValueLink refactored to accommodate
  UiUtil.createFormattedField() now has valueContainsLiteralCharacters as true by default
  DefaultFilteredComboBoxModel, listDataListeners now a CopyOnWriteArrayList, due to a java.util.ConcurrentModificationException in OSX, null check added to add/removeListDataListener
  EntityCriteriaUtil.propertyCriteria() and foreignKeyCriteria() generified
  DefaultForeignKeySearchModel.getCriteria() modified to accommodate the above
  EntityEditPanel.requestFocusAfterInsert property added
  EntityPanelProvider uses default entity caption if none is specified
  EntityApplicationPanel.setupEntityPanelProviders() added for overriding
  DocumentSizeFilter added
  EntityUiUtil.createTextArea() uses the above when a property has a maximum length defined
  ValueListProperty generified
  ValueListInputProvider generified further
  Demos fixed according to recent framework changes
  publish target added to ant build file and publications clause to ivy config
  common.ui.valuemap merged with common.ui.control
  'Bean' removed from common.ui.control value link classnames
  AbstractValueLink.ModelValue moved to common.model.Value
  EditModelValue moved to common.model.valuemap.ValueMapValue
  AbstractValueLink renamed to ValueLink, no longer abstract, uses the Value mechanism for the ui value as well as the model value
  AbstractValueLink descendants removed
  ToggleValueLink removed
  Control.Toggle added
  createToggleControl() moved back to Controls
  Control.Toggle moved up to ToggleControl
  ValueLinks, EntityUiUtil, some generification
  EntityUiUtil, removed redundant null check
  EntityUiUtil.LookupUIValue privatized
  EntityLookupField, some minor changes
  'Bean' removed from common.ui.control.ValueLinks method names
  ValueLink privatized, made inner class of ValueLinks
  ValueLink no longer extends Action
  LinkType, ValueLinks moved from common.ui.control to common.ui
  ColumnSearchPanel.DefaultInputFieldProvider.createTextProperty() bug fixed, missing conditional
  Controls.toggle... methods moved to ValueLinks, due to cyclical dependency
  ValueLinks.toggle... methods moved back to Controls
  common.Values refactored from ValueLinks
  common.ui.UiValues refactored from ValueLinks
  LinkType deprecated
  LinkType removed
  ValueLinks refactored
  Values.ValueLink, readOnly attribute removed
  PropertyImpl.DateColumnValueConverter bug fixed, did not handle null values correctly
  Values.value() added along with Values.ValueImpl
  ValuesTest added
  UiValuesTest added, common.ui.valuemap tests ignored
  common.ui.valuemap tests removed
  UiValues.TextUiValue field textComponent replaced with document
  UiValues.TextUiValue.getText() synchronizes on document
  EntityLookupField, searchHint is enabled after the field has been linked with the model, since that removed the search hint text
  TextFieldHint.updateState() privatized, only used due to the above
  ForeignKeySearchPanel.initializeForeignKeyField() removed lookup field initialization code
  ForeignKeySearchPanel.initializeInputField() now returns null for lower bound fields
  PropertyImpl.getTypeClass() now returns byte[].class for BLOB properties
  EntityConnectionImpl.setForeignKeyValues() now calls setValue() with validateType parameter as false
  EntityImpl, PropertyImpl, some minor optimizations, using package protected fields
  ItemComboBoxModel, minor generification
  Util, removed a couple of unused methods, parseInt/Double/Long() refactored
  UiUtil.selectFile()/selectDirectory() refactored
  UiUtil.removeTransferFocusOnEnter() added, used in Chinook demo
  EntityConnection, RemoteEntityConnection, some minor javadoc improvements
  UiValues.SelectedItemUIValue no longer listens to editor document, test fixed
  UiUtil.comboBoxImmediateUpdate() added as a replacement for the above
  MaximumMatch null handling improved
  EntityEditModel.createPropertyComboBoxModel() and initializePropertyComboBoxModel(), refreshEvent and nullValueString parameters removed
  EntityEditPanel and EntityUiUtil, changed according to the above
  DefaultEntityTableModel.initializeColumnModel() now throws exception if no visible properties are defined
  EntityEditModel.initializeEntityComboBoxModel(), initializeEntityLookupModel() and initializePropertyComboBoxModel() removed
  ValueMapEditModel.getValueChangeObserver() and validate() added
  DefaultEntityEditModel implements the above
  Ant task resolve_libraries now syncs
  String.isEmpty() replaced by length() == 0 for android compatibility
  Configuration.CLIENT_SCHEDULE_CONNECTION_VALIDATION
  DatabaseUtil.closeSilently(Connection) added
  H2Database refactored
  Configuration.SHUTDOWN_EMBEDDED_DB_ON_DISCONNECT added
  LocalEntityConnectionProvider uses the above
  AbstractFilteredTableModel.initializeColumnComparator() added, overridable
  EntityJSONParser, made couple of methods public
  AbstractFilteredTableModelTest.customSorting() added
  EntityConnectionImpl.EntityResultPacker.loadEntity() error message improved
  LoginPanel improved a bit, allowing easier customization
  EntityDataUtil.batchInsert() now throws exception on non-positive integer batchSize
  PropertyImpl.prepareValue() added
  EntityConnectionImpl, minor refactoring
  EntityTableModel.get/SetReportDataSource() removed
  Criteria.getValues() now uses generics wildcard
  Criteria.asString() renamed to getWhereClause()
  EntityCriteria now extends Criteria<Property.ColumnProperty>
  EntityApplicationPanel.savePreferences() added and called when exiting
  EntityPanel.savePreferences() added
  EntityModel.savePreferences() added
  EntityTableModel.savePreferences() added
  DefaultEntityTableModel.savePreferences() implemented and applyPreferences() added and called during construction
  UiUtil.showInDialog() overloaded with closeAction parameter
  DefaultEntityTableModel, saving and applying preferences logs errors instead of throwing RuntimeException
  AbstractFilteredTableModel, column comparators initialized lazily
  Configuration.USE_CLIENT_PREFERENCES added
  DefaultEntityTableModel uses the above
  Util.removeUserPreference() added
  Util.flushUserPreferences() added, called during EntityApplicationPanel.exit()
  DefaultEntityTableModelTest.preferences() added
  Util, added some javadoc
  UiUtil.showInDialog() refactored and renamed to displayInDialog()
  AbstractFilteredTableModel.getComparable() is now abstract
  AbstractFilteredTableModelTest.findNextItemCoordinate() improved
  AbstractTableColumnSyncPanel, regression bug, this class could not be instantiated with hidden columns (allowed with preferences)
  AbstractFilteredTableModel.columns field added to help with the above
  EntityTableSearchPanel constructor simplified
  FilteredTableColumnModel refactored out of FilteredTableModel
  DefaultFilteredTableColumnModel and DefaultFilteredTableColumnModelTest added
  TableSortModel refactored out of AbstractFilteredTableModel
  DefaultTableSortModel and DefaultEntityTableSortModel added
  TableSortModel.sort() added, getRowComparator() removed
  AbstractFilteredTableModel.sorting field removed
  LoadTest.ScenarioException moved up
  Serializer.SerializeException moved up
  Deserializer.DeserializeException removed, replaced with SerializeException
  DefaultTableSortModel renamed to AbstractTableSortModel
  DefaultEntityTableModel.getQueryCriteria() removed
  DefaultEntityTableModel.getTableColumnProperties() removed
  DefaultEntityTableModelTest refactored
  PropertySummaryModel and descendants refactored
  Property, Types.TIME implemented
  Deserializer merged with Serializer
  RemoteEntityConnection code cleanup, synchronized with EntityConnection
  FrameworkMessages_is_IS.properties encoding fixed
  DateUtils.floorTime() added
  EntityUtil.getRandomDate() now returns a random date within the last year instead of a date based on current time
  EntityUiUtil.createEntityLookupFieldPanel() added
  EntityUtil.getPropertyValues() no longer returns a generified collection
  PropertySummaryModel.PropertyValueProvider.getValues() no longer returns a generified collection
  EntityUtil, minor refactoring
  TableSelectionModel refactored out of FilteredTableModel
  DefaultTableSelectionModel added
  DefaultColumnSearchModel.include(Object) now returns true if model is not enabled
  AbstractFilteredTableModel.getSearchValueAt() second parameter changed to TableColumn, some minor refactoring
  EntityUtil, testing related methods moved to EntityTestUnit
  EntityTablePanel.getInputProvider() improved, uses new TextInputProvider constructor with max length parameter
  EditModelValue replaced by factory class EditModelValues
  EntityUiUtil, javadoc improvements
  ControlProvider, javadoc improvements
  EntityPanelProvider, javadoc improved
  UiUtil, javadoc improved
  ExceptionDialog, javadoc improved
  DoubleField, javadoc improved
  LoginPanel, javadoc improved
  Configuration, javadoc improved, renamed a few properties, added constants for default numerical values
  Some javadoc improvements
  EntityEditPanel.createEntityFieldPanel() removed
  EntityUiUtil.createEntityFieldPanel() removed
  DateUtilTest, added a single test
  ExceptionDialog.close() re-added
  UiUtil.getDateFromUser() improved
  EmployeeEditPanel in empdept demo uses DateInputPanel with button
  Control.toString() implemented, returns name
  Item, single parameter constructor added
  ValueListInputProviderTest added
  TristateCheckBoxTest added
  EntityUiUtilTest added
  UiUtil.createFrame() removed
  Removed a few magic numbers
  PropertyImpl, finalization improvements
  ControlProvider, finalized some classes
  States, synchronized notifyObservers() methods
  AbstractEntityConnectionProvider, synchronized getConnectionInternal() and setConnection()
  Database.getDriverClassName() added
0.6.8
  UiUtil.selectValue() generified
  AbstractDatabase now implements getDriverClassName()
  Removed a couple of "true" and "false" hardcoded strings, replaced with Boolean.TRUE.toString() and Boolean.FALSE.toString() respectively
  EntityEditPanelTestUnit added
  EmployeeEditPanelTest added
  EntityApplicationPanelTestUnit added
  EmpDeptAppPanelTest added
  EntityApplicationPanel.startApplication() modified to allow
  EntityTestUnit.initialize() renamed to selectOrInsert(), only checks if primary key is available
  EntityTestUnit.initializeReferencedEntities() refactored
  UiUtil.displayInDialog() overloaded with a disposeOnEscape parameter
  EntityTestUnit.getRandomDouble() now rounds the result according to the property's maximum fraction digits
  AbstractDatabaseTest improved
  EntityTestUnit.getRandomString() now returns null instead of an empty string
  build.xml android jar contents fine tuned
  PropertyImpl.initializeValueFetcher() refactored
  States.StateGroupImpl, unnecessary call to Collections.synchronizedMap() on members, already properly synchronized
  EntityTablePanel.bindEvents(), bug fixed, header and table were not repainted on search state change, now listens to all individual search models
  Chinook demo, added not null constraints to some columns, unit tests failed randomly
  Property.ColumnValueConverter renamed to ValueConverter for consistency
  Property.ValueConverter and ValueFetcher moved to ColumnProperty
  EntityGeneratorModel improved
  Types.BIGINT partial support added
  ExceptionHandler.handleException() dialogParent parameter is now Window
  CancelException is now a RuntimeException descendant
  DefaultEntityEditModel, getModifiedEntities() added
  TableSelectionModel.TableModelProxy.vetoSelectionChange() added
  TableSelectionModel.TableModelProxy.getSize() renamed to getRowCount() for TableModel consistency
  FilteredTableModel extends TableSelectionModel.TableModelProxy
  DefaultTableSelectionModel uses TableModelProxy.vetoSelectionChange() to check if changes to selection should be vetoed
  AbstractFilteredTableModel.AbstractFilteredTableModelProxy removed
  ForeignKeySearchPanel constructor parameter includeToggleSearchEnabledButton added
  DefaultTableSelectionModelTest added
  EntityTestUnit.getRandomString() now returns a string of length maxLength if specified
  Configuration.SAVE_DEFAULT_USERNAME added
  UiUtil.displayInDialog() no longer available with both disposeOnEscape and closeEvent, since the latter now overrides the former
  UiUtil.chooseFileToSave() no remembers last directory used
  MethodControl now handles CancelException correctly
  DefaultExceptionHandler.unwrapException() now handles CancelException specifically
  DefaultEntityTableModel.applyColumnPreferences() bug fixed, column.setPreferredWith() now used instead of setWidth(), see javadoc
  EntityTablePanel and EntityTableSearchPanel modified to allow customizations of the latter
  Controls.toggleControl() based on a State added
  UiUtil.linkToEnabledState() modified to accept varargs
  State.StateGroup renamed to State.Group
  EventObserverImpl now uses WeakReference
  EventObserverImpl no longer uses WeakReference, forgot to think on this one
  EntityApplicationPanel.onExit() added
  EntityApplicationPanel.exit() calls the above method, allowing CancelException to propagate
  EntityApplicationPanel now generified in regard to the application model
  EntityApplicationPanel.createMenuBar() renamed to initializeMenuBar() and can be overridden
  DefaultForeignKeySearchModel no longer refreshes the combo box model on initialization
  ForeignKeySearchPanel now refreshes the underlying combo box model, if any
  EntityTableSearchPanel now lazily initializes the search panels
  FilteredTablePanel.ColumnSearchPanelProvider added, added as constructor parameter enabling lazy initialization of filter panels
  FilteredTablePanel bug fixed, reordering of columns broke filter panel display
  EntityEditModel.addEntitySetListener() now takes a generified listener, notified with the actual entity being set
  DefaultEntityModel, moved bindEvents code linking the edit model to the table model to DefaultEntityTableModel
  AbstractFilteredTableModel.setFilterCriteria() implemented
  DefaultExceptionHandler now unwraps RemoteException
  EntityTablePanel.setIncludePopupMenu() added
  EntityApplicationPanel.onExit() functionality replaced by addOnExitListener()
  FilteredTableModel.setColumns() added
  EntityTableModel.setColumns() added
  OracleDatabase.getErrorMessage() now handles multi-line error messages
  EntityLookupField now places the caret at index 0 when the selected entity has been set
  DefaultEntityEditModel.getDefaultEntity() now always returns an unmodified instance
  TableSelectionModel.TableModelProxy.addTableModelListener() added
  AbstractFilteredTableModel.removeItems() now uses removeItem(), so that it fires table row deleted, worse performance probably
  DefaultTableSelectionModel now listens to TableModelEvent.DELETE events and modifies the selection accordingly, bypassing the vetoSelectionChange functionality for obvious reasons
  DefaultEntityModel.initializeDetailModels() now protected
  EntityTestUnit no longer uses LoginPanel for getting unit test user credentials
  EntityPanel no longer explicitly sets the edit panel dialog location
  DefaultEntityTableModel now clears the selection when the associated edit model is cleared
  ValueChangeEvent.toString() added
  DefaultEntityEditModel.delete() now clears the model if the active entity was deleted
  EntityUiUtil.createTextArea() overloaded with enabledState
  Databases.getDatabaseStatistics() moved to DatabaseUtil along with associated classes
  DefaultFilteredComboBoxModel.acceptAllCriteria now static and final
  Util.NullFormat() privatized, NULL_FORMAT constant introduced
  Naming prefixes for State and Event instances removed (st, evt)
  FilteredTableModel.setColumns() moved to FilteredTableColumnModel
0.7.0 [incompatible api: server monitor can not connect to servers of earlier versions]
  Tomcat jdbc connection pool plugin added, lots of refactoring in common.db.pool and elsewhere
  EntityRESTService plugin added, some refactoring of related components
  ivy.xml reorganized and improved
  ValueMapImpl.setAs() improved, now fires value change events only after all values have been set
  EntityConnectionImpl.executeFunction/Procedure() does not check for transaction states before or after execution, leaving the responsibility in the hands of the programmer
  EntityConnectionLogger now package private, instantiated via EntityConnections.createLogger()
  DatabaseConnectionImpl.checkConnectionStatement field removed
  EntityImpl.entityInstance() changed into a constructor
  ValueMap.ToString interface removed, superfluous
  EntityPanel no longer constructs a default EntityTablePanel in case the one received via the constructor is null
  EntityTablePanel.tableDoubleClickedEvent was never fired
  DatabaseUtil.DatabaseStatistics moved back to Databases, now package protected, no need for a backwards incompatible change, barely cosmetic
  Control.doSetMnemonic() added protected
  ToggleControl overrides doSetMnemonic() in order to set the mnemonic in the associated button model as well
  Control.getMnemonic() now returns -1 in case no mnemonic is specified, instead of throwing a NullPointerException
  Configuration.DISPOSE_EDIT_DIALOG_ON_ESCAPE added, used in EntityPanel
  EntityTableCellRenderer.indicateSearch field added
  EntityTableCellRenderer.tooltipData field added
  ServerUtil.getServers() logging improved
  ServerUtil.initializeRegistry() no longer logs an error when no registry is found during startup
  Startup error message improved a bit
  EntityTableCellRenderer removed and EntityTableCellRenderers added
  EntityTableCellRenderers, renderer no longer uses hard coded search indicator colors
  EntityTableCellRenderers, rendering of boolean columns fixed with setOpaque(true) (java bug workaround)
  EntityTablePanel.initializeTableCellRenderer() now takes a Property parameter
  PropertySummaryModel.locked field added, DefaultPropertySummaryModel disables the changing of summary type if locked
  PropertySummaryPanel only displays popup menu if the model is not locked
  PropertySummaryModel.getValueProvider() added
  PropertySummaryModel.PropertyValueProvider.useValueSubset field added, implemented in DefaultPropertySummaryModel
  EntityUiUtil.initializeTextField() now sets the allowed range for numerical properties with min and max defined
  EntityEditPanel now shows the entity menu on ctrl-alt-V
  EntityEditPanel now shows the entity menu on alt-double click
  Controls.eventControl() added
  EntityUiUtil.showEntityMenu() now displays validity info
  EntityUiUtil.showEntityMenu() now displays original values
  DatabaseConnectionImpl renamed to DefaultDatabaseConnection
  EntityConnectionImpl renamed to DefaultEntityConnection
  EntityDefinition.staticData field added
  EntityLookupField.lookupEnabledState added as a hack to prevent the triggering of a lookup by closing the empty result message
  EntityTableCellRenderers.DefaultEntityTableCellRenderer made public
  EntityUiUtil.showEntityMenu() improved
  EntityTablePanel.EntityTableCellRenderer moved up to
  AbstractRemoteServer.disconnect() minor optimization
  Impl postfix exchanged for Default prefix for consistency
  Events.DefaultEventObserverImpl only fires when it has listeners
  Entity and Key implementations renamed back to Impl, for serializations sake man
  ValueMapEditModel.validate(final Collection<? extends ValueMap<K, V>> valueMaps) added
  DefaultEntityEditModel implements the above
  DefaultEntityEditModel.validate(Entity) added protected
  EntityUiUtil.populateForeignKeyMenu() improved
  EntityImpl.getValue() now returns null for non-loaded foreign key values while getForeignKeyValue() returns a empty entity
  EntityImpl.isValueNull() contract now respected for foreign key properties
  Entities.Validator takes advantage of the above, improved
  EntityImpl.validateValue() optimized, no longer initializes primary keys for entities during cyclical reference check
  Property.ColumnProperty.ValueConverter and ValueFetcher moved to common.db
  EntityTableCellRenderers, some factory methods made public
  EntityLookupModel.resultComparator field added
  EntityEditPanelTestUnit and EntityApplicationPanelTestUnit moved to tools.testing
  EntityConnectionServer.doConnect() bug fixed, clientInfo.getUser() used when getDatabaseUser() was required
  DefaultEntityDefinition.setSearchPropertyIDs() now handles invalid properties
  Util.FILE_SEPARATOR added
0.8.0 [incompatible api: EventListener/Observer]
  AbstractFilteredTableModel, access to visibleItems is now synchronized
  AbstractFilteredTableModel, addItems() refactored
  Property.ValueListProperty no longer generic, it gave only an illusion of type safety
  EventInfoListener split from EventListener
  EventInfoObserver split from EventObserver
  EventAdapter removed
  ValueChangeListener removed
  ValueChangeEvent replaced with ValueChange interface and ValueChanges factory class
  EventInfoObserver merged into EventObserver
  MaximumMatch, showPopupOnMatch parameter added, default false
  UiUtil.displayInDialog() overloaded
  DefaultEntityEditModel bug fixed, update() called validator.validate() directly, instead of going through it's own overridable validate()
  State.getStateChangeObserver() renamed to getChangeObserver()
  Value.getChangeEvent() renamed to getChangeObserver()
  Java 7 syntax update
  Java 7 try with resources
  EntityConnectionServerTest, web server now uses port 8181 to prevent conflicts with server running on the same machine
  Value.getChangeObserver() generified
  UiValues refactored
  FilteredComboBoxModel generified further with java 7
  FilteredComboBoxModel nullValueString replaced with T nullValue
  EntityUtil.createToStringEntity() added
0.8.1
  FilteredComboBoxModel.setContents() signature modified slightly
  ItemComboBoxModel refactored
  DefaultPropertyComboBox generified
  EntityUiUtil.selectEntities() improved/bug fixed, now uses EntityPanel so keyboard shortcuts are enabled
  UiUtil.getDateFromUser() bug fixed, now returns null on cancel
  DefaultEntityComboBoxModel.translateSelectionItem() bug fixed, JComboBox uses getEditor().getValue() when setting the selected value in the model
  DefaultFilteredComboBoxModel.setContents() refactored to minimize the number of calls to fireContentsChanged()
  Events, bug fixed, listeners now LinkedHashMap for consistent iteration order
  Configuration.CENTER_APPLICATION_DIALOGS added, used when showing the edit panel dialog in EntityPanel
0.8.2
  TableSelectionModel.TableModelProxy.vetoSelectionChange() changed to allowSelectionChange()
  Some unit test improvements
  Configuration.ALLOW_REDEFINE_ENTITY added, used in Entities, default false
  EntityTableModel.addEntitiesOnInsert attribute added, implemented and used in DefaultEntityTableModel
  EntityTableModel.removeItemsOnDelete attribute renamed to removeEntitiesOnDelete
  Recent ToggleControl changes undone, buggy stuff
  DateInputPanel, bug fixed, did not handle UiUtil.getDateFromUser() returning null on cancel
  MaximumMatch, enabled normalization of strings before matching
  ControlsTest.tristateToggleControl() fixed
0.8.3
  UiUtil.displayInDialog(), modality functionality improved, well, changed at least
  EntityEditPanel, SAVE control code added, used by default instead of INSERT (which actually performed a save)
  Configuration.WARN_ABOUT_UNSAVED_DATA added, default false, used in EntityApplicationPanel.exit()
  EntityApplicationModel.containsUnsavedData() added to accommodate the above
  Code cleanup, some generification, RuntimeException replaced by IllegalArgumentException where applicable
  Some generification of Events
  FilteredTableColumnModel.containsColumn() added
  DefaultEntityTableModel, loading of property preferences for previously non-existing properties no longer crashes the application
  DefaultEntityTableModel, removed org.json.JSONException from signatures to remove a direct dependency to JSON
  UiUtil.linkToEnabledState() overloaded with includeFocusable parameter
0.8.4
  Usages of ValueChange re-generified throughout
  EntityPanel.disposeEditDialogOnEscape attribute added, defaults to the value of Configuration.DISPOSE_EDIT_DIALOG_ON_ESCAPE
  EntityUiUtil.showEntityMenu() improved, now indicates the modified state of properties along with the original value
  DefaultEntityApplicationModelTest.containsUnsavedData() added
  EntityTablePanel, key event to show entity values menu is now CTRL-ALT-V, like in EntityEditPanel
  EntityPanel.setEditPanelState() bug fixed, now simply returns when the state being set is the same as the current state, instead of making a mess of it
  EntityPanel, bug introduced by the change above fixed
  EntityUtil.createToStringEntity() simplified
  Removed a bunch of redundant /** {@inheritDoc} */
  Removed redundant throws CancelException since it is unchecked, left in javadoc though
  EntityLoadTestModel constructor fixed to remove possible heap pollution
  EntityPanel, yet another edit panel state initialization bug fixed
  EntityPanel, editControlPanel made final and initialized during construction
  H2Database, in memory database initialization improved
  ValueLinkValidators, validBackgroundColor parameter removed, now uses the UI default
  ValueLinkValidators, bug fix, the above change did not consider the enabled/disabled state of the component
  AbstractEntityConnectionProvider.scheduleValidityCheck attribute added, constructor overloaded
  DefaultEntityConnection, bug fixed, setForeignKeyValues() incorrectly handled the case when the referenced entity was not available (deleted or filtered out of an underlying view), it simply set the reference to null, whereas now it populates it with an empty entity wrapping the referenced primary key
0.8.5
  CriteriaSet constructor refactored to avoid unchecked array creation warnings
  UiUtil.createFormattedField() now uses a MaskFormatter extension which preserves selection and caret position on focus gained
  DefaultEntityConnection.update() bug fixed, did not handle null values in the where condition, "x = null" used instead of the correct "x is null", solved by using EntityCriteria which handles this case correctly
  EntityUtil.hashBy...() functions return value made more specific in order to convey the fact that they respect the iteration order of the collection
  ValueLinks.dateValueLink(), dateValue(), integerValue() and doubleValue(), immediateUpdate parameter added
  EntityUiUtil.createTextField() now also propagates the immediateUpdate parameter in case of date, int and double based values, see above
  DefaultEntityTableModel.DefaultEntityTableSortModel.initializeColumnComparator() now uses the comparator associated with the underlying entity for columns based on foreign key properties
  UiValues.TextUiValue fires change event on focus lost only if the focus event isn't temporary
  FilteredTablePanelTest, some additions
  FilteredTablePanel, minor refactoring to accommodate the above
  UiUtilTest, some additions
  DefaultEntityConnection.selectRowCount() bug fixed, did not work correctly for entities defined with a select query
  DefaultEntityConnectionTest.rowCount() improved due to the above
  UtilTest, some additions
  Unit test coverage improved
  Javadoc improvements
  AbstractFilteredTableModel.filterContents() bug fixed, it now resets the filtering if filterCriteria is set to null
  Unit test coverage improved
  UiUtil.selectFilesOrDirectories() added
  UiUtil.selectFilesOrDirectories() bug fixed
  Util.getGetMethod() and getSetMethod() overloaded with Class parameter
  Util.unwrapAndLog(), fixed possible heap pollution
  DefaultRemoteEntityConnection, removed redundant throws clauses
  EntityUtil.EntityBeanMapper improved, exceptions thrown earlier in case of invalid methods
  EntityImpl, minor refactoring
  FilteredTableColumnModel.getFilterModel() renamed to getColumnFilterModel()
  EntityEditModel.refreshEntity() added, tested
  EntityCriteriaUtil, some refactoring of getConditionString()
  Code cleanup
0.8.6
  Demo deployment updated according to latest java security requirements
  EntityJSONParserTest.entity() improved, no longer depends on the order of values (failed in Java 8)
  DefaultEntityComboBoxModel no longer overrides vetoSelectionChange() with a final method
  DefaultFilteredComboBoxModel.vetoSelectionChange() renamed to allowSelectionChange() for consistency
  LoginProxy.doLogout() added
  EntityConnectionProviders.createConnectionProvider() overloaded with clientID parameter
  Configuration.SERVER_CLIENT_CONNECTION_TIMEOUT added, used in EntityConnectionServer
  EntityConnectionServerAdminImpl, minor refactoring
  Configuration bug fixed, now initializes SERVER_CLIENT_CONNECTION_TIMEOUT correctly
  AbstractTableSearchModel.initializeColumnComparator(), bug fixed, should use lexical comparator for Object types
  UiUtil.runWithProgressBar() added
  DefaultDatabaseConnection.disconnect() now uses isValid() instead of !con.isClosed() to check if connection is alive
  EntityUtil.getPropertyValues() re-generified
  EntityUtilTest.isPrimaryKeyModified() added
  Configuration.CLIENT_SCHEDULE_CONNECTION_VALIDATION renamed to CONNECTION_SCHEDULE_VALIDATION, constant changed
  LocalEntityConnectionProvider constructor overloaded with a scheduleValidityCheck parameter
  RemoteEntityConnectionProvider, some refactoring due to the above
  DefaultDatabaseConnection.disconnect(), isValid() call moved within try clause
  DefaultDatabaseConnection.isValid() now uses a hardcoded (1 sec) timeout during validity check instead of 0 (meaning no timeout)
  ServerException.LoginException is no longer final
  ServerException.AuthenticationException added
  EntityConnectionServerTest, no longer uses the default server/registry ports
  MaximumMatch, bug fixed, equalStartLength() did not normalize the strings before matching
  DefaultDatabaseConnection.disconnect() change reverted, calling isValid() is an overkill (especially with a query) when we are about to discard the connection, so we're back to !con.isClosed()
  Entities.Validator no longer validates read-only values
  DefaultDenormalizedViewProperty bug fixed, is now read-only, along with MirrorProperty
  EntityTableCellRenderers refactored
  DefaultDatabaseConnection constructor overloaded with validityCheckTimeout parameter, added to factory classes as well
  Configuration.CONNECTION_VALIDITY_CHECK_TIMEOUT added, default 0 seconds (no timeout)
  DatabaseUtil.validateWithQuery() now guards against databases that have not implemented setQueryTimeout()
  DefaultDatabaseConnection constructor throws exception if the connection parameter is closed
  Configuration.USE_OPTIMISTIC_LOCKING default value changed to true
  DefaultEntityConnection.lockAndCheckForUpdate() bug fixed, now excludes Types.BLOB properties from the modified check
  ColumnSearchPanel.initializeSearchTypeComboBox() bug fixed, SearchType was read-only due to incorrect type parameter in a call to ValueLinks.selectedItemValueLink()
  ItemComboBoxModel, some refactoring
0.8.7
  EntityTableCellRenderer.BooleanRenderer bug fixed (from last refactoring), BooleanRenderer is now aligned in center
  EntityTableSearchModel.addSearchStateListener(), removeSearchStateListener() and isSearchEnabled() added
  DefaultEntityTableModel.getOrderByClause() added
  Sonar run
  Entity, redundant getFormattedValue() removed
  EntityImpl, bug fixed, setValue() set the primary key to null to early, before validation had been performed
  Configuration.SERVER_MONITOR_UPDATE_RATE added
  EntityApplicationPanel.getFrameTitle() signature change, now takes a EntityConnectionProvider parameter instead of User
  EntityTablePanel.getRefreshControl() and getClearControl() made public
0.8.8 [incompatible api: Property]
  Property.PrimaryKeyProperty removed
  Property.ColumnProperty, get/setPrimaryKeyIndex() and isPrimaryKeyProperty() added
0.8.9
  EntityCriteriaUtil, possible heap pollution due to generic vararg parameters fixed
  EntityImpl.KeyImpl no longer relies on Integer.MAX_VALUE to a represent null value
  EntityLookupModel.setToStringProvider() added
  DefaultEntityDefinition.checkForPrimaryKey() renamed to checkPrimaryKey(), now checks if the same index is used twice
  DefaultEntityEditModel, minor refactoring
  EntityCriteriaUtil, bugs fixed, methods overloaded with a "Collection values" parameter removed, all other methods now handle a Collection parameter
  EntityCriteriaUtil, bug fixed, ForeignKeyCriteria refactored
0.9.0
  DefaultEntityConnection no longer extends DefaultDatabaseConnection, composition used instead
  DefaultEntityConnection now synchronizes on it's internal connection instead of itself
  DatabaseConnection.Procedure and Function generified to accommodate the above inheritance change
  HostMonitor bug fixed, now removes admin server name prefix before checking if the server is already open
  Sonar run
  LoginPanel, refactored, static methods removed
  Sonar run, magic numbers
  EntityConnectionServer, some refactoring
  Util.resolveTrustStore() renamed to resolveTrustStoreFromClasspath()
  EntityDataUtilTest added
  Unit test coverage improved
  Configuration.REGISTRY_PORT_NUMBER renamed to Configuration.REGISTRY_PORT
  HostMonitor bug fixed, only listed servers named RemoteServer.SERVER_ADMIN_PREFIX + Configuration.SERVER_NAME_PREFIX
  DefaultFilteredComboBoxModel.getAllItems() no longer includes the null value
  EntityUtil.setNull() added
  DefaultEntityModel bug fixed, no longer creates an edit model if the supplied table model contains one
  FilteredComboBoxModel.isSelectionEmpty() added, implemented in DefaultFilteredComboBoxModel, tested
  UiUtil.getDateFromUser() dialog using JCalendar now responds to enter (OK) and escape (Cancel) keys
  UiUtil.runWithProgressBar() refactored and overloaded with a cancelAction, now quits silently on CancelException
  DefaultRemoteEntityConnection now synchronizes on it's internal connection proxy instead of itself
  AbstractRemoteServer, connections synchronization improved
  AbstractRemoteServer, disconnect() reduced synchronization time
  AbstractRemoteServer, connect() getLoginProxy() moved out of synchronized block
  AbstractRemoteServer, EntityConnectionServer added logging for connect/disconnect
  DefaultRemoteEntityConnection.isLocalConnectionValid() added
  EntityConnectionServer, maintenance thread now keeps local connections alive via isLocalConnectionValid() along with disconnecting idle ones
  EntityServerMonitorTest added some tests
  UiUtil.runWithProgressBar() overloaded with a northPanel parameter
  DefaultExceptionHandlerTest added
  EntityUiUtilTest improved
  EntityUiUtil.createTristateCheckBox() bug fixed
  EntityUiUtilTest fixed broken tests
  DefaultEntityConnection, redundant synchronized instance removed
  MethodLogger, minor refactoring
  Sonar run, some minor improvements
  MethodLogger serialization bug introduced during refactoring fixed
  final keyword added to catch clauses, quite the overkill but gets rid of annoying warnings in IntelliJ 13
  EntityTableModel.getTableDataAsDelimitedString() added
  Databases.setInsertHint(), getInsertHint() added, used in DefaultEntityConnection.insert()
  EntityGeneratorModel no longer uses Properties.primaryKeyProperty() but rather Properties.columnProperty() along with a call to setPrimaryKeyIndex()
  DefaultEntityEditModel.getModifiedObserver() no longer final
  Entity.getModifiedState() renamed to getModifiedObserver() for consistency
0.9.1
  Entity.isNull() only returns null if all primary key values are null, so primary keys can now contain null values
  Util.collate() problematic wildcard removed
  logback and slf4j latest versions used
  logback-core added as compile time dependency
  EntityPanelProvider.equals() improved, now takes the underlying EntityModel class into account
  EntityEditModel.getEntityNewObserver() added
  DefaultEntityEditModel.isEntityNew() is no longer final
  EntityEditPanel, update and delete actions enabled states now depend on the entityNewObserver provided by the underlying edit model
  EntityPanel, bug fixed, navigation was broken when it came to detail panels, always selected first available panel
  EntityPanel, navigation and panel state constants changed to enums
  EntityEditPanel, confirm type constants changed to enum
  EntityApplicationPanel, now saves preferences for support panels on dialog close
  EntityEditModel.UpdateEvent now contains the updated entities mapped to their respective original primary keys
  DefaultEntityTableModel, uses the above information to refresh the relevant rows after an update has been performed
  EntityPanel.setActiveDetailPanel() bug fixed, introduced in the navigation bug fix above, selecting a detail panel by tab did not work anymore
  DefaultEntityEditModel.delete() bug fixed, now uses getEntity().getOriginalCopy() so that any non-persistent changes to the primary key do not interfere with the delete
  ServerMonitor, connection history tab added
  ServerMonitor, the above improved a bit
  FilteredTablePanel.SortableHeaderRenderer bug fixed, now aligns the text correctly when sorting icon is visible
  ServerMonitor, ClientInstanceMonitorPanel, log JTextArea no longer editable
  EntityUtil.hashByPropertyValue() map key generified
0.9.2 [incompatible api: EntityCriteria, EntityDefinition, RemoteServer]
  EntityCriteria, added support for limit/offset
  EntityDefinition, added having clause
  ClientUserMonitor now logs errors occurring during the refresh of user history
  build.xml, bug fixed, jminor-server-monitor.jar target did not include EntityConnectionServerAdminImpl_Stub.class
  build.xml, removed redundant domain package from jminor-server-monitor.jar
  build.xml, minor changes to deploy_server_monitor and deploy_generator targets
  ClientUserMonitor refactoring
  FilteredTableModel.sortContents() added, implemented in AbstractFilteredTableModel
  DefaultEntityConnection refactored, redundant select during update removed
  DefaultDatabaseConnection no longer validates connections received via constructor parameter
  build.xml, bug fixed, jminor-client.jar target did not include DefaultRemoteEntityConnection.class
  EntityLoadTestModel disables connection validation
  TomcatConnectionPoolProvider now sets testOnBorrow to true since JMinor no longer validates connections coming from a connection pool
  TableSortModel.getColumnClass() added
  AbstractTableSortModel.getColumnClass() removed
  AbstractFilteredTableModel now overrides getColumnClass(), delegating to the sort model
  DefaultEntityTableModel.getColumnClass() removed
  FilteredTablePanel now contains a base panel which contains the JScrollPane containing the JTable
  EntityTablePanel.layoutPanel() simplified
  ClientUserMonitor and ClientUserMonitorPanel refactoring
  DefaultEntityConnection.getSelectSQL() refactored
  Copyright updated
  ClientUserMonitor bug fixed, user history table model did not sort correctly by 'last seen'
  EntityServerMonitorPanel now displays startup errors instead of simply exiting
  DefaultDatabaseConnection is no longer extended, made final
  DatabaseConnection.query() removed
  DatabaseConnection.getMethodLogger() added
  DefaultDatabaseConnection.query() moved to DatabaseUtil
  UiUtil.setPreferredWidth() added, tested
  EntityTestUnit.initializeReferencedEntities() now short circuits the initialization of circular references
  World demo application added
  build.xml deploy_demos refactored, renamed to deploy_demo_apps
  MaximumMatch, now selects first item when the user backspaces beyond the first character
  Version added
  Util.getVersion() and getVersionAndBuildNumber() renamed with String suffix
  Util.getVersion() added
  RemoteServer.getServerVersion() now returns a Version object instead of a String
  DefaultEntityLookupModel now includes configuration settings for each lookup property
  DefaultEntityConnection.executePreparedSelect(), minor refactoring of parameters
  RemoteEntityConnectionProvider constructor overloaded with scheduleValidityCheck parameter, for consistency
  AbstractEntityConnectionProvider implements isConnectionValid() and disconnect(), abstract doDisconnect() added
  RemoteEntityConnectionProvider and LocalEntityConnectionProvider refactored due to the above
  EntityConnectionProvider.getHostName() renamed to getServerHostName()
  RemoteServer.ServerInfo added
  RemoteServer.getServerInfo() added, getServerName(), getServerPort(), getServerVersion() and getServerPort() removed
  AbstractRemoteServer implements the above
  ServerMonitor modified according to the above changes
  AbstractEntityConnectionProvider.disconnect() now synchronized
  RemoteServer.connect(clientInfo) removed
  Sonar run, some minor refactoring
  Refactoring to reduce cyclomatic complexity
  EntityEditModel.isLookupAllowed(property) added
  DefaultEntityEditModel, property debug output refactored
  ColumnSearchPanel and PropertySearchPanel refactored to reduce cyclomatic complexity
  ValueLinks, removed superfluous generics
  EntityLookupField.initializeUI(), bug fixed, now handles the case when no search properties are defined for the underlying entity
  ClientUserMonitor, ClientMonitor, user and client type lists sorted
  ConnectionInfo and ClientUtil added
  ClientInfo is now an interface, implemented in ServerUtil.DefaultClientInfo
  RemoteServer.connect() now takes a ConnectionInfo as parameter
  Some refactoring due to the above
  Util.getVersionString() bug fixed, cut patch number from version
  EntityConnectionServer constructor error handling improved
  RemoteServer renamed to Server
  EntityTablePanel.initializeUI() bug fixed, NullPointerException when summary panel was not available
  EntityLookupField.SettingsPanel.initializeUI() bug fixed, CardLayout used
  EntityDataUtil moved to from tools to db
  EntityDataUtil renamed to EntityConnectionUtil
  EntityApplicationPanel.startApplications() bug fixed, did not handle exceptions originating from initializeConnectionProvider()
  FilteredTablePanel.selectTableColumns(), added select all/none buttons
  FilteredTablePanel, moved column resizing functionality from EntityTablePanel
  FilteredTablePanel, SHIFT-CTR-[left/right arrow] moves the column
  EntityEditModel.containsUnsavedData(), addConfirmEntitySetAllowedObserver() and removeConfirmEntitySetAllowedObserver()
  EntityEditPanel now warns if entity is about to be set when it contains unsaved data
0.9.3
  States.DefaultStateObserver, lazy initialization of Events
  States.DefaultAggregateState refactored to accommodate correct event firing, see StatesTest.aggregateStateEvents()
  Unit test usage of clumsy collection counting method replaced by using AtomicInteger instead
  JasperReports library updated to 6.0.0
  iText pdf library added to client runtime classpath for pdf export
  EntityImpl.KeyImpl renamed to DefaultKey for consistency
  EntityImpl renamed to DefaultEntity for consistency
  Property.setColumnName() added
  build.xml run_rmi_registry target removed
  EntityConnectionServerAdminImpl renamed to DefaultEntityConnectionServerAdmin for consistency
  build.xml updated according to the above
  distribution jars restructured, jminor-db-provider.jar split from jminor-client.jar and jminor-db.jar, jminor-server.jar no longer contains db, depends on jminor-db.jar instead, no more jar redundancies
  framework.db.local and framework.db.remote added, substantial refactoring involved
  distribution jars restructured further, jminor-db-provider.jar removed, jminor-db-core.jar, jminor-db-local.jar and jminor-db-remote.jar added
  DefaultEntityConnection renamed to LocalEntityConnection
  EntityConnections renamed to LocalEntityConnections
  distribution jars restructure even more, jminor-common.jar split into jminor-common-model.jar and jminor-common-ui.jar
  DatabaseConnection.setConnection() added
  LocalEntityConnections.setConnection() removed
  jminor-client-bundle.jar added to distribution
  resources/publish added, contains module definitions for publishing artifacts
  jminor-client-bundle added as publishing artifact
  UiUtil.selectValues() added
  Values, some minor changes in terminology
  Value.getChangeObserver() renamed to getObserver()
  EntityConnectionServer only runs connection maintenance when connections exist
  EntityConnectionServer.AuxiliaryServer moved to common.server.Server
  EntityRestServer no longer depends on framework server
  Util.getVersion() now caches the version object
  Util.VERSION is now final
  DefaultColumnProperty.setColumnName() bug fixed, did not set the value
  DefaultColumnProperty primitive value fetchers now only call ResultSet.wasNull() if the actual value warrants it
  DefaultDatabaseConnection, LocalEntityConnection, DatabaseUtil, DefaultRemoteEntityConnection, logAccess() and logExit() now return right away if the method logger is not enabled
  MethodLogger always clears log on enabled state change
  LocalEntityConnection bug fixed, select for update did not use selectTableName
  DefaultEntity.validateType() now validates entity types, added a couple of related tests
  Values.DefaultValue bug fixed, did not propagate the value when firing a change event
  DefaultEntityDefinition.QueriedKeyGenerator bug fixed, caching of key query was problematic when working with different underlying databases
  ClientMonitorPanel, can now disconnect multiple clients at a time
  EntityLookupField.performLookup() bug fixed, did not handle null search string value
  EntityLookupField.performLookup() bug fixed, did not update colors after lookup
  EntityLookupField, constructor bug fixed, searchHint was initialized to early, must be done after the call to linkToModel() for the hint to show up right away
  EntityPanel.activatePanel() bug fixed, initial focus always went to the table instead of the edit panel when using keyboard navigation
  User, cached hashCode removed, unnecessary optimization
  EntityLookupField, constructor bug fixed, searchHint initialization moved further back
  EntityUtil.getModifiedProperty() and getModifiedExceptionMessage() added
  LocalEntityConnection.lockAndCheckForUpdate() and EntityEditPanel.handleException() now use the above
  DefaultEntityEditModel.getDefaultEntity() bug fixed, did not handle transient properties
  Configuration.FILTER_ON_MASTER_INSERT added
  EntityModel.get/setFilterOnMasterInsert() added
  DefaultEntityModel implements the above, tested
  Editing of long values implemented, LongField added along with LongInputProvider
  MaximumMatch bug fixed, no longer disregards key events if modifiers are present (CTRL-BACKSPACE beyond first character now works correctly)
  EntityUiUtil.createEntityField() improved
  DefaultEntityEditModel bug fixed, setEntity() was used during update() and delete(), which triggered isSetEntityAllowed(), doSetEntity() added for internal use
  IntelliJ analyzis run, Arrays.asList() with single items replaced with Collections.singletonList()
  EntityUtil.getModifiedExceptionMessage() bug fixed, did not handle deleted entities
  EntityUtil.getModifiedExceptionMessage() bug fixed, did not show the original value
  DefaultEntityEditModel.insert() nows sets the inserted entity instead of just the primary key values
  DefaultEntityEditModel.insert(List<Entities>) bug fixed, did not return silently on receiving an empty list, fired afterInsertEvent
  DefaultEntityEditModel, protected methods for firing before and after insert/update/delete events added
  ControlProvider.ButtonControlIterator now uses JLabel for separator
  AutoCompletion added, MaximumMatch now extends CompletionDocument
  Sonar/IntelliJ analysis
  EntityEditPanel now sets the actual DateInputPanel as the property component
  DefaultEntityEditModel, DefaultInsertEvent, DefaultUpdateEvent and DefaultDeleteEvent now protected instead of private
  EntityEditModel, before insert, update and delete listeners now provide the same info as after listeners
  DefaultEntityEditModel.doDelete() now returns the deleted entities, after delete event now contains the actual entities returned by doDelete()
  Sonar run
  EntityUtil.getModifiedExceptionMessage() entity caption added to error message for clarification
  DefaultEntityComboBoxModel, foreign key filter model is now strict, no longer shows all items if foreign key value is null or no filter values are specified
  Reduced unit test dependencies on demos
  Unit test dependencies on demos removed, build.xml updated accordingly
  Ant build bootstrapped correctly, no need for util libraries anymore (ivy, jacoco-ant etc.)
  Stubs removed from dist jars
  Project cleanup, keystore and truststore removed, added to ant build
0.9.4
  EntityConnection.selectAll() removed
  EntityCriteria.getWhereClause(includeWhereKeyword) removed
  EntityCriteriaUtil.PropertyCriteria.getValueCount() inefficiency removed
  DefaultKey.equals(), some minor optimizations
  Logback dependency updated from 1.1.2 to 1.1.3
  jcommon library added to build.core configuration, does not compile on java > 7 without it
  EntityConnectionServer now handles Throwable on startup and exits gracefully
  Entity.Definition.hasLinkedProperties() added
  DefualtEntity.handleValueChangedEventInitialized() skips linking values if no linked properties exist
  DefaultProperty.isDouble() result is cached, very frequently used
  DefaultValueMap, minor refactoring
  DefaultEntityEditModel.prepareNewValue() removed
  DefaultEntityComboBoxModel.translateSelectionItem() finalized
  Configuration.PROPERTY_DEBUG_OUTPUT removed
  DefaultEntityEditModel no longer provides property debug output
  EntityTablePanel.initialize() and setupControls() removed (setupControlsInternal then renamed to setupControls)
  Fixed a couple of Sonar issues
  SteppedComboBox unused constructor removed
  run_entity_generator target added to build.xml
  EntityGeneratorModel, bug fixed, multiple entity definition output was wrong
  EntityUiUtil.selectEntities() moved to EntityTablePanel, createLookupFieldPanel() removed, initializeViewImageAction() moved to EntityTablePanel, renamed getViewImageControl(), createNewEntityAction() moved to EntityEditPanel, createEntityComboBoxPanel() and createEntityLookupFieldPanel() removed and createEastButtonPanel() made public
  EntityEditPanel.createNewEntityAction() renamed to createEditPanelAction()
  ConnectionPools, removed illegal depenedency on Configuration, functionality moved to EntityConnectionServer
  FrameworkMessages, Messages cleanup of unused strings
  Column.getSelectIndex() moved to Property.ColumnProperty
  Minor cleanup, removed unused methods
  Mess fixed, parameterless constructors re-added to Database implementations
  AbstractTableColumnSyncPanel constructor now takes FilteredTableColumnModel as parameter
  Javadoc errors and warnings fixed
  DefaultEntityConnectionServerAdmin no longer sets the RMISecurityManager (deprecated)
  ivy.xml, redundant transitive="false" removed from dependencies
  EntityConnectionServer.startWebServer() now waits for Jetty startup to complete before returning
  EntityConnectionServerTest.testREST() added
  Database.isAuthenticationException(SQLException) added, implemented for H2 and Oracle
  AuthenticationException added
  AbstractDatabase.createConnection() throws AuthenticationException when possible
  EntityUtil.isEntityNew() added
  EntityRESTService now uses the above
  EntityConnectionServer.doConnect() now handles AuthenticationException
  Ivy configuration build.tests added, configurations improved, build configured accordingly
  PostreSQLDatabase.isAuthenticationException() implemented
  Removed references to chinook entity definitions from unit tests
  Fixed a few Sonar issues
  Minor performance optimization in EntityResultPacker
  Server client logging no longer on by default
  Server.AuxiliaryServer.start() and stop() renamed to startServer() and stopServer()
  EntityRESTServer updated according with the above
  DefaultEntityConnectionServerAdmin.main() restart option added
  ServerUtil.getServer() error handling and logging improved
  ClientUserMonitor, user history improved a bit
  Jetty dependency updated to 9.3.2.v20150730 and Jersey to 1.19
  HttpClient library updated to 4.5
  EntityConnectionServerTest and EmpDeptRESTLoadTest updated according to HttpClient update (deprecations)
  Tomcat jdbc dependency updated to 8.0.24
  Unit tests refactored and improved a bit
  ExceptionDialog moved to UiUtil and privatized
  DateInputPanel bug fixed, focus listener only added when button was present
  EntityDefinition.getResultPacker() and Property.ColumnProperty.getResultPacker() added
  H2Database.runScript() updated according to H2 api changes
  H2Database, in memory database initialization moved from static initializer to constructor
  TextInputPanel now JTextField based
  HostMonitor and HostMonitorPanel, improved server discovery
  EntityConnectionServerAdmin.restart() added
  ServerMonitor, ServerMonitorPanel, restart action added
  DefaultEntityConnectionServerAdmin.adminInstance removed
  DefaultEntityConnectionServerAdmin.startServer() refactored
  NavigableImagePanel moved to framework.plugins.imagepanel
  H2Database bug fixed, no longer tries to initialize a file based embedded database if the database file exists
  H2Database, database url bug fixed
  EntityApplicationPanel.getUser() now handles null or empty framCaption
  EntityConnectionUtil.copyEntities() bug fixed, did not clear primary key values correctly before insert
  IncrementKeyGenerator now behaves like the SequenceGenerator, skips the id generation if a value is present
  EntityConnection.selectPropertyValues() replaced by selectValues()
0.9.5 [incompatible api: CriteriaSet, SimpleCriteria]
  CriteriaSet changed to an interface, CriteriaUtil.DefaultCriteriaSet added, SimpleCriteria moved to CriteriaUtil.StringCriteria, factory methods added to CriteriaUtil
  EntityConnectionProviders.createConnectionProvider() renamed to connectionProvider()
  EntityConnectionProviders.connectionProvider(EntityConnection) added
  EntityTablePanel.createStaticEntityTablePanel(), resulting panel is now read-only and without popup menu and south panel
  CriteriaUtil.DefaultStringCriteria.writeObject() and readObject() implemented, tested
  UiUtil, component returned from configuration methods
  PropertySummaryModel moved to common.table package and renamed ColumnSummaryModel, implementation as well
  EntityTableModel.SummaryValueProvider moved to AbstractFilteredTableModel.DefaultColumnValueProvider
  EntityTablePanel.summaryPanel moved to FilteredTablePanel
  H2Database.initializeDatabase() bug fixed, only tries to initialize an embedded database if it is required
0.9.6
  common.swing.model and common.swing.ui packages added, common.ui and common.model refactored accordingly
  org.jminor.framework.client package remaned to swing
  org.jminor.framework.swing moved to org.jminor.swing.framework and org.jminor.common.swing moved to org.jminor.swing.common
  Refactoring in order to move usages of Configuration out of core classes
  Source directory structure improved, now follows maven/gradle best practices
  Plugin and demo sources moved, unit test dependencies fixed, build file refactored
  Reorganized demo sql scripts and reports
  EntityUtil.hash... renamed to map...
  LocalEntityConnection.delete(keys) improved
  JasperReportsWrapper now tries to load reports from classpath if the file is not found in the file system
  Demos split up into separate directories
  Plugins split up into separate directories
  Demos now built into their own build directories
  EntityCriteriaUtil.getWhereClause() now caches the result
  DefaultEntity.DefaultKey.setHashCode() removed awkward if condition
  NextReports plugin added
  NextReports plugin improved
  Plugins are now indipendent modules
  Demos are now independent modules
  SwingMessages added, initialized in LoginPanel, this feels like a hack
  Build file improvements
0.9.7
  REST plugin jersey dependencies updated, jersey bundle 2.22
  SwingConfiguration extracted from Configuration
  EntityTestUnit moved from framework.tools.testing to framework.testing
  PropertySearchModel, EntityTableSearchModel and related classes and methods renamed to PropertyCriteriaModel and EntityTableCriteriaModel
  ColumnCriteriaModel, redundant setUpper/LowerBound() methods removed
  Build files restructured
  Project structure improved, core added
  JavaFX module added
  DefaultEntityModel, setting the foreign key value functionality moved from initialize() to handleInitialization(), which can be overridden
  H2Database.initializeDatabase() bug fixed, did not work with Windows paths, since \ is an escape character in the INIT clause
  ColumnCriteriaPanel and PropertyCriteriaPanel bug fixed, value binding failed due to the above removal of "redundant" methods from ColumnCriteriaModel
  ColumnCriteriaModel, DefaultColumnCriteriaModel, upperBound and lowerBound are now based on Value
  AbstractServer.DefaultServerInfo bug fixed, getServerVersion() returned client framework version, not the version of the remote server, this change seems to be serialization safe
  JavaFX functionality added along with a small demo
  DefaultValueMapEditModel refactored from DefaultEntityEditModel
  ColumnCriteriaModel and DefaultColumnCriteriaModel moved from org.jminor.swing.common.model.table to org.jminor.common.table, due to no swing dependencies
  TaskScheduler now synchronizes on a lock object instead of this
  Events, DefaultEvent and DefaultObserver now synchronize on a lock object instead of this
  States, DefaultState, DefaultAggregateState, DefaultStateObserver and DefaultGroup now synchronize on a lock object instead of this
  ValueChange, removed some unused methods
  EntityConnectionServerAdmin, DefaultRemoteEntityConnection, warningThreshold removed
  DefaultFilteredComboBoxModel.addItem() now respects the sorting order
  EntityEditModel.createEntityComboBoxModel() renamed to createForeignKeyComboBoxModel(), createPropertyComboBoxModel() renamed to createComboBoxModel(), getPropertyComboBoxModel() renamed to getComboBoxModel() and getEntityComboBoxModel() renamed to getForeignKeyComboBoxModel()
  EntityEditModel.createEntityLookupField() renamed to createForeignKeyLookupField()
  EntityEditPanel.createEntityLookupField() renamed to createForeignKeyLookupField(), createEntityComboBox() renamed to createForeignKeyComboBox(), createEntityField() renamed to createForeignKeyField()
  ClientUserMonitor, user history no longer displays a single user as multiple based on case difference in usernames
  EntityEditPanel.afterInsertFocusPropertyID and afterInsertFocusComponent added
  EntityComboBoxModel.strictForeignKeyFiltering property added and tested
  Util.getInt() and getLong() now remove both dots and commas before parsing
  IntField, LongField and DoubleField no longer use a ThreadLocal for the NumberFormat
  ValueLinks, numerical value links ignore the NumberFormat if the field is editable (very problematic otherwise)
  IntField, LongField and Double field, removed constructor overloaded with min and max
0.9.8
  IntField, DoubleField, LongField and relevant classes refactored and improved, NumberField disables grouping, must be turned on explicitly
  UiValues, numerical value methods no longer take a format parameter, the text field does all the formatting
  EntityUiUtil now supplies cloned format instances to NumberField descendants
  LocalEntityConnection now logs RecordModifiedExceptions correctly
  IntField, columns paramater was not used
  DefaultEntityComboBoxModel.translateSelectionItem() no longer throws exception if item is not found, now returns null instead
  DefaultEntityTableModel.getPreferencesKey() renamed to getUserPreferencesKey() and made protected
  AbstractEntityConnectionProvider.isConnectionValid() now returns false in case internal connection validity checking throws an exception and validateConnection() sets the internal connection to null in case it is invalid
  DatabaseConnection, EntityConnection and RemoteEntityConnection.isValid() removed and merged with isConnected()
  DefaultRemoteEntityConnection.isLocalConnectionValid() removed, EntityConnectionServer uses isConnected() instead
  MethodLogger.Entry.toString() now displays microseconds instead of milliseconds for method time
  LocalEntityConnection.prepareStatement() added
  EntityTestUnit.initializeReferenceEntity() may now return null, handled in setReferenceEntity()
  Copyright bumped to 2016
  ClientValidator added, AbstractServer and EntityConnectionServer modified to use it
  DatabaseConnection.getConnection() overloaded with a validate parameter
  DefaultRemoteEntityConnection, methodLogger only used if enabled, no longer uses methodLogger to determine last usage time
  AbstractConnectionPool now handles the collection of fine grained pool statistics
  DefaultValueMap, protected constructor added with values and originalValues maps as parameters
  DefaultEntity, constructors refactored to use the above
  EntityResultPacker.pack() improved using the above constructor
  DatabaseConnection.getConnection(validate) removed, getConnection() no longer performes any validation
  ClientValidator renamed to ConnectionValidator
  ChinookLoadTest, insertDeleteAlbum scenario added
  EntityLoadTestModel.selectRandomItem(EntityComboBoxModel) added
  LocalEntityConnection, now logs setForeignKeyValues() with methodLogger
  ClientInstanceMonitor, ClientInstanceMonitorPanel, crappy tree view of client log added
  DefaultEntity, minor optimization in the way DefaultEntity.DefaultKey objects are instantiated
  EntityTableModel.InsertAction enum added
  EntityTableModel.setAddEntitiesOnInsert() replaced with setInsertAction()
  DateUtil.getFirst/LastDayOfYear() renamed to getFirst/LastDayOfCurrentYear(), getFirst/LastDayOfYear(year) added
  MethodLogger, removed redundant and unused fields, is now final and no longer serializable, ArgumentStringProvider added and implemented
  EntityConnectionServerAdmin.performGC() removed
0.9.9
  Major renaming of methods, ValueMap, Entity now conform to Map method names, get() and put() instead of getValue() and setValue() etc
  ValueMap.getValueChangeObserver() renamed to getValueObserver()
  ValueMapEditModel.getValueChangeObserver() renamed to getValueObserver()
  Entity.set() renamed to put()
  EntityTableModel, renamed getEntitiesByPrimaryKeys() to getEntitiesByKey(), setSelectedByPrimaryKeys() to setSelectedByKey() and getEntityByPrimaryKey() to getEntityByKey(), getEntitiesByPropertyValues() to getEntitiesByPropertyValue()
  Plugin and demo JMinor dependencies now based on the current version in build.properties, ivysettings.xml added, artifactory settings in build.properties
  build.xml, deploy_server and deploy_server_monitor targets improved, no longer create duplicate jminor library jars
  EntityRESTService, minor parameter name change
  LocalEntityConnection.setForeignKeyValues() renamed to setForeignKeys()
  RemoteEntityConnectionProvider.RemoteEntityConnectionHandler.invoke() synchronized
  EntityConnectionServerAdmin, ServerMonitor, added monitoring of GC events and thread count
  Entity.getInt() renamed to getInteger(), getChar() renamed to getCharacter(), for consistency
  EntityUtil, renamed a few methods in accordance with recent changes
  Properties.booleaProperty(propertyID, columnType) added
  InputProviderPanel, ESC key now works like clicking the cancel button
  InpurProviderPanel generified and improved a bit
  NumberField bug fixed, field did not accept the minus sign
  SizedDocument no longer allows use of setDocumentFilter(), setDocumentFilterInternal() added for subclasses
  SizedDocument now uses DocumentCase enum for controlling case conversion
  EntityConnectionProvider.ConnectionWrapper removed along with EntityConnectionProviders.connectionProvider(EntityConnection)
  Entity.Definition.setTableName() added
  DefaultEntityApplicationModel.loadDomainModel() now throws ClassNotFoundException
  EntityConnection.Type enum added along with EntityConnection.getType() and EntityConnectionProvider.getConnectionType()
  DefaultEntityConnectionServerAdmin, error handling on startup improved
  LocalEntityConnection.getSelectSQL() improved, no need to check if queries created by the framework contain the where keyword
  Entity.Definition.setSelectQuery(), added containsWhereClause parameter
  Entities.selectQueryContainsWhereClause() added
  LocalEntityConnection.containsWhereClause() removed, now uses the above
  DefaultEntityLookupModel, added parameter validation
  DefaultEntityDefinition.initializeSelectColumnsString() bug fixed, did not use getColumnName() when constructing query
0.9.10
  Entity.Table and Property.Column annotations added for database specific entity information, such as table and column names
  Refactoring due the above
  Entity.Definition.setSelectQuery(selectQuery) added as deprecated for backwards compatibility
  Demo deployment process improved
  UiUtil.chooseFileToSave() renamed to selectFileToSave() for consistency
  States.AggregateStateListener bug fixed, incorrect new value reported, test added
  EntityUtil.getEntity() refactored from DefaultEntityEditModel.getDefaultEntity()
  EntityUtil.mapToOriginalPrimaryKey() moved from DefaultEntityEditModel
  DefaultEntityEditModel.createForeignKeyComboBoxModel() bug fixed, incorrect entityID for null value entity
  SearchType.Values enum added
  DefaultColumnCriteriaModel refactored
  Entity.getForeignKey(Property.ForeignKeyProperty) added
  DefaultEntityEditModel.getDefaultValue() now returns an empty entity for non loaded foreign key values where the referenced primary key is available
  DefaultColumnCriteriaModel, enabled boolean variable replaced with a State
  ColumnSummaryModel moved to org.jminor.common.model.table
  DefaultEntityLookupModel no longer throws exception if created with no lookup properties, but throws IllegalStateException in performQuery() instead
  DefaultEntityDefinition.initializeForeignKeyProperty() improved foreign key validation, reference property count checked
  Util.rejectNullOrEmpty(String) added
  DefultEntityDefinition constructor now rejects both null and empty entityID and tableName values
  UiUtil.selectFileToSave() overloaded with confirmOverwrite parameter
0.9.11 [server/client incompatible]
  EntityDefinition.setSelectQuery(String) removed, was deprecated
  EntitySelectCriteria.orderByAscending(propertyID) and orderByDescending(propertyID) added
  EntityCriteriaUtil.DefaultEntitySelectCriteria serialization backwards compatibility check improved
  Client version functionality added, EntityApplicationPanel.getClientVersion()
  DatabaseException.errorCode field added, transient for now due to serialization
  UiUtil, now uses SwingUtilities.invokeLater() for focus gained events, JFormattedTextField did not behave correctly without it
  Values, bean value error message improved
0.10.0
  Major refactoring for reuse of model classes in JavaFX, module client-model added
  JavaFX improvements
  Ivy module configuration improved
  SwingPropertyCriteriaModelProvider added, DefaultPropertyCriteriaModelProvider and DefaultPropertyFilterModelProvider moved to framework.model
  FXCriteriaModelProvider now extends DefaultPropertyCriteriaModelProvider
  FXEntityListModel, a bunch of EntityTableModel methods implemented
  EntityTableModel now implements FilteredModel
  AbstractEntityTableModelTest refactored from DefaultEntityTableModelTest, SwingEntityTableModelTest added and FXEntityListModelTest improved
  AbstractEntityModelTest refactored from DefaultEntityModelTest, SwingEntityModelTest and FXEntityModelTest added
  AbstractEntityApplicationModelTest refactored from DefaultEntityApplicationModelTest, SwingEntityApplicationModelTest and FXEntityApplicationModelTest added
  ObservableEntityList refactored from FXEntityListModel
  Util.getDelimitedString() no longer appends a redundant line separator at end
  EntityUtil.getStringValueArray() added
  FXEntityListModel.getTableDataAsDelimitedString() implemented
  FXEntityListModel.savePreferences() and setColumns() implemented
  framework.model generified
  DefaultEntityTableModel renamed to SwingEntityTableModel
  DefaultEntityModelProvider renamed to SwingEntityModelProvider
  Snapshot release mechanism enabled
  More swing components renamed
0.10.1
  jminor-client-model module renamed to jminor-framework-model
  jminor-framework-model-unittests module added
  jminor-swing project module split from jminor-core
  Major refactoring of build files
  More build file refactoring
  Sonar based JavaFX fixes
  EntityLookupModel.addSelectedEntitiesListener() parameter changed to EventInfoListener<Collection<Entity>>
  Server monitor module refactored from Swing module
  DefaultEntityEditModel.createForeignKeyLookupModel() now restricts the lookup model to single selection
  Sonar run
  Ant build dependencies moved from core module
  Framework module split from core
  Core module renamed to common
  Module jminor-common-model renamed to jminor-common
0.10.2
  Substantial refactoring of org.jminor.common package
  Module common split into sub-modules
  Module jminor-common-server-api renamed to jminor-common-server-client
  Module abomination jminor-common-server-client removed
  ServerInfo and DefaultServerInfo made inner classes of Server and AbstractServer respectively, Conjunction, User and Version moved back to common.model, for backwards compatability
  ScenarioException made inner class of LoadTest
  Value and Values moved to org.jminor.common
  SerializeException made inner class of Serializer
  TaskScheduler moved to org.jminor.common.model.tools
0.10.3
  Framework modules renamed for consistency
  AbstractServer.DefaultLoginProxy and DefaultConnectionValidator inner classes added
  AbstractServer, IllegalArgumentException replaced with IllegalStateException in a couple of places
  AbstractServer, bug fixed, added user authentication when retrieving an existing connection
  Database.Type enum introduced
  Sonar run
  Build file refactoring, publish split into install and deploy, local m2 repository added to ivysettings
  Ant build dependency management set up
  Build target dist renamed to package
  DateInputPanel.setDate() added
  EntityEditPanel, EntityUiUtil, createTextArea() minor signature changes
  EntityPanel.createEditControlPanel() added
  FilteredComboBoxModel.addSelectionListener() now takes EventInfoListener as parameter
  SelectionModel.addSelectedIndexListener() now takes EventInfoListener as parameter
  SelectionModel.addSelectedItemsListener() added along with remove
  SelectionModel.addSelectedItemListener() added along with remove
  Some ivysettings.xml improvement
  Usages of Util.rejectNullValue() and Util.equal() replaced with Objects.requireNonNull() and Objects.equals() respectively
  Util.rejectNullValue() and equal() removed
  org.jminor.common.model.Util broken up into TextUtil, PreferencesUtil and FormatUtil, rest moved to common.Util
  StateObserver.addActivateListener() and addDeactivateListener() removed
  ServerUtil.resolveTrustStoreFromClasspath() refactored
  Util.getArray/CollectionContentsAsString() moved to TextUtil
0.10.4
  Source updated to Java 8
  TextUtil.padString() now uses Alignment enum instead of boolean switch
  TextUtil.getDelimitedString() bug fixed
  <code></code> replaced with {@code } in javadoc
  ServerMonitor, thread stats not cleared on reset
0.10.5
  EntityConnectionServer refactoring, access to admin interface moved to the server itself with user authentication
  DefaultEntityConnectionServer refactoring continued, Configuration.SERVER_ADMIN_PORT reintroduced
  Server monitor, added framework-db-remote module to dependencies due to the above
  SwingEntityTableModel, replaceEntitiesByKey() no longer calls filterContents()
  DefaultEntityConnectionServer bug fixed, now unexports admin interface
  EntityConnectionServer removed, functionality moved to org.jminor.common.server.Server
  HostMonitor, hardcoded admin user removed
  Server monitor, removed framework-db-remote module from dependencies due to the above
  org.jminor.common, inlined a few Objects.requireNonNull() calls
  Unnecessary logback core and or classic dependencies removed from some modules
  Explicit logback core and classic dependencies added to framework modules
  States, state no longer fires change event on a call to setActive() if the actual state does not change
  SwingEntityEditModel, bug fixed, add- and removeForeignKeyValues() created unnecessary combobox models
  AbstractServer, getConnection() fixed, did not fulfill doc contract
  DefaultEntityConnectionServer, minor optimization based on the above change
  DefaultRemoteEntityConnection, removed unnecessary call to isConnected() during disconnect
  States.DefaultGroup, minor refactoring removing unnecessary array creation
  EntityEditPanel, overloaded createEditPanelAction() with EntitiesInsertedListener callback, some refactoring involved
0.10.6
  Conjunction, Version and User moved from common.model to common
  Major renaming, all things Criteria are now Condition
  SearchType renamed to ConditionType and moved to common.db.condition
  org.jminor.common refactored, now model depends on db not the other way around
  EntityConditions.DefaultEntitySelectCondition, removed version compatability hack
  FilteredComboBoxModel interface removed, had a single implementation
  Most of org.jminor.common.model.valuemap moved to org.jminor.common.db.valuemap
  FilteredComboBoxModel reintroduced, too quick on the delete trigger
  ConditionType is now Condition.Type
  ConditionSet is now Condition.Set
0.10.7
  PropertyConditionModelProvider refactored to get rid of wildcard return type
  Sonar run
  Property.SearchableProperty removed
  FilteredComboBoxModel.setContents(), removed a couple of wildcard types
  Item is now final
  EntityTableConditionModel.setConditionValues() removed wildcard type
  MasterDetailPanel.getDetailPanels() removed wildcard type
  Floating point comparison now done with Double.compare()
  Condition now Column based, Condition.getValueKeys() renamed to getColumns()
0.10.8
  ValueMap keys now restricted to Attribute plus associated changes
  TaskScheduler and DaemonThreadFactory moved to org.jminor.common to remove cyclical dependency between common.db and common.model
  DefaultProperty, some minor refactoring around PropertyResultPacker
  UiUtil.createMemoryUsageField() is now based on a TaskScheduler
  UiUtil.runWithProgressBar() is now based on a SwingWorker
  Properties.DefaultForeignKeyProperty constructor now takes an array of ColumnProperty instead of String, properties instead of property IDs
  DefaultEntity.initializeReferencedKey() bug fixed, wrong generic type of Map resulted in the single value key constructor being called for composite keys
  DoubleInputProviderTest improved
  IntInputProvider renamed to IntegerInputProvider for consistency
  EntityTablePanel.getUpdateSelectedControlSet(), enabled state is now based on both selection and the allowUpdate state of the edit model
  DefaultValueMapValidator moved to DefaultValueMap.DefaultValidator
  EntityTableConditionModel, additionalFilterCondition field added
  LocalEntityConnection bug fixed, selectRowCount() did not work with group by
  h2 library updated
  Shared library versions consolidated to build.properties
  Sonar run
  DefaultProperty.prepareValue() moved to DefaultEntity
  UiUtil.runWithProgressBar() now handles InterruptedException correctly
  User.UNIT_TEST_USER field removed
  SwingEntityTableModel.performQuery() condition parameter removed
  FXEntityListModel.queryContents() renamed to performQuery() for consistency
  Logback demo config moved to src/resources
  Unit test coverage results merged between modules, swing unit tests f.ex. cover a substantial amount of the framework module
  EntityComboBoxModel.setEntitySelectCondition() renamed to setSelectCondition(), parameter changed from EntitySelectCondition to Condition<Property.ColumnProperty>
  org.jminor.javafx.framework.model javadoc improvements
  ObservableEntityListTest added
  UiUtil.ProgressWorker refactored from anonymous class
  JasperReportsWrapper, bug fixed, could not run a parameterless report
  JUnit test improvements
  DefaultDatabaseConnection.DEFAULT_VALIDITY_CHECK_TIMEOUT introduced and used
  JavaFX javadocs improved
  UiUtil.selectFilesOrDirectories() and UiUtil.selectFileToSave() now only set the startDir if it exists
  EntityJSONParser.parseValue() bug fixed, returned Date instead of Timestamp for timestamp based properties
  EntityJSONParser improved, serializing is now instance based with the following configuration options: includeForeignKeyValues, includeNullValues, includeReadOnlyValues and indentation
  UiUtil.setPreferredHeight() added
  SizedDocument bug fixed, inserting characters no longer moves caret to end
  DefaultKey.equals() bug fixed, null keys and zero based keys are no longer equal
  SizedDocumentFilter and DoubleDocumentFilter bug fixes
  IntField renamed to IntegerField, ValuesLinks.intValueLink() to integerValueLink() and IntegerField.getInt()/setInt() to getInteger()/setInteger() for consistency
  TextUtil.getTextFileContents() bug fixed, no longer appends line break after last read line
  FileUtil, DatabaseUtil, ClientUtil, added a couple of unit tests
  EntityEditPanel.selectInputComponent() added, selectComponent() renamed to requestComponentFocus()
  EntityPanel.setupKeyboardActions() refactored according to the above
  List.removeIf() used instead of listIterator.remove() in a couple of places
  Added a few unit tests
  SizedDocumentFilter bug fixed
  EntityApplicationPanel.getNorthToolbar() replaced with initializeNorthPanel()
  EntityComboBoxModel.getSelectCondition() added
  EntityComboBoxModel.performQuery() no longer takes selectCondition parameter
  ColumnConditionModel.setLikeValue() parameter type changed from Comparable to Object
  Some Java 8 related improvements based on IntelliJ inspections
  SizedDocumentFilter bug fixed
  Condition.Provider interface added, for dynamic conditions
  PropertyConditionModel implements the above
  EntityLookupModel.setAdditionalLookupCondition() changed to setAdditionalConditionProvider()
  EntityComboBoxModel.setSelectCondition() changed to setSelectConditionProvider()
  EntityTableConditionModel.setAdditionalTableCondition() changed to setAdditionalTableConditionProvider()
  DefaultEntityEditModel no longer sets the default values by calling setEntity(null) in constructor since it doesn't play well with an overridden DefaultEntityEditModel.getDefaultValue()
  EntityEditPanel and EntityEditView now set default values in constructor by calling editModel.setEntity(null)
  ObservableEntityList.hasSelectionModelBeenSet() added, used in FXEntityListModel
  CompletionDocument bug fixed, hitBackspace was not reset during remove()
  Copyright updated
  EntityEditPanel and EntityEditView no longer set default values in constructor by calling editModel.setEntity(null), wrong place, wrong time since it resets the EditModel entity state
  DefaultEntityModel now calls editModel.setEntity(null) in constructor
  EntityConditions.getInList() bug fixed, 'not in' did not work when the condition value count exceeded the in clause limit
  FilteredTablePanel.performSearch() now clears the selection when search string is not found
  ProgressWorker and ProgressDialog added
  ProgressWorker and ProgressDialog improved, UiUtil.runWithProgressBar() refactored
  ProgressWorker typo fixed
  Configuration.CLIENT_DOMAIN_MODEL_CLASS added
  DefaultEntityApplicationModel.loadDomainModel() default implementation added based on the above
0.10.9
  Server refactoring 1st stage
  Server refactoring 2nd stage
  AbstractEntityConnectionServer now calls bindToRegistry() on creation
  Custom server demo added
  Server refactoring continued
  AbstractEntityConnectionServer renamed back to DefaulEntityConnectionServer
  SwingFilteredComboBoxModel bug fixed, setSelectedItem() fired selection changed event even though the selected item didn't actually change, test updated
  SwingFilteredComboBoxModel bug fixed, filterContents() did not assume the contents of the selected item could have change during setContents(), test updated
  Sonar run
  DefaultEntityConnectionServer.getClients() bug fixed, returned a non-serializable collection
  DefaultEntityConnectionServerTest improved, now uses remote interfaces for testing, for catching bugs like the one above
  Some minor javadoc fixes
  EntityApplicationPanel.getUser() added
  Attribute.validateType() added, implemented in DefaultProperty, now DefaultProperty validates the type in setDefaultValue()
  ValueLinks, added a couple of intSpinnterValueLink() convenience methods
  DateInputPanel.IntervalInputPanel added
  DateInputPanel.getDate() now returns null in case of an incomplete date string
  Sonar run, Condition, Condition.Set and Entity.Key interfaces now extend Serializable instead of the implementation classes
  AbstractRemoteEntityConnection refactored, couple of tests added
  Controls.methodControl() replaced by commandControl()
  Controls.commandControl() renamed to control()
  ToggleControl moved to Controls class
  DefaultEntity, now allows circular references
  EntityRESTService, now uses User.parse() when authenticating
  Some javadoc additions
  DefaultEntityLookupModel, constructor added
  DefaultPropertyConditionModelProvider.initializeForeignKeyConditionModel() now returns null if no search properties are defined for the referenced entity
  UiUtil.selectNoneOnFocusGained() added (reverses the effect of UiUtil.selectAllOnFocusGained())
  DefaultEntityConnectionServer.startWebServer() now uses a Callable for improved error handling
  EntityView, EntityEditView, EntityTableView, minor refactoring for consistency
  EntityTableConditionModel.getPropertyConditionModel() no longer throws IllegalArgumentException, returns null instead
  DefaultPropertyConditionModelProvider.initializeForeignKeyConditionModel() no longer returns null if no search properties are defined for the referenced entity, returns a PropertyConditionModel without a lookup model instead
  EntityTablePanel now sets the default setAutoResizeMode() during construction
  ServerUtil.initializeRegistry() now returns the Registry object
  ValueMapEditModel.removeValue() added
  EntityEditModel.removeValue() added
  DefaultEntityEditModel.isModified() bug fixed, did not use getModifiedObserver(), which can be overridden
  ForeignKeyConditionPanel, lookup field now selects all when gaining focus
  FilteredTablePanel.scrollToColumn() added
  ColumnConditionPanel.requestInputFocus() added
  EntityTableConditionPanel.selectConditionPanel() added
  EntityTablePanel.selectConditionPanel() added
  EntityPanel, EntityTablePanel and EntityEditPanel, replaced AbstracAction with Control
  FilteredTablePanel.scrollToCenter() removed, scrollToCoordinate() added centerXPos and centerYPos parameters
  ColumnConditionPanel.addFocusGainedListener() added
  EntityTableConditionPanel.addFocusGainedListener() added
  EntityTablePanel now automatically scrolls to a column when its condition panel receives focus
  EntityTablePanel, EntityTableConditionPanel and FilteredTablePanel, replaced loops with forEach
  EntityTableConditionPanel.getSearchPanel() renamed to getConditionPanel()
  Added some calls to SwingUtilities.invokeLater() where deemed appropriate
  Replaced AbstractAction with Control where applicable
  Controls.eventControl() refactored
  UiUtil.addKeyEvent() no longer requires Action to have a name
  EntityApplicationPanel, default View menu now contains an action for selecting between cross platform and system look and feel
  CredentialServer added
  EntityApplicationPanel.startApplicationInternal() bug fixed, silentLoginUser no longer prevents the startup dialog from showing
0.10.10
  Major refactoring of unit tests, removing interdependencies between modules
  Unittest interdependency between framework.db and framework.domain removed
  DefaultProperty.PropertyResultPacker.pack() bug fixed, missing else keyword
  UiUtil.runWithProgressBar() now uses Control.Command instead of Callable
  org.jminor.swing.common.ui.ExceptionHandler renamed to DialogExceptionHandler
  org.jminor.common.ExceptionHandler interface added
  UiUtil.runWithProgressBar() overloaded and refactored
  AbstractFilteredTableModel.removeItem() made a bit more efficient
  AbstractFilteredTableModel.removeItems() now uses a single call to fireTableDataChanged() after removing all the items instead of calling fireTableRowsDeleted() after each row is removed
  CredentialServer bug fixed, now checks if token is expired when queried, not only during periodic cleanup
  AbstractConnectionPool, DefaultConnectionPool and TomactConnectionPoolProvider refactored
  HikariCP connection pool plugin added
  Ant dependencies.xml file removed along with associated stuff, never used
  org.jminor.common.Configuration added
  org.jminor.framework.Configuration and associated abominations removed, configuration values refactored and spread all over the place
  Removed a reference to Configuration from framework module build file
  Property.SQL_BOOLEAN_VALUE_* initialization bug fixed
  Databases.createInstance() renamed to getInstance(), now creates an instance only when required
  Property.SQL_BOOLEAN_VALUE_* configuration values removed
  Database.getBooleanTrueValue() and getBooleanFalseValue() added instead of the above, by default returns Boolean.TRUE and Boolean.FALSE respectively, overridden in OracleDatabase and SQLServerDatabase with 1 and 0
  DefaultEntityConnectionServer.parseCommaSeparatedValues() moved to TextUtil
  Database.DATABASE_INIT_SCRIPT now supports a comma separated list of scripts, used by H2Database
  Database.createInstance() added back as deprecated, a bit too much of a breaking change
  Databases.isDatabaseTypeSpecified() added
  DefaultProperty only tries to use Databases.getInstance() when the above returns true
  Database configuration valuefied
  Database.getDatabaseType() renamed to getType()
0.10.11
  ClientInfo renamed to RemoteClient
  ConnectionInfo renamed to ConnectionRequest
  ServerUtil.JAVAX_NET_TRUSTSTORE configuration constant moved to Server
  ServerUtil renamed to Servers and ClientUtil renamed to Clients
  org.jminor.common.model.reports package moved to org.jminor.common.db
  ExceptionUtil, DateFormats and ProgressReporter moved to common core
  TimeUtil split from DateUtil due to java.sql dependencies
  Module dependencies modified according to the above
  Common module broken up into submodules
  Framework module broken up into submodules
  Swing module broken up into submodules
  Cleanup after breakup
  Automatic-Module-Name attribute added to jar manifests
  Swing client bundle module fixed
  Swing client-* module directories renamed to framework-*
  Swing client-* modules renamed to framework-*
  Swing framwork-test module directory renamed to framwork-ui-test
  Swing framework-test module renamed to framework-ui-test
  EntityTestUnit moved into org.jminor.framework.domain.testing
  EntityApplicationPanelTestUnit and EntityEditPanelTestUnit moved into org.jminor.swing.framework.ui.testing
  Ant build jdeps target added
  REST plugin uses Base64 instead of DatatypeConverter
  Server module tests no longer depend on framework-db-remote module
  Databases.isDatabaseTypeSpecified() moved to Database
  EntityGeneratorModel and EntityGeneratorPanel moved to swing.framwork.model and ui respectively
  IntelliJ modules synced with ivy dependencies
  Logback dependencies cleaned up
  EntityConditions.propertyCondition() now throws a more descriptive error when called with a foreign key property parameter
  EntityConditions.DefaultEntityCondition bug fixed, getValues() and getColumns() now return empty list instead of null when no property condition is available
  Resources moved to standard src/main/resources directory
  DefaultEntityConnectionServer now extends AbstractServer<AbstractRemoteEntityConnection, EntityConnectionServerAdmin>
  Some javadoc improvements
  Entities.getColumnProperties() and DateUtil.floorFields(), vararg parameter replaced with a collection
  LoggerProxy added, LogbackProxy module added, Logback dependencies removed
  Some build file improvements
  Build file streamlined a bit, deployment targets improved
  Server monitor ivy dependencies fixed, maven no longer pulls local db jar along
  Log4jProxy plugin module added
  Throw exception instead of returning null in a few cases
  RemoteEntityConnection moved from framework.db to framework.db.remote, server now depends on db-remote, test moved
  Abstract unit test classes in framework-model-unittests moved to package framework.model.testing
  module-info.java added for common and framework modules, ignored during build
  AbstractEntityConnectionProvider refactored a bit
  EntityConditions refactored, ForeignKeyCondition and EntityKeyCondition classes removed
  EntityDefinition.getForeignKeyReferences() added
  EntityConditions refactored some more, bug fixed, null condition tests added
  deploy.tsaurl build property added and used
  DefaultKey.isNull(), returns true if any non-nullable properties have null values, computeHashCode() added
  Primary key properties are now automatically configured as not-null
  Entities.Validator null validation bug fixed
  DefaultKey.getFirstValue() no longer uses Iterator.next()
  Optimized for single value keys
  EntityConnectionServerAdmin.ThreadStatistics.getThreadStateCount() added
  EntityConnectionServerAdmin.getSystemCpuLoad() and getProcessCpuLoad() added
  ServerMonitor and ServerMonitorPanel display the above
  DefaultKey now validates the value type, some hashCode refactoring
  Replaced frequently called foreach loops on Lists with indexed for loops, get rid of iterator instantiations
  Util.nullOrEmpty() for collections and maps overloaded for single instances, less garbage
  DefaultEntityConnectionServer creates and holds a Registry, CredentialServer as well, registry unexported on exit
  Replaced more foreach loops with indexed loops
  AbstractServer now sets remote client host instead of AbstractRemoteConnection, which was too late when using a login proxy
  AbstractRemoteEntityConnection socket factory usage refactored
  ConnectionPool.getDatabase() added, implementations refactored
  DefaultRemoteEntityConnection constructors tidied up
  MethodLogger public api reduced
0.11.0
  Major surgery, Entities and EntityConditions now instance based (unfinished, javadocs suffering)
  ConnectionRequest.getParameters() added, used to specify the required domain model class
  Minor improvements to the above
  Javadocs fixed
  Entities.registerDomain() added
  TestDomain cleanup
  DefultEntityConnectionServer.WEB_SERVER_DOMAIN_ID configuration property added, EntityRESTServiceTest fixed
  EntityConnectionProvider.getConditions() added, used where applicable
  EntityPanelProvider, re-added a couple of convenient constructors
  EntityUtil removed, methods moved to Entities, EntityBeanMapper moved up
  Entities, all public methods now final
  Ant build target clean_lib added
  EntityApplicationPanel/EntityApplicationView.initializeDomainEntities() renamed to initializeEntities()
  Entities.registerDomain() called by client and server when instantiated, no longer called in constructor
  NumberField grouping separator implemented
  NumberField refactored, now relies on NumberFormat for formatting and validation
  NumberField, SizedDocument minor refactoring
  NumberDocumentFilter no longer concerns itself with valid characters, the format deals with it, redundant isValid() removed
  DefaultEntity.initializeReferencedKey() bug fixed, used isNullable() for single column keys when isForeignKeyNull() did not
  NumberDocumentFilter.getNumber() renamed to parseNumber()
  EntityGeneratorModel updated according to recent changes
  Minor refactoring
  Entities.getDomainEntities() now throws IllegalArguentException in case the domain has not been registered
  LoadTests now register the domain model
  EntityConnectionServerAdmin.getGcEvents(), added since parameter
  ServerMonitor now collects gc event info automatically
  ConnectionRequest, parameters now contains the domain model class name instead of the actual class
  DefaultEntity.setSingleForeignKeyValue() bug fixed, wrong property used when checking for MirrorProperty
  Entity.Definition.getProperties() renamed to getPropertyMap() and getPropertyList() renamed to getProperties()
  Entities.addAll() removed
  Database.getAutoIncrementValueSQL() renamed to getAutoIncrementQuery(), getSequenceSQL() renamed to getSequenceQuery()
  EntityUiUtil.createForeignKeyLookupField() methods "underloaded", removed searchPropertyIDs parameter, EntityEditPanel updated accordingly
  DefaultEntity and DefaultKey now validate value types during deserialization
  Entities.initializeForeignKeyProperty() refactored, some renamings and clarifications in related classes
  Databases no longer serves as a database operation repository, moved to Entities
  ForeignKeyProperty no longer keeps the foreign column properties since primary keys are always used
  NumberField bug fixed, did not accept trailing decimal separator, NumberField refactored, uses strict number parsing
  NumberField refactored a bit
  NumberField refactored further, now skips over grouping separator on backspace and delete
  EntityTestUnit.getConditions() added
  DatabaseUtil removed, methods moved to Databases and DefaultDatabaseConnection
  Databases.createInstance() removed
  Configuration.ConfigurationValue no longer public
  Util.require() removed, Objects.requireNonNull() used instead
  Util.map() now uses computeIfAbsent()
  DefaultEntityConnectionServer, web server removed, auxiliary servers added
  Jetty plugin module added, split from rest plugin
  Entities.getDomainID() added, now uses the simple class name for domain ids
  EntityRESTService, added domainID parameter to api
  EmpDeptRESTLoadTest updated accordingly
  ExceptionUtil removed
  EntityJSONParser refactored, now uses ThreadLocal date formats
  JettyServer, logging added
  Major cosmetic surgery, entityID, propertyID and domainID changed to entityId, propertyId and domainId respectively, all IDs replaced with Ids
  db-http module added
  EntityRESTService assumes parameters are base64 encoded byte array, now uses EntityConditions, api simplified
  DefaultHttpEntityConnection, almost fully implemented
  DefaultHttpEntityConnection, EntityRESTService, exception handling improved, refactored
  DefaultHttpEntityConnection renamed to HttpEntityConnection
  EntityRESTService, clientTypeId is now a required header
  HttpEntityConnection and EntityRESTService no longer wrap parameters and results in a List
  Util.serializeAndBase64Encode() removed superfluous generic parameter
  HttpEntityConnection and EntityConditions, added a few null checks
  EntityRESTService now handles changing clientIds
  HttpEntityConnection, some refactoring
  Jetty plugin promoted into common-server-http module
  Preparing rest module for promotion to framework-servlet module, continued, and continued
  Rest module promoted to framework-servlet
  EntityRESTService renamed to EntityServlet and EntityRESTServer renamed to EntityServletServer
  Preparing db-http plugin for promotion to framework-db-http module
  db-http module promoted to framework-db-http module
  Cleanup after module promotions
  More cleanup
  EntityServlet, domainId parameter moved to header
  AbstractRemoteEntityConnection.RemoteEntityConnectionHandler, removed redundant methodLogger null check
  EntityServlet now uses POST only, assumes byte request data
  EntityServlet responses are no longer base64 encoded
  EntityServlet renamed to EntityService
  EntityService.save changed to update
  HttpEntityConnection and EntityService refactored
  Property.setDefaultValueProvider() added for dynamic default values
  EntityService authentication refactored
  HttpEntityConnection no longer relies on http entity content length
  Property.TransientProperty.modifiesEntity added, if false then changes to the value do not result in the owning entity becoming modified
  DefaultEntity.isModifiedInternal() added, used during writeObject() to handle the above
  Properties that are read only by definition can no longer be made writeable
  Entities, constructor added with domainId parameter
  Property.DenormalizedViewProperty removed, implemented with DerivedProperty, some refactoring in related classes
  IntelliJ modules renamed to java 9 module names
  Trying out Gradle
  DefaultEntityConnectionServer now exits in case of an exception during domain model loading
  Some minor gradle related fixes
  EntityTableConditionModel.additionalTableConditionProvider renamed to additionalConditionProvider,additionalTableFilterCondition to additionalFilterCondition and getTableCondition() to getCondition()
  ResultPacker.fetch() added
  ResultIterator added
  LocalEntityConnection.iterator(EntityCondition) added
  LocalEntityConnections.createConnection() now returns LocalEntityConnection instead of EntityConnection
  Added a few run configurations to gradle build
  Improved server level handling of InvocationTargetException
  DefaultEntityEditModel.insert() now calls saveAll() on the entity before inserting to remove unnecessary original values
  Entities.PERFORM_NULL_VALIDATION configuration value removed, Entities.Validator constructor overloaded with parameter instead
  DefaultValueMap.saveAll() simplified, removeOriginalValue() removed redundant containsKey() call
  Removed sonarqube plugin from demo gradle projects
  Swing framework bundle module removed, wont jive with jigsaw since it exports the same packages as other modules, a big nono
  Some minor modue-info.java fixes
  common-tools module split from common-model, due to JFreeChart dependency
  swing-common-ui-tools module split from common-ui, same reason
  framework-tools module split from framework-model
  Rearranging modules due to java.desktop dependency
  module-info.java added to Swing modules
  Server monitor module moved to Swing directory
  Server monitor now uses gradle application plugin
  Module names no longer used as artifact names
  EntityGeneratorModel moved to swing.framework.tools and EntityGeneratorPanel to swing.framework.tools.ui
  Removed 'framework' from plugin module names
  NumberField bug fixed, can now handle trailing decimal zeros (needs refactoring, perhaps even rethinking)
  UiUtil.getBorderlessTabbedPaneUI() removed, didn't work with GTKLookAndFeel
  UiUtil.getDefaultLookAndFeelClassName() added, overrides GTKLookAndFeel with MetalLookAndFeel due to ugly tabbed panes, sets the TabbedPane.contentBorderInsets property in a static block
  EntityApplicationPanel.getDefaultLookAndFeelClassName() uses the above, as does EntityServerMonitorPanel
  SizedDocument.setCaret() added, hack to set the correct caret position when replacing text (the old solution did not work with text selected)
  DefaultEntityTableCellRenderer.setValue() bug fixed, did not use format for string based properties, now handles ValueListProperty correctly
  EntityUiUtil.createTextField() bug fixed, did not use the format for string based properties
  SizedDocument refactored and simplified
  NumberField.NumberDocument no longer extends SizedDocument, bug fixed, refactored
  EntityEditPanel.USE_SAVE_CONTROL configuration value added
  FileUtil.serializeToFile() and deserializeFromFile() now throw IOException instead of SerializeException
  EntityEditPanel, EntityEditView, clear now requests initial focus
  TextInputPanel bug fixed, text field now receives focus when input panel is closed, now uses SizedDocument
  EntityEditModel and EntityApplicationModel is/setWarnAboutUnsavedData() added
  SwingFilteredComboBoxModel.setSelectedItem() bug fixed, allowSelectionChange() was called prematurely
  ResultPacker.pack() default implementation added
  ClientUserMonitor, clientVersion and frameworkVersion columns added to user history table
  UiUtil.getFileDataFlavor() renamed to getTransferFiles(), now handles multiple files
  EntityApplicationModel.savePreferences() added, called from EntityApplicationPanel and EntityApplicationView
  EntityPanel, EntityView, savePreferences() is no longer final and does not call model.savePreferences()
  Demo gradle run tasks now ant based, running multiple applications from different modules via gradle JavaExec did not work due to NoClassDefFoundError
  ServerMonitor, GC event types no longer hardcoded
  Gradle run tasks reverted back to gradle JavaExec, problem was jar manifest timestamp entry which resulted in jar task never being up-to-date, which killed the classpath of a running application
  EntityEditPanel.getSelectComponentPropertyIds() bug fixed, did not take isDisplayable() into account, refactored
  EntityEditView.selectInputControl() refactored
  LocalEntityConnection.update() now rollbacks and throws exception in case the number of selected rows does not match the number of rows to update
  ResultIterator now extends AutoCloseable
  jminor.server.pooling.initial server configuration key changed to jminor.server.pooling.startupPoolUsers
  domainJar gradle task added to demo projects, experimenting with server application configuration (not working yet)
  DefaultEntityModel.savePreferences() now calls savePreferences() for all detail models
  LocalEntityConnection.update() bug fixed, refactored
  LocalEntityConnection.doSelectMany() method logging added for result packing
  LocalEntityConnection.doSelectMany() bug fixed, try with resources did not play happily with method logging
  module-info.java files added and fixed
  Build improvements
  LoadTest.getTitle() added, overridden in EntityLoadTestModel adding connection type, used in LoadTestPanel
  org.jminor.framework.db.http no longer depends on org.jminor.common.server.http
  Chinook demo, application gradle plugin configured
  Gradle dependencies improved, chinook demo application fixed
  Gradle application plugin configuration for demos moved to root script
  Gradle, testing the jnlp plugin
  Unused ant build files removed (most of them)
  UpdateException added, extended by RecordModifiedException
  LocalEntityConnection.update() bug fixed, did not expect entities of different types
  LocalEntityConnection.executePreparedUpdate() now returns the number of affected rows
  LocalEntityConnection.update() uses the above to throw UpdateException in case no rows are affected
  LocalEntityConnection, refactored, exeption handling improved (more work needed)
  DefaultEntity.DefaultKey.newInstance() overloaded, so that getCopy() and getOriginalCopy() work
  ColumnProperty.setValueConverter() now with wildcards
  EntityTableColumn, redundant connectionProvider field removed
  PoolMonitor, PoolMonitorPanel, unused methods removed
  Entities.getEntity() renamed to entity()
  Removed generic wildcard parameter from ValueMap, ValueMapEditModel and descendants
  Farewell sweet Ant, remaining build files removed
  AbstractRemoteEntityConnection.disconnect() returns if already disconnected
  Databases.closeSilently() no longer varargs
  .idea directory removed
  module-info.java files added and fixed
  Version info moved from build.gradle to gradle.properties as frameworkVersion
  Idea and aggregate javadoc plugins removed from gradle build, combinedJavadoc task added
  DefaultPropertyFilterModel.getComparable() bug fixed, did not handle denormalized properties based on Entity instances
  Jetty dependency upgraded to 9.4.8.v20171121
  populateWiki task added to gradle build
  Gradle build compile and testCompile replaced with implementation and testImplementation for internal modules, dependencies fixed accordingly
  Dependency report added to wiki
  Logback and slf4j dependencies upgraded to 1.2.3 and 1.7.25 respectively
  Gradle build compile and testCompile replaced with implementation and testImplementation for external modules, dependencies fixed accordingly
  A few external dependency upgrades
  ValidationDocumentFilter added
  Gradle build refactoring, java9 stuff removed for now
  Gradle 'api' dependency introduced to common modules, common-server-http jetty dependencies reduced to minimum
  Gradle 'api' dependency introduced to framework modules, dependencies cleaned up
  Gradle 'api' dependency introduced to javafx, swing and plugin modules, dependencies cleaned up
  Gradle build refactoring, demo project stuff removed from root build file
  EntityService now handles forwarded requests
  Version bug fixed, could not handle non-snapshot versions
  Version 0.11.0 released
0.11.1
  Entities domain model now provided by the EntityConnection and EntityConnectionProvider, relevant classes now implement Serializable with non-client related fields transient
  EntityConnectionProvider.CLIENT_DOMAIN_CLASS string configuration value added, for domain model loading
  Annotation based domain modelling scrapped
  Entity.OrderBy added, string based order by clauses outlawed
  OrderBy.getSortOrder() added
  EntitySelectCondition.getOrderByClause() replaced with getOrderBy(), LocalEntityConnection now handles creating the actual order by clause
  Entity.getKeyGeneratorType() and getProperties() added
  Entities.Validator no longer keeps a domain model reference
  EntityService, error handling improved
  HttpEntityConnection now initializes Entities and EntityConditions in constructor
  HttpEntityConnectionProvider and RemoteEntityConnectionProvider.initializeEntities() now uses getConnection()
  NumberDocumentFilter now suppresses NullPointerException during setCaret() :(
  UiUtil now uses separate JFileChooser instances for open and save actions
  Copyright update mistake fixed
  EntityTablePanel, UiUtil.ExceptionDialog, replaced new Control() with Controls.control()
  SQLiteDatabase added, very preliminary
  EntityTablePanel.getCopyCellControl() and getCopyTableWithHeaderControl() now protected instead of private
  User.password is now a character array instead of String
  User.readObject() is now backwards compatible, as in, can read User instances from previous versions
  Entities.orderBy() now static
  H2Database bug fixed, did not guard against a null initScript value
  EntityTableConditionPanel bug fixed, addFocusGainedListener() assumed advancedSearchPanel was a AbstractTableColumnSyncPanel instance
  Entities.getModifiedProperty() renamed to getModifiedColumnProperties(), now returns a collection containing all modified column properties
  Entities instances renamed to domain throughout
  AbstractEntityConnectionProvider.setUser() no longer returns if the usernames match, since the password could have changed
  HttpEntityConnection, now uses BasicAuthCache for basic authentication instead of manually adding header
  HttpEntityConnection, https option added
  HttpServer, https option added
  EntityServletServerTest now uses BasicAuthCache for basic authentication
  EntityServletServerTest and HttpEntityConnectionTest now use https without host verification
  Configuration.value() removed, doubleValue() and longValue() added
  Configuration.ConfigurationValue now abstract, public, subclasses refactored
  Server.ServerInfo.getLocale() and getTimeZone() added
  EntityConditions.PropertyCondition now validates the types of the condition values according to the underlying property
  Demo run configurations fixed so they don't use https
  Configuration, configuration value logging added
  NavigableImagePanel.Coords renamed to Coordinates and made public along with isInImage() and panelToImageCoords(), getImageHeight() and getImageWidth() added
  NavigableImagePanel dependency on EntityTablePanel removed
  NavibaleImagePanel.imageMarkPoints() added along with overridable drawMark()
  EntityTablePanel.getViewImageControl() added, viewImage() added for overriding, not implemented yet
  Entity.KeyGenerator, primaryKeyProperty parameter removed from beforeInsert() and afterInsert()
  Entities.getModifiedColumnProperties() and getModifiedExceptionMessage() now static
  Entities.getForeignProperties() removed
  SwingEntityTableModel.isCellEditable() and setValueAt() no longer final
  EntityTablePanel now calls getJTable().getTableHeader().setReorderingAllowed() in constructor instead of initializeTable()
  Some minor changes
  Entity.Definition.getPrimaryKeyPropertyMap() added
  DefaultEntity.DefaultKey.domain field removed
  AbstractFilteredTableModel bug fixed, now guards against a null filterCondition
  FilteredModel implementations improved and made somewhat consistent
  FilteredTablePanel, EntityTablePanel, added constructor with JTable parameter
  UiUtil.setFontSize() added
  EntityApplicationPanel.selectFontSize() added, now sets the font size on application start
  EntityTablePanel now sets the row height according to font size
  ColumnConditionPanel, PropertyConditionPanel, Enter key no longer toggles enabled state
  EntityTableConditionPanel, Enter key now triggers table model refresh
  ColumnConditionModel.AutomaticWildcard enum added
  ColumnConditionModel.set/getAutomaticWildcard() now based on the the above enum, applicable only to string based LIKE or NOT_LIKE conditions
  Configuration.ConfigurationValue refactored
  Some configuration value keys now package based
  EntityApplicationPanel.selectFontSize() improved, now shows the font size in the combobox
  EventInfoListener renamed to EventDataListener
  LocalEntityConnection.populateStatementPropertiesAndValues() bug fixed, did not include properties with null values when inserting
  Fixed a few code smells
  Demo Swing applications started on the EDT
0.11.2
  UiValues.doubleValue(SpinnerNumberModel) added
  UiValues.integerValue(BoundedRangeModel) added
  NavigableImagePanel.getImage() added
  JasperReportsWrapper now loads the report on construction
  EntityTablePanel.createEntityTablePanel() added and used for the dependencies panel, allowing update of dependent entities
  EntityTablePanel.selectEntities() dialogOwner parameter is now a Container
  DefaultColumnConditionModel.getUpperBound() and getLowerBound() no longer try to add wildcards to multiple string values
  ConfigurationValue, improved logging
  EntityTablePanel.getInputProvider() improved, now uses property.getFormat() instead of Property.getDefaultDateFormat() for time based properties
  LoginPanel now uses a dummy frame so the dialog appears on the taskbar
  SwingForeignKeyConditionModel bug fixed, did not handle empty collection as upper bound
  LocalEntityConnection now throws a RecordModifiedException with a proper message describing the modification
  EntityApplicationPanel.getUser() improved, can now use a text file in user.dir containing the authentication token
  TextUtil.getTextFileContents() overloaded with File parameter
  EntityConditions.PropertyCondition now uses =/<> signs for String based LIKE/NOT_LIKE conditions when the value doesn't contain a wildcard
  DefaultEntity.DefaultKey.get(propertyId) and put(propertyId) now throw an exception if the key does not contain the property
  KeyGenerator.afterInsert(), statement parameter added
  IntelliJ inspections fixed
  Upgraded to JUnit 5
  Third party dependencies upgraded
  SteppedComboBox bug fixed, requestFocus() overridden, if not then detail panels (as opposed to the root parent panel) with a editable combobox as the initialFocusComponent get the initial focus on application startup
  EntityApplicationPanel.getUser() changes from above reverted, found a way to launch Getdown application with the required arguments for authentication
  Foreach replaced with streams
  Clients.getUserCredentials() overridden with String[] args parameter, getAuthenticationToken(String[] args) added
  EntityApplicationPanel.getUser() improved using the above
  AbstractEntityConnectionProvider.initializeDomain() removed, domain initialized in doConnect()
  UiUtil.selectValue() and selectValues() overloaded with defaultSelection parameter
  SonarQube run
0.11.3
  Messages refactored into multiple class specific resource bundles
  EntityEditModel read only status linked to allowInsert, allowUpdate and allowDelete, related refactoring of DefaultEntityEditModel
  DefaultEntityEditModel, unnecessary string constants removed
  Sonar run
  FrameworkMessages refactored into multiple class specific resource bundles
  AbstractEntityConnectionProvider now sets the connectedState on connect and disconnect
  AbstractEntityConnectionProviderTest added
  All interfaces in package org.jminor.swing.common.model.table moved to org.jminor.common.model.table, related classes refactored
  Module org.jminor.framework.model-unittests removed, classes moved to test source path of module org.jminor.framework.model
  Resources folder contents split among relevant modules
  Gradle modules renamed to reflect artifact name
  IntelliJ Java code formatting
  EntityTableModel.getEntitiesByPropertyValue() removed, Entities.getEntitiesByValue() added as replacement
  FilteredTableModel.rowColumn() moved to RowColumn
  Some unit test improvements, continued
  TableSortModel.getSortingDirective() and getSortingPriority() replaced with getSortingState()
  Util.map() return type changed from Map<T, Collection<V>> to Map<T, List<V>>
  LocalEntityConnection.selectMany(List<Entity.Key> keys) now handles keys with different entityIds
  SwingEntityTableModel bug fixed, adding entities on insert now filters out entities of different type
  HttpEntityConnection.selectMany(List<Entity.Key> keys) now handles keys with different entityIds
  HttpEntityConnection.delete(List<Entity.Key> keys) now handles keys with different entityIds
  NavigableImagePanel, imageMarkPoints removed, paintComponent() no longer final
  EntityEditPanel.InsertEntityAction, buttons enabled state linked to the associated components enabled state
  FrameworkMessages, insert and save captions split up
  NavigableImagePanel, some javadoc improvements
  Conjunction.toString() removed
  HttpEntityConnection.readBlob() and writeBlob() implemented and tested
  LocalEntityConnectionTest, blob tests improved
  Cleanup of create_h2_db.sql scripts for unit tests
0.11.4
  Property.hasDefaultValue() added
  Entities.entity(entityId, valueProvider) renamed to defaultEntity(), now excludes properties which columns have default values
  NavigableImagePanel.showImage() removed, readImage() added, no dependencies on jminor remaining, module-info fixed
  OracleDatabase resource bundle bug fix, value_missing key added (fixed in 0.11.3 tag as well)
  EntityLookupField bug fixed, now uses SwingMessages for dialog title (fixed in 0.11.3 tag as well)
  UiUtil.prepareScrollPanelDialog() no longer makes dialog visible and no longer sets the ok button as the default button (problematic Enter key behaviour)
  UiUtil.selectValues() bug fixed, now ensures the default selected value is visible and escape key means cancel
  EntityApplicationPanel bug fixed, MESSAGES no longer static so that default locale can be set in a main method of a subclass
  DefaultEntityConnectionServer, serialization whitelist implemented with dry run option
  AbstractServer, shared login proxies added
  AbstractServer bug fixed, did not disconnect clients on shutdown before closing login proxies, which would then not be notified of the disconnection
  DefaultEntityConnectionServer no longer disconnects clients in handleShutdown(), see above
  DefaultEntityConnectionServer, serialization whitelist no longer crashes Java versions > 8, only enabled on Java 8
  DefaultProperty.BooleanValueConverter default constructor now throws exception if database type is not specified
  EntityBeanMapperTest, added boolean property
  UiUtil.prepareScrollPanelDialog() regression bug fixed, now selection is triggered on Enter keyPressed
  UiUtil, generics added to a few methods
  EntityPanelProvider no longer implements Comparable
  EntityApplicationPanel now does the (correct) sorting of support panel providers
  JavaFX module unit tests improved, now use testfx library to initialize the JavaFX environment instead of the new JFXPanel() hack
  Automatic-Module-Name fixed after gradle module renaming
  Minor changes to RemoteClient.clientHost attribute handling
  H2Database, unit test multiple in-memory databases
  EntityService, some refactoring
  Jetty upgraded
  Serialization whitelist updated
  Chinook demo domain split into api and impl
  jaxb-api and javax-activation dependencies added to modules using Jetty and openjfx to FX module so project builds and runs with Java 11 as well as 8
0.11.5 [client/server incompatible with earlier versions due to Entity serialization bug fix]
  build.gradle refactored and improved (openjfx removed from FX module, wouldn't build with java 8, well duh)
  Jetty, tomcat pool and junit upgraded
  AbstractTableSortModel.sort() refactored, performance improved quite a bit, no longer calls getSortingStatesOrderedByPriority() on each compare
  EntityModel, add/removeLinkedDetailModelsListener() replaced with add/removeLinkedDetailModelAddedListener() and add/removeLinkedDetailModelRemovedListener()
  EntityGeneratorModel bug fixed, was still using static verion of Entities.define() method
  EntityEditView bug fixed, insert() and update() validation failures did not trigger focus request for the given control
  DefaultProperty.hasDefaultValue() bug fixed, did not work with remote connection since the defaultValueProvider was a deserialized instance so defaultValueProvider == DEFAULT_VALUE_PROVIDER did not work, replaced with instanceof operator
  DefaultEntity.writeObject(), readObject() bug fixed, serialization did not respect missing values, that is, it populated all missing values with null when deserializing
0.11.6 [client/server incompatible with earlier versions due to DefaultEntityDefinition changes]
  H2Database, unit test for multiple in-memory databases improved, no longer loads sql files as resources (did not work with gradle + java 11)
  JMinorServerKeystore and JMinorClientTruststore renamed to jminor_keystore.jks and jminor_truststore.jks respectively, type changed to pkcs12
  javax.net.ssl.trustStorePassword specified everywhere javax.net.ssl.trustStore is used
  jminor-framework-model no longer depends on jminor-framework-db-local and jminor-framework-db-remote, projects must now explicitly add a runtime dependency for these
  EntityConnectionProvider.setUser() now returns the EntityConnectionProvider instance
  AbstractEntityConnectionProvider constructor no longer takes User parameter, setUser() must be called before connection is requested
  EntityConnectionProvider and subclasses refactored for parameterless instantiation
  RemoteEntityConnectionProvider no longer crashes on parameterless instantiation due to missing configuration parameter
  CONNECTION_VALIDITY_CHECK_TIMEOUT configuration value moved from EntityConnection to DatabaseConnection
  ConnectionPoolProvider now service based
  LoggerProxy now service based
  Package org.jminor.common.server renamed to org.jminor.common.remote
  Modules common-server and common-server-http renamed to common-remote and common-remote-http respectively
  Module directories renamed to reflect the above
  EntityConnection.setMethodLogger() and getDatabaseConnection() removed, now only available in LocalEntityConnection
  LocalEntityConnection.getMethodLogger() added
  LocalEntityConnection renamed to DefaultLocalEntityConnection, preparing for LocalEntityConnection interface
  LocalEntityConnection interface added, DefaultLocalEntityConnection now package private
  EntityConnectionProvider generified
  AbstractEntityConnectionProvider.setClientId() bug fixed, did not use parameter, a few methods made final, disconnect() generified
  AbstractRemoteEntityConnection.RemoteEntityConnectionHandler.ACTIVE_CONNECTIONS is now a Set
  DefaultEntityConnectionServer, SerializationWhitelist enabled for Java > 8
  PetstoreApplicationModel constructor now adds all entity models so that the load test works
  SerializationWhitelist.SerializationFilter.allowedClassnames is now a Set instead of a List
  DefaultProperty.DefaultColumnProperty serialVersionUID added
  HttpEntityConnection now uses java.net.http instead of apache http client
  EntityServletServerTest now uses java.net.http instead of apache http client
  DefaultEntityDefinition constructor simplified, relevant methods moved from Entities, Entities.DefaultStringProvider added
  EntityService, now invalidates session on invalid header client id
  HttpEntityConnection bug fixed, did not set the cookieHandler on the HttpClient which caused a server side session pile-up (also set in EntityServletServerTest)
  CredentialsProvider added along with a default implementation CredentialServer.DefaultCredentialsProvider
  CredentialServer now provides CredentialsProvider as a service, org.jminor.swing.framework.ui no longer depends on org.jminor.common.remote
  AbstractRemoteEntityConnection, minor refactoring
  AbstractServer.containsConnection() removed, some javadoc improvements
  org/jminor/common/version.properties file added, used by Version class and gradle build
  buildReports gradle build task now defines input and output, UP-TO-DATE works now
  buildTime property added to org/jminor/common/version.properties before common.core jar is created, org.jminor.common.Version updated accordingly
  3d party libraries upgraded
  Minor refactoring of EntityInputProvider, IntegerInputProvider and LongInputProvider
  SwingTableSelectionModel.getSelectedIndexes() now returns right away if selection is empty
  EntityGeneratorModel, 'Properties.' prefix removed, assumes static import of org.jminor.framework.domain.Properties.*
  Sonarqube run
  EntityApplicationPanel.showEntityPanelDialog() bug fixed, now calls savePreferences() on both the panel and model when closing the dialog
  IntelliJ code analysis run
  Entity.Validator.performLengthValidation() added, implemented and used in Entities.Validator
  H2Database upgraded to 1.4.198, plus some minor refactoring
0.11.7 [client/server incompatible with earlier versions due to EntityConditions changes]
  Conditions.stringCondition() moved to EntityConditions, due to serialization related bug
  EntityPanel bug fixed, double clicking on a detail tab in a dialog now embeds the detail panel, instead of closing it
  OracleDatabase, now requires jminor.db.oracle.useLegacySID=true in case of pre-containerized Oracle databases (<12)
  AbstractEntityConnectionProvider, improved synchronization on a lock object, validityCheckScheduler now uses an initial delay
  AbstractEntityConnectionProvider, connection validity check scheduler moved to DefaultEntityApplicationModel
  NavigableImagePanel.centerImage(Point) and centerImage(Coordinates) added
  Controls.toggleControl() overloaded with name parameter
  SerializationWhitelist now supports simple wildcard entries org.jminor.* or org.jminor.common.Value*
  JavaFX upgraded to 11
  EmpDept JavaFX demo module-info fixed, run configuration added
  A couple of third party dependencies upgraded
  Module org.jminor.swing.framework.ui now uses org.jminor.common.CredentialsProvider
  EntityUiUtil.createEastButtonPanel() moved to UiUtil, button size now follows preferred size of centerComponent
  UiUtil.prepareScrollPanelDialog() no longer adds a double click action to the component
  EntityLookupField.setSelectionProvider() added, now supports EntityTablePanel based selection via EntityLookupField.TableSelectionProvider
  LocalEntityConnectionProvider and HttpEntityConnectionProvider can now be instantiated without the required system properties, fail on connect if those are missing
  Minor code cleanup
  FilteredTablePanel, EntityTablePanel, ColumnConditionPanel, disappearing horizontal scroll bar bug fixed, focus related bugs fixed
0.12.0 [client/server incompatible with earlier versions due to date based data type changes]
  Migrate from java.util.Date to java.time
  IntelliJ code analysis, Sonar run
  DateUtil, removed methods that have become redundant with the new java.time api
  ColumnConditionModel no longer based on java.sql.Types, replaced with typeClass (Class)
  Column.isSearchable() removed, not used anywhere
  ColumnSummary and related classes refactored, now uses streams for most things
  EntityTableModel.get/setQueryConditionRequired() replaced with getQueryConditionRequiredState()
  EntityConditionPanel removed, pretty much redundant, query condition required action moved to EntityTablePanel popup menu via EntityTableConditionPanel.getControls()
  Entity.OrderBy refactored, no longer uses a Map for the property order
  DefaultLocalEntityConnection, some minor refactoring
  ControlProvider.createButton() removed
  Cleanup of ui variable names, abbreviations retired
  Further code cleanup
  Entities renamed to Domain
  Entities reintroduced for static helper methods moved from Domain
  EntitiesTest refactored from DomainTest
  Entity.getPrimaryKeyProperties() added, Domain.isKeyModified() moved to Entities
  Some javadoc fixes and improvements
  Entities.sort(Properties) moved to Properties
  EntityTableCellRenderer bug fixed, Temporal values now properly rendered, did not handle null correctly
  Type for foreign key property is now Types.OTHER instead of Types.REF
  UiUtil.linkToEnabledState() no longer allows enabledState to be null
  Some code quality improvements
  Some javadoc improvements, continued
  EntityConnection.TYPE and getType() removed
  EntityConnectionProvider.getConnectionType() now returns a String
  Some code cleanup and javadoc improvements
  Entity.Definition.getResultPacker() removed, EntityResultPacker moved to DefaultLocalEntityConnection
  DefaultLocalEntityConnection.iterator() now synchronizes on connection
  Domain, minor refactoring of KeyGenerators
  Control bug fixed, did not initialize enabled status according to enabledState
  Controls.ToggleControl bug fixed, buttonModel enabled status did not follow enabledState
  Entity.getLong() added
  EntityApplicationPanel, removed ctr abbreviations
  Controls.toggleControl() overloaded with icon parameter, plus some misc. refactoring and javadoc improvements
  EntityEditPanel.isActive() removed, use getActiveObserver().isActive() instead
  FilteredTablePanel.isCellVisible() added
  Domain.getDefinition() is now protected instead of package private
  Entity.Definition.setKeyGenerator() now sets the key generator to the default no-op generator on receiving null as parameter instead of throwing a NullPointerException
  DefaultLocalEntityConnection.checkReadOnly() error message fixed
  Entities.getModifiedColumnProperties() includeReadOnlyProperties parameter added
  DefaultLocalEntityCollection.lockAndCheckForUpdate() no longer includes readOnly properties in the optimistic locking comparison
  Property.dateTimeFormatPattern, getDateTimeFormatter() added, used throughout, SimpleDateFormat usages removed
  FilteredTablePanel bug fixed, searchField no longer triggers search on focusLost/contentsChanged if search hint is visible
  Entity.remove(propertyId) now returns the value being removed
  SwingEntityTableModel.setForeignKeyConditionValues() no longer final
  DefaultColumnConditionModel.AUTOMATIC_WILDCARD and CASE_SENSITIVE configuration values moved to ColumnConditionModel
  NavigableImagePanel, some minor refactoring/renaming
  EntityTablePanel.createEntityTablePanel(), resulting panel popup menu now includes a delete action and a view dependencies action
  SwingEntityTableModel.selectDependentEntities() added
  ReferentialIntegrityException added
  Database.isReferentialIntegrityException() added
  DefaultLocalEntityConnection.delete() now throws ReferentialIntegrityException if applicable
  DialogExceptionHandler.handleException() renamed to displayException
  EntityEditPanel, EntityTablePanel, exception handling refactored
  EntityEditPanel, EntityTablePanel now handle ReferentialIntegrityException by displaying the dependent records (if configured to do so), allowing the user to delete them
  Property.ForeignKeyProperty.softReference attribute added
  DefaultLocalEntityConnection.selectDependentEntities() excludes soft foreign key references
  NavigableImagePanel.isInImage() renamed to isWithinImage() and made final, minor literal edge case bug fixes
  EntityTablePanel.ReferentialIntegrityErrorHandling enum added, some relevant refactoring
  EntityPanel.displayException() convenience method added
0.12.1
  org.jminor.common.db.dbms package broken up into seperate dbms modules, projects must now include dbms module dependency
  dbms modules no longer include jdbc dependencies
  Database now service based
  jminor-dbms-h2 module renamed to jminor-dbms-h2database
  jminor-framework-domain module split from jminor-framework-db-core
  DatabasesTest coverage improved a bit
  ValueMapEditModel, EntityEditModel, setValue(), removeValue(), getValue() and getForeignKeyValue() renamed to put(), remove(), get() and getForeignKey() respectively, now consistent with ValueMap and Entity method names
  DefaultValueMapEditModel, minor refactoring of put() and remove() methods
  Item.item renamed to value
  DefaultValueListProperty.getCaption() and isValid() now iterate the value list instead of instantiating a new Item and using indexOf()
  DatabaseException.statement now transient like errorCode, so it's not available when running as client/server
  EntityApplicationPanel.ApplicationFrameProvider added along with constructor, for customized application frames
  Controls.control() overloaded with command, icon and enabled state
  DefaultDialogExceptionHandler now handles null messages correctly
  SwingEntityComboBoxModel.linkForeignKeyComboBoxModel() improved a bit
  SwingEntityComboBoxModel.linkForeignKeyComboBoxModel() improved a bit more
  DefaultLocalEntityConnection.selectMany() now handles null value as varargs parameter
  DefaultLocalEntityConnection, fetchDepthLimit of -1 is now interpreted as no limit
  FilteredTableModel.AddingStrategy added
  FXEntityListModel.getTableColumn(propertyId) added
  FXEntityListModel.addEntities() now sorts if required
  AbstractFilteredTableModel.addItems() changed to use FilteredTableModel.AddingStrategy
  FilteredTableModel.AddingStrategy removed
  AbstractFilteredTableModel.addItems() and SwingEntityTableModel.addEntities() now with atTop/index and sortAfterAdding parameters
  NavigableImagePanel, minor refactoring
  EntityEditPanelTestUnit refactored and improved somewhat
  DatabaseConnection now extends AutoCloseable
  3d party dependencies upgraded
  SelectionModel.removeSelectedIndex() added, implemented in SwingTableSelectionModel
  SelectionModel added a few methods, implemented in SwingTableSelectionModel and FXEntityListSelectionModel
  AbstractEntityConnectionProvider.onDisconnect() added
  SwingTableSelectionModel.fireValueChanged() bug fix reverted, ill thought out
  SwingTableSelectionModel.addSelectedIndexes() and fireValueChange() refactored and improved
  AbstractFilteredTableModel.sortContents() and filterContents() bug fixed, table lost selected column on fireTableDataChanged(), now uses fireTableRowsUpdated() instead
  AbstractFilteredTableModel.removeItems() now uses removeItem() again, performance sacrificed for correct table model events
  EntityTableModel.refreshEntities() added
  EntityApplicationPanel, all main menu controls created via functions, for easier menu customization in subclasses
  Domain, some method culling
0.12.2
  DefaultLocalEntityConnection.doSelectMany(), redundant error logging removed, error logged during createIterator()
  DefaultLocalEntityConnection.packResult() now returns the result list instead of receiving it as parameter
  SQLServerDatabase.AUTO_INCREMENT_QUERY now uses @@IDENTITY instead of SCOPE_IDENTITY()
  Database.setUrlAppend()/getUrlAppend() added
  Database.supportsSelectForUpdate() added (for SQL Server), used in DefaultLocalEntityConnection
  SQLServerDatabase, isAuthenticationError() and isReferentialIntegrityError() overridden
  DefaultLocalEntityConnection now caches the insert and update properties for entities
  TextUtil.DEFAULT_COLLATOR_LANGUAGE added
  Package info with configuration values added to packages containing classes with configurable values
  Domain.getColumnProperties(entityId, includePrimaryKeyProperties, includeNonUpdatable) bug fixed, did not exclude read-only properties, renamed to getWritableColumnProperties()
  Removed a bunch of redundant generic wildcards
  Domain.getWritableColumnProperties() streamlined, tests added
  UiUtil, file chooser now clears the previously selected files when selecting files to open or save
  EntitySelectCondition.setFetchCount() added
  DefaultProperty.BooleanValueConverter, no longer depends on Database.getBooleanTrueValue() and getBooleanFalseValue()
  Database.getBooleanTrueValue() and getBooleanFalseValue() removed
  Properties.booleanProperty() calls must now specify trueValue and falseValue as parameters
  EntityApplicationPanel no longer sets the Look&Feel during startup if it's already set to the default one
  Entities.equal() added
  UniqueConstraintException added, used in DefaultLocalEntityConnection, some minor related fixes and refactorings
  DefaultLocalEntityConnection.insert() and update() now throw ReferentialIntegrityException when applicable (only H2Database and Oracle for now)
  EntityTableModel.isQueryConfigurationAllowed property removed, EntityTablePanel.includeConditionPanel used instead
  EntityTableConditionPanel, require_query_condition i18n caption changed
  UiUtil, file chooser now clears the previously selected files properly when selecting files to open or save
  DefaultProperty.validateType() improved error message now includes entityId
  EntityTableModel.set/getRefreshOnForeignKeyConditionValuesSet() added
  SwingEntityTableModel and FXEntityListModel implement the above
  EntityTablePanel, EntityTableView, popup menu controls setup refactored
  TristateCheckBox, FilteredTablePanel, IntegerFieldTest, deprecation warnings fixed
  ResultPacker bug fixed, redundant call to fetch() removed
  Gradle wrapper added
  Database, DatabaseConnections, DefaultDatabaseConnection, LocalEntityConnections, DefaultLocalEntityConnection now document where AuthenticationException is thrown
  TestUtil.getDelimitedString() simplified using String.join()
  ValueObserver added, for read only access to Values, Value.get() and Value.getObserver() moved to ValueObserver, Value extends it
  ValueObserver.getObserver() renamed to getChangeObserver()
  Misc. javadoc fixes and some minor changes
  TableModelProxy removed
  Minor javadoc fixes and getting rid of ret return variable name
  Values.value() overloaded with nullValue parameter, for preventing null values
  Value.isNullable() added, some related refactoring
  Values.valueState() added
  Values.StatValue.set() minor improvement
  ConfigurationStore added
  ConfigurationStore values now set the value to defaultValue when values are set to null
  ConfigurationStore, major refactoring
  ConfigurationStore.getConfigurationValue() added
  ValueParser moved up from Configuration and renamed StringParser
  ConfigurationStore, renamed to PropertyStore, some internal renamings as well as javadoc fixes
  State.isActive() and setActive() renamed to get() and set() respectively
  ValueChange.getOldValue() and getNewValue() renamed to getPreviousValue() and getCurrentValue() respectively
  IntelliJ code analysis based fixes
  StringParser removed, replaced with Function<String, ?>
  FileUtil.getBytesFromFile() removed, use Files.readAllBytes()
  PropertyStore now removes the property when the value is set to null instead of using the defaultValue
0.12.3
  PropertyStore now syncs values to system properties
  Configuration now based on PropertyStore
  PropertyValue interface added, PropertyStore now uses these
  Configuration now uses PropertyValue
  PropertyValue.toString() overridden, now returns the property name
  Module jminor-framework-db-test renamed to jminor-framework-domain-test
  Package names org.jminor.framework.domain.testing and org.jminor.swing.framework.ui.testing to .test to reflect module names
  org.jminor.common.core module now has a requires transitive dependency on slf4j, slf4j requires clause removed from other modules
  AbstractTableColumnSyncPanel now uses FlexibleGridLayout instead of FlowLayout, which stretches the component to fill all available vertical space
  Documentation migrated from markdown to asciidoc
  EntityTestUnit refactored, demo domain unit tests fixed
  TextUtil.getDelimitedString() minor bug fixed
  EntityTestUnit.getRandomValue() now truncates LocalDateTime and LocalTime to seconds, to prevent comparison errors when the underlying database system truncates on insert
  Some 3d party dependencies upgraded to latest version
  Plugin modules renamed to reflect package names (as is with java11 version)
  Slf4J dependency changed from 'implementation' to 'api'
  Property.isDecimal() added
  Property.BIG_DECIMAL_ROUNDING_MODE configuration value added
  BigDecimal support added using Types.DECIMAL
  DoubleField renamed to the more appropriate DecimalField
  BigDecimal support continued (as in, things I missed)
  BigDecimal support added to javafx module
  SerializationWhitelist moved to common.remote module
  EntityJSONParser now handles BigDecimal values
  Entities.getKeys() parameter now List<Entity>, iteration no longer stream based
  H2Database, handle null database name for in-memory databases
  AbstractEntityConnectionProvider.setDomainClassName() and setClientId() null parameter handling improved with better error messages
  EntityEditPanel.selectInputField() no longer displays selection list if only one input field is available
  EntityApplicationPanel no longer uses getApplicationIdentifier() when saving the default username to user preferences (key could be too long)
  PreferencesUtil.setDefaultUsername() and getDefaultUsername() removed
  EntityTestUnit, special equals handling for BigDecimal property values, plus some minor refactoring and javadoc improvements
  Entities.getValues() and getDistinctValues() now return List instead of Collection
  h2database module removed from a few testRuntimeOnly configurations where it was unnecessary
  Demo module-infos and builds fixed for running tests
  Static import added for Collections.singletonList(), Collections.emptyList() and Arrays.asList()
  Support for Types.JAVA_OBJECT added, useful for UUID primary key columns for example
  Entity.KeyGenerator.returnPrimaryKeyValues() added for custom primary key generation strategies
  UiValues, ValueLinks, usePrimitive replace with nullable where applicable, usePrimitive leftover parameters renamed to isPrimitive
  Some minor variable renamings
  Values.beanValue() renamed to propertyValue()
  StateObserver.getChangeObserver() removed
  Manual demo module added for code examples used in the manual
  EntityEditPanel.InsertEntityAction now uses the default domain model caption if none is specified
  Petstore demo now demonstrates usage of setColumnName()
  UiValues and related classes, major refactoring, readOnly and immediateUpdate parameters merged into UpdateTrigger enum
  UiValues and related classes refactoring continued, UpdateTrigger.READ_ONLY removed
  UpdateTrigger replace with updateOnKeystroke boolean parameter
  ValueMap, Entity, Entity.Key, ValueMapEditModel and EntityEditModel, isValueNull() renamed to isNull(), isNotNull() added
0.12.4
  Query columns now dynamic, ColumnProperty.selectIndex and Entity.Definition.selectColumnsString removed
  DefaultLocalEntityConnection.lockAndCheckForUpdate() uses only writable properties
  Dynamic query column improvements
  Select for update now uses the tableName instead of the selectTableName, since that could possibly be a view not supporting select for update (looking at you postgresql)
  EntitySelectCondition.setSelectProperties() and getSelectProperties() added
  DefaultLocalEntityConnection.selectMany(EntitySelectCondition) now restricts the selected properties to the ones specified in the above
  Static imports FTW
  MultipleRecordsFoundException added
  DefaultEntitySelectCondition.domain removed and foreignKeyFetchDepthLimit added
  DefaultLocalEntityConnection.setForeignKeys() now handles using the default foreign key fetch depth
  Major refactoring, common.db.condition contents moved to framework.db.condition
  Refactoring continued, methods moved from EntityConditions to Conditions
  ValueObserver now extends EventObserver, related refactoring
  AbstractObservableValue and AbstractValue added and used throughout
  AbstractObservableValue and AbstractValue moved to Values
  Synchronization improvements in Events and Values
  DefaultLocalEntityConnection, minor refactoring to get rid of an iterator
  LocalEntityConnection.createIterator() parameter type changed from EntityCondition to EntitySelectCondition
  DefaultLocalEntityConnection, some refactoring
  EntityConditions merged into Conditions, major refactoring of framework.db.conditions, simplification even
  Condition.EmptyCondition added to indicate a null or empty condition
  Property.setDomainId() removed, domainId no longer used internally
  Entity.Definition.addConditionProvider(), getConditionProvider() and Domain.getConditionProvider() added, conditionProviders map transient
  Condition.StringCondition replaced with CustomCondition, implemented using the above
  DefaultEntityConnectionServer, some methods made final
  Condition.getConditionString() added, related methods moved from DefaultEntityCondition to their respective Condition subclasses
  LocalEntityConnectionProvider.METHOD_LOGGER_ENABLED configuration value added, default false
  AbstractServer.connections and loginProxies are now CuncurrentHashMaps
  Servers.remoteClient(remoteClient, databaseUser) added
  ChinookLoginProxy added, implements database user lookup
  EntityEditPanel.InsertEntityAction now adds a CTRL-+ and CTRL-(numpad+) key events to the associated component to trigger the action
  Attribute and Column removed, methods moved to Property and ColumnProperty respectively
  ValueMap keys no longer restricted to descendants of Attribute, obviously
  DefaultEntityModel.bindMasterModelEvents() removed, minor related refactoring
  DefaultEntityEditModel, insert, update and delete events now use Collections.unmodifiableList/Map
  EditModelValues removed, EntityEditModel.value() added instead
  Preparing for Gradle 6.0
  LocalDateInputPanel, bug fixed, NullPointerException when no button was present prevented
  EntityEditPanel, no longer disables components created for read-only properties
  SwingEntityComboBoxModel.linkForeignKeyComboBoxModel() no longer selects null in the foreign key model when null is selected
  Configuration, now throws exception if jminor.configurationFileRequired system property is set to true and the configuration file is not found
  LocalEntityConnectionProvider.LocalConnectionHandler, removed excessive exception logging, no longer logs InvocationTargetExceptions, since the underlying exception is logged by the connection
  Conditions.condition() and selectCondition() renamed to entityCondition() and entitySelectCondition() respectively
  Static imports used for Conditions.entityCondition() and Conditions.entitySelectCondition() since those can no longer be confused with other methods in class
  DefaultEntityConnection.methodLogger field removed
  DefaultLocalEntityConnection, now initializes the Domain as a copy instead of always returning a new copy via getDomain()
  DefaultLocalEntityConnection bug fixed, EntitySelectCondition.fetchCount wasn't being respected anymore, re-implemented
  Domain bug fixed, did not copy databaseOperations in copy constructor
  Domain.getForeignKeyReferences() moved to DefaultLocalEntityConnection
  Domain bug fixed, NullPointerException prevented when referencing database operations in a deserialized Domain, plus some minor refactoring
  EntityConnectionUtil renamed to EntityConnections
  DefaultEntityConnectionServer.getRegistryPort() removed
  Sonar run
  DefaultDatabaseConnection, some refactoring
  ResultIterator, javadoc improvements
  EntityConnection.selectDependentEntities() renamed to selectDependencies()
  SwingEntityTableModel.selectDependentEntities() removed
0.12.5
  Plugin modules renamed from jminor-framework-plugins... to jminor-plugin...
  Java modules renamed to reflect Gradle module names
  Plugin packages renamed to reflect module names
  Plugin module-info files updated to reflect package name changes
  Java 11 version now has groupId org.jminor.jdk11
  Java 8 version now has groupId org.jminor.jdk8
  ServerMonitorPanel, environment info text area now uses word wrap
  Util.PropertyWriter added, getSystemProperties() overloaded with one of these as a parameter
  DefaultEntityConnectionServerAdmin.getSystemProperties() now writes the classpath as one item per line
<<<<<<< HEAD
  DefaultEntityConnectionServerAdmin.getSystemProperties() now writes the module path as one item per line
=======
  DefaultEntity.prepareValue() now strips trailing zeros on BigDecimals as well as setting the scale
>>>>>>> a63a29d6
<|MERGE_RESOLUTION|>--- conflicted
+++ resolved
@@ -5246,8 +5246,5 @@
   ServerMonitorPanel, environment info text area now uses word wrap
   Util.PropertyWriter added, getSystemProperties() overloaded with one of these as a parameter
   DefaultEntityConnectionServerAdmin.getSystemProperties() now writes the classpath as one item per line
-<<<<<<< HEAD
   DefaultEntityConnectionServerAdmin.getSystemProperties() now writes the module path as one item per line
-=======
-  DefaultEntity.prepareValue() now strips trailing zeros on BigDecimals as well as setting the scale
->>>>>>> a63a29d6
+  DefaultEntity.prepareValue() now strips trailing zeros on BigDecimals as well as setting the scale