--- conflicted
+++ resolved
@@ -5268,8 +5268,5 @@
   DatabaseProvider interface added, implemented in dbms modules. Database interface did not lend itself to ServiceLoader usage, since initializing a Database (H2Database f.ex) performed some actions, like initializing a in-memory database
   Provides clauses in module-info.java updated according to the last change
   Property.ColumnProperty.isSelectable() added, useful for properties that are only used in conditions
-<<<<<<< HEAD
-  DefaultEntityConnectionServer, bug fixed, initializeConnectionPools() only checked for null on startupPoolUsers, not if empty
-=======
   Property.isDateOrTime() renamed to isTemporal(), DefaultProperty no longer caches isDouble
->>>>>>> 256481a9
+  DefaultEntityConnectionServer, bug fixed, initializeConnectionPools() only checked for null on startupPoolUsers, not if empty