--- conflicted
+++ resolved
@@ -5266,10 +5266,6 @@
   DefaultConnectionPool removed, a bug from the above fixed
   H2Database, tomcat connection pool, jaxrs-ri, commons-beanutils and jasperreports dependencies upgraded
   DatabaseProvider interface added, implemented in dbms modules. Database interface did not lend itself to ServiceLoader usage, since initializing a Database (H2Database f.ex) performed some actions, like initializing a in-memory database
-<<<<<<< HEAD
   Provides clauses in module-info.java updated according to the last change
   Property.ColumnProperty.isSelectable() added, useful for properties that are only used in conditions
-=======
-  Property.ColumnProperty.isSelectable() added, useful for properties that are only used in conditions
-  DefaultEntityConnectionServer, bug fixed, initializeConnectionPools() only checked for null on startupPoolUsers, not if empty
->>>>>>> 072c48d4
+  DefaultEntityConnectionServer, bug fixed, initializeConnectionPools() only checked for null on startupPoolUsers, not if empty