name: Java CI

on: [push]

jobs:
  build-linux:
    runs-on: ubuntu-latest
    steps:
    - uses: actions/checkout@v1
    - name: Set up JDK 11
      uses: actions/setup-java@v1
      with:
        java-version: 11
    - name: Build with Gradle
      run: xvfb-run ./gradlew build
  build-windows:
    runs-on: windows-latest
    steps:
<<<<<<< HEAD
    - uses: actions/checkout@v1
    - name: Set up JDK 11
      uses: actions/setup-java@v1
      with:
        java-version: 11
    - name: Build with Gradle
      run: ./gradlew build
=======
      - uses: actions/checkout@v1
      - name: Pull a JavaFX JDK
        run: Invoke-WebRequest -Uri "http://static.azul.com/zulu/bin/zulu8.33.0.1-ca-fx-jdk8.0.192-win_x64.zip" -OutFile ./zulu8.33.0.1-ca-fx-jdk8.0.192-win_x64.zip
      - name: Set Java
        uses: actions/setup-java@v1
        with:
          java-version: 1.8
          jdkFile: ./zulu8.33.0.1-ca-fx-jdk8.0.192-win_x64.zip
      - name: Build with Gradle
        run: ./gradlew build
  build-mac:
    runs-on: macOS-latest
    steps:
      - uses: actions/checkout@v1
      - name: Pull a JavaFX JDK
        run: curl http://static.azul.com/zulu/bin/zulu8.33.0.1-ca-fx-jdk8.0.192-macosx_x64.tar.gz -o ./zulu8.33.0.1-ca-fx-jdk8.0.192-macosx_x64.tar.gz
      - name: Set Java
        uses: actions/setup-java@v1
        with:
          java-version: 1.8
          jdkFile: ./zulu8.33.0.1-ca-fx-jdk8.0.192-macosx_x64.tar.gz
      - name: Build with Gradle
        run: ./gradlew build
>>>>>>> 9315530a
<|MERGE_RESOLUTION|>--- conflicted
+++ resolved
@@ -16,7 +16,6 @@
   build-windows:
     runs-on: windows-latest
     steps:
-<<<<<<< HEAD
     - uses: actions/checkout@v1
     - name: Set up JDK 11
       uses: actions/setup-java@v1
@@ -24,28 +23,13 @@
         java-version: 11
     - name: Build with Gradle
       run: ./gradlew build
-=======
-      - uses: actions/checkout@v1
-      - name: Pull a JavaFX JDK
-        run: Invoke-WebRequest -Uri "http://static.azul.com/zulu/bin/zulu8.33.0.1-ca-fx-jdk8.0.192-win_x64.zip" -OutFile ./zulu8.33.0.1-ca-fx-jdk8.0.192-win_x64.zip
-      - name: Set Java
-        uses: actions/setup-java@v1
-        with:
-          java-version: 1.8
-          jdkFile: ./zulu8.33.0.1-ca-fx-jdk8.0.192-win_x64.zip
-      - name: Build with Gradle
-        run: ./gradlew build
   build-mac:
     runs-on: macOS-latest
     steps:
       - uses: actions/checkout@v1
-      - name: Pull a JavaFX JDK
-        run: curl http://static.azul.com/zulu/bin/zulu8.33.0.1-ca-fx-jdk8.0.192-macosx_x64.tar.gz -o ./zulu8.33.0.1-ca-fx-jdk8.0.192-macosx_x64.tar.gz
-      - name: Set Java
+      - name: Set up JDK 11
         uses: actions/setup-java@v1
         with:
-          java-version: 1.8
-          jdkFile: ./zulu8.33.0.1-ca-fx-jdk8.0.192-macosx_x64.tar.gz
+          java-version: 11
       - name: Build with Gradle
-        run: ./gradlew build
->>>>>>> 9315530a
+        run: ./gradlew build