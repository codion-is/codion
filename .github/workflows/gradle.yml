--- conflicted
+++ resolved
@@ -11,7 +11,6 @@
     runs-on: ubuntu-latest
     timeout-minutes: 15
     steps:
-<<<<<<< HEAD
     - uses: actions/checkout@v2
     - name: Set up JDK 11
       uses: actions/setup-java@v1
@@ -19,42 +18,17 @@
         java-version: 11
     - name: Build with Gradle
       run: xvfb-run ./gradlew build --stacktrace
-=======
-      - uses: actions/checkout@v2
-      - name: Pull a JavaFX JDK
-        run: wget http://static.azul.com/zulu/bin/zulu8.44.0.13-ca-fx-jdk8.0.242-linux_x64.tar.gz
-      - name: Set Java
-        uses: actions/setup-java@v1
-        with:
-          java-version: 1.8
-          jdkFile: ./zulu8.44.0.13-ca-fx-jdk8.0.242-linux_x64.tar.gz
-      - name: Build with Gradle
-        run: xvfb-run ./gradlew build --stacktrace
->>>>>>> b7e744b4
   build-windows:
     runs-on: windows-latest
     timeout-minutes: 15
     steps:
-<<<<<<< HEAD
     - uses: actions/checkout@v2
     - name: Set up JDK 11
       uses: actions/setup-java@v1
       with:
         java-version: 11
     - name: Build with Gradle
-      run: ./gradlew build
-=======
-      - uses: actions/checkout@v2
-      - name: Pull a JavaFX JDK
-        run: Invoke-WebRequest -Uri "http://static.azul.com/zulu/bin/zulu8.44.0.13-ca-fx-jdk8.0.242-win_x64.zip" -OutFile ./zulu8.44.0.13-ca-fx-jdk8.0.242-win_x64.zip
-      - name: Set Java
-        uses: actions/setup-java@v1
-        with:
-          java-version: 1.8
-          jdkFile: ./zulu8.44.0.13-ca-fx-jdk8.0.242-win_x64.zip
-      - name: Build with Gradle
-        run: ./gradlew build --stacktrace
->>>>>>> b7e744b4
+      run: ./gradlew build --stacktrace
   build-mac:
     runs-on: macOS-latest
     timeout-minutes: 15
