plugins {
    id "org.asciidoctor.jvm.convert" version "3.3.2"
}

apply plugin: "java"
//apply plugin: "maven-publish"

def documentationVersion = project.version.replace("-SNAPSHOT", "")

def documentationDir = "${documentationVersion}"

tasks.register("copyModuleDependencyGraphs") {
    doLast {
        frameworkModules.each {
            def moduleDir = it.projectDir
            def graphFilePath = "${moduleDir}/build/reports/dependency-graph/dependency-graph.svg"
            graphFilePath = graphFilePath.replace(rootDir.toString(), "").substring(1)
            ant.copy(todir: project.layout.buildDirectory.dir("asciidoc/images/modules").get()) {
                fileset(dir: rootDir, includes: graphFilePath)
            }
        }
    }
}

asciidoctor {
    dependsOn copyModuleDependencyGraphs
    // since the sources included in the docs may have changed, there"s definitely
    // a more gradle like way to do this, but it escapes me
    inputs.dir(new File("../demos/chinook/src"))
    inputs.dir(new File("../demos/employees/src"))
    inputs.dir(new File("../demos/manual/src"))
    inputs.dir(new File("../demos/petclinic/src"))
    inputs.dir(new File("../demos/petstore/src"))
    inputs.dir(new File("../demos/world/src"))
    // config files
    inputs.dir(new File("../framework/server/src/main"))

    outputDir = project.layout.buildDirectory.dir("asciidoc")

    baseDirFollowsSourceFile()
    sources {
        include "*.adoc", "technical/**/*.adoc", "tutorials/**/*.adoc", "manual/**/*.adoc", "help/**/*.adoc"
    }
    attributes "codion-version": documentationVersion,
            revnumber: documentationVersion, sectnums: 4, sectanchors: true, prewrap: false,
            experimental: true, reproducible: true, linkcss: true,
            "diagram-cachedir": project.layout.buildDirectory.dir("asciidoc/images/diagram-cache").get().asFile.absolutePath,
            "opar": "(",
            "cpar": ")",
            "comma": ",",
            "common-core": "/is.codion.common.core",
            "common-db": "/is.codion.common.db",
            "common-model": "/is.codion.common.model",
            "common-rmi": "/is.codion.common.rmi",
            "framework-db-core": "/is.codion.framework.db.core",
            "framework-db-http": "/is.codion.framework.db.http",
            "framework-db-local": "/is.codion.framework.db.local",
            "framework-db-rmi": "/is.codion.framework.db.rmi",
            "framework-domain": "/is.codion.framework.domain",
            "framework-domain-test": "/is.codion.framework.domain.test",
            "framework-json-domain": "/is.codion.framework.json.domain",
            "framework-json-db": "/is.codion.framework.json.db",
            "framework-model": "/is.codion.framework.model",
            "framework-model-test": "/is.codion.framework.model.test",
            "framework-server": "/is.codion.framework.server",
            "framework-servlet": "/is.codion.framework.servlet",
            "plugin-jasperreports": "/is.codion.plugin.jasperreports",
            "swing-common-model": "/is.codion.swing.common.model",
            "swing-common-ui": "/is.codion.swing.common.ui",
            "swing-framework-model": "/is.codion.swing.framework.model",
            "swing-framework-model-tools": "/is.codion.swing.framework.model.tools",
            "swing-framework-ui": "/is.codion.swing.framework.ui"
    asciidoctorj {
        version = "2.5.7"
        modules {
            diagram.use()
        }
        attributes "source-highlighter": "prettify"
    }
}

/**
 * An absolute monstrosity of a workaround for combining javadocs for multiple modular sub-projects.
 */
tasks.register("combinedJavadoc") {
    group "documentation"
<<<<<<< HEAD

    def tempDir = project.layout.buildDirectory.dir("tmp").get()
    def combinedSrcDir = "${tempDir}/combinedSource";
    def outputDirectory = project.layout.buildDirectory.dir("javadoc").get()
    def optionsFile = new File(tempDir.asFile, "javadoc.options")

    outputs.dir(outputDirectory)
    FileCollection classpath = getProject().files()
=======
    title "Codion Framework API ${documentationVersion}"
    options.links "https://docs.oracle.com/javase/$jdkVersion/docs/api/"
    options.encoding = "UTF-8"
    destinationDir = file(project.layout.buildDirectory.dir("javadoc"))
>>>>>>> f17dd31b
    frameworkModules.each { module ->
        inputs.files(module.sourceSets.main.java)
        module.tasks.withType(Javadoc).each { javadocTask ->
            classpath += javadocTask.classpath
        }
    }
    doLast {
        //combine the framework source, with each module in a separate directory, named after the module
        frameworkModules.each { module ->
            ant.copy(todir: "${combinedSrcDir}/" + "is." + module.name.replace("-", ".")) {
                fileset(dir: "${module.projectDir}/src/main/java")
            }
        }
        def options = new StandardJavadocDocletOptions();
        options.setSourceNames(getProject().getObjects().fileCollection().from(combinedSrcDir).asFileTree.stream()
                .map(file -> file.getAbsolutePath())
                .collect());
        options.modulePath(new ArrayList(classpath.getFiles()))
        options.addStringOption("-module-source-path", combinedSrcDir)
        options.destinationDirectory(file(outputDirectory))
        options.docTitle("Codion Framework API ${documentationVersion}")
        options.links("https://docs.oracle.com/en/java/javase/$jdkVersion/docs/api/")
        options.encoding("UTF-8")
        options.addStringOption('Xdoclint:none', '-quiet')
        options.noTimestamp(true)

        options.write(optionsFile)

        def javadocTool = javaToolchains.javadocToolFor {
            languageVersion.set(JavaLanguageVersion.of("$jdkVersion"))
        }
        exec {
            executable = javadocTool.get().getExecutablePath()
            args = ["@" + optionsFile.getAbsolutePath()]
        }

        ant.delete(dir: combinedSrcDir)
    }
}

tasks.register("assembleDocs") {
    dependsOn combinedJavadoc, asciidoctor
    group "documentation"
    def docFolder = project.layout.buildDirectory.dir("${documentationDir}").get()
    doLast {
        ant.delete(dir: docFolder)
        ant.copy(todir: docFolder) {
            fileset(dir: project.layout.buildDirectory.dir("asciidoc").get())
        }
        ant.copy(todir: docFolder.asFile.absolutePath + "/api") {
            fileset(dir: project.layout.buildDirectory.dir("javadoc").get())
        }
        ant.copy(todir: docFolder.asFile.absolutePath + "/utilities") {
            fileset(dir: project.projectDir.absolutePath + "/src/docs/utilities")
        }
    }
}

tasks.register("copyToGitHubPages", Sync) {
    dependsOn assembleDocs
    group "documentation"
    def ghPagesDocDir = "../../codion-pages/doc/${documentationDir}"
    from project.layout.buildDirectory.dir("${documentationDir}")
    into ghPagesDocDir
}

tasks.register("documentationZip", Zip) {
    dependsOn assembleDocs
    group "documentation"
    from project.layout.buildDirectory.dir("${documentationDir}")
}

//artifacts {
//    archives documentationZip
//}

//publishing {
//    publications {
//        mavenJava(MavenPublication) {
//            groupId "is.codion"
//            artifact documentationZip
//        }
//    }
//}<|MERGE_RESOLUTION|>--- conflicted
+++ resolved
@@ -84,7 +84,6 @@
  */
 tasks.register("combinedJavadoc") {
     group "documentation"
-<<<<<<< HEAD
 
     def tempDir = project.layout.buildDirectory.dir("tmp").get()
     def combinedSrcDir = "${tempDir}/combinedSource";
@@ -93,12 +92,6 @@
 
     outputs.dir(outputDirectory)
     FileCollection classpath = getProject().files()
-=======
-    title "Codion Framework API ${documentationVersion}"
-    options.links "https://docs.oracle.com/javase/$jdkVersion/docs/api/"
-    options.encoding = "UTF-8"
-    destinationDir = file(project.layout.buildDirectory.dir("javadoc"))
->>>>>>> f17dd31b
     frameworkModules.each { module ->
         inputs.files(module.sourceSets.main.java)
         module.tasks.withType(Javadoc).each { javadocTask ->
@@ -122,7 +115,6 @@
         options.docTitle("Codion Framework API ${documentationVersion}")
         options.links("https://docs.oracle.com/en/java/javase/$jdkVersion/docs/api/")
         options.encoding("UTF-8")
-        options.addStringOption('Xdoclint:none', '-quiet')
         options.noTimestamp(true)
 
         options.write(optionsFile)
