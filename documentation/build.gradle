--- conflicted
+++ resolved
@@ -43,7 +43,7 @@
     attributes 'codion-version': documentationVersion, 'codion-jdk': project.targetJdk,
             revnumber: documentationVersion, sectnums: 4, sectanchors: true, prewrap: false,
             experimental: true, reproducible: true, linkcss: true, googleAnalyticsId: 'UA-159091863-1',
-<<<<<<< HEAD
+            'diagram-cachedir': "${buildDir}/asciidoc/images/diagram-cache",
             'opar': '(',
             'cpar': ')',
             'comma': ',',
@@ -69,34 +69,6 @@
             'swing-framework-model': '/is.codion.swing.framework.model',
             'swing-framework-tools': '/is.codion.swing.framework.tools',
             'swing-framework-ui': '/is.codion.swing.framework.ui'
-=======
-            'diagram-cachedir': "${buildDir}/asciidoc/images/diagram-cache",
-            'opar': '-',
-            'cpar': '-',
-            'comma': '-',
-            'common-core': '',
-            'common-db': '',
-            'common-model': '',
-            'common-rmi': '',
-            'framework-db-core': '',
-            'framework-db-http': '',
-            'framework-db-local': '',
-            'framework-db-rmi': '',
-            'framework-domain': '',
-            'framework-domain-test': '',
-            'framework-json-domain': '',
-            'framework-json-db': '',
-            'framework-model': '',
-            'framework-model-test': '',
-            'framework-server': '',
-            'framework-servlet': '',
-            'plugin-jasperreports': '',
-            'swing-common-model': '',
-            'swing-common-ui': '',
-            'swing-framework-model': '',
-            'swing-framework-tools': '',
-            'swing-framework-ui': ''
->>>>>>> ff28bd05
     asciidoctorj {
         version = '2.5.7'
         modules {
