--- conflicted
+++ resolved
@@ -84,7 +84,6 @@
  */
 tasks.register("combinedJavadoc") {
     group "documentation"
-<<<<<<< HEAD
 
     def tempDir = "${buildDir}/tmp"
     def combinedSrcDir = "${tempDir}/combinedSource";
@@ -93,12 +92,6 @@
 
     outputs.dir(outputDirectory)
     FileCollection classpath = getProject().files()
-=======
-    title "Codion Framework API ${documentationVersion}"
-    options.links "https://docs.oracle.com/javase/$jdkVersion/docs/api/"
-    options.encoding = "UTF-8"
-    destinationDir = file("${buildDir}/javadoc")
->>>>>>> b8dc807a
     frameworkModules.each { module ->
         inputs.files(module.sourceSets.main.java)
         module.tasks.withType(Javadoc).each { javadocTask ->
@@ -120,14 +113,14 @@
         options.addStringOption("-module-source-path", combinedSrcDir)
         options.destinationDirectory(file(outputDirectory))
         options.docTitle("Codion Framework API ${documentationVersion}")
-        options.links("https://docs.oracle.com/en/java/javase/11/docs/api/")
+        options.links("https://docs.oracle.com/en/java/javase/$jdkVersion/docs/api/")
         options.encoding("UTF-8")
         options.noTimestamp(true)
 
         options.write(optionsFile)
 
         def javadocTool = javaToolchains.javadocToolFor {
-            languageVersion.set(JavaLanguageVersion.of(11))
+            languageVersion.set(JavaLanguageVersion.of($jdkVersion))
         }
         exec {
             executable = javadocTool.get().getExecutablePath()
