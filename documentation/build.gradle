--- conflicted
+++ resolved
@@ -44,7 +44,6 @@
             revnumber: documentationVersion, sectnums: 4, sectanchors: true, prewrap: false,
             experimental: true, reproducible: true, linkcss: true, googleAnalyticsId: 'UA-159091863-1',
             'diagram-cachedir': "${buildDir}/asciidoc/images/diagram-cache",
-<<<<<<< HEAD
             'opar': '(',
             'cpar': ')',
             'comma': ',',
@@ -68,35 +67,8 @@
             'swing-common-model': '/is.codion.swing.common.model',
             'swing-common-ui': '/is.codion.swing.common.ui',
             'swing-framework-model': '/is.codion.swing.framework.model',
-            'swing-framework-tools': '/is.codion.swing.framework.tools',
+            'swing-framework-model-tools': '/is.codion.swing.framework.model.tools',
             'swing-framework-ui': '/is.codion.swing.framework.ui'
-=======
-            'opar': '-',
-            'cpar': '-',
-            'comma': '-',
-            'common-core': '',
-            'common-db': '',
-            'common-model': '',
-            'common-rmi': '',
-            'framework-db-core': '',
-            'framework-db-http': '',
-            'framework-db-local': '',
-            'framework-db-rmi': '',
-            'framework-domain': '',
-            'framework-domain-test': '',
-            'framework-json-domain': '',
-            'framework-json-db': '',
-            'framework-model': '',
-            'framework-model-test': '',
-            'framework-server': '',
-            'framework-servlet': '',
-            'plugin-jasperreports': '',
-            'swing-common-model': '',
-            'swing-common-ui': '',
-            'swing-framework-model': '',
-            'swing-framework-model-tools': '',
-            'swing-framework-ui': ''
->>>>>>> 734200c1
     asciidoctorj {
         version = '2.5.7'
         modules {
