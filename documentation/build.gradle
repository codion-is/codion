--- conflicted
+++ resolved
@@ -78,13 +78,7 @@
  */
 task combinedJavadoc {
     group 'documentation'
-<<<<<<< HEAD
     FileCollection classpath = getProject().files()
-=======
-    title "Codion Framework API ${documentationVersion}"
-    options.links 'https://docs.oracle.com/javase/8/docs/api/'
-    destinationDir = file("${buildDir}/javadoc")
->>>>>>> e4db075c
     frameworkModules.each { module ->
         module.tasks.withType(Javadoc).each { javadocTask ->
             classpath += javadocTask.classpath
@@ -100,7 +94,7 @@
             }
         }
         StandardJavadocDocletOptions options = new StandardJavadocDocletOptions();
-        options.destinationDirectory(file("${buildDir}/docs/javadoc"))
+        options.destinationDirectory(file("${buildDir}/javadoc"))
         options.docTitle("Codion Framework API ${documentationVersion}")
         options.links("https://docs.oracle.com/en/java/javase/11/docs/api/")
         options.modulePath(new ArrayList(classpath.getFiles()))
