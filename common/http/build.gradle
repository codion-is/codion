dependencies {
    api project(':codion-common-core')

<<<<<<< HEAD
    implementation "org.slf4j:slf4j-api:${slf4jApiVersion}"

    api "org.eclipse.jetty:jetty-server:${jettyVersion}"
=======
    api (libs.jetty)

    implementation (libs.slf4j.api)

    testImplementation (libs.http.client)
>>>>>>> 30840b6f
}<|MERGE_RESOLUTION|>--- conflicted
+++ resolved
@@ -1,15 +1,7 @@
 dependencies {
     api project(':codion-common-core')
 
-<<<<<<< HEAD
-    implementation "org.slf4j:slf4j-api:${slf4jApiVersion}"
-
-    api "org.eclipse.jetty:jetty-server:${jettyVersion}"
-=======
     api (libs.jetty)
 
     implementation (libs.slf4j.api)
-
-    testImplementation (libs.http.client)
->>>>>>> 30840b6f
 }