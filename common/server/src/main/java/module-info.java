<<<<<<< HEAD
module org.jminor.common.server {
  requires slf4j.api;
  requires transitive java.rmi;
  requires transitive org.jminor.common.core;

  exports org.jminor.common.server;
=======
module org.jminor.common.remote {
  requires java.rmi;
  requires slf4j.api;
  requires org.jminor.common.core;
  exports org.jminor.common.remote;
>>>>>>> dc705c44
}<|MERGE_RESOLUTION|>--- conflicted
+++ resolved
@@ -1,15 +1,7 @@
-<<<<<<< HEAD
-module org.jminor.common.server {
+module org.jminor.common.remote {
   requires slf4j.api;
   requires transitive java.rmi;
   requires transitive org.jminor.common.core;
 
-  exports org.jminor.common.server;
-=======
-module org.jminor.common.remote {
-  requires java.rmi;
-  requires slf4j.api;
-  requires org.jminor.common.core;
   exports org.jminor.common.remote;
->>>>>>> dc705c44
 }