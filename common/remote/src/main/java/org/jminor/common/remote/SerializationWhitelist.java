--- conflicted
+++ resolved
@@ -36,12 +36,8 @@
   public static void configureSerializationWhitelist(final String whitelist, final Boolean dryRun) {
     if (!nullOrEmpty(whitelist)) {
       try (final Stream<String> stream = Files.lines(Paths.get(whitelist))) {
-<<<<<<< HEAD
-        ObjectInputFilter.Config.setSerialFilter(dryRun ? new SerializationFilterDryRun() : new SerializationFilter(stream.collect(Collectors.toSet())));
-=======
-        sun.misc.ObjectInputFilter.Config.setSerialFilter(dryRun ?
+        ObjectInputFilter.Config.setSerialFilter(dryRun ?
                 new SerializationFilterDryRun() : new SerializationFilter(stream.collect(Collectors.toSet())));
->>>>>>> 49e523d4
         LOG.debug("Serialization filter whitelist set: " + whitelist + " (dry run: " + dryRun + ")");
       }
       catch (final IOException e) {
