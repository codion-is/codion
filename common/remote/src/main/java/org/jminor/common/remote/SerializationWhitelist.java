--- conflicted
+++ resolved
@@ -31,27 +31,6 @@
 
   private SerializationWhitelist() {}
 
-<<<<<<< HEAD
-  public static void configureSerializationWhitelist(final String whitelist, final Boolean dryRun) {
-    if (!nullOrEmpty(whitelist)) {
-      try (final Stream<String> stream = Files.lines(Paths.get(whitelist))) {
-        ObjectInputFilter.Config.setSerialFilter(dryRun ?
-                new SerializationFilterDryRun() : new SerializationFilter(stream.collect(Collectors.toSet())));
-        LOG.debug("Serialization filter whitelist set: " + whitelist + " (dry run: " + dryRun + ")");
-      }
-      catch (final IOException e) {
-        LOG.error("Unable to read serialization whitelist: " + whitelist);
-        throw new RuntimeException(e);
-      }
-    }
-  }
-
-  public static void writeSerializationWhitelist(final String whitelist) {
-    final ObjectInputFilter serialFilter = ObjectInputFilter.Config.getSerialFilter();
-    if (serialFilter instanceof SerializationFilterDryRun) {
-      writeDryRunWhitelist(whitelist, (SerializationFilterDryRun) serialFilter);
-    }
-=======
   /**
    * Configures a serialization whitelist, does nothing if {@code whitelist} is null or empty.
    * @param whitelistFile the path to the file containing the whitelisted class names, or the
@@ -73,7 +52,6 @@
    */
   public static boolean isSerializationDryRunActive() {
     return sun.misc.ObjectInputFilter.Config.getSerialFilter() instanceof SerializationFilterDryRun;
->>>>>>> ccb3728f
   }
 
   /**
