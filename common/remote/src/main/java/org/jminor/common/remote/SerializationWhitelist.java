--- conflicted
+++ resolved
@@ -38,12 +38,7 @@
    */
   public static void configure(final String whitelistFile) {
     if (!nullOrEmpty(whitelistFile)) {
-<<<<<<< HEAD
-      ObjectInputFilter.Config.setSerialFilter(dryRun ?
-              new SerializationFilterDryRun(whitelistFile) : new SerializationFilter(whitelistFile));
-      LOG.debug("Serialization filter whitelist set: " + whitelistFile + " (dry run: " + dryRun + ")");
-=======
-      sun.misc.ObjectInputFilter.Config.setSerialFilter(new SerializationFilter(whitelistFile));
+      ObjectInputFilter.Config.setSerialFilter(new SerializationFilter(whitelistFile));
       LOG.debug("Serialization filter whitelist set: " + whitelistFile);
     }
   }
@@ -54,9 +49,8 @@
    */
   public static void configureDryRun(final String dryRunFile) {
     if (!nullOrEmpty(dryRunFile)) {
-      sun.misc.ObjectInputFilter.Config.setSerialFilter(new SerializationFilterDryRun(dryRunFile));
+      ObjectInputFilter.Config.setSerialFilter(new SerializationFilterDryRun(dryRunFile));
       LOG.debug("Serialization filter whitelist set for dry-run: " + dryRunFile);
->>>>>>> 37a8b93f
     }
   }
 
