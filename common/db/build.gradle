dependencies {
    api project(':codion-common-core')

    testImplementation project(':codion-dbms-h2database')

    testRuntimeOnly project(':codion-plugin-hikari-pool')
<<<<<<< HEAD
    testRuntimeOnly "com.h2database:h2:${h2Version}"
}

ext {
    testAddModules = ['is.codion.dbms.h2database']
    testAddReads = ['is.codion.common.db': 'is.codion.dbms.h2database']
}

compileTestJava {
    moduleOptions {
        addModules = testAddModules
        addReads = testAddReads
    }
}

test {
    moduleOptions {
        addModules = testAddModules
        addReads = testAddReads
    }
=======
    testRuntimeOnly (libs.h2)
>>>>>>> 30840b6f
}<|MERGE_RESOLUTION|>--- conflicted
+++ resolved
@@ -4,8 +4,7 @@
     testImplementation project(':codion-dbms-h2database')
 
     testRuntimeOnly project(':codion-plugin-hikari-pool')
-<<<<<<< HEAD
-    testRuntimeOnly "com.h2database:h2:${h2Version}"
+    testRuntimeOnly (libs.h2)
 }
 
 ext {
@@ -25,7 +24,4 @@
         addModules = testAddModules
         addReads = testAddReads
     }
-=======
-    testRuntimeOnly (libs.h2)
->>>>>>> 30840b6f
 }