--- conflicted
+++ resolved
@@ -17,26 +17,6 @@
 public final class SerializationWhitelistTest {
 
   @Test
-<<<<<<< HEAD
-  void test() {
-    final List<String> whitelistItems = asList(
-            "is.codion.common.value.Value",
-            "is.codion.common.state.State*",
-            "#comment",
-            "is.codion.common.i18n.*"
-    );
-    final SerializationWhitelist.SerializationFilter filter = new SerializationWhitelist.SerializationFilter(whitelistItems);
-    assertEquals(filter.checkInput("is.codion.common.value.Value"), ObjectInputFilter.Status.ALLOWED);
-    assertEquals(filter.checkInput("is.codion.common.state.State"), ObjectInputFilter.Status.ALLOWED);
-    assertEquals(filter.checkInput("is.codion.common.state.States"), ObjectInputFilter.Status.ALLOWED);
-    assertEquals(filter.checkInput("is.codion.common.state.StateObserver"), ObjectInputFilter.Status.ALLOWED);
-    assertEquals(filter.checkInput("is.codion.common.event.Event"), ObjectInputFilter.Status.REJECTED);
-    assertEquals(filter.checkInput("is.codion.common.i18n.Messages"), ObjectInputFilter.Status.ALLOWED);
-  }
-
-  @Test
-=======
->>>>>>> d5dac531
   void testNoWildcards() {
     final List<String> whitelistItems = asList(
             "#comment",
@@ -44,15 +24,9 @@
             "is.codion.common.state.State",
             "is.codion.common.state.StateObserver"
     );
-<<<<<<< HEAD
-    final SerializationWhitelist.SerializationFilter filter = new SerializationWhitelist.SerializationFilter(whitelistItems);
+    final SerializationFilter filter = new SerializationFilter(whitelistItems);
     assertEquals(filter.checkInput("is.codion.common.value.Value"), ObjectInputFilter.Status.ALLOWED);
     assertEquals(filter.checkInput("is.codion.common.state.State"), ObjectInputFilter.Status.ALLOWED);
-=======
-    final SerializationFilter filter = new SerializationFilter(whitelistItems);
-    assertEquals(filter.checkInput("is.codion.common.value.Value"), sun.misc.ObjectInputFilter.Status.ALLOWED);
-    assertEquals(filter.checkInput("is.codion.common.state.State"), sun.misc.ObjectInputFilter.Status.ALLOWED);
->>>>>>> d5dac531
     assertEquals(filter.checkInput("is.codion.common.state.States"), ObjectInputFilter.Status.REJECTED);
     assertEquals(filter.checkInput("is.codion.common.state.StateObserver"), ObjectInputFilter.Status.ALLOWED);
     assertEquals(filter.checkInput("is.codion.common.event.Event"), ObjectInputFilter.Status.REJECTED);
