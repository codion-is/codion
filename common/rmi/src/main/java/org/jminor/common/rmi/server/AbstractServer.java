--- conflicted
+++ resolved
@@ -306,23 +306,12 @@
     }
   }
 
-<<<<<<< HEAD
-  private void configureSerializationWhitelist(final ServerConfiguration configuration) {
+  private static void configureSerializationWhitelist(final ServerConfiguration configuration) {
     if (configuration.getSerializationFilterDryRun()) {
       SerializationWhitelist.configureDryRun(configuration.getSerializationFilterWhitelist());
     }
     else {
       SerializationWhitelist.configure(configuration.getSerializationFilterWhitelist());
-=======
-  private static void configureSerializationWhitelist(final ServerConfiguration configuration) {
-    if (OBJECT_INPUT_FILTER_ON_CLASSPATH) {
-      if (configuration.getSerializationFilterDryRun()) {
-        SerializationWhitelist.configureDryRun(configuration.getSerializationFilterWhitelist());
-      }
-      else {
-        SerializationWhitelist.configure(configuration.getSerializationFilterWhitelist());
-      }
->>>>>>> ba7bae94
     }
   }
 
