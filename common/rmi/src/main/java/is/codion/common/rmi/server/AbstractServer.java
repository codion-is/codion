/*
 * Copyright (c) 2004 - 2020, Björn Darri Sigurðsson. All Rights Reserved.
 */
package is.codion.common.rmi.server;

import is.codion.common.TaskScheduler;
import is.codion.common.Util;
import is.codion.common.event.Event;
import is.codion.common.event.EventListener;
import is.codion.common.event.Events;
import is.codion.common.rmi.client.ConnectionRequest;
import is.codion.common.rmi.server.exception.ConnectionNotAvailableException;
import is.codion.common.rmi.server.exception.ConnectionValidationException;
import is.codion.common.rmi.server.exception.LoginException;
import is.codion.common.rmi.server.exception.ServerAuthenticationException;
import is.codion.common.user.User;

import org.slf4j.Logger;
import org.slf4j.LoggerFactory;

import java.rmi.NoSuchObjectException;
import java.rmi.Remote;
import java.rmi.RemoteException;
import java.rmi.registry.LocateRegistry;
import java.rmi.registry.Registry;
import java.rmi.server.ServerNotActiveException;
import java.rmi.server.UnicastRemoteObject;
import java.time.ZonedDateTime;
import java.util.ArrayList;
import java.util.Arrays;
import java.util.Collection;
import java.util.HashMap;
import java.util.Map;
import java.util.Objects;
import java.util.UUID;
import java.util.concurrent.Callable;
import java.util.concurrent.ConcurrentHashMap;
import java.util.concurrent.ThreadFactory;
import java.util.concurrent.TimeUnit;

import static is.codion.common.rmi.server.AuxiliaryServerFactory.getAuxiliaryServerProvider;
import static is.codion.common.rmi.server.RemoteClient.remoteClient;
import static is.codion.common.rmi.server.SerializationWhitelist.isSerializationDryRunActive;
import static is.codion.common.rmi.server.SerializationWhitelist.writeDryRunWhitelist;
import static java.util.Collections.unmodifiableCollection;
import static java.util.Objects.requireNonNull;
import static java.util.concurrent.Executors.newSingleThreadScheduledExecutor;
import static java.util.stream.Collectors.toList;
import static java.util.stream.Collectors.toSet;

/**
 * A default Server implementation.
 * @param <T> the type of remote interface served by this server
 * @param <A> the type of the admin interface this server provides
 */
public abstract class AbstractServer<T extends Remote, A extends ServerAdmin> extends UnicastRemoteObject implements Server<T, A> {

  private static final Logger LOG = LoggerFactory.getLogger(AbstractServer.class);

<<<<<<< HEAD
  private static final int DEFAULT_MAINTENANCE_INTERVAL_MS = 30_000;
=======
  private static final boolean OBJECT_INPUT_FILTER_ON_CLASSPATH = Util.onClasspath("sun.misc.ObjectInputFilter");
>>>>>>> 65a25e6c

  private final Map<UUID, ClientConnection<T>> connections = new ConcurrentHashMap<>();
  private final Map<String, LoginProxy> loginProxies = new HashMap<>();
  private final Collection<LoginProxy> sharedLoginProxies = new ArrayList<>();
  private final Collection<AuxiliaryServer> auxiliaryServers = new ArrayList<>();
  private final TaskScheduler connectionMaintenanceScheduler;

  private final ServerConfiguration configuration;
  private final ServerInformation serverInformation;
  private final Event<?> shutdownEvent = Events.event();
  private volatile int connectionLimit = -1;
  private volatile boolean shuttingDown = false;

  private Registry registry;
  private A admin;

  /**
   * Instantiates a new AbstractServer
   * @param configuration the configuration
   * @throws RemoteException in case of an exception
   */
  public AbstractServer(final ServerConfiguration configuration) throws RemoteException {
    super(requireNonNull(configuration, "configuration").getServerPort(),
            configuration.getRmiClientSocketFactory(), configuration.getRmiServerSocketFactory());
    Runtime.getRuntime().addShutdownHook(new Thread(this::shutdown));
    try {
      this.configuration = configuration;
      this.serverInformation = new DefaultServerInformation(UUID.randomUUID(), configuration.getServerName(),
              configuration.getServerPort(), ZonedDateTime.now());
      this.connectionMaintenanceScheduler = new TaskScheduler(new MaintenanceTask(),
              configuration.getConnectionMaintenanceInterval(), configuration.getConnectionMaintenanceInterval(), TimeUnit.MILLISECONDS).start();
      configureSerializationWhitelist(configuration);
      startAuxiliaryServers(configuration.getAuxiliaryServerFactoryClassNames());
      loadLoginProxies();
    }
    catch (final Exception exception) {
      throw logShutdownAndReturn(new RuntimeException(exception));
    }
  }

  /**
   * @return a map containing the current connections
   */
  public final Map<RemoteClient, T> getConnections() {
    final Map<RemoteClient, T> clients = new HashMap<>();
    for (final ClientConnection<T> clientConnection : connections.values()) {
      clients.put(clientConnection.getRemoteClient(), clientConnection.getConnection());
    }

    return clients;
  }

  /**
   * @param clientId the client id
   * @return the connection associated with the given client, null if none exists
   */
  public final T getConnection(final UUID clientId) {
    final ClientConnection<T> clientConnection = connections.get(requireNonNull(clientId, "clientId"));
    if (clientConnection != null) {
      return clientConnection.getConnection();
    }

    return null;
  }

  /**
   * @return the current number of connections
   */
  public final int getConnectionCount() {
    return connections.size();
  }

  /**
   * @return the maximum number of concurrent connections accepted by this server,
   * a negative number means no limit while 0 means the server is closed.
   */
  public final int getConnectionLimit() {
    return connectionLimit;
  }

  /**
   * @param connectionLimit the maximum number of concurrent connections accepted by this server,
   * a negative number means no limit while 0 means the server is closed.
   */
  public final void setConnectionLimit(final int connectionLimit) {
    this.connectionLimit = connectionLimit;
  }

  /**
   * @return the maintenance check interval in ms
   */
  public final int getMaintenanceInterval() {
    return connectionMaintenanceScheduler.getInterval();
  }

  /**
   * @param maintenanceInterval the new maintenance interval in ms
   */
  public final void setMaintenanceInterval(final int maintenanceInterval) {
    connectionMaintenanceScheduler.setInterval(maintenanceInterval);
  }

  @Override
  public final ServerInformation getServerInformation() {
    return serverInformation;
  }

  @Override
  public final boolean connectionsAvailable() {
    return !maximumNumberOfConnectionsReached();
  }

  @Override
  public final T connect(final ConnectionRequest connectionRequest) throws RemoteException, ConnectionNotAvailableException,
          LoginException, ConnectionValidationException {
    if (shuttingDown) {
      throw new LoginException("Server is shutting down");
    }
    requireNonNull(connectionRequest, "connectionRequest");
    requireNonNull(connectionRequest.getUser(), "user");
    requireNonNull(connectionRequest.getClientId(), "clientId");
    requireNonNull(connectionRequest.getClientTypeId(), "clientTypeId");
    synchronized (connections) {
      final ClientConnection<T> clientConnection = connections.get(connectionRequest.getClientId());
      if (clientConnection != null) {
        validateUserCredentials(connectionRequest.getUser(), clientConnection.getRemoteClient().getUser());
        LOG.debug("Active connection exists {}", connectionRequest);

        return clientConnection.getConnection();
      }

      if (maximumNumberOfConnectionsReached()) {
        LOG.debug("Maximum number of connections reached {}", connectionLimit);
        throw new ConnectionNotAvailableException();
      }
      LOG.debug("No active connection found for client {}, establishing a new connection", connectionRequest);

      return createConnection(connectionRequest).getConnection();
    }
  }

  @Override
  public final void disconnect(final UUID clientId) throws RemoteException {
    if (clientId == null) {
      return;
    }

    final ClientConnection<T> clientConnection = connections.remove(requireNonNull(clientId, "clientId"));
    if (clientConnection != null) {
      doDisconnect(clientConnection.getConnection());
      final RemoteClient remoteClient = clientConnection.getRemoteClient();
      for (final LoginProxy loginProxy : sharedLoginProxies) {
        loginProxy.doLogout(remoteClient);
      }
      final LoginProxy loginProxy = loginProxies.get(remoteClient.getClientTypeId());
      if (loginProxy != null) {
        loginProxy.doLogout(remoteClient);
      }
      LOG.debug("Client disconnected {}", remoteClient);
    }
  }

  /**
   * Shuts down this server.
   */
  public final void shutdown() {
    if (shuttingDown) {
      return;
    }
    shuttingDown = true;
    connectionMaintenanceScheduler.stop();
    unexportSilently(registry);
    unexportSilently(this);
    if (admin != null) {
      unexportSilently(admin);
    }
    for (final UUID clientId : new ArrayList<>(connections.keySet())) {
      try {
        disconnect(clientId);
      }
      catch (final RemoteException e) {
        LOG.debug("Error while disconnecting a client on shutdown: " + clientId, e);
      }
    }
    sharedLoginProxies.forEach(AbstractServer::closeLoginProxy);
    loginProxies.values().forEach(AbstractServer::closeLoginProxy);
    auxiliaryServers.forEach(AbstractServer::stopAuxiliaryServer);
    if (isSerializationDryRunActive()) {
      writeDryRunWhitelist();
    }
    shutdownEvent.onEvent();
  }

  public final void addLoginProxy(final LoginProxy loginProxy) {
    requireNonNull(loginProxy, "loginProxy");
    if (loginProxy.getClientTypeId() == null) {
      sharedLoginProxies.add(loginProxy);
    }
    else {
      loginProxies.put(loginProxy.getClientTypeId(), loginProxy);
    }
  }

  /**
   * @return info on all connected users
   */
  final Collection<User> getUsers() {
    return getConnections().keySet().stream().map(ConnectionRequest::getUser).collect(toSet());
  }

  /**
   * @return info on all connected clients
   */
  final Collection<RemoteClient> getClients() {
    return new ArrayList<>(getConnections().keySet());
  }

  /**
   * @param user the user
   * @return all clients connected with the given user
   */
  final Collection<RemoteClient> getClients(final User user) {
    return getConnections().keySet().stream().filter(remoteClient ->
            user == null || remoteClient.getUser().equals(user)).collect(toList());
  }

  protected final void setAdmin(final A admin) {
    if (this.admin != null) {
      throw new IllegalStateException("Admin has already been set for this server");
    }
    this.admin = admin;
  }

  protected final A getAdmin() {
    if (admin == null) {
      throw new IllegalStateException("No admin instance available");
    }

    return admin;
  }

  /**
   * @param listener a listener notified when this server is shutting down.
   */
  protected final void addShutdownListener(final EventListener listener) {
    shutdownEvent.addListener(requireNonNull(listener, "listener"));
  }

  /**
   * Establishes the actual client connection.
   * @param remoteClient the client connection info
   * @return a connection servicing the given client
   * @throws RemoteException in case of an exception
   * @throws LoginException in case of an error during the login
   */
  protected abstract T doConnect(RemoteClient remoteClient) throws RemoteException, LoginException;

  /**
   * Disconnects the given connection.
   * @param connection the connection to disconnect
   * @throws RemoteException in case of an exception
   */
  protected abstract void doDisconnect(T connection) throws RemoteException;

  /**
   * Maintains the given connections, that is, disconnects inactive or invalid connections, if required.
   * @throws RemoteException in case of an exception
   * @param connections all current connections
   */
  protected abstract void maintainConnections(final Collection<ClientConnection<T>> connections) throws RemoteException;

  /**
   * @param clientTypeId the client type id
   * @return all clients of the given type
   */
  protected Collection<RemoteClient> getClients(final String clientTypeId) {
    return getConnections().keySet().stream().filter(client -> Objects.equals(client.getClientTypeId(), clientTypeId)).collect(toList());
  }

  protected final Registry getRegistry() throws RemoteException {
    if (registry == null) {
      this.registry = LocateRegistry.createRegistry(configuration.getRegistryPort());
    }

    return this.registry;
  }

  protected final <T extends Throwable> T logShutdownAndReturn(final T exception) {
    LOG.error("Exception on server startup", exception);
    shutdown();

    return exception;
  }

  /**
   * Validates the given user credentials
   * @param userToCheck the credentials to check
   * @param requiredUser the required credentials
   * @throws ServerAuthenticationException in case either User instance is null or if the username or password does not match
   */
  protected static final void validateUserCredentials(final User userToCheck, final User requiredUser) throws ServerAuthenticationException {
    if (userToCheck == null || requiredUser == null
            || !Objects.equals(userToCheck.getUsername(), requiredUser.getUsername())
            || !Arrays.equals(userToCheck.getPassword(), requiredUser.getPassword())) {
      throw new ServerAuthenticationException("Wrong username or password");
    }
  }

  private boolean maximumNumberOfConnectionsReached() {
    return connectionLimit > -1 && getConnectionCount() >= connectionLimit;
  }

  private ClientConnection<T> createConnection(final ConnectionRequest connectionRequest) throws LoginException, RemoteException {
    RemoteClient remoteClient = remoteClient(connectionRequest);
    setClientHost(remoteClient, (String) connectionRequest.getParameters().get(CLIENT_HOST_KEY));
    for (final LoginProxy loginProxy : sharedLoginProxies) {
      remoteClient = loginProxy.doLogin(remoteClient);
    }
    final LoginProxy clientLoginProxy = loginProxies.get(connectionRequest.getClientTypeId());
    LOG.debug("Connecting client {}, loginProxy {}", connectionRequest, clientLoginProxy);
    if (clientLoginProxy != null) {
      remoteClient = clientLoginProxy.doLogin(remoteClient);
    }
    final ClientConnection<T> clientConnection = new ClientConnection<>(remoteClient, doConnect(remoteClient));
    connections.put(remoteClient.getClientId(), clientConnection);

    return clientConnection;
  }

  private void startAuxiliaryServers(final Collection<String> auxiliaryServerProviderClassNames) {
    try {
      for (final String auxiliaryServerProviderClassName : auxiliaryServerProviderClassNames) {
        final AuxiliaryServerFactory<T, A, ?> auxiliaryServerFactory = getAuxiliaryServerProvider(auxiliaryServerProviderClassName);
        final AuxiliaryServer auxiliaryServer = auxiliaryServerFactory.createServer(this);
        auxiliaryServers.add(auxiliaryServer);
        final Callable<?> starter = () -> startAuxiliaryServer(auxiliaryServer);
        newSingleThreadScheduledExecutor(new DaemonThreadFactory()).submit(starter).get();
      }
    }
    catch (final Exception e) {
      LOG.error("Starting auxiliary server", e);
      throw new RuntimeException(e);
    }
  }

  private static void configureSerializationWhitelist(final ServerConfiguration configuration) {
    if (configuration.getSerializationFilterDryRun()) {
      SerializationWhitelist.configureDryRun(configuration.getSerializationFilterWhitelist());
    }
    else {
      SerializationWhitelist.configure(configuration.getSerializationFilterWhitelist());
    }
  }

  private static void closeLoginProxy(final LoginProxy loginProxy) {
    try {
      loginProxy.close();
    }
    catch (final Exception e) {
      LOG.error("Exception while closing loginProxy for client type: " + loginProxy.getClientTypeId(), e);
    }
  }

  private static Object startAuxiliaryServer(final AuxiliaryServer server) throws Exception {
    try {
      server.startServer();

      return null;
    }
    catch (final Exception e) {
      LOG.error("Starting auxiliary server", e);
      throw e;
    }
  }

  private static void stopAuxiliaryServer(final AuxiliaryServer server) {
    try {
      server.stopServer();
    }
    catch (final Exception e) {
      LOG.error("Stopping auxiliary server", e);
    }
  }

  private static void unexportSilently(final Remote object) {
    try {
      unexportObject(object, true);
    }
    catch (final NoSuchObjectException e) {
      LOG.error("Exception while unexporting " + object + " on shutdown", e);
    }
  }

  private static void setClientHost(final RemoteClient remoteClient, final String requestParameterHost) {
    if (requestParameterHost == null) {
      try {
        remoteClient.setClientHost(getClientHost());
      }
      catch (final ServerNotActiveException ignored) {/*ignored*/}
    }
    else {
      remoteClient.setClientHost(requestParameterHost);
    }
  }

  private void loadLoginProxies() {
    LoginProxy.getLoginProxies().forEach(loginProxy -> {
      final String clientTypeId = loginProxy.getClientTypeId();
      LOG.info("Server loading " + (clientTypeId == null ? "shared" : "") + " login proxy '" + loginProxy.getClass().getName() + " as service");
      addLoginProxy(loginProxy);
    });
  }

  protected static final class ClientConnection<T> {

    private final RemoteClient client;
    private final T connection;

    private ClientConnection(final RemoteClient client, final T connection) {
      this.client = client;
      this.connection = connection;
    }

    public RemoteClient getRemoteClient() {
      return client;
    }

    public T getConnection() {
      return connection;
    }
  }

  private final class MaintenanceTask implements Runnable {

    @Override
    public void run() {
      try {
        if (getConnectionCount() > 0) {
          maintainConnections(unmodifiableCollection(connections.values()));
        }
      }
      catch (final Exception e) {
        LOG.error("Exception while maintaining connections", e);
      }
    }
  }

  private static final class DaemonThreadFactory implements ThreadFactory {

    @Override
    public Thread newThread(final Runnable runnable) {
      final Thread thread = new Thread(runnable);
      thread.setDaemon(true);

      return thread;
    }
  }
}<|MERGE_RESOLUTION|>--- conflicted
+++ resolved
@@ -57,12 +57,6 @@
 
   private static final Logger LOG = LoggerFactory.getLogger(AbstractServer.class);
 
-<<<<<<< HEAD
-  private static final int DEFAULT_MAINTENANCE_INTERVAL_MS = 30_000;
-=======
-  private static final boolean OBJECT_INPUT_FILTER_ON_CLASSPATH = Util.onClasspath("sun.misc.ObjectInputFilter");
->>>>>>> 65a25e6c
-
   private final Map<UUID, ClientConnection<T>> connections = new ConcurrentHashMap<>();
   private final Map<String, LoginProxy> loginProxies = new HashMap<>();
   private final Collection<LoginProxy> sharedLoginProxies = new ArrayList<>();
