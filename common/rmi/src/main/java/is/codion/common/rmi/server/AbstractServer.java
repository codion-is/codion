/*
 * Copyright (c) 2004 - 2020, Björn Darri Sigurðsson. All Rights Reserved.
 */
package is.codion.common.rmi.server;

<<<<<<< HEAD
=======
import is.codion.common.TaskScheduler;
import is.codion.common.Util;
>>>>>>> 9cc00250
import is.codion.common.event.Event;
import is.codion.common.event.EventListener;
import is.codion.common.event.Events;
import is.codion.common.rmi.client.ConnectionRequest;
import is.codion.common.rmi.server.exception.ConnectionNotAvailableException;
import is.codion.common.rmi.server.exception.ConnectionValidationException;
import is.codion.common.rmi.server.exception.LoginException;
import is.codion.common.rmi.server.exception.ServerAuthenticationException;
import is.codion.common.user.User;

import org.slf4j.Logger;
import org.slf4j.LoggerFactory;

import java.rmi.NoSuchObjectException;
import java.rmi.Remote;
import java.rmi.RemoteException;
import java.rmi.registry.LocateRegistry;
import java.rmi.registry.Registry;
import java.rmi.server.ServerNotActiveException;
import java.rmi.server.UnicastRemoteObject;
import java.time.ZonedDateTime;
import java.util.ArrayList;
import java.util.Arrays;
import java.util.Collection;
import java.util.HashMap;
import java.util.Map;
import java.util.Objects;
import java.util.UUID;
import java.util.concurrent.Callable;
import java.util.concurrent.ConcurrentHashMap;
import java.util.concurrent.ThreadFactory;
import java.util.concurrent.TimeUnit;

import static is.codion.common.rmi.server.AuxiliaryServerFactory.getAuxiliaryServerProvider;
import static is.codion.common.rmi.server.RemoteClient.remoteClient;
import static is.codion.common.rmi.server.SerializationWhitelist.isSerializationDryRunActive;
import static is.codion.common.rmi.server.SerializationWhitelist.writeDryRunWhitelist;
import static java.util.Collections.unmodifiableCollection;
import static java.util.Objects.requireNonNull;
import static java.util.concurrent.Executors.newSingleThreadScheduledExecutor;
import static java.util.stream.Collectors.toList;
import static java.util.stream.Collectors.toSet;

/**
 * A default Server implementation.
 * @param <T> the type of remote interface served by this server
 * @param <A> the type of the admin interface this server provides
 */
public abstract class AbstractServer<T extends Remote, A extends ServerAdmin> extends UnicastRemoteObject implements Server<T, A> {

  private static final Logger LOG = LoggerFactory.getLogger(AbstractServer.class);

<<<<<<< HEAD
  private final Map<UUID, RemoteClientConnection<T>> connections = new ConcurrentHashMap<>();
=======
  private static final boolean OBJECT_INPUT_FILTER_ON_CLASSPATH = Util.onClasspath("sun.misc.ObjectInputFilter");
  private static final int DEFAULT_MAINTENANCE_INTERVAL_MS = 30_000;

  private final Map<UUID, ClientConnection<T>> connections = new ConcurrentHashMap<>();
>>>>>>> 9cc00250
  private final Map<String, LoginProxy> loginProxies = new HashMap<>();
  private final Collection<LoginProxy> sharedLoginProxies = new ArrayList<>();
  private final Collection<AuxiliaryServer> auxiliaryServers = new ArrayList<>();
  private final TaskScheduler connectionMaintenanceScheduler = new TaskScheduler(new MaintenanceTask(),
          DEFAULT_MAINTENANCE_INTERVAL_MS, DEFAULT_MAINTENANCE_INTERVAL_MS, TimeUnit.MILLISECONDS).start();

  private final ServerConfiguration configuration;
  private final ServerInformation serverInformation;
  private final Event<?> shutdownEvent = Events.event();
  private volatile int connectionLimit = -1;
  private volatile boolean shuttingDown = false;

  private Registry registry;
  private A admin;

  /**
   * Instantiates a new AbstractServer
   * @param configuration the configuration
   * @throws RemoteException in case of an exception
   */
  public AbstractServer(final ServerConfiguration configuration) throws RemoteException {
    super(requireNonNull(configuration, "configuration").getServerPort(),
            configuration.getRmiClientSocketFactory(), configuration.getRmiServerSocketFactory());
    Runtime.getRuntime().addShutdownHook(new Thread(this::shutdown));
    try {
      this.configuration = configuration;
      this.serverInformation = new DefaultServerInformation(UUID.randomUUID(), configuration.getServerName(),
              configuration.getServerPort(), ZonedDateTime.now());
      configureSerializationWhitelist(configuration);
      startAuxiliaryServers(configuration.getAuxiliaryServerFactoryClassNames());
      loadLoginProxies();
    }
    catch (final Exception exception) {
      throw logShutdownAndReturn(new RuntimeException(exception));
    }
  }

  /**
   * @return a map containing the current connections
   */
  public final Map<RemoteClient, T> getConnections() {
    final Map<RemoteClient, T> clients = new HashMap<>();
    for (final ClientConnection<T> clientConnection : connections.values()) {
      clients.put(clientConnection.getRemoteClient(), clientConnection.getConnection());
    }

    return clients;
  }

  /**
   * @param clientId the client id
   * @return the connection associated with the given client, null if none exists
   */
  public final T getConnection(final UUID clientId) {
    final ClientConnection<T> clientConnection = connections.get(requireNonNull(clientId, "clientId"));
    if (clientConnection != null) {
      return clientConnection.getConnection();
    }

    return null;
  }

  /**
   * @return the current number of connections
   */
  public final int getConnectionCount() {
    return connections.size();
  }

  /**
   * @return the maximum number of concurrent connections accepted by this server,
   * a negative number means no limit while 0 means the server is closed.
   */
  public final int getConnectionLimit() {
    return connectionLimit;
  }

  /**
   * @param connectionLimit the maximum number of concurrent connections accepted by this server,
   * a negative number means no limit while 0 means the server is closed.
   */
  public final void setConnectionLimit(final int connectionLimit) {
    this.connectionLimit = connectionLimit;
  }

  /**
   * @return the maintenance check interval in ms
   */
  public final int getMaintenanceInterval() {
    return connectionMaintenanceScheduler.getInterval();
  }

  /**
   * @param maintenanceInterval the new maintenance interval in ms
   */
  public final void setMaintenanceInterval(final int maintenanceInterval) {
    connectionMaintenanceScheduler.setInterval(maintenanceInterval);
  }

  @Override
  public final ServerInformation getServerInformation() {
    return serverInformation;
  }

  @Override
  public final boolean connectionsAvailable() {
    return !maximumNumberOfConnectionsReached();
  }

  @Override
  public final T connect(final ConnectionRequest connectionRequest) throws RemoteException, ConnectionNotAvailableException,
          LoginException, ConnectionValidationException {
    if (shuttingDown) {
      throw new LoginException("Server is shutting down");
    }
    requireNonNull(connectionRequest, "connectionRequest");
    requireNonNull(connectionRequest.getUser(), "user");
    requireNonNull(connectionRequest.getClientId(), "clientId");
    requireNonNull(connectionRequest.getClientTypeId(), "clientTypeId");
    synchronized (connections) {
      final ClientConnection<T> clientConnection = connections.get(connectionRequest.getClientId());
      if (clientConnection != null) {
        validateUserCredentials(connectionRequest.getUser(), clientConnection.getRemoteClient().getUser());
        LOG.debug("Active connection exists {}", connectionRequest);

        return clientConnection.getConnection();
      }

      if (maximumNumberOfConnectionsReached()) {
        LOG.debug("Maximum number of connections reached {}", connectionLimit);
        throw new ConnectionNotAvailableException();
      }
      LOG.debug("No active connection found for client {}, establishing a new connection", connectionRequest);

      return createConnection(connectionRequest).getConnection();
    }
  }

  @Override
  public final void disconnect(final UUID clientId) throws RemoteException {
    if (clientId == null) {
      return;
    }

    final ClientConnection<T> clientConnection = connections.remove(requireNonNull(clientId, "clientId"));
    if (clientConnection != null) {
      doDisconnect(clientConnection.getConnection());
      final RemoteClient remoteClient = clientConnection.getRemoteClient();
      for (final LoginProxy loginProxy : sharedLoginProxies) {
        loginProxy.doLogout(remoteClient);
      }
      final LoginProxy loginProxy = loginProxies.get(remoteClient.getClientTypeId());
      if (loginProxy != null) {
        loginProxy.doLogout(remoteClient);
      }
      LOG.debug("Client disconnected {}", remoteClient);
    }
  }

  /**
   * Shuts down this server.
   */
  public final void shutdown() {
    if (shuttingDown) {
      return;
    }
    shuttingDown = true;
    connectionMaintenanceScheduler.stop();
    unexportSilently(registry);
    unexportSilently(this);
    if (admin != null) {
      unexportSilently(admin);
    }
    for (final UUID clientId : new ArrayList<>(connections.keySet())) {
      try {
        disconnect(clientId);
      }
      catch (final RemoteException e) {
        LOG.debug("Error while disconnecting a client on shutdown: " + clientId, e);
      }
    }
    sharedLoginProxies.forEach(AbstractServer::closeLoginProxy);
    loginProxies.values().forEach(AbstractServer::closeLoginProxy);
    auxiliaryServers.forEach(AbstractServer::stopAuxiliaryServer);
    if (isSerializationDryRunActive()) {
      writeDryRunWhitelist();
    }
    shutdownEvent.onEvent();
  }

  public final void addLoginProxy(final LoginProxy loginProxy) {
    requireNonNull(loginProxy, "loginProxy");
    if (loginProxy.getClientTypeId() == null) {
      sharedLoginProxies.add(loginProxy);
    }
    else {
      loginProxies.put(loginProxy.getClientTypeId(), loginProxy);
    }
  }

  /**
   * @return info on all connected users
   */
  final Collection<User> getUsers() {
    return getConnections().keySet().stream().map(ConnectionRequest::getUser).collect(toSet());
  }

  /**
   * @return info on all connected clients
   */
  final Collection<RemoteClient> getClients() {
    return new ArrayList<>(getConnections().keySet());
  }

  /**
   * @param user the user
   * @return all clients connected with the given user
   */
  final Collection<RemoteClient> getClients(final User user) {
    return getConnections().keySet().stream().filter(remoteClient ->
            user == null || remoteClient.getUser().equals(user)).collect(toList());
  }

  protected final void setAdmin(final A admin) {
    if (this.admin != null) {
      throw new IllegalStateException("Admin has already been set for this server");
    }
    this.admin = admin;
  }

  protected final A getAdmin() {
    if (admin == null) {
      throw new IllegalStateException("No admin instance available");
    }

    return admin;
  }

  /**
   * @param listener a listener notified when this server is shutting down.
   */
  protected final void addShutdownListener(final EventListener listener) {
    shutdownEvent.addListener(requireNonNull(listener, "listener"));
  }

  /**
   * Establishes the actual client connection.
   * @param remoteClient the client connection info
   * @return a connection servicing the given client
   * @throws RemoteException in case of an exception
   * @throws LoginException in case of an error during the login
   */
  protected abstract T doConnect(RemoteClient remoteClient) throws RemoteException, LoginException;

  /**
   * Disconnects the given connection.
   * @param connection the connection to disconnect
   * @throws RemoteException in case of an exception
   */
  protected abstract void doDisconnect(T connection) throws RemoteException;

  /**
   * Maintains the given connections, that is, disconnects inactive or invalid connections, if required.
   * @throws RemoteException in case of an exception
   * @param connections all current connections
   */
  protected abstract void maintainConnections(final Collection<ClientConnection<T>> connections) throws RemoteException;

  /**
   * @param clientTypeId the client type id
   * @return all clients of the given type
   */
  protected Collection<RemoteClient> getClients(final String clientTypeId) {
    return getConnections().keySet().stream().filter(client -> Objects.equals(client.getClientTypeId(), clientTypeId)).collect(toList());
  }

  protected final Registry getRegistry() throws RemoteException {
    if (registry == null) {
      this.registry = LocateRegistry.createRegistry(configuration.getRegistryPort());
    }

    return this.registry;
  }

  protected final <T extends Throwable> T logShutdownAndReturn(final T exception) {
    LOG.error("Exception on server startup", exception);
    shutdown();

    return exception;
  }

  /**
   * Validates the given user credentials
   * @param userToCheck the credentials to check
   * @param requiredUser the required credentials
   * @throws ServerAuthenticationException in case either User instance is null or if the username or password does not match
   */
  protected static final void validateUserCredentials(final User userToCheck, final User requiredUser) throws ServerAuthenticationException {
    if (userToCheck == null || requiredUser == null
            || !Objects.equals(userToCheck.getUsername(), requiredUser.getUsername())
            || !Arrays.equals(userToCheck.getPassword(), requiredUser.getPassword())) {
      throw new ServerAuthenticationException("Wrong username or password");
    }
  }

  private boolean maximumNumberOfConnectionsReached() {
    return connectionLimit > -1 && getConnectionCount() >= connectionLimit;
  }

  private ClientConnection<T> createConnection(final ConnectionRequest connectionRequest) throws LoginException, RemoteException {
    RemoteClient remoteClient = remoteClient(connectionRequest);
    setClientHost(remoteClient, (String) connectionRequest.getParameters().get(CLIENT_HOST_KEY));
    for (final LoginProxy loginProxy : sharedLoginProxies) {
      remoteClient = loginProxy.doLogin(remoteClient);
    }
    final LoginProxy clientLoginProxy = loginProxies.get(connectionRequest.getClientTypeId());
    LOG.debug("Connecting client {}, loginProxy {}", connectionRequest, clientLoginProxy);
    if (clientLoginProxy != null) {
      remoteClient = clientLoginProxy.doLogin(remoteClient);
    }
    final ClientConnection<T> clientConnection = new ClientConnection<>(remoteClient, doConnect(remoteClient));
    connections.put(remoteClient.getClientId(), clientConnection);

    return clientConnection;
  }

  private void startAuxiliaryServers(final Collection<String> auxiliaryServerProviderClassNames) {
    try {
      for (final String auxiliaryServerProviderClassName : auxiliaryServerProviderClassNames) {
        final AuxiliaryServerFactory<T, A, ?> auxiliaryServerFactory = getAuxiliaryServerProvider(auxiliaryServerProviderClassName);
        final AuxiliaryServer auxiliaryServer = auxiliaryServerFactory.createServer(this);
        auxiliaryServers.add(auxiliaryServer);
        final Callable<?> starter = () -> startAuxiliaryServer(auxiliaryServer);
        newSingleThreadScheduledExecutor(new DaemonThreadFactory()).submit(starter).get();
      }
    }
    catch (final Exception e) {
      LOG.error("Starting auxiliary server", e);
      throw new RuntimeException(e);
    }
  }

  private static void configureSerializationWhitelist(final ServerConfiguration configuration) {
    if (configuration.getSerializationFilterDryRun()) {
      SerializationWhitelist.configureDryRun(configuration.getSerializationFilterWhitelist());
    }
    else {
      SerializationWhitelist.configure(configuration.getSerializationFilterWhitelist());
    }
  }

  private static void closeLoginProxy(final LoginProxy loginProxy) {
    try {
      loginProxy.close();
    }
    catch (final Exception e) {
      LOG.error("Exception while closing loginProxy for client type: " + loginProxy.getClientTypeId(), e);
    }
  }

  private static Object startAuxiliaryServer(final AuxiliaryServer server) throws Exception {
    try {
      server.startServer();

      return null;
    }
    catch (final Exception e) {
      LOG.error("Starting auxiliary server", e);
      throw e;
    }
  }

  private static void stopAuxiliaryServer(final AuxiliaryServer server) {
    try {
      server.stopServer();
    }
    catch (final Exception e) {
      LOG.error("Stopping auxiliary server", e);
    }
  }

  private static void unexportSilently(final Remote object) {
    try {
      unexportObject(object, true);
    }
    catch (final NoSuchObjectException e) {
      LOG.error("Exception while unexporting " + object + " on shutdown", e);
    }
  }

  private static void setClientHost(final RemoteClient remoteClient, final String requestParameterHost) {
    if (requestParameterHost == null) {
      try {
        remoteClient.setClientHost(getClientHost());
      }
      catch (final ServerNotActiveException ignored) {/*ignored*/}
    }
    else {
      remoteClient.setClientHost(requestParameterHost);
    }
  }

  private void loadLoginProxies() {
    LoginProxy.getLoginProxies().forEach(loginProxy -> {
      final String clientTypeId = loginProxy.getClientTypeId();
      LOG.info("Server loading " + (clientTypeId == null ? "shared" : "") + " login proxy '" + loginProxy.getClass().getName() + " as service");
      addLoginProxy(loginProxy);
    });
  }

  protected static final class ClientConnection<T> {

    private final RemoteClient client;
    private final T connection;

    private ClientConnection(final RemoteClient client, final T connection) {
      this.client = client;
      this.connection = connection;
    }

    public RemoteClient getRemoteClient() {
      return client;
    }

    public T getConnection() {
      return connection;
    }
  }

  private final class MaintenanceTask implements Runnable {

    @Override
    public void run() {
      try {
        if (getConnectionCount() > 0) {
          maintainConnections(unmodifiableCollection(connections.values()));
        }
      }
      catch (final Exception e) {
        LOG.error("Exception while maintaining connections", e);
      }
    }
  }

  private static final class DaemonThreadFactory implements ThreadFactory {

    @Override
    public Thread newThread(final Runnable runnable) {
      final Thread thread = new Thread(runnable);
      thread.setDaemon(true);

      return thread;
    }
  }
}<|MERGE_RESOLUTION|>--- conflicted
+++ resolved
@@ -3,11 +3,8 @@
  */
 package is.codion.common.rmi.server;
 
-<<<<<<< HEAD
-=======
 import is.codion.common.TaskScheduler;
 import is.codion.common.Util;
->>>>>>> 9cc00250
 import is.codion.common.event.Event;
 import is.codion.common.event.EventListener;
 import is.codion.common.event.Events;
@@ -60,14 +57,9 @@
 
   private static final Logger LOG = LoggerFactory.getLogger(AbstractServer.class);
 
-<<<<<<< HEAD
-  private final Map<UUID, RemoteClientConnection<T>> connections = new ConcurrentHashMap<>();
-=======
-  private static final boolean OBJECT_INPUT_FILTER_ON_CLASSPATH = Util.onClasspath("sun.misc.ObjectInputFilter");
   private static final int DEFAULT_MAINTENANCE_INTERVAL_MS = 30_000;
 
   private final Map<UUID, ClientConnection<T>> connections = new ConcurrentHashMap<>();
->>>>>>> 9cc00250
   private final Map<String, LoginProxy> loginProxies = new HashMap<>();
   private final Collection<LoginProxy> sharedLoginProxies = new ArrayList<>();
   private final Collection<AuxiliaryServer> auxiliaryServers = new ArrayList<>();
