/*
 * Copyright (c) 2004 - 2021, Björn Darri Sigurðsson. All Rights Reserved.
 */
package is.codion.common.rmi.server;

import is.codion.common.Util;
import is.codion.common.event.Event;
import is.codion.common.event.EventListener;
import is.codion.common.rmi.client.ConnectionRequest;
import is.codion.common.rmi.server.exception.ConnectionNotAvailableException;
import is.codion.common.rmi.server.exception.ConnectionValidationException;
import is.codion.common.rmi.server.exception.LoginException;
import is.codion.common.rmi.server.exception.ServerAuthenticationException;
import is.codion.common.scheduler.TaskScheduler;
import is.codion.common.user.User;

import org.slf4j.Logger;
import org.slf4j.LoggerFactory;

import java.rmi.NoSuchObjectException;
import java.rmi.Remote;
import java.rmi.RemoteException;
import java.rmi.registry.LocateRegistry;
import java.rmi.registry.Registry;
import java.rmi.server.ServerNotActiveException;
import java.rmi.server.UnicastRemoteObject;
import java.time.ZonedDateTime;
import java.util.ArrayList;
import java.util.Arrays;
import java.util.Collection;
import java.util.HashMap;
import java.util.Map;
import java.util.Objects;
import java.util.UUID;
import java.util.concurrent.Callable;
import java.util.concurrent.ConcurrentHashMap;
import java.util.concurrent.ThreadFactory;
import java.util.concurrent.TimeUnit;

import static is.codion.common.rmi.server.AuxiliaryServerFactory.auxiliaryServerFactory;
import static is.codion.common.rmi.server.RemoteClient.remoteClient;
import static is.codion.common.rmi.server.SerializationWhitelist.isSerializationDryRunActive;
import static is.codion.common.rmi.server.SerializationWhitelist.writeDryRunWhitelist;
import static java.util.Collections.unmodifiableCollection;
import static java.util.Objects.requireNonNull;
import static java.util.concurrent.Executors.newSingleThreadScheduledExecutor;
import static java.util.stream.Collectors.toList;
import static java.util.stream.Collectors.toSet;

/**
 * A default Server implementation.
 * @param <T> the type of remote interface served by this server
 * @param <A> the type of the admin interface this server provides
 */
public abstract class AbstractServer<T extends Remote, A extends ServerAdmin> extends UnicastRemoteObject implements Server<T, A> {

  private static final Logger LOG = LoggerFactory.getLogger(AbstractServer.class);

  private static final String CLIENT_ID = "clientId";

  private final Map<UUID, ClientConnection<T>> connections = new ConcurrentHashMap<>();
  private final Map<String, LoginProxy> loginProxies = new HashMap<>();
  private final Collection<LoginProxy> sharedLoginProxies = new ArrayList<>();
  private final Collection<AuxiliaryServer> auxiliaryServers = new ArrayList<>();
  private final TaskScheduler connectionMaintenanceScheduler;

  private final ServerConfiguration configuration;
  private final ServerInformation serverInformation;
  private final Event<?> shutdownEvent = Event.event();
  private volatile int connectionLimit = -1;
  private volatile boolean shuttingDown = false;

  private Registry registry;
  private A admin;

  /**
   * Instantiates a new AbstractServer
   * @param configuration the configuration
   * @throws RemoteException in case of an exception
   */
  public AbstractServer(final ServerConfiguration configuration) throws RemoteException {
    super(requireNonNull(configuration, "configuration").getServerPort(),
            configuration.getRmiClientSocketFactory(), configuration.getRmiServerSocketFactory());
    Runtime.getRuntime().addShutdownHook(new Thread(this::shutdown));
    try {
      this.configuration = configuration;
      this.serverInformation = new DefaultServerInformation(UUID.randomUUID(), configuration.getServerName(),
              configuration.getServerPort(), ZonedDateTime.now());
      this.connectionMaintenanceScheduler = TaskScheduler.builder(new MaintenanceTask())
              .interval(configuration.getConnectionMaintenanceInterval())
              .initialDelay(configuration.getConnectionMaintenanceInterval())
              .timeUnit(TimeUnit.MILLISECONDS)
              .start();
      configureSerializationWhitelist(configuration);
      startAuxiliaryServers(configuration.getAuxiliaryServerFactoryClassNames());
      loadLoginProxies();
    }
    catch (final Throwable exception) {
      throw logShutdownAndReturn(new RuntimeException(exception));
    }
  }

  /**
   * @return a map containing the current connections
   */
  public final Map<RemoteClient, T> getConnections() {
    final Map<RemoteClient, T> clients = new HashMap<>();
    for (final ClientConnection<T> clientConnection : connections.values()) {
      clients.put(clientConnection.getRemoteClient(), clientConnection.getConnection());
    }

    return clients;
  }

  /**
   * @param clientId the client id
   * @return the connection associated with the given client, null if none exists
   */
  public final T getConnection(final UUID clientId) {
    final ClientConnection<T> clientConnection = connections.get(requireNonNull(clientId, CLIENT_ID));
    if (clientConnection != null) {
      return clientConnection.getConnection();
    }

    return null;
  }

  /**
   * @return the current number of connections
   */
  public final int getConnectionCount() {
    return connections.size();
  }

  /**
   * @return the maximum number of concurrent connections accepted by this server,
   * a negative number means no limit while 0 means the server is closed.
   */
  public final int getConnectionLimit() {
    return connectionLimit;
  }

  /**
   * @param connectionLimit the maximum number of concurrent connections accepted by this server,
   * a negative number means no limit while 0 means the server is closed.
   */
  public final void setConnectionLimit(final int connectionLimit) {
    this.connectionLimit = connectionLimit;
  }

  /**
   * @return the maintenance check interval in ms
   */
  public final int getMaintenanceInterval() {
    return connectionMaintenanceScheduler.getInterval();
  }

  /**
   * @param maintenanceInterval the new maintenance interval in ms
   */
  public final void setMaintenanceInterval(final int maintenanceInterval) {
    connectionMaintenanceScheduler.setInterval(maintenanceInterval);
  }

  @Override
  public final ServerInformation getServerInformation() {
    return serverInformation;
  }

  @Override
  public final boolean connectionsAvailable() {
    return !maximumNumberOfConnectionsReached();
  }

  @Override
  public final T connect(final ConnectionRequest connectionRequest) throws RemoteException, ConnectionNotAvailableException,
          LoginException, ConnectionValidationException {
    if (shuttingDown) {
      throw new LoginException("Server is shutting down");
    }
    requireNonNull(connectionRequest, "connectionRequest");
    requireNonNull(connectionRequest.getUser(), "user");
    requireNonNull(connectionRequest.getClientId(), CLIENT_ID);
    requireNonNull(connectionRequest.getClientTypeId(), "clientTypeId");
    synchronized (connections) {
      final ClientConnection<T> clientConnection = connections.get(connectionRequest.getClientId());
      if (clientConnection != null) {
        validateUserCredentials(connectionRequest.getUser(), clientConnection.getRemoteClient().getUser());
        LOG.debug("Active connection exists {}", connectionRequest);

        return clientConnection.getConnection();
      }

      if (maximumNumberOfConnectionsReached()) {
        LOG.debug("Maximum number of connections reached {}", connectionLimit);
        throw new ConnectionNotAvailableException();
      }
      LOG.debug("No active connection found for client {}, establishing a new connection", connectionRequest);

      return createConnection(connectionRequest).getConnection();
    }
  }

  @Override
  public final void disconnect(final UUID clientId) throws RemoteException {
    if (clientId == null) {
      return;
    }

    final ClientConnection<T> clientConnection = connections.remove(requireNonNull(clientId, CLIENT_ID));
    if (clientConnection != null) {
      disconnect(clientConnection.getConnection());
      final RemoteClient remoteClient = clientConnection.getRemoteClient();
      for (final LoginProxy loginProxy : sharedLoginProxies) {
        loginProxy.logout(remoteClient);
      }
      final LoginProxy loginProxy = loginProxies.get(remoteClient.getClientTypeId());
      if (loginProxy != null) {
        loginProxy.logout(remoteClient);
      }
      LOG.debug("Client disconnected {}", remoteClient);
    }
  }

  /**
   * Shuts down this server.
   */
  public final void shutdown() {
    if (shuttingDown) {
      return;
    }
    shuttingDown = true;
    connectionMaintenanceScheduler.stop();
    unexportSilently(registry);
    unexportSilently(this);
    if (admin != null) {
      unexportSilently(admin);
    }
    for (final UUID clientId : new ArrayList<>(connections.keySet())) {
      try {
        disconnect(clientId);
      }
      catch (final RemoteException e) {
        LOG.debug("Error while disconnecting a client on shutdown: " + clientId, e);
      }
    }
    sharedLoginProxies.forEach(AbstractServer::closeLoginProxy);
    loginProxies.values().forEach(AbstractServer::closeLoginProxy);
    auxiliaryServers.forEach(AbstractServer::stopAuxiliaryServer);
    if (isSerializationDryRunActive()) {
      writeDryRunWhitelist();
    }
    shutdownEvent.onEvent();
  }

  public final void addLoginProxy(final LoginProxy loginProxy) {
    requireNonNull(loginProxy, "loginProxy");
    if (loginProxy.getClientTypeId() == null) {
      sharedLoginProxies.add(loginProxy);
    }
    else {
      loginProxies.put(loginProxy.getClientTypeId(), loginProxy);
    }
  }

  /**
   * @return info on all connected users
   */
  final Collection<User> getUsers() {
    return getConnections().keySet().stream().map(ConnectionRequest::getUser).collect(toSet());
  }

  /**
   * @return info on all connected clients
   */
  final Collection<RemoteClient> getClients() {
    return new ArrayList<>(getConnections().keySet());
  }

  /**
   * @param user the user
   * @return all clients connected with the given user
   */
  final Collection<RemoteClient> getClients(final User user) {
    return getConnections().keySet().stream().filter(remoteClient ->
            user == null || remoteClient.getUser().equals(user)).collect(toList());
  }

  protected final void setAdmin(final A admin) {
    if (this.admin != null) {
      throw new IllegalStateException("Admin has already been set for this server");
    }
    this.admin = admin;
  }

  protected final A getAdmin() {
    if (admin == null) {
      throw new IllegalStateException("No admin instance available");
    }

    return admin;
  }

  /**
   * @param listener a listener notified when this server is shutting down.
   */
  protected final void addShutdownListener(final EventListener listener) {
    shutdownEvent.addListener(requireNonNull(listener, "listener"));
  }

  /**
   * Establishes the actual client connection.
   * @param remoteClient the client connection info
   * @return a connection servicing the given client
   * @throws RemoteException in case of an exception
   * @throws LoginException in case of an error during the login
   */
  protected abstract T connect(RemoteClient remoteClient) throws RemoteException, LoginException;

  /**
   * Disconnects the given connection.
   * @param connection the connection to disconnect
   * @throws RemoteException in case of an exception
   */
  protected abstract void disconnect(T connection) throws RemoteException;

  /**
   * Maintains the given connections, that is, disconnects inactive or invalid connections, if required.
   * @throws RemoteException in case of an exception
   * @param connections all current connections
   */
  protected abstract void maintainConnections(final Collection<ClientConnection<T>> connections) throws RemoteException;

  /**
   * @param clientTypeId the client type id
   * @return all clients of the given type
   */
  protected Collection<RemoteClient> getClients(final String clientTypeId) {
    return getConnections().keySet().stream().filter(client -> Objects.equals(client.getClientTypeId(), clientTypeId)).collect(toList());
  }

  protected final Registry getRegistry() throws RemoteException {
    if (registry == null) {
      this.registry = LocateRegistry.createRegistry(configuration.getRegistryPort());
    }

    return this.registry;
  }

  protected final <T extends Throwable> T logShutdownAndReturn(final T exception) {
    LOG.error("Exception on server startup", exception);
    shutdown();

    return exception;
  }

  /**
   * Validates the given user credentials
   * @param userToCheck the credentials to check
   * @param requiredUser the required credentials
   * @throws ServerAuthenticationException in case either User instance is null or if the username or password does not match
   */
  protected static final void validateUserCredentials(final User userToCheck, final User requiredUser) throws ServerAuthenticationException {
    if (userToCheck == null || requiredUser == null
            || !Objects.equals(userToCheck.getUsername(), requiredUser.getUsername())
            || !Arrays.equals(userToCheck.getPassword(), requiredUser.getPassword())) {
      throw new ServerAuthenticationException("Wrong username or password");
    }
  }

  private boolean maximumNumberOfConnectionsReached() {
    return connectionLimit > -1 && getConnectionCount() >= connectionLimit;
  }

  private ClientConnection<T> createConnection(final ConnectionRequest connectionRequest) throws LoginException, RemoteException {
    RemoteClient remoteClient = remoteClient(connectionRequest);
    setClientHost(remoteClient, (String) connectionRequest.getParameters().get(CLIENT_HOST_KEY));
    for (final LoginProxy loginProxy : sharedLoginProxies) {
      remoteClient = loginProxy.login(remoteClient);
    }
    final LoginProxy clientLoginProxy = loginProxies.get(connectionRequest.getClientTypeId());
    LOG.debug("Connecting client {}, loginProxy {}", connectionRequest, clientLoginProxy);
    if (clientLoginProxy != null) {
      remoteClient = clientLoginProxy.login(remoteClient);
    }
    final ClientConnection<T> clientConnection = new ClientConnection<>(remoteClient, connect(remoteClient));
    connections.put(remoteClient.getClientId(), clientConnection);

    return clientConnection;
  }

  private void startAuxiliaryServers(final Collection<String> auxiliaryServerFactoryClassNames) {
    try {
      for (final String auxiliaryServerFactoryClassName : auxiliaryServerFactoryClassNames) {
        final AuxiliaryServerFactory<T, A, ?> auxiliaryServerFactory = auxiliaryServerFactory(auxiliaryServerFactoryClassName);
        final AuxiliaryServer auxiliaryServer = auxiliaryServerFactory.createServer(this);
        auxiliaryServers.add(auxiliaryServer);
        final Callable<?> starter = () -> startAuxiliaryServer(auxiliaryServer);
        newSingleThreadScheduledExecutor(new DaemonThreadFactory()).submit(starter).get();
      }
    }
    catch (final InterruptedException e) {
      LOG.error("Interrupted during auxiliary server startup", e);
      Thread.currentThread().interrupt();
    }
    catch (final Exception e) {
      LOG.error("Starting auxiliary server", e);
      throw new RuntimeException(e);
    }
  }

  private static void configureSerializationWhitelist(final ServerConfiguration configuration) {
<<<<<<< HEAD
    if (configuration.getSerializationFilterDryRun()) {
      SerializationWhitelist.configureDryRun(configuration.getSerializationFilterWhitelist());
    }
    else {
      SerializationWhitelist.configure(configuration.getSerializationFilterWhitelist());
=======
    if (OBJECT_INPUT_FILTER_ON_CLASSPATH) {
      if (configuration.isSerializationFilterDryRun()) {
        SerializationWhitelist.configureDryRun(configuration.getSerializationFilterWhitelist());
      }
      else {
        SerializationWhitelist.configure(configuration.getSerializationFilterWhitelist());
      }
>>>>>>> 1197c63b
    }
  }

  private static void closeLoginProxy(final LoginProxy loginProxy) {
    try {
      loginProxy.close();
    }
    catch (final Exception e) {
      LOG.error("Exception while closing loginProxy for client type: " + loginProxy.getClientTypeId(), e);
    }
  }

  private static Object startAuxiliaryServer(final AuxiliaryServer server) throws Exception {
    try {
      server.startServer();
      LOG.info("Auxiliary server started: " + server);

      return null;
    }
    catch (final Exception e) {
      LOG.error("Starting auxiliary server", e);
      throw e;
    }
  }

  private static void stopAuxiliaryServer(final AuxiliaryServer server) {
    try {
      server.stopServer();
      LOG.info("Auxiliary server stopped: " + server);
    }
    catch (final Exception e) {
      LOG.error("Stopping auxiliary server", e);
    }
  }

  private static void unexportSilently(final Remote object) {
    try {
      unexportObject(object, true);
    }
    catch (final NoSuchObjectException e) {
      LOG.error("Exception while unexporting " + object + " on shutdown", e);
    }
  }

  private static void setClientHost(final RemoteClient remoteClient, final String requestParameterHost) {
    if (requestParameterHost == null) {
      try {
        remoteClient.setClientHost(getClientHost());
      }
      catch (final ServerNotActiveException ignored) {/*ignored*/}
    }
    else {
      remoteClient.setClientHost(requestParameterHost);
    }
  }

  private void loadLoginProxies() {
    LoginProxy.getLoginProxies().forEach(loginProxy -> {
      final String clientTypeId = loginProxy.getClientTypeId();
      LOG.info("Server loading " + (clientTypeId == null ? "shared" : "") + "login proxy '" + loginProxy.getClass().getName() + "' as service");
      addLoginProxy(loginProxy);
    });
  }

  protected static final class ClientConnection<T> {

    private final RemoteClient client;
    private final T connection;

    private ClientConnection(final RemoteClient client, final T connection) {
      this.client = client;
      this.connection = connection;
    }

    public RemoteClient getRemoteClient() {
      return client;
    }

    public T getConnection() {
      return connection;
    }
  }

  private final class MaintenanceTask implements Runnable {

    @Override
    public void run() {
      try {
        if (getConnectionCount() > 0) {
          maintainConnections(unmodifiableCollection(connections.values()));
        }
      }
      catch (final Exception e) {
        LOG.error("Exception while maintaining connections", e);
      }
    }
  }

  private static final class DaemonThreadFactory implements ThreadFactory {

    @Override
    public Thread newThread(final Runnable runnable) {
      final Thread thread = new Thread(runnable);
      thread.setDaemon(true);

      return thread;
    }
  }
}<|MERGE_RESOLUTION|>--- conflicted
+++ resolved
@@ -410,21 +410,11 @@
   }
 
   private static void configureSerializationWhitelist(final ServerConfiguration configuration) {
-<<<<<<< HEAD
-    if (configuration.getSerializationFilterDryRun()) {
+    if (configuration.isSerializationFilterDryRun()) {
       SerializationWhitelist.configureDryRun(configuration.getSerializationFilterWhitelist());
     }
     else {
       SerializationWhitelist.configure(configuration.getSerializationFilterWhitelist());
-=======
-    if (OBJECT_INPUT_FILTER_ON_CLASSPATH) {
-      if (configuration.isSerializationFilterDryRun()) {
-        SerializationWhitelist.configureDryRun(configuration.getSerializationFilterWhitelist());
-      }
-      else {
-        SerializationWhitelist.configure(configuration.getSerializationFilterWhitelist());
-      }
->>>>>>> 1197c63b
     }
   }
 
