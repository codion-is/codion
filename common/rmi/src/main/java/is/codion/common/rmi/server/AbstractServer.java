/*
 * Copyright (c) 2004 - 2020, Björn Darri Sigurðsson. All Rights Reserved.
 */
package is.codion.common.rmi.server;

import is.codion.common.TaskScheduler;
import is.codion.common.Util;
import is.codion.common.event.Event;
import is.codion.common.event.EventListener;
import is.codion.common.event.Events;
import is.codion.common.rmi.client.ConnectionRequest;
import is.codion.common.rmi.server.exception.ConnectionNotAvailableException;
import is.codion.common.rmi.server.exception.ConnectionValidationException;
import is.codion.common.rmi.server.exception.LoginException;
import is.codion.common.rmi.server.exception.ServerAuthenticationException;
import is.codion.common.user.User;

import org.slf4j.Logger;
import org.slf4j.LoggerFactory;

import java.rmi.NoSuchObjectException;
import java.rmi.Remote;
import java.rmi.RemoteException;
import java.rmi.registry.LocateRegistry;
import java.rmi.registry.Registry;
import java.rmi.server.ServerNotActiveException;
import java.rmi.server.UnicastRemoteObject;
import java.time.ZonedDateTime;
import java.util.ArrayList;
import java.util.Arrays;
import java.util.Collection;
import java.util.HashMap;
import java.util.Map;
import java.util.Objects;
import java.util.UUID;
import java.util.concurrent.Callable;
import java.util.concurrent.ConcurrentHashMap;
import java.util.concurrent.ThreadFactory;
import java.util.concurrent.TimeUnit;

import static is.codion.common.rmi.server.AuxiliaryServerFactory.getAuxiliaryServerProvider;
import static is.codion.common.rmi.server.RemoteClient.remoteClient;
import static is.codion.common.rmi.server.SerializationWhitelist.isSerializationDryRunActive;
import static is.codion.common.rmi.server.SerializationWhitelist.writeDryRunWhitelist;
import static java.util.Collections.unmodifiableCollection;
import static java.util.Objects.requireNonNull;
import static java.util.concurrent.Executors.newSingleThreadScheduledExecutor;
import static java.util.stream.Collectors.toList;
import static java.util.stream.Collectors.toSet;

/**
 * A default Server implementation.
 * @param <T> the type of remote interface served by this server
 * @param <A> the type of the admin interface this server provides
 */
public abstract class AbstractServer<T extends Remote, A extends ServerAdmin> extends UnicastRemoteObject implements Server<T, A> {

  private static final Logger LOG = LoggerFactory.getLogger(AbstractServer.class);

<<<<<<< HEAD
=======
  private static final boolean OBJECT_INPUT_FILTER_ON_CLASSPATH = Util.onClasspath("sun.misc.ObjectInputFilter");
  private static final String CLIENT_ID = "clientId";

>>>>>>> d328c33e
  private final Map<UUID, ClientConnection<T>> connections = new ConcurrentHashMap<>();
  private final Map<String, LoginProxy> loginProxies = new HashMap<>();
  private final Collection<LoginProxy> sharedLoginProxies = new ArrayList<>();
  private final Collection<AuxiliaryServer> auxiliaryServers = new ArrayList<>();
  private final TaskScheduler connectionMaintenanceScheduler;

  private final ServerConfiguration configuration;
  private final ServerInformation serverInformation;
  private final Event<?> shutdownEvent = Events.event();
  private volatile int connectionLimit = -1;
  private volatile boolean shuttingDown = false;

  private Registry registry;
  private A admin;

  /**
   * Instantiates a new AbstractServer
   * @param configuration the configuration
   * @throws RemoteException in case of an exception
   */
  public AbstractServer(final ServerConfiguration configuration) throws RemoteException {
    super(requireNonNull(configuration, "configuration").getServerPort(),
            configuration.getRmiClientSocketFactory(), configuration.getRmiServerSocketFactory());
    Runtime.getRuntime().addShutdownHook(new Thread(this::shutdown));
    try {
      this.configuration = configuration;
      this.serverInformation = new DefaultServerInformation(UUID.randomUUID(), configuration.getServerName(),
              configuration.getServerPort(), ZonedDateTime.now());
      this.connectionMaintenanceScheduler = new TaskScheduler(new MaintenanceTask(),
              configuration.getConnectionMaintenanceInterval(), configuration.getConnectionMaintenanceInterval(), TimeUnit.MILLISECONDS).start();
      configureSerializationWhitelist(configuration);
      startAuxiliaryServers(configuration.getAuxiliaryServerFactoryClassNames());
      loadLoginProxies();
    }
    catch (final Throwable exception) {
      throw logShutdownAndReturn(new RuntimeException(exception));
    }
  }

  /**
   * @return a map containing the current connections
   */
  public final Map<RemoteClient, T> getConnections() {
    final Map<RemoteClient, T> clients = new HashMap<>();
    for (final ClientConnection<T> clientConnection : connections.values()) {
      clients.put(clientConnection.getRemoteClient(), clientConnection.getConnection());
    }

    return clients;
  }

  /**
   * @param clientId the client id
   * @return the connection associated with the given client, null if none exists
   */
  public final T getConnection(final UUID clientId) {
    final ClientConnection<T> clientConnection = connections.get(requireNonNull(clientId, CLIENT_ID));
    if (clientConnection != null) {
      return clientConnection.getConnection();
    }

    return null;
  }

  /**
   * @return the current number of connections
   */
  public final int getConnectionCount() {
    return connections.size();
  }

  /**
   * @return the maximum number of concurrent connections accepted by this server,
   * a negative number means no limit while 0 means the server is closed.
   */
  public final int getConnectionLimit() {
    return connectionLimit;
  }

  /**
   * @param connectionLimit the maximum number of concurrent connections accepted by this server,
   * a negative number means no limit while 0 means the server is closed.
   */
  public final void setConnectionLimit(final int connectionLimit) {
    this.connectionLimit = connectionLimit;
  }

  /**
   * @return the maintenance check interval in ms
   */
  public final int getMaintenanceInterval() {
    return connectionMaintenanceScheduler.getInterval();
  }

  /**
   * @param maintenanceInterval the new maintenance interval in ms
   */
  public final void setMaintenanceInterval(final int maintenanceInterval) {
    connectionMaintenanceScheduler.setInterval(maintenanceInterval);
  }

  @Override
  public final ServerInformation getServerInformation() {
    return serverInformation;
  }

  @Override
  public final boolean connectionsAvailable() {
    return !maximumNumberOfConnectionsReached();
  }

  @Override
  public final T connect(final ConnectionRequest connectionRequest) throws RemoteException, ConnectionNotAvailableException,
          LoginException, ConnectionValidationException {
    if (shuttingDown) {
      throw new LoginException("Server is shutting down");
    }
    requireNonNull(connectionRequest, "connectionRequest");
    requireNonNull(connectionRequest.getUser(), "user");
    requireNonNull(connectionRequest.getClientId(), CLIENT_ID);
    requireNonNull(connectionRequest.getClientTypeId(), "clientTypeId");
    synchronized (connections) {
      final ClientConnection<T> clientConnection = connections.get(connectionRequest.getClientId());
      if (clientConnection != null) {
        validateUserCredentials(connectionRequest.getUser(), clientConnection.getRemoteClient().getUser());
        LOG.debug("Active connection exists {}", connectionRequest);

        return clientConnection.getConnection();
      }

      if (maximumNumberOfConnectionsReached()) {
        LOG.debug("Maximum number of connections reached {}", connectionLimit);
        throw new ConnectionNotAvailableException();
      }
      LOG.debug("No active connection found for client {}, establishing a new connection", connectionRequest);

      return createConnection(connectionRequest).getConnection();
    }
  }

  @Override
  public final void disconnect(final UUID clientId) throws RemoteException {
    if (clientId == null) {
      return;
    }

    final ClientConnection<T> clientConnection = connections.remove(requireNonNull(clientId, CLIENT_ID));
    if (clientConnection != null) {
      doDisconnect(clientConnection.getConnection());
      final RemoteClient remoteClient = clientConnection.getRemoteClient();
      for (final LoginProxy loginProxy : sharedLoginProxies) {
        loginProxy.doLogout(remoteClient);
      }
      final LoginProxy loginProxy = loginProxies.get(remoteClient.getClientTypeId());
      if (loginProxy != null) {
        loginProxy.doLogout(remoteClient);
      }
      LOG.debug("Client disconnected {}", remoteClient);
    }
  }

  /**
   * Shuts down this server.
   */
  public final void shutdown() {
    if (shuttingDown) {
      return;
    }
    shuttingDown = true;
    connectionMaintenanceScheduler.stop();
    unexportSilently(registry);
    unexportSilently(this);
    if (admin != null) {
      unexportSilently(admin);
    }
    for (final UUID clientId : new ArrayList<>(connections.keySet())) {
      try {
        disconnect(clientId);
      }
      catch (final RemoteException e) {
        LOG.debug("Error while disconnecting a client on shutdown: " + clientId, e);
      }
    }
    sharedLoginProxies.forEach(AbstractServer::closeLoginProxy);
    loginProxies.values().forEach(AbstractServer::closeLoginProxy);
    auxiliaryServers.forEach(AbstractServer::stopAuxiliaryServer);
    if (isSerializationDryRunActive()) {
      writeDryRunWhitelist();
    }
    shutdownEvent.onEvent();
  }

  public final void addLoginProxy(final LoginProxy loginProxy) {
    requireNonNull(loginProxy, "loginProxy");
    if (loginProxy.getClientTypeId() == null) {
      sharedLoginProxies.add(loginProxy);
    }
    else {
      loginProxies.put(loginProxy.getClientTypeId(), loginProxy);
    }
  }

  /**
   * @return info on all connected users
   */
  final Collection<User> getUsers() {
    return getConnections().keySet().stream().map(ConnectionRequest::getUser).collect(toSet());
  }

  /**
   * @return info on all connected clients
   */
  final Collection<RemoteClient> getClients() {
    return new ArrayList<>(getConnections().keySet());
  }

  /**
   * @param user the user
   * @return all clients connected with the given user
   */
  final Collection<RemoteClient> getClients(final User user) {
    return getConnections().keySet().stream().filter(remoteClient ->
            user == null || remoteClient.getUser().equals(user)).collect(toList());
  }

  protected final void setAdmin(final A admin) {
    if (this.admin != null) {
      throw new IllegalStateException("Admin has already been set for this server");
    }
    this.admin = admin;
  }

  protected final A getAdmin() {
    if (admin == null) {
      throw new IllegalStateException("No admin instance available");
    }

    return admin;
  }

  /**
   * @param listener a listener notified when this server is shutting down.
   */
  protected final void addShutdownListener(final EventListener listener) {
    shutdownEvent.addListener(requireNonNull(listener, "listener"));
  }

  /**
   * Establishes the actual client connection.
   * @param remoteClient the client connection info
   * @return a connection servicing the given client
   * @throws RemoteException in case of an exception
   * @throws LoginException in case of an error during the login
   */
  protected abstract T doConnect(RemoteClient remoteClient) throws RemoteException, LoginException;

  /**
   * Disconnects the given connection.
   * @param connection the connection to disconnect
   * @throws RemoteException in case of an exception
   */
  protected abstract void doDisconnect(T connection) throws RemoteException;

  /**
   * Maintains the given connections, that is, disconnects inactive or invalid connections, if required.
   * @throws RemoteException in case of an exception
   * @param connections all current connections
   */
  protected abstract void maintainConnections(final Collection<ClientConnection<T>> connections) throws RemoteException;

  /**
   * @param clientTypeId the client type id
   * @return all clients of the given type
   */
  protected Collection<RemoteClient> getClients(final String clientTypeId) {
    return getConnections().keySet().stream().filter(client -> Objects.equals(client.getClientTypeId(), clientTypeId)).collect(toList());
  }

  protected final Registry getRegistry() throws RemoteException {
    if (registry == null) {
      this.registry = LocateRegistry.createRegistry(configuration.getRegistryPort());
    }

    return this.registry;
  }

  protected final <T extends Throwable> T logShutdownAndReturn(final T exception) {
    LOG.error("Exception on server startup", exception);
    shutdown();

    return exception;
  }

  /**
   * Validates the given user credentials
   * @param userToCheck the credentials to check
   * @param requiredUser the required credentials
   * @throws ServerAuthenticationException in case either User instance is null or if the username or password does not match
   */
  protected static final void validateUserCredentials(final User userToCheck, final User requiredUser) throws ServerAuthenticationException {
    if (userToCheck == null || requiredUser == null
            || !Objects.equals(userToCheck.getUsername(), requiredUser.getUsername())
            || !Arrays.equals(userToCheck.getPassword(), requiredUser.getPassword())) {
      throw new ServerAuthenticationException("Wrong username or password");
    }
  }

  private boolean maximumNumberOfConnectionsReached() {
    return connectionLimit > -1 && getConnectionCount() >= connectionLimit;
  }

  private ClientConnection<T> createConnection(final ConnectionRequest connectionRequest) throws LoginException, RemoteException {
    RemoteClient remoteClient = remoteClient(connectionRequest);
    setClientHost(remoteClient, (String) connectionRequest.getParameters().get(CLIENT_HOST_KEY));
    for (final LoginProxy loginProxy : sharedLoginProxies) {
      remoteClient = loginProxy.doLogin(remoteClient);
    }
    final LoginProxy clientLoginProxy = loginProxies.get(connectionRequest.getClientTypeId());
    LOG.debug("Connecting client {}, loginProxy {}", connectionRequest, clientLoginProxy);
    if (clientLoginProxy != null) {
      remoteClient = clientLoginProxy.doLogin(remoteClient);
    }
    final ClientConnection<T> clientConnection = new ClientConnection<>(remoteClient, doConnect(remoteClient));
    connections.put(remoteClient.getClientId(), clientConnection);

    return clientConnection;
  }

  private void startAuxiliaryServers(final Collection<String> auxiliaryServerProviderClassNames) {
    try {
      for (final String auxiliaryServerProviderClassName : auxiliaryServerProviderClassNames) {
        final AuxiliaryServerFactory<T, A, ?> auxiliaryServerFactory = getAuxiliaryServerProvider(auxiliaryServerProviderClassName);
        final AuxiliaryServer auxiliaryServer = auxiliaryServerFactory.createServer(this);
        auxiliaryServers.add(auxiliaryServer);
        final Callable<?> starter = () -> startAuxiliaryServer(auxiliaryServer);
        newSingleThreadScheduledExecutor(new DaemonThreadFactory()).submit(starter).get();
      }
    }
    catch (final Exception e) {
      LOG.error("Starting auxiliary server", e);
      throw new RuntimeException(e);
    }
  }

  private static void configureSerializationWhitelist(final ServerConfiguration configuration) {
    if (configuration.getSerializationFilterDryRun()) {
      SerializationWhitelist.configureDryRun(configuration.getSerializationFilterWhitelist());
    }
    else {
      SerializationWhitelist.configure(configuration.getSerializationFilterWhitelist());
    }
  }

  private static void closeLoginProxy(final LoginProxy loginProxy) {
    try {
      loginProxy.close();
    }
    catch (final Exception e) {
      LOG.error("Exception while closing loginProxy for client type: " + loginProxy.getClientTypeId(), e);
    }
  }

  private static Object startAuxiliaryServer(final AuxiliaryServer server) throws Exception {
    try {
      server.startServer();
      LOG.info("Auxiliary server started: " + server);

      return null;
    }
    catch (final Exception e) {
      LOG.error("Starting auxiliary server", e);
      throw e;
    }
  }

  private static void stopAuxiliaryServer(final AuxiliaryServer server) {
    try {
      server.stopServer();
      LOG.info("Auxiliary server stopped: " + server);
    }
    catch (final Exception e) {
      LOG.error("Stopping auxiliary server", e);
    }
  }

  private static void unexportSilently(final Remote object) {
    try {
      unexportObject(object, true);
    }
    catch (final NoSuchObjectException e) {
      LOG.error("Exception while unexporting " + object + " on shutdown", e);
    }
  }

  private static void setClientHost(final RemoteClient remoteClient, final String requestParameterHost) {
    if (requestParameterHost == null) {
      try {
        remoteClient.setClientHost(getClientHost());
      }
      catch (final ServerNotActiveException ignored) {/*ignored*/}
    }
    else {
      remoteClient.setClientHost(requestParameterHost);
    }
  }

  private void loadLoginProxies() {
    LoginProxy.getLoginProxies().forEach(loginProxy -> {
      final String clientTypeId = loginProxy.getClientTypeId();
      LOG.info("Server loading " + (clientTypeId == null ? "shared" : "") + "login proxy '" + loginProxy.getClass().getName() + "' as service");
      addLoginProxy(loginProxy);
    });
  }

  protected static final class ClientConnection<T> {

    private final RemoteClient client;
    private final T connection;

    private ClientConnection(final RemoteClient client, final T connection) {
      this.client = client;
      this.connection = connection;
    }

    public RemoteClient getRemoteClient() {
      return client;
    }

    public T getConnection() {
      return connection;
    }
  }

  private final class MaintenanceTask implements Runnable {

    @Override
    public void run() {
      try {
        if (getConnectionCount() > 0) {
          maintainConnections(unmodifiableCollection(connections.values()));
        }
      }
      catch (final Exception e) {
        LOG.error("Exception while maintaining connections", e);
      }
    }
  }

  private static final class DaemonThreadFactory implements ThreadFactory {

    @Override
    public Thread newThread(final Runnable runnable) {
      final Thread thread = new Thread(runnable);
      thread.setDaemon(true);

      return thread;
    }
  }
}<|MERGE_RESOLUTION|>--- conflicted
+++ resolved
@@ -57,12 +57,8 @@
 
   private static final Logger LOG = LoggerFactory.getLogger(AbstractServer.class);
 
-<<<<<<< HEAD
-=======
-  private static final boolean OBJECT_INPUT_FILTER_ON_CLASSPATH = Util.onClasspath("sun.misc.ObjectInputFilter");
   private static final String CLIENT_ID = "clientId";
 
->>>>>>> d328c33e
   private final Map<UUID, ClientConnection<T>> connections = new ConcurrentHashMap<>();
   private final Map<String, LoginProxy> loginProxies = new HashMap<>();
   private final Collection<LoginProxy> sharedLoginProxies = new ArrayList<>();
