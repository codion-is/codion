/*
 * Copyright (c) 2010 - 2022, Björn Darri Sigurðsson. All Rights Reserved.
 */
package is.codion.common.rmi.server;

import is.codion.common.Util;
import is.codion.common.event.Event;
import is.codion.common.event.EventListener;
import is.codion.common.rmi.client.ConnectionRequest;
import is.codion.common.rmi.server.exception.ConnectionNotAvailableException;
import is.codion.common.rmi.server.exception.ConnectionValidationException;
import is.codion.common.rmi.server.exception.LoginException;
import is.codion.common.rmi.server.exception.ServerAuthenticationException;
import is.codion.common.scheduler.TaskScheduler;
import is.codion.common.user.User;

import org.slf4j.Logger;
import org.slf4j.LoggerFactory;

import java.rmi.NoSuchObjectException;
import java.rmi.Remote;
import java.rmi.RemoteException;
import java.rmi.registry.LocateRegistry;
import java.rmi.registry.Registry;
import java.rmi.server.ServerNotActiveException;
import java.rmi.server.UnicastRemoteObject;
import java.time.ZonedDateTime;
import java.util.ArrayList;
import java.util.Arrays;
import java.util.Collection;
import java.util.HashMap;
import java.util.Map;
import java.util.Objects;
import java.util.UUID;
import java.util.concurrent.Callable;
import java.util.concurrent.ConcurrentHashMap;
import java.util.concurrent.ThreadFactory;
import java.util.concurrent.TimeUnit;

import static is.codion.common.rmi.server.SerializationWhitelist.isSerializationDryRunActive;
import static is.codion.common.rmi.server.SerializationWhitelist.writeDryRunWhitelist;
import static java.util.Collections.unmodifiableCollection;
import static java.util.Objects.requireNonNull;
import static java.util.concurrent.Executors.newSingleThreadScheduledExecutor;
import static java.util.stream.Collectors.toList;
import static java.util.stream.Collectors.toSet;

/**
 * A default Server implementation.
 * @param <T> the type of remote interface served by this server
 * @param <A> the type of the admin interface this server provides
 */
public abstract class AbstractServer<T extends Remote, A extends ServerAdmin> extends UnicastRemoteObject implements Server<T, A> {

  private static final Logger LOG = LoggerFactory.getLogger(AbstractServer.class);

  private static final String CLIENT_ID = "clientId";

  private final Map<UUID, ClientConnection<T>> connections = new ConcurrentHashMap<>();
  private final Map<String, LoginProxy> loginProxies = new HashMap<>();
  private final Collection<LoginProxy> sharedLoginProxies = new ArrayList<>();
  private final Collection<AuxiliaryServer> auxiliaryServers = new ArrayList<>();
  private final TaskScheduler connectionMaintenanceScheduler;

  private final ServerConfiguration configuration;
  private final ServerInformation serverInformation;
  private final Event<?> shutdownEvent = Event.event();
  private volatile int connectionLimit = -1;
  private volatile boolean shuttingDown = false;

  private Registry registry;
  private A admin;

  /**
   * Instantiates a new AbstractServer
   * @param configuration the configuration
   * @throws RemoteException in case of an exception
   */
  public AbstractServer(ServerConfiguration configuration) throws RemoteException {
    super(requireNonNull(configuration, "configuration").serverPort(),
            configuration.rmiClientSocketFactory(), configuration.rmiServerSocketFactory());
    Runtime.getRuntime().addShutdownHook(new Thread(this::shutdown));
    try {
      this.configuration = configuration;
      this.serverInformation = new DefaultServerInformation(UUID.randomUUID(), configuration.serverName(),
              configuration.serverPort(), ZonedDateTime.now());
      this.connectionMaintenanceScheduler = TaskScheduler.builder(new MaintenanceTask())
              .interval(configuration.connectionMaintenanceInterval())
              .initialDelay(configuration.connectionMaintenanceInterval())
              .timeUnit(TimeUnit.MILLISECONDS)
              .start();
      configureSerializationWhitelist(configuration);
      startAuxiliaryServers(configuration.auxiliaryServerFactoryClassNames());
      loadLoginProxies();
    }
    catch (Throwable exception) {
      throw logShutdownAndReturn(new RuntimeException(exception));
    }
  }

  /**
   * @return a map containing the current connections
   */
  public final Map<RemoteClient, T> connections() {
    Map<RemoteClient, T> clients = new HashMap<>();
    for (ClientConnection<T> clientConnection : connections.values()) {
      clients.put(clientConnection.remoteClient(), clientConnection.connection());
    }

    return clients;
  }

  /**
   * @param clientId the client id
   * @return the connection associated with the given client
   * @throws IllegalArgumentException in case no such client is connected
   */
  public final T connection(UUID clientId) {
    ClientConnection<T> clientConnection = connections.get(requireNonNull(clientId, CLIENT_ID));
    if (clientConnection != null) {
      return clientConnection.connection();
    }

    throw new IllegalArgumentException("Client not connected: " + clientId);
  }

  /**
   * @return the current number of connections
   */
  public final int connectionCount() {
    return connections.size();
  }

  /**
   * @return the maximum number of concurrent connections accepted by this server,
   * a negative number means no limit while 0 means the server is closed.
   */
  public final int getConnectionLimit() {
    return connectionLimit;
  }

  /**
   * @param connectionLimit the maximum number of concurrent connections accepted by this server,
   * a negative number means no limit while 0 means the server is closed.
   */
  public final void setConnectionLimit(int connectionLimit) {
    this.connectionLimit = connectionLimit;
  }

  /**
   * @return the maintenance check interval in ms
   */
  public final int getMaintenanceInterval() {
    return connectionMaintenanceScheduler.getInterval();
  }

  /**
   * @param maintenanceInterval the new maintenance interval in ms
   */
  public final void setMaintenanceInterval(int maintenanceInterval) {
    connectionMaintenanceScheduler.setInterval(maintenanceInterval);
  }

  @Override
  public final ServerInformation serverInformation() {
    return serverInformation;
  }

  @Override
  public final boolean connectionsAvailable() {
    return !maximumNumberOfConnectionsReached();
  }

  @Override
  public final T connect(ConnectionRequest connectionRequest) throws RemoteException, ConnectionNotAvailableException,
          LoginException, ConnectionValidationException {
    if (shuttingDown) {
      throw new LoginException("Server is shutting down");
    }
    requireNonNull(connectionRequest, "connectionRequest");
    requireNonNull(connectionRequest.user(), "user");
    requireNonNull(connectionRequest.clientId(), CLIENT_ID);
    requireNonNull(connectionRequest.clientTypeId(), "clientTypeId");
    synchronized (connections) {
      ClientConnection<T> clientConnection = connections.get(connectionRequest.clientId());
      if (clientConnection != null) {
        validateUserCredentials(connectionRequest.user(), clientConnection.remoteClient().user());
        LOG.trace("Active connection exists {}", connectionRequest);

        return clientConnection.connection();
      }

      if (maximumNumberOfConnectionsReached()) {
        LOG.debug("Maximum number of connections reached {}", connectionLimit);
        throw new ConnectionNotAvailableException();
      }
      LOG.trace("No active connection found for client {}, establishing a new connection", connectionRequest);

      return createConnection(connectionRequest).connection();
    }
  }

  @Override
  public final void disconnect(UUID clientId) throws RemoteException {
    ClientConnection<T> clientConnection = connections.remove(requireNonNull(clientId, CLIENT_ID));
    if (clientConnection != null) {
      disconnect(clientConnection.connection());
      RemoteClient remoteClient = clientConnection.remoteClient();
      for (LoginProxy loginProxy : sharedLoginProxies) {
        loginProxy.logout(remoteClient);
      }
      LoginProxy loginProxy = loginProxies.get(remoteClient.clientTypeId());
      if (loginProxy != null) {
        loginProxy.logout(remoteClient);
      }
      LOG.debug("Client disconnected {}", remoteClient);
    }
  }

  /**
   * Shuts down this server.
   */
  public final void shutdown() {
    if (shuttingDown) {
      return;
    }
    shuttingDown = true;
    connectionMaintenanceScheduler.stop();
    if (registry != null) {
      unexportSilently(registry);
    }
    unexportSilently(this);
    if (admin != null) {
      unexportSilently(admin);
    }
    for (UUID clientId : new ArrayList<>(connections.keySet())) {
      try {
        disconnect(clientId);
      }
      catch (RemoteException e) {
        LOG.debug("Error while disconnecting a client on shutdown: " + clientId, e);
      }
    }
    sharedLoginProxies.forEach(AbstractServer::closeLoginProxy);
    loginProxies.values().forEach(AbstractServer::closeLoginProxy);
    auxiliaryServers.forEach(AbstractServer::stopAuxiliaryServer);
    if (isSerializationDryRunActive()) {
      writeDryRunWhitelist();
    }
    shutdownEvent.onEvent();
  }

  public final void addLoginProxy(LoginProxy loginProxy) {
    requireNonNull(loginProxy, "loginProxy");
    if (loginProxy.clientTypeId() == null) {
      sharedLoginProxies.add(loginProxy);
    }
    else {
      loginProxies.put(loginProxy.clientTypeId(), loginProxy);
    }
  }

  /**
   * @return info on all connected users
   */
  final Collection<User> users() {
    return connections().keySet().stream()
            .map(ConnectionRequest::user)
            .collect(toSet());
  }

  /**
   * @return info on all connected clients
   */
  final Collection<RemoteClient> clients() {
    return new ArrayList<>(connections().keySet());
  }

  /**
   * @param user the user
   * @return all clients connected with the given user
   */
  final Collection<RemoteClient> clients(User user) {
    requireNonNull(user);

    return connections().keySet().stream()
            .filter(remoteClient -> user == null || remoteClient.user().equals(user))
            .collect(toList());
  }

  protected final void setAdmin(A admin) {
    if (this.admin != null) {
      throw new IllegalStateException("Admin has already been set for this server");
    }
    this.admin = admin;
  }

  protected final A getAdmin() {
    if (admin == null) {
      throw new IllegalStateException("No admin instance available");
    }

    return admin;
  }

  /**
   * @param listener a listener notified when this server is shutting down.
   */
  protected final void addShutdownListener(EventListener listener) {
    shutdownEvent.addListener(requireNonNull(listener, "listener"));
  }

  /**
   * Establishes the actual client connection.
   * @param remoteClient the client connection info
   * @return a connection servicing the given client
   * @throws RemoteException in case of an exception
   * @throws LoginException in case of an error during the login
   */
  protected abstract T connect(RemoteClient remoteClient) throws RemoteException, LoginException;

  /**
   * Disconnects the given connection.
   * @param connection the connection to disconnect
   * @throws RemoteException in case of an exception
   */
  protected abstract void disconnect(T connection) throws RemoteException;

  /**
   * Maintains the given connections, that is, disconnects inactive or invalid connections, if required.
   * @throws RemoteException in case of an exception
   * @param connections all current connections
   */
  protected abstract void maintainConnections(Collection<ClientConnection<T>> connections) throws RemoteException;

  /**
   * @param clientTypeId the client type id
   * @return all clients of the given type
   */
  protected Collection<RemoteClient> clients(String clientTypeId) {
    return connections().keySet().stream()
            .filter(client -> Objects.equals(client.clientTypeId(), clientTypeId))
            .collect(toList());
  }

  protected final Registry registry() throws RemoteException {
    if (registry == null) {
      this.registry = LocateRegistry.createRegistry(configuration.registryPort());
    }

    return this.registry;
  }

  protected final <T extends Throwable> T logShutdownAndReturn(T exception) {
    LOG.error("Exception on server startup", exception);
    shutdown();

    return exception;
  }

  /**
   * Validates the given user credentials
   * @param userToCheck the credentials to check
   * @param requiredUser the required credentials
   * @throws ServerAuthenticationException in case either User instance is null or if the username or password does not match
   */
  protected static final void validateUserCredentials(User userToCheck, User requiredUser) throws ServerAuthenticationException {
    if (userToCheck == null || requiredUser == null
            || !Objects.equals(userToCheck.username(), requiredUser.username())
            || !Arrays.equals(userToCheck.getPassword(), requiredUser.getPassword())) {
      throw new ServerAuthenticationException("Wrong username or password");
    }
  }

  private boolean maximumNumberOfConnectionsReached() {
    return connectionLimit > -1 && connectionCount() >= connectionLimit;
  }

  private ClientConnection<T> createConnection(ConnectionRequest connectionRequest) throws LoginException, RemoteException {
    RemoteClient remoteClient = RemoteClient.remoteClient(connectionRequest);
    setClientHost(remoteClient, (String) connectionRequest.parameters().get(CLIENT_HOST_KEY));
    for (LoginProxy loginProxy : sharedLoginProxies) {
      remoteClient = loginProxy.login(remoteClient);
    }
    LoginProxy clientLoginProxy = loginProxies.get(connectionRequest.clientTypeId());
    LOG.debug("Connecting client {}, loginProxy {}", connectionRequest, clientLoginProxy);
    if (clientLoginProxy != null) {
      remoteClient = clientLoginProxy.login(remoteClient);
    }
    ClientConnection<T> clientConnection = new ClientConnection<>(remoteClient, connect(remoteClient));
    connections.put(remoteClient.clientId(), clientConnection);

    return clientConnection;
  }

  private void startAuxiliaryServers(Collection<String> auxiliaryServerFactoryClassNames) {
    try {
      for (String auxiliaryServerFactoryClassName : auxiliaryServerFactoryClassNames) {
        AuxiliaryServerFactory<T, A, ?> auxiliaryServerFactory = AuxiliaryServerFactory.instance(auxiliaryServerFactoryClassName);
        AuxiliaryServer auxiliaryServer = auxiliaryServerFactory.createServer(this);
        auxiliaryServers.add(auxiliaryServer);
        Callable<?> starter = () -> startAuxiliaryServer(auxiliaryServer);
        newSingleThreadScheduledExecutor(new DaemonThreadFactory()).submit(starter).get();
      }
    }
    catch (InterruptedException e) {
      LOG.error("Interrupted during auxiliary server startup", e);
      Thread.currentThread().interrupt();
    }
    catch (Exception e) {
      LOG.error("Starting auxiliary server", e);
      throw new RuntimeException(e);
    }
  }

  private static void configureSerializationWhitelist(ServerConfiguration configuration) {
<<<<<<< HEAD
    if (configuration.serializationFilterDryRun()) {
      SerializationWhitelist.configureDryRun(configuration.serializationFilterWhitelist());
    }
    else {
      SerializationWhitelist.configure(configuration.serializationFilterWhitelist());
=======
    if (OBJECT_INPUT_FILTER_ON_CLASSPATH) {
      if (configuration.isSerializationFilterDryRun()) {
        SerializationWhitelist.configureDryRun(configuration.serializationFilterWhitelist());
      }
      else {
        SerializationWhitelist.configure(configuration.serializationFilterWhitelist());
      }
>>>>>>> 7c364013
    }
  }

  private static void closeLoginProxy(LoginProxy loginProxy) {
    try {
      loginProxy.close();
    }
    catch (Exception e) {
      LOG.error("Exception while closing loginProxy for client type: " + loginProxy.clientTypeId(), e);
    }
  }

  private static Object startAuxiliaryServer(AuxiliaryServer server) throws Exception {
    try {
      server.startServer();
      LOG.info("Auxiliary server started: " + server);

      return null;
    }
    catch (Exception e) {
      LOG.error("Starting auxiliary server", e);
      throw e;
    }
  }

  private static void stopAuxiliaryServer(AuxiliaryServer server) {
    try {
      server.stopServer();
      LOG.info("Auxiliary server stopped: " + server);
    }
    catch (Exception e) {
      LOG.error("Stopping auxiliary server", e);
    }
  }

  private static void unexportSilently(Remote object) {
    try {
      unexportObject(object, true);
    }
    catch (NoSuchObjectException e) {
      LOG.error("Exception while unexporting " + object + " on shutdown", e);
    }
  }

  private static void setClientHost(RemoteClient remoteClient, String requestParameterHost) {
    if (requestParameterHost == null) {
      try {
        remoteClient.setClientHost(getClientHost());
      }
      catch (ServerNotActiveException ignored) {/*ignored*/}
    }
    else {
      remoteClient.setClientHost(requestParameterHost);
    }
  }

  private void loadLoginProxies() {
    LoginProxy.loginProxies().forEach(loginProxy -> {
      String clientTypeId = loginProxy.clientTypeId();
      LOG.info("Server loading " + (clientTypeId == null ? "shared" : "") + "login proxy '" + loginProxy.getClass().getName() + "' as service");
      addLoginProxy(loginProxy);
    });
  }

  protected static final class ClientConnection<T> {

    private final RemoteClient client;
    private final T connection;

    private ClientConnection(RemoteClient client, T connection) {
      this.client = client;
      this.connection = connection;
    }

    public RemoteClient remoteClient() {
      return client;
    }

    public T connection() {
      return connection;
    }
  }

  private final class MaintenanceTask implements Runnable {

    @Override
    public void run() {
      try {
        if (connectionCount() > 0) {
          maintainConnections(unmodifiableCollection(connections.values()));
        }
      }
      catch (Exception e) {
        LOG.error("Exception while maintaining connections", e);
      }
    }
  }

  private static final class DaemonThreadFactory implements ThreadFactory {

    @Override
    public Thread newThread(Runnable runnable) {
      Thread thread = new Thread(runnable);
      thread.setDaemon(true);

      return thread;
    }
  }
}<|MERGE_RESOLUTION|>--- conflicted
+++ resolved
@@ -414,21 +414,11 @@
   }
 
   private static void configureSerializationWhitelist(ServerConfiguration configuration) {
-<<<<<<< HEAD
-    if (configuration.serializationFilterDryRun()) {
+    if (configuration.isSerializationFilterDryRun()) {
       SerializationWhitelist.configureDryRun(configuration.serializationFilterWhitelist());
     }
     else {
       SerializationWhitelist.configure(configuration.serializationFilterWhitelist());
-=======
-    if (OBJECT_INPUT_FILTER_ON_CLASSPATH) {
-      if (configuration.isSerializationFilterDryRun()) {
-        SerializationWhitelist.configureDryRun(configuration.serializationFilterWhitelist());
-      }
-      else {
-        SerializationWhitelist.configure(configuration.serializationFilterWhitelist());
-      }
->>>>>>> 7c364013
     }
   }
 
