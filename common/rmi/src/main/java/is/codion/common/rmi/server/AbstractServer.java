/*
 * This file is part of Codion.
 *
 * Codion is free software: you can redistribute it and/or modify
 * it under the terms of the GNU General Public License as published by
 * the Free Software Foundation, either version 3 of the License, or
 * (at your option) any later version.
 *
 * Codion is distributed in the hope that it will be useful,
 * but WITHOUT ANY WARRANTY; without even the implied warranty of
 * MERCHANTABILITY or FITNESS FOR A PARTICULAR PURPOSE.  See the
 * GNU General Public License for more details.
 *
 * You should have received a copy of the GNU General Public License
 * along with Codion.  If not, see <https://www.gnu.org/licenses/>.
 *
 * Copyright (c) 2010 - 2024, Björn Darri Sigurðsson.
 */
package is.codion.common.rmi.server;

import is.codion.common.event.Event;
import is.codion.common.rmi.client.ConnectionRequest;
import is.codion.common.rmi.server.exception.ConnectionNotAvailableException;
import is.codion.common.rmi.server.exception.LoginException;
import is.codion.common.rmi.server.exception.ServerAuthenticationException;
import is.codion.common.scheduler.TaskScheduler;
import is.codion.common.user.User;

import org.slf4j.Logger;
import org.slf4j.LoggerFactory;
import sun.misc.ObjectInputFilter;

import java.rmi.NoSuchObjectException;
import java.rmi.Remote;
import java.rmi.RemoteException;
import java.rmi.registry.LocateRegistry;
import java.rmi.registry.Registry;
import java.rmi.server.ServerNotActiveException;
import java.rmi.server.UnicastRemoteObject;
import java.time.ZonedDateTime;
import java.util.ArrayList;
import java.util.Arrays;
import java.util.Collection;
import java.util.HashMap;
import java.util.Map;
import java.util.Objects;
import java.util.UUID;
import java.util.concurrent.Callable;
import java.util.concurrent.ConcurrentHashMap;
import java.util.concurrent.ThreadFactory;
import java.util.concurrent.TimeUnit;
import java.util.function.Predicate;

import static is.codion.common.NullOrEmpty.nullOrEmpty;
import static is.codion.common.rmi.server.RemoteClient.remoteClient;
import static java.util.Collections.unmodifiableCollection;
import static java.util.Objects.requireNonNull;
import static java.util.concurrent.Executors.newSingleThreadExecutor;
import static java.util.stream.Collectors.*;

/**
 * A default Server implementation.
 * @param <T> the type of remote interface served by this server
 * @param <A> the type of the admin interface this server provides
 */
public abstract class AbstractServer<T extends Remote, A extends ServerAdmin> extends UnicastRemoteObject implements Server<T, A> {

  private static final Logger LOG = LoggerFactory.getLogger(AbstractServer.class);

  private static final String CLIENT_ID = "clientId";

  private final Map<UUID, ClientConnection<T>> connections = new ConcurrentHashMap<>();
  private final Map<String, Authenticator> authenticators = new HashMap<>();
  private final Collection<Authenticator> sharedAuthenticators = new ArrayList<>();
  private final Collection<AuxiliaryServer> auxiliaryServers = new ArrayList<>();
  private final TaskScheduler connectionMaintenanceScheduler;

  private final ServerConfiguration configuration;
  private final ServerInformation serverInformation;
  private final Event<?> shutdownEvent = Event.event();
  private volatile int connectionLimit = -1;
  private volatile boolean shuttingDown = false;

  private Registry registry;
  private A admin;

  /**
   * Instantiates a new AbstractServer
   * @param configuration the configuration
   * @throws RemoteException in case of an exception
   */
  protected AbstractServer(ServerConfiguration configuration) throws RemoteException {
    super(requireNonNull(configuration, "configuration").port(),
            configuration.rmiClientSocketFactory(), configuration.rmiServerSocketFactory());
    Runtime.getRuntime().addShutdownHook(new Thread(this::shutdown));
    try {
      this.configuration = configuration;
      this.serverInformation = new DefaultServerInformation(UUID.randomUUID(),
              configuration.serverName(), configuration.port(), ZonedDateTime.now());
      this.connectionMaintenanceScheduler = TaskScheduler.builder(new MaintenanceTask())
              .interval(configuration.connectionMaintenanceInterval(), TimeUnit.MILLISECONDS)
              .initialDelay(configuration.connectionMaintenanceInterval())
              .start();
      configureSerializationWhitelist(configuration);
      startAuxiliaryServers(configuration.auxiliaryServerFactoryClassNames());
      loadAuthenticators();
    }
    catch (Throwable exception) {
      throw logShutdownAndReturn(new RuntimeException(exception));
    }
  }

  /**
   * @return a map containing the current connections
   */
  public final Map<RemoteClient, T> connections() {
    return connections.values().stream().collect(toMap(ClientConnection::remoteClient, ClientConnection::connection));
  }

  /**
   * @param clientId the client id
   * @return the connection associated with the given client
   * @throws IllegalArgumentException in case no such client is connected
   */
  public final T connection(UUID clientId) {
    ClientConnection<T> clientConnection = connections.get(requireNonNull(clientId, CLIENT_ID));
    if (clientConnection != null) {
      return clientConnection.connection();
    }

    throw new IllegalArgumentException("Client not connected: " + clientId);
  }

  /**
   * @return the current number of connections
   */
  public final int connectionCount() {
    return connections.size();
  }

  /**
   * @return the maximum number of concurrent connections accepted by this server,
   * a negative number means no limit while 0 means the server is closed.
   */
  public final int getConnectionLimit() {
    return connectionLimit;
  }

  /**
   * @param connectionLimit the maximum number of concurrent connections accepted by this server,
   * a negative number means no limit while 0 means the server is closed.
   */
  public final void setConnectionLimit(int connectionLimit) {
    this.connectionLimit = connectionLimit;
  }

  /**
   * @return the maintenance check interval in ms
   */
  public final int getMaintenanceInterval() {
    return connectionMaintenanceScheduler.interval().get();
  }

  /**
   * @param maintenanceInterval the new maintenance interval in ms
   */
  public final void setMaintenanceInterval(int maintenanceInterval) {
    connectionMaintenanceScheduler.interval().set(maintenanceInterval);
  }

  @Override
  public final ServerInformation serverInformation() {
    return serverInformation;
  }

  @Override
  public final boolean connectionsAvailable() {
    return !maximumNumberOfConnectionsReached();
  }

  @Override
  public final T connect(ConnectionRequest connectionRequest) throws RemoteException, ConnectionNotAvailableException, LoginException {
    if (shuttingDown) {
      throw new LoginException("Server is shutting down");
    }
    requireNonNull(connectionRequest, "connectionRequest");
    requireNonNull(connectionRequest.user(), "user");
    requireNonNull(connectionRequest.clientId(), CLIENT_ID);
    requireNonNull(connectionRequest.clientTypeId(), "clientTypeId");
    synchronized (connections) {
      ClientConnection<T> clientConnection = connections.get(connectionRequest.clientId());
      if (clientConnection != null) {
        validateUserCredentials(connectionRequest.user(), clientConnection.remoteClient().user());
        LOG.trace("Active connection exists {}", connectionRequest);

        return clientConnection.connection();
      }

      if (maximumNumberOfConnectionsReached()) {
        LOG.debug("Maximum number of connections reached {}", connectionLimit);
        throw new ConnectionNotAvailableException();
      }
      LOG.trace("No active connection found for client {}, establishing a new connection", connectionRequest);

      return createConnection(connectionRequest).connection();
    }
  }

  @Override
  public final void disconnect(UUID clientId) throws RemoteException {
    ClientConnection<T> clientConnection = connections.remove(requireNonNull(clientId, CLIENT_ID));
    if (clientConnection != null) {
      disconnect(clientConnection.connection());
      RemoteClient remoteClient = clientConnection.remoteClient();
      for (Authenticator authenticator : sharedAuthenticators) {
        authenticator.logout(remoteClient);
      }
      Authenticator authenticator = authenticators.get(remoteClient.clientTypeId());
      if (authenticator != null) {
        authenticator.logout(remoteClient);
      }
      LOG.debug("Client disconnected {}", remoteClient);
    }
  }

  /**
   * Shuts down this server.
   */
  public final void shutdown() {
    if (shuttingDown) {
      return;
    }
    shuttingDown = true;
    connectionMaintenanceScheduler.stop();
    unexportSilently(registry, this, admin);
    for (UUID clientId : new ArrayList<>(connections.keySet())) {
      try {
        disconnect(clientId);
      }
      catch (RemoteException e) {
        LOG.debug("Error while disconnecting a client on shutdown: " + clientId, e);
      }
    }
    sharedAuthenticators.forEach(AbstractServer::closeAuthenticator);
    authenticators.values().forEach(AbstractServer::closeAuthenticator);
    auxiliaryServers.forEach(AbstractServer::stopAuxiliaryServer);
<<<<<<< HEAD
    if (serializationDryRun()) {
      writeDryRunWhitelist();
=======
    ObjectInputFilter serialFilter = ObjectInputFilter.Config.getSerialFilter();
    if (serialFilter instanceof SerializationWhitelist.DryRun) {
      ((SerializationWhitelist.DryRun) serialFilter).writeToFile(configuration.serializationFilterWhitelist());
>>>>>>> 4a39ff53
    }
    shutdownEvent.run();
  }

  /**
   * Adds a {@link Authenticator} instance to this server.
   * If {@link Authenticator#clientTypeId()} is empty, the authenticator
   * is shared between all clients, otherwise it is only used for clients with the given id.
   * @param authenticator the authenticator to add
   * @throws IllegalStateException in case an authenticator with the same clientTypeId has been added
   */
  public final void addAuthenticator(Authenticator authenticator) {
    requireNonNull(authenticator, "authenticator");
    if (authenticator.clientTypeId().isPresent()) {
      String clientTypeId = authenticator.clientTypeId().get();
      if (authenticators.containsKey(clientTypeId)) {
        throw new IllegalStateException("Authenticator for clientTypeId '" + clientTypeId + "' has alread been added");
      }
      authenticators.put(clientTypeId, authenticator);
    }
    else {
      sharedAuthenticators.add(authenticator);
    }
  }

  /**
   * @return info on all connected users
   */
  final Collection<User> users() {
    return connections().keySet().stream()
            .map(ConnectionRequest::user)
            .map(User::copy)
            .map(User::clearPassword)
            .collect(toSet());
  }

  /**
   * @return info on all connected clients
   */
  final Collection<RemoteClient> clients() {
    return clients(remoteClient -> true);
  }

  /**
   * @param user the user
   * @return all clients connected with the given user
   */
  final Collection<RemoteClient> clients(User user) {
    return clients(remoteClient -> remoteClient.user().equals(requireNonNull(user)));
  }

  /**
   * Sets the admin instance for this server
   * @param admin the admin instance
   * @throws IllegalStateException in case an admin instance has already been set
   */
  protected final void setAdmin(A admin) {
    if (this.admin != null) {
      throw new IllegalStateException("Admin has already been set for this server");
    }
    this.admin = admin;
  }

  /**
   * @return the admin instance associated with this server
   * @throws IllegalStateException in case no admin instance has been set
   * @see #setAdmin(ServerAdmin)
   */
  protected final A getAdmin() {
    if (admin == null) {
      throw new IllegalStateException("No admin instance available");
    }

    return admin;
  }

  /**
   * @param listener a listener notified when this server is shutting down.
   */
  protected final void addShutdownListener(Runnable listener) {
    shutdownEvent.addListener(requireNonNull(listener, "listener"));
  }

  /**
   * Establishes the actual client connection.
   * @param remoteClient the client connection info
   * @return a connection servicing the given client
   * @throws RemoteException in case of an exception
   * @throws LoginException in case of an error during the login
   */
  protected abstract T connect(RemoteClient remoteClient) throws RemoteException, LoginException;

  /**
   * Disconnects the given connection.
   * @param connection the connection to disconnect
   * @throws RemoteException in case of an exception
   */
  protected abstract void disconnect(T connection) throws RemoteException;

  /**
   * Maintains the given connections, that is, disconnects inactive or invalid connections, if required.
   * @param connections all current connections
   * @throws RemoteException in case of an exception
   */
  protected abstract void maintainConnections(Collection<ClientConnection<T>> connections) throws RemoteException;

  /**
   * @param clientTypeId the client type id
   * @return all clients of the given type
   */
  protected final Collection<RemoteClient> clients(String clientTypeId) {
    return clients(remoteClient -> Objects.equals(remoteClient.clientTypeId(), requireNonNull(clientTypeId)));
  }

  /**
   * @return the Registry instance
   * @throws RemoteException in case of an exception
   */
  protected final Registry registry() throws RemoteException {
    if (registry == null) {
      registry = LocateRegistry.createRegistry(configuration.registryPort());
    }

    return registry;
  }

  /**
   * Logs the given exception and shuts down this server
   * @param exception the exception
   * @return the exception
   * @param <T> the exception type
   */
  protected final <T extends Throwable> T logShutdownAndReturn(T exception) {
    LOG.error("Exception on server startup", exception);
    shutdown();

    return exception;
  }

  /**
   * @return an unmodifiable view of the auxialiary servers running along side this server
   */
  protected final Collection<AuxiliaryServer> auxiliaryServers() {
    return unmodifiableCollection(auxiliaryServers);
  }

  /**
   * Validates the given user credentials
   * @param userToCheck the credentials to check
   * @param requiredUser the required credentials
   * @throws ServerAuthenticationException in case either User instance is null or if the username or password do not match
   */
  protected static void validateUserCredentials(User userToCheck, User requiredUser) throws ServerAuthenticationException {
    if (userToCheck == null || requiredUser == null
            || !userToCheck.username().equalsIgnoreCase(requiredUser.username())
            || !Arrays.equals(userToCheck.password(), requiredUser.password())) {
      throw new ServerAuthenticationException("Wrong username or password");
    }
  }

  private boolean maximumNumberOfConnectionsReached() {
    return connectionLimit > -1 && connectionCount() >= connectionLimit;
  }

  private ClientConnection<T> createConnection(ConnectionRequest connectionRequest) throws LoginException, RemoteException {
    RemoteClient remoteClient = remoteClient(connectionRequest,
            clientHost((String) connectionRequest.parameters().get(CLIENT_HOST)));
    for (Authenticator authenticator : sharedAuthenticators) {
      remoteClient = authenticator.login(remoteClient);
    }
    Authenticator clientAuthenticator = authenticators.get(connectionRequest.clientTypeId());
    LOG.debug("Connecting client {}, authenticator {}", connectionRequest, clientAuthenticator);
    if (clientAuthenticator != null) {
      remoteClient = clientAuthenticator.login(remoteClient);
    }
    ClientConnection<T> clientConnection = new ClientConnection<>(remoteClient, connect(remoteClient));
    connections.put(remoteClient.clientId(), clientConnection);

    return clientConnection;
  }

  private void startAuxiliaryServers(Collection<String> auxiliaryServerFactoryClassNames) {
    try {
      for (String auxiliaryServerFactoryClassName : auxiliaryServerFactoryClassNames) {
        AuxiliaryServerFactory<T, A, ?> auxiliaryServerFactory = AuxiliaryServerFactory.instance(auxiliaryServerFactoryClassName);
        AuxiliaryServer auxiliaryServer = auxiliaryServerFactory.createServer(this);
        auxiliaryServers.add(auxiliaryServer);
        Callable<?> starter = () -> startAuxiliaryServer(auxiliaryServer);
        newSingleThreadExecutor(new DaemonThreadFactory()).submit(starter).get();
      }
    }
    catch (InterruptedException e) {
      LOG.error("Interrupted during auxiliary server startup", e);
      Thread.currentThread().interrupt();
    }
    catch (Exception e) {
      LOG.error("Starting auxiliary server", e);
      throw new RuntimeException(e);
    }
  }

  private Collection<RemoteClient> clients(Predicate<RemoteClient> predicate) {
    return connections().keySet().stream()
            .filter(predicate)
            .map(RemoteClient::copy)
            .map(AbstractServer::clearPasswords)
            .collect(toList());
  }

  private static RemoteClient clearPasswords(RemoteClient remoteClient) {
    remoteClient.user().clearPassword();
    remoteClient.databaseUser().clearPassword();

    return remoteClient;
  }

  private static void configureSerializationWhitelist(ServerConfiguration configuration) {
<<<<<<< HEAD
    if (configuration.serializationFilterDryRun()) {
      SerializationWhitelist.configureDryRun(configuration.serializationFilterWhitelist());
    }
    else {
      SerializationWhitelist.configure(configuration.serializationFilterWhitelist());
=======
    String whitelistFile = configuration.serializationFilterWhitelist();
    if (nullOrEmpty(whitelistFile)) {
      LOG.info("No serialization whitelist file specified");
    }
    else {
      if (configuration.serializationFilterDryRun()) {
        ObjectInputFilter.Config.setSerialFilter(SerializationWhitelist.whitelistDryRun());
        LOG.info("Serialization filter dry-run enabled");
      }
      else {
        ObjectInputFilter.Config.setSerialFilter(SerializationWhitelist.whitelistFilter(whitelistFile));
        LOG.info("Serialization filter whitelist set: " + whitelistFile);
      }
>>>>>>> 4a39ff53
    }
  }

  private static void closeAuthenticator(Authenticator authenticator) {
    try {
      authenticator.close();
    }
    catch (Exception e) {
      LOG.error("Exception while closing authenticator for client type: " + authenticator.clientTypeId(), e);
    }
  }

  private static Object startAuxiliaryServer(AuxiliaryServer server) throws Exception {
    try {
      server.startServer();
      LOG.info("Auxiliary server started: " + server);

      return null;
    }
    catch (Exception e) {
      LOG.error("Starting auxiliary server", e);
      throw e;
    }
  }

  private static void stopAuxiliaryServer(AuxiliaryServer server) {
    try {
      server.stopServer();
      LOG.info("Auxiliary server stopped: " + server);
    }
    catch (Exception e) {
      LOG.error("Stopping auxiliary server", e);
    }
  }

  private static void unexportSilently(Remote... remotes) {
    for (Remote remote : remotes) {
      if (remote != null) {
        try {
          unexportObject(remote, true);
        }
        catch (NoSuchObjectException e) {
          LOG.error("Exception while unexporting " + remote + " on shutdown", e);
        }
      }
    }
  }

  private static String clientHost(String requestParameterHost) {
    if (requestParameterHost == null) {
      try {
        return getClientHost();
      }
      catch (ServerNotActiveException ignored) {/*ignored*/}
    }

    return requestParameterHost;
  }

  private void loadAuthenticators() {
    Authenticator.authenticators().forEach(authenticator -> {
      String clientTypeId = authenticator.clientTypeId().orElse(null);
      LOG.info("Server loading authenticator '" + authenticator.getClass().getName() + "' as service, " +
              (clientTypeId == null ? "shared" : "(clientTypeId: '" + clientTypeId + "'"));
      addAuthenticator(authenticator);
    });
  }

  /**
   * Represents a remote client connection.
   * @param <T> the connection type
   */
  protected static final class ClientConnection<T> {

    private final RemoteClient client;
    private final T connection;

    private ClientConnection(RemoteClient client, T connection) {
      this.client = client;
      this.connection = connection;
    }

    /**
     * @return the remote client
     */
    public RemoteClient remoteClient() {
      return client;
    }

    /**
     * @return the connection
     */
    public T connection() {
      return connection;
    }
  }

  private final class MaintenanceTask implements Runnable {

    @Override
    public void run() {
      try {
        if (connectionCount() > 0) {
          maintainConnections(unmodifiableCollection(connections.values()));
        }
      }
      catch (Exception e) {
        LOG.error("Exception while maintaining connections", e);
      }
    }
  }

  private static final class DaemonThreadFactory implements ThreadFactory {

    @Override
    public Thread newThread(Runnable runnable) {
      Thread thread = new Thread(runnable);
      thread.setDaemon(true);

      return thread;
    }
  }
}<|MERGE_RESOLUTION|>--- conflicted
+++ resolved
@@ -28,8 +28,8 @@
 
 import org.slf4j.Logger;
 import org.slf4j.LoggerFactory;
-import sun.misc.ObjectInputFilter;
-
+
+import java.io.ObjectInputFilter;
 import java.rmi.NoSuchObjectException;
 import java.rmi.Remote;
 import java.rmi.RemoteException;
@@ -51,7 +51,6 @@
 import java.util.concurrent.TimeUnit;
 import java.util.function.Predicate;
 
-import static is.codion.common.NullOrEmpty.nullOrEmpty;
 import static is.codion.common.rmi.server.RemoteClient.remoteClient;
 import static java.util.Collections.unmodifiableCollection;
 import static java.util.Objects.requireNonNull;
@@ -244,14 +243,9 @@
     sharedAuthenticators.forEach(AbstractServer::closeAuthenticator);
     authenticators.values().forEach(AbstractServer::closeAuthenticator);
     auxiliaryServers.forEach(AbstractServer::stopAuxiliaryServer);
-<<<<<<< HEAD
-    if (serializationDryRun()) {
-      writeDryRunWhitelist();
-=======
     ObjectInputFilter serialFilter = ObjectInputFilter.Config.getSerialFilter();
     if (serialFilter instanceof SerializationWhitelist.DryRun) {
       ((SerializationWhitelist.DryRun) serialFilter).writeToFile(configuration.serializationFilterWhitelist());
->>>>>>> 4a39ff53
     }
     shutdownEvent.run();
   }
@@ -469,13 +463,6 @@
   }
 
   private static void configureSerializationWhitelist(ServerConfiguration configuration) {
-<<<<<<< HEAD
-    if (configuration.serializationFilterDryRun()) {
-      SerializationWhitelist.configureDryRun(configuration.serializationFilterWhitelist());
-    }
-    else {
-      SerializationWhitelist.configure(configuration.serializationFilterWhitelist());
-=======
     String whitelistFile = configuration.serializationFilterWhitelist();
     if (nullOrEmpty(whitelistFile)) {
       LOG.info("No serialization whitelist file specified");
@@ -489,7 +476,6 @@
         ObjectInputFilter.Config.setSerialFilter(SerializationWhitelist.whitelistFilter(whitelistFile));
         LOG.info("Serialization filter whitelist set: " + whitelistFile);
       }
->>>>>>> 4a39ff53
     }
   }
 
