/*
 * Copyright (c) 2004 - 2020, Björn Darri Sigurðsson. All Rights Reserved.
 */
package is.codion.common.rmi.server;

import org.slf4j.Logger;
import org.slf4j.LoggerFactory;

import java.io.File;
import java.io.IOException;
import java.io.ObjectInputFilter;
import java.nio.file.Files;
import java.nio.file.Paths;
import java.util.ArrayList;
import java.util.Collection;
import java.util.HashSet;
import java.util.List;
import java.util.Set;
import java.util.stream.Stream;

import static is.codion.common.Util.nullOrEmpty;
import static java.util.Objects.requireNonNull;
import static java.util.stream.Collectors.toList;
import static java.util.stream.Collectors.toSet;

/**
 * Implements a serialization whitelist
 */
public final class SerializationWhitelist {

  private static final Logger LOG = LoggerFactory.getLogger(SerializationWhitelist.class);

  private SerializationWhitelist() {}

  /**
   * Configures a serialization whitelist, does nothing if {@code whitelist} is null or empty.
   * @param whitelistFile the path to the file containing the whitelisted class names
   */
  public static void configure(final String whitelistFile) {
    if (!nullOrEmpty(whitelistFile)) {
<<<<<<< HEAD
      ObjectInputFilter.Config.setSerialFilter(new SerializationFilter(whitelistFile));
      LOG.debug("Serialization filter whitelist set: " + whitelistFile);
=======
      sun.misc.ObjectInputFilter.Config.setSerialFilter(new SerializationFilter(whitelistFile));
      LOG.info("Serialization filter whitelist set: " + whitelistFile);
>>>>>>> c0129d40
    }
  }

  /**
   * Configures a serialization whitelist for a dry run, does nothing if {@code dryRunFile} is null or empty.
   * @param dryRunFile the dry-run results file to write to
   */
  public static void configureDryRun(final String dryRunFile) {
    if (!nullOrEmpty(dryRunFile)) {
<<<<<<< HEAD
      ObjectInputFilter.Config.setSerialFilter(new SerializationFilterDryRun(dryRunFile));
      LOG.debug("Serialization filter whitelist set for dry-run: " + dryRunFile);
=======
      sun.misc.ObjectInputFilter.Config.setSerialFilter(new SerializationFilterDryRun(dryRunFile));
      LOG.info("Serialization filter whitelist set for dry-run: " + dryRunFile);
>>>>>>> c0129d40
    }
  }

  /**
   * Returns true if a serialization dry-run is active.
   * @return true if a dry-run is active.
   */
  public static boolean isSerializationDryRunActive() {
    return ObjectInputFilter.Config.getSerialFilter() instanceof SerializationFilterDryRun;
  }

  /**
   * Writes the class names collected during a dry-run to file.
   * If dry-run was not active this method has no effect.
   */
  public static void writeDryRunWhitelist() {
    final ObjectInputFilter serialFilter = ObjectInputFilter.Config.getSerialFilter();
    if (serialFilter instanceof SerializationFilterDryRun) {
      ((SerializationFilterDryRun) serialFilter).writeToFile();
    }
  }

  private static final class SerializationFilterDryRun implements ObjectInputFilter {

    private final String whitelistFile;
    private final Set<Class<?>> deserializedClasses = new HashSet<>();

    public SerializationFilterDryRun(final String whitelistFile) {
      this.whitelistFile = requireNonNull(whitelistFile, "whitelistFile");
    }

    @Override
    public Status checkInput(final FilterInfo filterInfo) {
      final Class<?> clazz = filterInfo.serialClass();
      if (clazz != null) {
        deserializedClasses.add(clazz);
      }

      return Status.ALLOWED;
    }

    private void writeToFile() {
      try {
        final File file = new File(whitelistFile);
        file.createNewFile();
        Files.write(file.toPath(), deserializedClasses.stream()
                .map(Class::getName).sorted().collect(toList()));
        LOG.debug("Serialization whitelist written: " + whitelistFile);
      }
      catch (final Exception e) {
        LOG.error("Error while writing serialization filter dry run results: " + whitelistFile, e);
      }
    }
  }

  static final class SerializationFilter implements ObjectInputFilter {

    private static final String WILDCARD = "*";

    private final Set<String> allowedClassnames = new HashSet<>();
    private final List<String> allowedWildcardClassnames = new ArrayList<>();

    SerializationFilter(final String whitelistFile) {
      try (final Stream<String> stream = Files.lines(Paths.get(whitelistFile))) {
        addWhitelistItems(stream.collect(toSet()));
      }
      catch (final IOException e) {
        LOG.error("Unable to read serialization whitelist: " + whitelistFile);
        throw new RuntimeException(e);
      }
    }

    SerializationFilter(final Collection<String> whitelistItems) {
      addWhitelistItems(whitelistItems);
    }

    @Override
    public Status checkInput(final FilterInfo filterInfo) {
      final Class<?> clazz = filterInfo.serialClass();
      if (clazz == null) {
        return Status.ALLOWED;
      }

      return checkInput(clazz.getName());
    }

    Status checkInput(final String classname) {
      if (allowedClassnames.contains(classname) || allowWildcard(classname)) {
        return Status.ALLOWED;
      }
      LOG.error("Serialization rejected: " + classname);

      return Status.REJECTED;
    }

    private void addWhitelistItems(final Collection<String> whitelistItems) {
      whitelistItems.forEach(whitelistItem -> {
        if (whitelistItem.endsWith(WILDCARD)) {
          allowedWildcardClassnames.add(whitelistItem.substring(0, whitelistItem.length() - 1));
        }
        else {
          allowedClassnames.add(whitelistItem);
        }
      });
    }

    private boolean allowWildcard(final String classname) {
      if (allowedWildcardClassnames.isEmpty()) {
        return false;
      }

      for (int i = 0; i < allowedWildcardClassnames.size(); i++) {
        if (classname.startsWith(allowedWildcardClassnames.get(i))) {
          return true;
        }
      }

      return false;
    }
  }
}<|MERGE_RESOLUTION|>--- conflicted
+++ resolved
@@ -38,13 +38,8 @@
    */
   public static void configure(final String whitelistFile) {
     if (!nullOrEmpty(whitelistFile)) {
-<<<<<<< HEAD
       ObjectInputFilter.Config.setSerialFilter(new SerializationFilter(whitelistFile));
-      LOG.debug("Serialization filter whitelist set: " + whitelistFile);
-=======
-      sun.misc.ObjectInputFilter.Config.setSerialFilter(new SerializationFilter(whitelistFile));
       LOG.info("Serialization filter whitelist set: " + whitelistFile);
->>>>>>> c0129d40
     }
   }
 
@@ -54,13 +49,8 @@
    */
   public static void configureDryRun(final String dryRunFile) {
     if (!nullOrEmpty(dryRunFile)) {
-<<<<<<< HEAD
       ObjectInputFilter.Config.setSerialFilter(new SerializationFilterDryRun(dryRunFile));
-      LOG.debug("Serialization filter whitelist set for dry-run: " + dryRunFile);
-=======
-      sun.misc.ObjectInputFilter.Config.setSerialFilter(new SerializationFilterDryRun(dryRunFile));
       LOG.info("Serialization filter whitelist set for dry-run: " + dryRunFile);
->>>>>>> c0129d40
     }
   }
 
