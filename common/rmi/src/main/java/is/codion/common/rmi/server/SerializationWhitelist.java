--- conflicted
+++ resolved
@@ -76,11 +76,7 @@
    * If dry-run was not active this method has no effect.
    */
   public static void writeDryRunWhitelist() {
-<<<<<<< HEAD
-    final ObjectInputFilter serialFilter = ObjectInputFilter.Config.getSerialFilter();
-=======
-    sun.misc.ObjectInputFilter serialFilter = sun.misc.ObjectInputFilter.Config.getSerialFilter();
->>>>>>> 3d99fd01
+    ObjectInputFilter serialFilter = ObjectInputFilter.Config.getSerialFilter();
     if (serialFilter instanceof SerializationFilterDryRun) {
       ((SerializationFilterDryRun) serialFilter).writeToFile();
     }
