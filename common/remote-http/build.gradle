--- conflicted
+++ resolved
@@ -1,12 +1,7 @@
 dependencies {
     api project(':jminor-common-core')
 
-    api "org.eclipse.jetty:jetty-server:${jettyVersion}"
-<<<<<<< HEAD
-=======
-
     implementation "org.slf4j:slf4j-api:${slf4jApiVersion}"
 
-    testImplementation "org.apache.httpcomponents:httpclient:${httpClientVersion}"
->>>>>>> 839772de
+    api "org.eclipse.jetty:jetty-server:${jettyVersion}"
 }