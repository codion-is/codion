--- conflicted
+++ resolved
@@ -17,16 +17,12 @@
     testRuntime 'commons-logging:commons-logging:1.2'
     testRuntime 'com.itextpdf:itextpdf:5.5.6'
 
-<<<<<<< HEAD
-    testRuntime "com.h2database:h2:${h2Version}"
+    testImplementation project(':jminor-dbms-h2')
+    testRuntimeOnly "com.h2database:h2:${h2Version}"
 }
 
 test {
     moduleOptions {
         runOnClasspath = true
     }
-=======
-    testImplementation project(':jminor-dbms-h2')
-    testRuntimeOnly "com.h2database:h2:${h2Version}"
->>>>>>> 55baa491
 }