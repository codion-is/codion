--- conflicted
+++ resolved
@@ -1,13 +1,8 @@
 dependencies {
     api project(':codion-common-core')
 
-<<<<<<< HEAD
-    implementation (libs.logback.classic) {
+    implementation(libs.logback.classic) {
         exclude group: 'javax.activation', module: 'activation'
     }
-    implementation (libs.logback.core)
-=======
-    implementation(libs.logback.classic)
     implementation(libs.logback.core)
->>>>>>> 4a18f4df
 }