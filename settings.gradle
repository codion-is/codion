rootProject.name = 'is.codion'

include 'codion-documentation'
project(':codion-documentation').projectDir = file('documentation')

include 'codion-common-core'
project(':codion-common-core').projectDir = file('common/core')

include 'codion-common-db'
project(':codion-common-db').projectDir = file('common/db')

include 'codion-common-http'
project(':codion-common-http').projectDir = file('common/http')

include 'codion-common-model'
project(':codion-common-model').projectDir = file('common/model')

include 'codion-common-rmi'
project(':codion-common-rmi').projectDir = file('common/rmi')

include 'codion-dbms-db2database'
project(':codion-dbms-db2database').projectDir = file('dbms/db2database')

include 'codion-dbms-derby'
project(':codion-dbms-derby').projectDir = file('dbms/derby')

include 'codion-dbms-h2database'
project(':codion-dbms-h2database').projectDir = file('dbms/h2database')

include 'codion-dbms-hsqldb'
project(':codion-dbms-hsqldb').projectDir = file('dbms/hsqldb')

include 'codion-dbms-mariadb'
project(':codion-dbms-mariadb').projectDir = file('dbms/mariadb')

include 'codion-dbms-mysql'
project(':codion-dbms-mysql').projectDir = file('dbms/mysql')

include 'codion-dbms-oracle'
project(':codion-dbms-oracle').projectDir = file('dbms/oracle')

include 'codion-dbms-postgresql'
project(':codion-dbms-postgresql').projectDir = file('dbms/postgresql')

include 'codion-dbms-sqlite'
project(':codion-dbms-sqlite').projectDir = file('dbms/sqlite')

include 'codion-dbms-sqlserver'
project(':codion-dbms-sqlserver').projectDir = file('dbms/sqlserver')

include 'codion-framework-domain'
project(':codion-framework-domain').projectDir = file('framework/domain')

include 'codion-framework-domain-test'
project(':codion-framework-domain-test').projectDir = file('framework/domain-test')

include 'codion-framework-db-core'
project(':codion-framework-db-core').projectDir = file('framework/db-core')

include 'codion-framework-db-local'
project(':codion-framework-db-local').projectDir = file('framework/db-local')

include 'codion-framework-db-rmi'
project(':codion-framework-db-rmi').projectDir = file('framework/db-rmi')

include 'codion-framework-db-http'
project(':codion-framework-db-http').projectDir = file('framework/db-http')

include 'codion-framework-model'
project(':codion-framework-model').projectDir = file('framework/model')

include 'codion-framework-model-test'
project(':codion-framework-model-test').projectDir = file('framework/model-test')

include 'codion-framework-server'
project(':codion-framework-server').projectDir = file('framework/server')

include 'codion-framework-servlet'
project(':codion-framework-servlet').projectDir = file('framework/servlet')

include 'codion-javafx-framework'
project(':codion-javafx-framework').projectDir = file('javafx/framework')

include 'codion-swing-common-model'
project(':codion-swing-common-model').projectDir = file('swing/common-model')

include 'codion-swing-common-ui'
project(':codion-swing-common-ui').projectDir = file('swing/common-ui')

include 'codion-swing-common-tools'
project(':codion-swing-common-tools').projectDir = file('swing/common-tools')

include 'codion-swing-common-tools-ui'
project(':codion-swing-common-tools-ui').projectDir = file('swing/common-tools-ui')

include 'codion-swing-framework-model'
project(':codion-swing-framework-model').projectDir = file('swing/framework-model')

include 'codion-swing-framework-tools'
project(':codion-swing-framework-tools').projectDir = file('swing/framework-tools')

include 'codion-swing-framework-ui'
project(':codion-swing-framework-ui').projectDir = file('swing/framework-ui')

include 'codion-swing-framework-tools-ui'
project(':codion-swing-framework-tools-ui').projectDir = file('swing/framework-tools-ui')

include 'codion-swing-framework-ui-test'
project(':codion-swing-framework-ui-test').projectDir = file('swing/framework-ui-test')

include 'codion-swing-framework-server-monitor'
project(':codion-swing-framework-server-monitor').projectDir = file('swing/framework-server-monitor')

include 'codion-plugin-credentials-server'
project(':codion-plugin-credentials-server').projectDir = file('plugins/credentials-server')

include 'codion-plugin-hikari-pool'
project(':codion-plugin-hikari-pool').projectDir = file('plugins/hikari-pool')

include 'codion-plugin-imagepanel'
project(':codion-plugin-imagepanel').projectDir = file('plugins/imagepanel')

include 'codion-plugin-jackson-json'
project(':codion-plugin-jackson-json').projectDir = file('plugins/jackson-json')

include 'codion-plugin-jasperreports'
project(':codion-plugin-jasperreports').projectDir = file('plugins/jasperreports')

include 'codion-plugin-jul-proxy'
project(':codion-plugin-jul-proxy').projectDir = file('plugins/jul-proxy')

include 'codion-plugin-log4j-proxy'
project(':codion-plugin-log4j-proxy').projectDir = file('plugins/log4j-proxy')

include 'codion-plugin-logback-proxy'
project(':codion-plugin-logback-proxy').projectDir = file('plugins/logback-proxy')

include 'codion-plugin-tomcat-pool'
project(':codion-plugin-tomcat-pool').projectDir = file('plugins/tomcat-pool')

include 'codion-demos-chinook'
project(':codion-demos-chinook').projectDir = file('demos/chinook')

include 'codion-demos-empdept'
project(':codion-demos-empdept').projectDir = file('demos/empdept')

include 'codion-demos-manual'
project(':codion-demos-manual').projectDir = file('demos/manual')

include 'codion-demos-petclinic'
project(':codion-demos-petclinic').projectDir = file('demos/petclinic')

include 'codion-demos-petstore'
project(':codion-demos-petstore').projectDir = file('demos/petstore')

include 'codion-demos-schemabrowser'
project(':codion-demos-schemabrowser').projectDir = file('demos/schemabrowser')

include 'codion-demos-world'
project(':codion-demos-world').projectDir = file('demos/world')

dependencyResolutionManagement {
    repositories {
        mavenCentral()
    }
    versionCatalogs {
        libs {
<<<<<<< HEAD
            version('slf4j.api', '2.0.0')
            version('logback', '1.3.0-beta0')
=======
            version('slf4j.api', '1.7.36')
            version('logback', '1.3.0')
>>>>>>> 922f1cd9
            version('h2', '2.1.214')
            version('json', '20220320')
            //jfreechart
            version('jfreechart', '1.5.3')
            version('jcommon', '1.0.24')
            version('jetty', '11.0.11')
            version('http.client', '4.5.13')
            version('javax.activation', '2.1.0')
            version('jersey', '3.0.4')
            version('junit', '5.9.0')
            version('sslcontext.kickstart', '7.4.6')
            version('flatlaf', '2.4')
            version('ikonli.swing', '12.3.1')
            //plugins
            version('hikari', '5.0.1')
            version('jackson', '2.13.3')
            version('log4j', '2.18.0')
            version('tomcat', '10.0.6')
            //jasperreports
            version('jasperreports', '6.20.0')
            version('commons.logging', '1.2')
            version('commons.digester', '2.1')
            version('commons.collections4', '4.4')
            version('commons.beanutils', '1.9.4')
            version('jdt.core.compiler', '3.29.0')

            library('slf4j-api', 'org.slf4j', 'slf4j-api').versionRef('slf4j.api')
            library('logback-core', 'ch.qos.logback', 'logback-core').versionRef('logback')
            library('logback-classic', 'ch.qos.logback', 'logback-classic').versionRef('logback')
            library('h2', 'com.h2database', 'h2').versionRef('h2')
            library('json', 'org.json', 'json').versionRef('json')
            //jfreechart
            library('jfreechart', 'org.jfree', 'jfreechart').versionRef('jfreechart')
            library('jcommon', 'org.jfree', 'jcommon').versionRef('jcommon')

            library('jetty', 'org.eclipse.jetty', 'jetty-server').versionRef('jetty')
            library('http-client', 'org.apache.httpcomponents', 'httpclient').versionRef('http.client')
            library('jetty-servlet', 'org.eclipse.jetty', 'jetty-servlet').versionRef('jetty')
            library('javax-activation', 'jakarta.activation', 'jakarta.activation-api').versionRef('javax.activation')
            library('jersey-servlet', 'org.glassfish.jersey.containers', 'jersey-container-servlet-core').versionRef('jersey')
            library('jersey-hk2', 'org.glassfish.jersey.inject', 'jersey-hk2').versionRef('jersey')

            library('junit-api', 'org.junit.jupiter', 'junit-jupiter-api').versionRef('junit')
            library('junit-engine', 'org.junit.jupiter', 'junit-jupiter-engine').versionRef('junit')

            library('sslcontext-kickstart', 'io.github.hakky54', 'sslcontext-kickstart').versionRef('sslcontext.kickstart')
            library('flatlaf', 'com.formdev', 'flatlaf').versionRef('flatlaf')
            library('flatlaf-intellij-themes', 'com.formdev', 'flatlaf-intellij-themes').versionRef('flatlaf')
            library('ikonli-swing', 'org.kordamp.ikonli', 'ikonli-swing').versionRef('ikonli.swing')

            //plugins
            library('hikari', 'com.zaxxer', 'HikariCP').versionRef('hikari')
            library('jackson-databind', 'com.fasterxml.jackson.core', 'jackson-databind').versionRef('jackson')
            library('jackson-datatype-jsr310', 'com.fasterxml.jackson.datatype', 'jackson-datatype-jsr310').versionRef('jackson')
            library('log4j-api', 'org.apache.logging.log4j', 'log4j-api').versionRef('log4j')
            library('log4j-core', 'org.apache.logging.log4j', 'log4j-core').versionRef('log4j')
            library('tomcat-jdbc', 'org.apache.tomcat', 'tomcat-jdbc').versionRef('tomcat')
            library('tomcat-juli', 'org.apache.tomcat', 'tomcat-juli').versionRef('tomcat')

            //jasperreports
            library('jasperreports', 'net.sf.jasperreports', 'jasperreports').versionRef('jasperreports')
            library('commons-logging', 'commons-logging', 'commons-logging').versionRef('commons.logging')
            library('commons-digester', 'commons-digester', 'commons-digester').versionRef('commons.digester')
            library('commons-collections4', 'org.apache.commons', 'commons-collections4').versionRef('commons.collections4')
            library('commons-beanutils', 'commons-beanutils', 'commons-beanutils').versionRef('commons.beanutils')
            library('jdt-core-compiler', 'org.eclipse.jdt', 'ecj').versionRef('jdt.core.compiler')
        }
    }
}<|MERGE_RESOLUTION|>--- conflicted
+++ resolved
@@ -165,13 +165,8 @@
     }
     versionCatalogs {
         libs {
-<<<<<<< HEAD
             version('slf4j.api', '2.0.0')
             version('logback', '1.3.0-beta0')
-=======
-            version('slf4j.api', '1.7.36')
-            version('logback', '1.3.0')
->>>>>>> 922f1cd9
             version('h2', '2.1.214')
             version('json', '20220320')
             //jfreechart
