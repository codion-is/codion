rootProject.name = 'is.codion'

include 'codion-documentation'
project(':codion-documentation').projectDir = file('documentation')

include 'codion-common-core'
project(':codion-common-core').projectDir = file('common/core')

include 'codion-common-db'
project(':codion-common-db').projectDir = file('common/db')

include 'codion-common-http'
project(':codion-common-http').projectDir = file('common/http')

include 'codion-common-model'
project(':codion-common-model').projectDir = file('common/model')

include 'codion-common-rmi'
project(':codion-common-rmi').projectDir = file('common/rmi')

include 'codion-dbms-db2database'
project(':codion-dbms-db2database').projectDir = file('dbms/db2database')

include 'codion-dbms-derby'
project(':codion-dbms-derby').projectDir = file('dbms/derby')

include 'codion-dbms-h2database'
project(':codion-dbms-h2database').projectDir = file('dbms/h2database')

include 'codion-dbms-hsqldb'
project(':codion-dbms-hsqldb').projectDir = file('dbms/hsqldb')

include 'codion-dbms-mariadb'
project(':codion-dbms-mariadb').projectDir = file('dbms/mariadb')

include 'codion-dbms-mysql'
project(':codion-dbms-mysql').projectDir = file('dbms/mysql')

include 'codion-dbms-oracle'
project(':codion-dbms-oracle').projectDir = file('dbms/oracle')

include 'codion-dbms-postgresql'
project(':codion-dbms-postgresql').projectDir = file('dbms/postgresql')

include 'codion-dbms-sqlite'
project(':codion-dbms-sqlite').projectDir = file('dbms/sqlite')

include 'codion-dbms-sqlserver'
project(':codion-dbms-sqlserver').projectDir = file('dbms/sqlserver')

include 'codion-framework-domain'
project(':codion-framework-domain').projectDir = file('framework/domain')

include 'codion-framework-domain-test'
project(':codion-framework-domain-test').projectDir = file('framework/domain-test')

include 'codion-framework-db-core'
project(':codion-framework-db-core').projectDir = file('framework/db-core')

include 'codion-framework-db-local'
project(':codion-framework-db-local').projectDir = file('framework/db-local')

include 'codion-framework-db-rmi'
project(':codion-framework-db-rmi').projectDir = file('framework/db-rmi')

include 'codion-framework-db-http'
project(':codion-framework-db-http').projectDir = file('framework/db-http')

include 'codion-framework-model'
project(':codion-framework-model').projectDir = file('framework/model')

include 'codion-framework-model-test'
project(':codion-framework-model-test').projectDir = file('framework/model-test')

include 'codion-framework-server'
project(':codion-framework-server').projectDir = file('framework/server')

include 'codion-framework-servlet'
project(':codion-framework-servlet').projectDir = file('framework/servlet')

include 'codion-javafx-framework'
project(':codion-javafx-framework').projectDir = file('javafx/framework')

include 'codion-swing-common-model'
project(':codion-swing-common-model').projectDir = file('swing/common-model')

include 'codion-swing-common-ui'
project(':codion-swing-common-ui').projectDir = file('swing/common-ui')

include 'codion-swing-common-tools'
project(':codion-swing-common-tools').projectDir = file('swing/common-tools')

include 'codion-swing-common-tools-ui'
project(':codion-swing-common-tools-ui').projectDir = file('swing/common-tools-ui')

include 'codion-swing-framework-model'
project(':codion-swing-framework-model').projectDir = file('swing/framework-model')

include 'codion-swing-framework-tools'
project(':codion-swing-framework-tools').projectDir = file('swing/framework-tools')

include 'codion-swing-framework-ui'
project(':codion-swing-framework-ui').projectDir = file('swing/framework-ui')

include 'codion-swing-framework-tools-ui'
project(':codion-swing-framework-tools-ui').projectDir = file('swing/framework-tools-ui')

include 'codion-swing-framework-ui-test'
project(':codion-swing-framework-ui-test').projectDir = file('swing/framework-ui-test')

include 'codion-swing-framework-server-monitor'
project(':codion-swing-framework-server-monitor').projectDir = file('swing/framework-server-monitor')

include 'codion-plugin-credentials-server'
project(':codion-plugin-credentials-server').projectDir = file('plugins/credentials-server')

include 'codion-plugin-hikari-pool'
project(':codion-plugin-hikari-pool').projectDir = file('plugins/hikari-pool')

include 'codion-plugin-imagepanel'
project(':codion-plugin-imagepanel').projectDir = file('plugins/imagepanel')

include 'codion-plugin-jackson-json'
project(':codion-plugin-jackson-json').projectDir = file('plugins/jackson-json')

include 'codion-plugin-jasperreports'
project(':codion-plugin-jasperreports').projectDir = file('plugins/jasperreports')

include 'codion-plugin-jul-proxy'
project(':codion-plugin-jul-proxy').projectDir = file('plugins/jul-proxy')

include 'codion-plugin-log4j-proxy'
project(':codion-plugin-log4j-proxy').projectDir = file('plugins/log4j-proxy')

include 'codion-plugin-logback-proxy'
project(':codion-plugin-logback-proxy').projectDir = file('plugins/logback-proxy')

include 'codion-plugin-tomcat-pool'
project(':codion-plugin-tomcat-pool').projectDir = file('plugins/tomcat-pool')

include 'codion-demos-chinook'
project(':codion-demos-chinook').projectDir = file('demos/chinook')

include 'codion-demos-empdept'
project(':codion-demos-empdept').projectDir = file('demos/empdept')

include 'codion-demos-manual'
project(':codion-demos-manual').projectDir = file('demos/manual')

include 'codion-demos-petclinic'
project(':codion-demos-petclinic').projectDir = file('demos/petclinic')

include 'codion-demos-petstore'
project(':codion-demos-petstore').projectDir = file('demos/petstore')

include 'codion-demos-schemabrowser'
project(':codion-demos-schemabrowser').projectDir = file('demos/schemabrowser')

include 'codion-demos-world'
project(':codion-demos-world').projectDir = file('demos/world')

dependencyResolutionManagement {
    repositories {
        mavenCentral()
    }
    versionCatalogs {
        libs {
            version('slf4j.api', '2.0.7')
            version('logback', '1.4.7')
            version('h2', '2.1.214')
            version('json', '20230227')
            //jfreechart
            version('jfreechart', '1.5.4')
            version('jcommon', '1.0.24')
            version('jetty', '11.0.14')
            version('http.client', '4.5.14')
<<<<<<< HEAD
            version('javax.activation', '2.1.0')
            version('jersey', '3.0.4')
            version('junit', '5.9.2')
=======
            version('jaxb.api', '2.3.0')
            version('javax.activation', '1.2.0')
            version('jersey', '2.34')
            version('junit', '5.9.3')
>>>>>>> 4982ce98
            version('sslcontext.kickstart', '7.4.11')
            version('flatlaf', '3.1.1')
            version('ikonli.swing', '12.3.1')
            //plugins
<<<<<<< HEAD
            version('hikari', '5.0.1')
            version('jackson', '2.14.2')
=======
            version('hikari', '4.0.3')
            version('jackson', '2.15.0')
>>>>>>> 4982ce98
            version('log4j', '2.20.0')
            version('tomcat', '10.1.2')
            //jasperreports
            version('jasperreports', '6.20.0')
            version('commons.logging', '1.2')
            version('commons.digester', '2.1')
            version('commons.collections4', '4.4')
            version('commons.beanutils', '1.9.4')
            version('jdt.core.compiler', '3.29.0')

            library('slf4j-api', 'org.slf4j', 'slf4j-api').versionRef('slf4j.api')
            library('logback-core', 'ch.qos.logback', 'logback-core').versionRef('logback')
            library('logback-classic', 'ch.qos.logback', 'logback-classic').versionRef('logback')
            library('h2', 'com.h2database', 'h2').versionRef('h2')
            library('json', 'org.json', 'json').versionRef('json')
            //jfreechart
            library('jfreechart', 'org.jfree', 'jfreechart').versionRef('jfreechart')
            library('jcommon', 'org.jfree', 'jcommon').versionRef('jcommon')

            library('jetty', 'org.eclipse.jetty', 'jetty-server').versionRef('jetty')
            library('http-client', 'org.apache.httpcomponents', 'httpclient').versionRef('http.client')
            library('jetty-servlet', 'org.eclipse.jetty', 'jetty-servlet').versionRef('jetty')
            library('javax-activation', 'jakarta.activation', 'jakarta.activation-api').versionRef('javax.activation')
            library('jersey-servlet', 'org.glassfish.jersey.containers', 'jersey-container-servlet-core').versionRef('jersey')
            library('jersey-hk2', 'org.glassfish.jersey.inject', 'jersey-hk2').versionRef('jersey')

            library('junit-api', 'org.junit.jupiter', 'junit-jupiter-api').versionRef('junit')
            library('junit-engine', 'org.junit.jupiter', 'junit-jupiter-engine').versionRef('junit')

            library('sslcontext-kickstart', 'io.github.hakky54', 'sslcontext-kickstart').versionRef('sslcontext.kickstart')
            library('flatlaf', 'com.formdev', 'flatlaf').versionRef('flatlaf')
            library('flatlaf-intellij-themes', 'com.formdev', 'flatlaf-intellij-themes').versionRef('flatlaf')
            library('ikonli-swing', 'org.kordamp.ikonli', 'ikonli-swing').versionRef('ikonli.swing')

            //plugins
            library('hikari', 'com.zaxxer', 'HikariCP').versionRef('hikari')
            library('jackson-databind', 'com.fasterxml.jackson.core', 'jackson-databind').versionRef('jackson')
            library('jackson-datatype-jsr310', 'com.fasterxml.jackson.datatype', 'jackson-datatype-jsr310').versionRef('jackson')
            library('log4j-api', 'org.apache.logging.log4j', 'log4j-api').versionRef('log4j')
            library('log4j-core', 'org.apache.logging.log4j', 'log4j-core').versionRef('log4j')
            library('tomcat-jdbc', 'org.apache.tomcat', 'tomcat-jdbc').versionRef('tomcat')
            library('tomcat-juli', 'org.apache.tomcat', 'tomcat-juli').versionRef('tomcat')

            //jasperreports
            library('jasperreports', 'net.sf.jasperreports', 'jasperreports').versionRef('jasperreports')
            library('commons-logging', 'commons-logging', 'commons-logging').versionRef('commons.logging')
            library('commons-digester', 'commons-digester', 'commons-digester').versionRef('commons.digester')
            library('commons-collections4', 'org.apache.commons', 'commons-collections4').versionRef('commons.collections4')
            library('commons-beanutils', 'commons-beanutils', 'commons-beanutils').versionRef('commons.beanutils')
            library('jdt-core-compiler', 'org.eclipse.jdt', 'ecj').versionRef('jdt.core.compiler')
        }
    }
}<|MERGE_RESOLUTION|>--- conflicted
+++ resolved
@@ -174,27 +174,15 @@
             version('jcommon', '1.0.24')
             version('jetty', '11.0.14')
             version('http.client', '4.5.14')
-<<<<<<< HEAD
             version('javax.activation', '2.1.0')
             version('jersey', '3.0.4')
-            version('junit', '5.9.2')
-=======
-            version('jaxb.api', '2.3.0')
-            version('javax.activation', '1.2.0')
-            version('jersey', '2.34')
             version('junit', '5.9.3')
->>>>>>> 4982ce98
             version('sslcontext.kickstart', '7.4.11')
             version('flatlaf', '3.1.1')
             version('ikonli.swing', '12.3.1')
             //plugins
-<<<<<<< HEAD
             version('hikari', '5.0.1')
-            version('jackson', '2.14.2')
-=======
-            version('hikari', '4.0.3')
             version('jackson', '2.15.0')
->>>>>>> 4982ce98
             version('log4j', '2.20.0')
             version('tomcat', '10.1.2')
             //jasperreports
