rootProject.name = 'is.codion'

include 'codion-documentation'
project(':codion-documentation').projectDir = file('documentation')

include 'codion-common-core'
project(':codion-common-core').projectDir = file('common/core')

include 'codion-common-db'
project(':codion-common-db').projectDir = file('common/db')

include 'codion-common-http'
project(':codion-common-http').projectDir = file('common/http')

include 'codion-common-model'
project(':codion-common-model').projectDir = file('common/model')

include 'codion-common-rmi'
project(':codion-common-rmi').projectDir = file('common/rmi')

include 'codion-dbms-db2database'
project(':codion-dbms-db2database').projectDir = file('dbms/db2database')

include 'codion-dbms-derby'
project(':codion-dbms-derby').projectDir = file('dbms/derby')

include 'codion-dbms-h2database'
project(':codion-dbms-h2database').projectDir = file('dbms/h2database')

include 'codion-dbms-hsqldb'
project(':codion-dbms-hsqldb').projectDir = file('dbms/hsqldb')

include 'codion-dbms-mariadb'
project(':codion-dbms-mariadb').projectDir = file('dbms/mariadb')

include 'codion-dbms-mysql'
project(':codion-dbms-mysql').projectDir = file('dbms/mysql')

include 'codion-dbms-oracle'
project(':codion-dbms-oracle').projectDir = file('dbms/oracle')

include 'codion-dbms-postgresql'
project(':codion-dbms-postgresql').projectDir = file('dbms/postgresql')

include 'codion-dbms-sqlite'
project(':codion-dbms-sqlite').projectDir = file('dbms/sqlite')

include 'codion-dbms-sqlserver'
project(':codion-dbms-sqlserver').projectDir = file('dbms/sqlserver')

include 'codion-framework-domain'
project(':codion-framework-domain').projectDir = file('framework/domain')

include 'codion-framework-domain-test'
project(':codion-framework-domain-test').projectDir = file('framework/domain-test')

include 'codion-framework-db-core'
project(':codion-framework-db-core').projectDir = file('framework/db-core')

include 'codion-framework-db-local'
project(':codion-framework-db-local').projectDir = file('framework/db-local')

include 'codion-framework-db-rmi'
project(':codion-framework-db-rmi').projectDir = file('framework/db-rmi')

include 'codion-framework-db-http'
project(':codion-framework-db-http').projectDir = file('framework/db-http')

include 'codion-framework-model'
project(':codion-framework-model').projectDir = file('framework/model')

include 'codion-framework-model-test'
project(':codion-framework-model-test').projectDir = file('framework/model-test')

include 'codion-framework-server'
project(':codion-framework-server').projectDir = file('framework/server')

include 'codion-framework-servlet'
project(':codion-framework-servlet').projectDir = file('framework/servlet')

include 'codion-javafx-framework'
project(':codion-javafx-framework').projectDir = file('javafx/framework')

include 'codion-swing-common-model'
project(':codion-swing-common-model').projectDir = file('swing/common-model')

include 'codion-swing-common-ui'
project(':codion-swing-common-ui').projectDir = file('swing/common-ui')

include 'codion-swing-common-tools'
project(':codion-swing-common-tools').projectDir = file('swing/common-tools')

include 'codion-swing-common-tools-ui'
project(':codion-swing-common-tools-ui').projectDir = file('swing/common-tools-ui')

include 'codion-swing-framework-model'
project(':codion-swing-framework-model').projectDir = file('swing/framework-model')

include 'codion-swing-framework-tools'
project(':codion-swing-framework-tools').projectDir = file('swing/framework-tools')

include 'codion-swing-framework-ui'
project(':codion-swing-framework-ui').projectDir = file('swing/framework-ui')

include 'codion-swing-framework-tools-ui'
project(':codion-swing-framework-tools-ui').projectDir = file('swing/framework-tools-ui')

include 'codion-swing-framework-ui-test'
project(':codion-swing-framework-ui-test').projectDir = file('swing/framework-ui-test')

include 'codion-swing-framework-server-monitor'
project(':codion-swing-framework-server-monitor').projectDir = file('swing/framework-server-monitor')

include 'codion-plugin-credentials-server'
project(':codion-plugin-credentials-server').projectDir = file('plugins/credentials-server')

include 'codion-plugin-hikari-pool'
project(':codion-plugin-hikari-pool').projectDir = file('plugins/hikari-pool')

include 'codion-plugin-imagepanel'
project(':codion-plugin-imagepanel').projectDir = file('plugins/imagepanel')

include 'codion-plugin-jackson-json'
project(':codion-plugin-jackson-json').projectDir = file('plugins/jackson-json')

include 'codion-plugin-jasperreports'
project(':codion-plugin-jasperreports').projectDir = file('plugins/jasperreports')

include 'codion-plugin-jul-proxy'
project(':codion-plugin-jul-proxy').projectDir = file('plugins/jul-proxy')

include 'codion-plugin-log4j-proxy'
project(':codion-plugin-log4j-proxy').projectDir = file('plugins/log4j-proxy')

include 'codion-plugin-logback-proxy'
project(':codion-plugin-logback-proxy').projectDir = file('plugins/logback-proxy')

include 'codion-plugin-nextreports'
project(':codion-plugin-nextreports').projectDir = file('plugins/nextreports')

include 'codion-plugin-tomcat-pool'
project(':codion-plugin-tomcat-pool').projectDir = file('plugins/tomcat-pool')

include 'codion-demos-chinook'
project(':codion-demos-chinook').projectDir = file('demos/chinook')

include 'codion-demos-empdept'
project(':codion-demos-empdept').projectDir = file('demos/empdept')

include 'codion-demos-manual'
project(':codion-demos-manual').projectDir = file('demos/manual')

include 'codion-demos-petclinic'
project(':codion-demos-petclinic').projectDir = file('demos/petclinic')

include 'codion-demos-petstore'
project(':codion-demos-petstore').projectDir = file('demos/petstore')

include 'codion-demos-schemabrowser'
project(':codion-demos-schemabrowser').projectDir = file('demos/schemabrowser')

include 'codion-demos-world'
project(':codion-demos-world').projectDir = file('demos/world')

dependencyResolutionManagement {
    repositories {
        mavenCentral()
    }
    versionCatalogs {
        libs {
            version('slf4j.api', '2.0.0-alpha2')
            version('logback', '1.3.0-alpha4')
            version('h2', '2.1.212')
            version('json', '20220320')
            //jfreechart
            version('jfreechart', '1.5.3')
            version('jcommon', '1.0.24')
            version('jetty', '11.0.9')
            version('http.client', '4.5.13')
            version('javax.activation', '2.1.0')
            version('jersey', '3.0.4')
            version('junit', '5.8.2')
            version('sslcontext.kickstart', '7.4.3')
<<<<<<< HEAD
            version('flatlaf', '2.2')
            version('ikonli.swing', '12.3.1')
=======
            version('flatlaf', '2.3')
            version('ikonli.swing', '2.6.0')
>>>>>>> 9b60d75e
            //plugins
            version('hikari', '5.0.1')
            version('jackson', '2.13.3')
            version('log4j', '2.17.2')
            version('tomcat', '10.0.6')
            //nextreports
            version('nextreports', '9.2')
            version('jexl', '2.1.1')
            version('xstream', '1.4.17')
            version('itextpdf', '5.1.3')
            //jasperreports
            version('jasperreports', '6.19.1')
            version('commons.logging', '1.2')
            version('commons.digester', '2.1')
            version('commons.collections4', '4.4')
            version('commons.beanutils', '1.9.4')
            version('jdt.core.compiler', '3.29.0')

            library('slf4j-api', 'org.slf4j', 'slf4j-api').versionRef('slf4j.api')
            library('logback-core', 'ch.qos.logback', 'logback-core').versionRef('logback')
            library('logback-classic', 'ch.qos.logback', 'logback-classic').versionRef('logback')
            library('h2', 'com.h2database', 'h2').versionRef('h2')
            library('json', 'org.json', 'json').versionRef('json')
            //jfreechart
            library('jfreechart', 'org.jfree', 'jfreechart').versionRef('jfreechart')
            library('jcommon', 'org.jfree', 'jcommon').versionRef('jcommon')

            library('jetty', 'org.eclipse.jetty', 'jetty-server').versionRef('jetty')
            library('http-client', 'org.apache.httpcomponents', 'httpclient').versionRef('http.client')
            library('jetty-servlet', 'org.eclipse.jetty', 'jetty-servlet').versionRef('jetty')
            library('javax-activation', 'jakarta.activation', 'jakarta.activation-api').versionRef('javax.activation')
            library('jersey-servlet', 'org.glassfish.jersey.containers', 'jersey-container-servlet-core').versionRef('jersey')
            library('jersey-hk2', 'org.glassfish.jersey.inject', 'jersey-hk2').versionRef('jersey')

            library('junit-api', 'org.junit.jupiter', 'junit-jupiter-api').versionRef('junit')
            library('junit-engine', 'org.junit.jupiter', 'junit-jupiter-engine').versionRef('junit')

            library('sslcontext-kickstart', 'io.github.hakky54', 'sslcontext-kickstart').versionRef('sslcontext.kickstart')
            library('flatlaf', 'com.formdev', 'flatlaf').versionRef('flatlaf')
            library('flatlaf-intellij-themes', 'com.formdev', 'flatlaf-intellij-themes').versionRef('flatlaf')
            library('ikonli-swing', 'org.kordamp.ikonli', 'ikonli-swing').versionRef('ikonli.swing')

            //plugins
            library('hikari', 'com.zaxxer', 'HikariCP').versionRef('hikari')
            library('jackson-databind', 'com.fasterxml.jackson.core', 'jackson-databind').versionRef('jackson')
            library('jackson-datatype-jsr310', 'com.fasterxml.jackson.datatype', 'jackson-datatype-jsr310').versionRef('jackson')
            library('log4j-api', 'org.apache.logging.log4j', 'log4j-api').versionRef('log4j')
            library('log4j-core', 'org.apache.logging.log4j', 'log4j-core').versionRef('log4j')
            library('tomcat-jdbc', 'org.apache.tomcat', 'tomcat-jdbc').versionRef('tomcat')
            library('tomcat-juli', 'org.apache.tomcat', 'tomcat-juli').versionRef('tomcat')

            //nextreports
            library('nextreports-engine', 'ro.nextreports', 'nextreports-engine').versionRef('nextreports')
            library('jexl', 'org.apache.commons', 'commons-jexl').versionRef('jexl')
            library('xstream', 'com.thoughtworks.xstream', 'xstream').versionRef('xstream')
            library('itextpdf', 'com.itextpdf', 'itextpdf').versionRef('itextpdf')

            //jasperreports
            library('jasperreports', 'net.sf.jasperreports', 'jasperreports').versionRef('jasperreports')
            library('commons-logging', 'commons-logging', 'commons-logging').versionRef('commons.logging')
            library('commons-digester', 'commons-digester', 'commons-digester').versionRef('commons.digester')
            library('commons-collections4', 'org.apache.commons', 'commons-collections4').versionRef('commons.collections4')
            library('commons-beanutils', 'commons-beanutils', 'commons-beanutils').versionRef('commons.beanutils')
            library('jdt-core-compiler', 'org.eclipse.jdt', 'ecj').versionRef('jdt.core.compiler')
        }
    }
}<|MERGE_RESOLUTION|>--- conflicted
+++ resolved
@@ -181,13 +181,8 @@
             version('jersey', '3.0.4')
             version('junit', '5.8.2')
             version('sslcontext.kickstart', '7.4.3')
-<<<<<<< HEAD
-            version('flatlaf', '2.2')
+            version('flatlaf', '2.3')
             version('ikonli.swing', '12.3.1')
-=======
-            version('flatlaf', '2.3')
-            version('ikonli.swing', '2.6.0')
->>>>>>> 9b60d75e
             //plugins
             version('hikari', '5.0.1')
             version('jackson', '2.13.3')
