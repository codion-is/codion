--- conflicted
+++ resolved
@@ -173,13 +173,8 @@
     versionCatalogs {
         libs {
             version("slf4j.api", "2.0.9")
-<<<<<<< HEAD
             version("logback", "1.4.11")
-            version("h2", "2.2.222")
-=======
-            version("logback", "1.3.8")
             version("h2", "2.2.224")
->>>>>>> c8579587
             version("json", "20230618")
             //jfreechart
             version("jfreechart", "1.5.4")
