rootProject.name = 'is.codion'

include 'codion-documentation'
project(':codion-documentation').projectDir = file('documentation')

include 'codion-common-core'
project(':codion-common-core').projectDir = file('common/core')

include 'codion-common-db'
project(':codion-common-db').projectDir = file('common/db')

include 'codion-common-http'
project(':codion-common-http').projectDir = file('common/http')

include 'codion-common-model'
project(':codion-common-model').projectDir = file('common/model')

include 'codion-common-rmi'
project(':codion-common-rmi').projectDir = file('common/rmi')

include 'codion-dbms-db2database'
project(':codion-dbms-db2database').projectDir = file('dbms/db2database')

include 'codion-dbms-derby'
project(':codion-dbms-derby').projectDir = file('dbms/derby')

include 'codion-dbms-h2database'
project(':codion-dbms-h2database').projectDir = file('dbms/h2database')

include 'codion-dbms-hsqldb'
project(':codion-dbms-hsqldb').projectDir = file('dbms/hsqldb')

include 'codion-dbms-mariadb'
project(':codion-dbms-mariadb').projectDir = file('dbms/mariadb')

include 'codion-dbms-mysql'
project(':codion-dbms-mysql').projectDir = file('dbms/mysql')

include 'codion-dbms-oracle'
project(':codion-dbms-oracle').projectDir = file('dbms/oracle')

include 'codion-dbms-postgresql'
project(':codion-dbms-postgresql').projectDir = file('dbms/postgresql')

include 'codion-dbms-sqlite'
project(':codion-dbms-sqlite').projectDir = file('dbms/sqlite')

include 'codion-dbms-sqlserver'
project(':codion-dbms-sqlserver').projectDir = file('dbms/sqlserver')

include 'codion-framework-domain'
project(':codion-framework-domain').projectDir = file('framework/domain')

include 'codion-framework-domain-test'
project(':codion-framework-domain-test').projectDir = file('framework/domain-test')

include 'codion-framework-db-core'
project(':codion-framework-db-core').projectDir = file('framework/db-core')

include 'codion-framework-db-local'
project(':codion-framework-db-local').projectDir = file('framework/db-local')

include 'codion-framework-db-rmi'
project(':codion-framework-db-rmi').projectDir = file('framework/db-rmi')

include 'codion-framework-db-http'
project(':codion-framework-db-http').projectDir = file('framework/db-http')

include 'codion-framework-model'
project(':codion-framework-model').projectDir = file('framework/model')

include 'codion-framework-model-test'
project(':codion-framework-model-test').projectDir = file('framework/model-test')

include 'codion-framework-server'
project(':codion-framework-server').projectDir = file('framework/server')

include 'codion-framework-servlet'
project(':codion-framework-servlet').projectDir = file('framework/servlet')

include 'codion-javafx-framework'
project(':codion-javafx-framework').projectDir = file('javafx/framework')

include 'codion-swing-common-model'
project(':codion-swing-common-model').projectDir = file('swing/common-model')

include 'codion-swing-common-ui'
project(':codion-swing-common-ui').projectDir = file('swing/common-ui')

include 'codion-swing-common-tools'
project(':codion-swing-common-tools').projectDir = file('swing/common-tools')

include 'codion-swing-common-tools-ui'
project(':codion-swing-common-tools-ui').projectDir = file('swing/common-tools-ui')

include 'codion-swing-framework-model'
project(':codion-swing-framework-model').projectDir = file('swing/framework-model')

include 'codion-swing-framework-tools'
project(':codion-swing-framework-tools').projectDir = file('swing/framework-tools')

include 'codion-swing-framework-ui'
project(':codion-swing-framework-ui').projectDir = file('swing/framework-ui')

include 'codion-swing-framework-tools-ui'
project(':codion-swing-framework-tools-ui').projectDir = file('swing/framework-tools-ui')

include 'codion-swing-framework-ui-test'
project(':codion-swing-framework-ui-test').projectDir = file('swing/framework-ui-test')

include 'codion-swing-framework-server-monitor'
project(':codion-swing-framework-server-monitor').projectDir = file('swing/framework-server-monitor')

include 'codion-plugin-credentials-server'
project(':codion-plugin-credentials-server').projectDir = file('plugins/credentials-server')

include 'codion-plugin-hikari-pool'
project(':codion-plugin-hikari-pool').projectDir = file('plugins/hikari-pool')

include 'codion-plugin-imagepanel'
project(':codion-plugin-imagepanel').projectDir = file('plugins/imagepanel')

include 'codion-plugin-jackson-json'
project(':codion-plugin-jackson-json').projectDir = file('plugins/jackson-json')

include 'codion-plugin-jasperreports'
project(':codion-plugin-jasperreports').projectDir = file('plugins/jasperreports')

include 'codion-plugin-jul-proxy'
project(':codion-plugin-jul-proxy').projectDir = file('plugins/jul-proxy')

include 'codion-plugin-log4j-proxy'
project(':codion-plugin-log4j-proxy').projectDir = file('plugins/log4j-proxy')

include 'codion-plugin-logback-proxy'
project(':codion-plugin-logback-proxy').projectDir = file('plugins/logback-proxy')

include 'codion-plugin-tomcat-pool'
project(':codion-plugin-tomcat-pool').projectDir = file('plugins/tomcat-pool')

include 'codion-demos-chinook'
project(':codion-demos-chinook').projectDir = file('demos/chinook')

include 'codion-demos-empdept'
project(':codion-demos-empdept').projectDir = file('demos/empdept')

include 'codion-demos-manual'
project(':codion-demos-manual').projectDir = file('demos/manual')

include 'codion-demos-petclinic'
project(':codion-demos-petclinic').projectDir = file('demos/petclinic')

include 'codion-demos-petstore'
project(':codion-demos-petstore').projectDir = file('demos/petstore')

include 'codion-demos-schemabrowser'
project(':codion-demos-schemabrowser').projectDir = file('demos/schemabrowser')

include 'codion-demos-world'
project(':codion-demos-world').projectDir = file('demos/world')

dependencyResolutionManagement {
    repositories {
        mavenCentral()
    }
    versionCatalogs {
        libs {
            version('slf4j.api', '2.0.0')
            version('logback', '1.4.0')
            version('h2', '2.1.214')
            version('json', '20220320')
            //jfreechart
            version('jfreechart', '1.5.3')
            version('jcommon', '1.0.24')
            version('jetty', '11.0.11')
            version('http.client', '4.5.13')
            version('javax.activation', '2.1.0')
            version('jersey', '3.0.4')
            version('junit', '5.9.0')
            version('sslcontext.kickstart', '7.4.6')
            version('flatlaf', '2.4')
            version('ikonli.swing', '12.3.1')
            //plugins
<<<<<<< HEAD
            version('hikari', '5.0.1')
            version('jackson', '2.13.3')
=======
            version('hikari', '4.0.3')
            version('jackson', '2.13.4')
>>>>>>> 8b2e90d7
            version('log4j', '2.18.0')
            version('tomcat', '10.0.6')
            //jasperreports
            version('jasperreports', '6.20.0')
            version('commons.logging', '1.2')
            version('commons.digester', '2.1')
            version('commons.collections4', '4.4')
            version('commons.beanutils', '1.9.4')
            version('jdt.core.compiler', '3.29.0')

            library('slf4j-api', 'org.slf4j', 'slf4j-api').versionRef('slf4j.api')
            library('logback-core', 'ch.qos.logback', 'logback-core').versionRef('logback')
            library('logback-classic', 'ch.qos.logback', 'logback-classic').versionRef('logback')
            library('h2', 'com.h2database', 'h2').versionRef('h2')
            library('json', 'org.json', 'json').versionRef('json')
            //jfreechart
            library('jfreechart', 'org.jfree', 'jfreechart').versionRef('jfreechart')
            library('jcommon', 'org.jfree', 'jcommon').versionRef('jcommon')

            library('jetty', 'org.eclipse.jetty', 'jetty-server').versionRef('jetty')
            library('http-client', 'org.apache.httpcomponents', 'httpclient').versionRef('http.client')
            library('jetty-servlet', 'org.eclipse.jetty', 'jetty-servlet').versionRef('jetty')
            library('javax-activation', 'jakarta.activation', 'jakarta.activation-api').versionRef('javax.activation')
            library('jersey-servlet', 'org.glassfish.jersey.containers', 'jersey-container-servlet-core').versionRef('jersey')
            library('jersey-hk2', 'org.glassfish.jersey.inject', 'jersey-hk2').versionRef('jersey')

            library('junit-api', 'org.junit.jupiter', 'junit-jupiter-api').versionRef('junit')
            library('junit-engine', 'org.junit.jupiter', 'junit-jupiter-engine').versionRef('junit')

            library('sslcontext-kickstart', 'io.github.hakky54', 'sslcontext-kickstart').versionRef('sslcontext.kickstart')
            library('flatlaf', 'com.formdev', 'flatlaf').versionRef('flatlaf')
            library('flatlaf-intellij-themes', 'com.formdev', 'flatlaf-intellij-themes').versionRef('flatlaf')
            library('ikonli-swing', 'org.kordamp.ikonli', 'ikonli-swing').versionRef('ikonli.swing')

            //plugins
            library('hikari', 'com.zaxxer', 'HikariCP').versionRef('hikari')
            library('jackson-databind', 'com.fasterxml.jackson.core', 'jackson-databind').versionRef('jackson')
            library('jackson-datatype-jsr310', 'com.fasterxml.jackson.datatype', 'jackson-datatype-jsr310').versionRef('jackson')
            library('log4j-api', 'org.apache.logging.log4j', 'log4j-api').versionRef('log4j')
            library('log4j-core', 'org.apache.logging.log4j', 'log4j-core').versionRef('log4j')
            library('tomcat-jdbc', 'org.apache.tomcat', 'tomcat-jdbc').versionRef('tomcat')
            library('tomcat-juli', 'org.apache.tomcat', 'tomcat-juli').versionRef('tomcat')

            //jasperreports
            library('jasperreports', 'net.sf.jasperreports', 'jasperreports').versionRef('jasperreports')
            library('commons-logging', 'commons-logging', 'commons-logging').versionRef('commons.logging')
            library('commons-digester', 'commons-digester', 'commons-digester').versionRef('commons.digester')
            library('commons-collections4', 'org.apache.commons', 'commons-collections4').versionRef('commons.collections4')
            library('commons-beanutils', 'commons-beanutils', 'commons-beanutils').versionRef('commons.beanutils')
            library('jdt-core-compiler', 'org.eclipse.jdt', 'ecj').versionRef('jdt.core.compiler')
        }
    }
}<|MERGE_RESOLUTION|>--- conflicted
+++ resolved
@@ -181,13 +181,8 @@
             version('flatlaf', '2.4')
             version('ikonli.swing', '12.3.1')
             //plugins
-<<<<<<< HEAD
             version('hikari', '5.0.1')
-            version('jackson', '2.13.3')
-=======
-            version('hikari', '4.0.3')
             version('jackson', '2.13.4')
->>>>>>> 8b2e90d7
             version('log4j', '2.18.0')
             version('tomcat', '10.0.6')
             //jasperreports
