--- conflicted
+++ resolved
@@ -176,12 +176,7 @@
             //jfreechart
             version("jfreechart", "1.5.4")
             version("jcommon", "1.0.24")
-<<<<<<< HEAD
-            version("junit", "5.10.1")
-=======
-            version("http.client", "4.5.14")
             version("junit", "5.10.2")
->>>>>>> 3b4775aa
             version("sslcontext.kickstart", "8.3.0")
             version("flatlaf", "3.3")
             version("ikonli", "12.3.1")
