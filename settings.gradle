rootProject.name = 'is.codion'

include 'codion-documentation'
project(':codion-documentation').projectDir = file('documentation')

include 'codion-common-core'
project(':codion-common-core').projectDir = file('common/core')

include 'codion-common-db'
project(':codion-common-db').projectDir = file('common/db')

include 'codion-common-http'
project(':codion-common-http').projectDir = file('common/http')

include 'codion-common-model'
project(':codion-common-model').projectDir = file('common/model')

include 'codion-common-rmi'
project(':codion-common-rmi').projectDir = file('common/rmi')

include 'codion-dbms-db2database'
project(':codion-dbms-db2database').projectDir = file('dbms/db2database')

include 'codion-dbms-derby'
project(':codion-dbms-derby').projectDir = file('dbms/derby')

include 'codion-dbms-h2database'
project(':codion-dbms-h2database').projectDir = file('dbms/h2database')

include 'codion-dbms-hsqldb'
project(':codion-dbms-hsqldb').projectDir = file('dbms/hsqldb')

include 'codion-dbms-mariadb'
project(':codion-dbms-mariadb').projectDir = file('dbms/mariadb')

include 'codion-dbms-mysql'
project(':codion-dbms-mysql').projectDir = file('dbms/mysql')

include 'codion-dbms-oracle'
project(':codion-dbms-oracle').projectDir = file('dbms/oracle')

include 'codion-dbms-postgresql'
project(':codion-dbms-postgresql').projectDir = file('dbms/postgresql')

include 'codion-dbms-sqlite'
project(':codion-dbms-sqlite').projectDir = file('dbms/sqlite')

include 'codion-dbms-sqlserver'
project(':codion-dbms-sqlserver').projectDir = file('dbms/sqlserver')

include 'codion-framework-domain'
project(':codion-framework-domain').projectDir = file('framework/domain')

include 'codion-framework-domain-test'
project(':codion-framework-domain-test').projectDir = file('framework/domain-test')

include 'codion-framework-db-core'
project(':codion-framework-db-core').projectDir = file('framework/db-core')

include 'codion-framework-db-local'
project(':codion-framework-db-local').projectDir = file('framework/db-local')

include 'codion-framework-db-rmi'
project(':codion-framework-db-rmi').projectDir = file('framework/db-rmi')

include 'codion-framework-db-http'
project(':codion-framework-db-http').projectDir = file('framework/db-http')

include 'codion-framework-model'
project(':codion-framework-model').projectDir = file('framework/model')

include 'codion-framework-model-test'
project(':codion-framework-model-test').projectDir = file('framework/model-test')

include 'codion-framework-server'
project(':codion-framework-server').projectDir = file('framework/server')

include 'codion-framework-servlet'
project(':codion-framework-servlet').projectDir = file('framework/servlet')

include 'codion-javafx-framework'
project(':codion-javafx-framework').projectDir = file('javafx/framework')

include 'codion-swing-common-model'
project(':codion-swing-common-model').projectDir = file('swing/common-model')

include 'codion-swing-common-ui'
project(':codion-swing-common-ui').projectDir = file('swing/common-ui')

include 'codion-swing-common-tools'
project(':codion-swing-common-tools').projectDir = file('swing/common-tools')

include 'codion-swing-common-tools-ui'
project(':codion-swing-common-tools-ui').projectDir = file('swing/common-tools-ui')

include 'codion-swing-framework-model'
project(':codion-swing-framework-model').projectDir = file('swing/framework-model')

include 'codion-swing-framework-tools'
project(':codion-swing-framework-tools').projectDir = file('swing/framework-tools')

include 'codion-swing-framework-ui'
project(':codion-swing-framework-ui').projectDir = file('swing/framework-ui')

include 'codion-swing-framework-tools-ui'
project(':codion-swing-framework-tools-ui').projectDir = file('swing/framework-tools-ui')

include 'codion-swing-framework-ui-test'
project(':codion-swing-framework-ui-test').projectDir = file('swing/framework-ui-test')

include 'codion-swing-framework-server-monitor'
project(':codion-swing-framework-server-monitor').projectDir = file('swing/framework-server-monitor')

include 'codion-plugin-credentials-server'
project(':codion-plugin-credentials-server').projectDir = file('plugins/credentials-server')

include 'codion-plugin-hikari-pool'
project(':codion-plugin-hikari-pool').projectDir = file('plugins/hikari-pool')

include 'codion-plugin-imagepanel'
project(':codion-plugin-imagepanel').projectDir = file('plugins/imagepanel')

include 'codion-plugin-jackson-json'
project(':codion-plugin-jackson-json').projectDir = file('plugins/jackson-json')

include 'codion-plugin-jasperreports'
project(':codion-plugin-jasperreports').projectDir = file('plugins/jasperreports')

include 'codion-plugin-jul-proxy'
project(':codion-plugin-jul-proxy').projectDir = file('plugins/jul-proxy')

include 'codion-plugin-log4j-proxy'
project(':codion-plugin-log4j-proxy').projectDir = file('plugins/log4j-proxy')

include 'codion-plugin-logback-proxy'
project(':codion-plugin-logback-proxy').projectDir = file('plugins/logback-proxy')

include 'codion-plugin-tomcat-pool'
project(':codion-plugin-tomcat-pool').projectDir = file('plugins/tomcat-pool')

include 'codion-demos-chinook'
project(':codion-demos-chinook').projectDir = file('demos/chinook')

include 'codion-demos-empdept'
project(':codion-demos-empdept').projectDir = file('demos/empdept')

include 'codion-demos-manual'
project(':codion-demos-manual').projectDir = file('demos/manual')

include 'codion-demos-petclinic'
project(':codion-demos-petclinic').projectDir = file('demos/petclinic')

include 'codion-demos-petstore'
project(':codion-demos-petstore').projectDir = file('demos/petstore')

include 'codion-demos-schemabrowser'
project(':codion-demos-schemabrowser').projectDir = file('demos/schemabrowser')

include 'codion-demos-world'
project(':codion-demos-world').projectDir = file('demos/world')

dependencyResolutionManagement {
    repositories {
        mavenCentral()
    }
    versionCatalogs {
        libs {
            version('slf4j.api', '2.0.7')
            version('logback', '1.4.6')
            version('h2', '2.1.214')
            version('json', '20230227')
            //jfreechart
            version('jfreechart', '1.5.4')
            version('jcommon', '1.0.24')
            version('jetty', '11.0.14')
            version('http.client', '4.5.14')
            version('javax.activation', '2.1.0')
            version('jersey', '3.0.4')
            version('junit', '5.9.2')
            version('sslcontext.kickstart', '7.4.11')
<<<<<<< HEAD
            version('flatlaf', '3.0')
            version('ikonli.swing', '12.3.1')
=======
            version('flatlaf', '3.1')
            version('ikonli.swing', '2.6.0')
>>>>>>> ed1b77d8
            //plugins
            version('hikari', '5.0.1')
            version('jackson', '2.14.2')
            version('log4j', '2.20.0')
            version('tomcat', '10.1.2')
            //jasperreports
            version('jasperreports', '6.20.0')
            version('commons.logging', '1.2')
            version('commons.digester', '2.1')
            version('commons.collections4', '4.4')
            version('commons.beanutils', '1.9.4')
            version('jdt.core.compiler', '3.29.0')

            library('slf4j-api', 'org.slf4j', 'slf4j-api').versionRef('slf4j.api')
            library('logback-core', 'ch.qos.logback', 'logback-core').versionRef('logback')
            library('logback-classic', 'ch.qos.logback', 'logback-classic').versionRef('logback')
            library('h2', 'com.h2database', 'h2').versionRef('h2')
            library('json', 'org.json', 'json').versionRef('json')
            //jfreechart
            library('jfreechart', 'org.jfree', 'jfreechart').versionRef('jfreechart')
            library('jcommon', 'org.jfree', 'jcommon').versionRef('jcommon')

            library('jetty', 'org.eclipse.jetty', 'jetty-server').versionRef('jetty')
            library('http-client', 'org.apache.httpcomponents', 'httpclient').versionRef('http.client')
            library('jetty-servlet', 'org.eclipse.jetty', 'jetty-servlet').versionRef('jetty')
            library('javax-activation', 'jakarta.activation', 'jakarta.activation-api').versionRef('javax.activation')
            library('jersey-servlet', 'org.glassfish.jersey.containers', 'jersey-container-servlet-core').versionRef('jersey')
            library('jersey-hk2', 'org.glassfish.jersey.inject', 'jersey-hk2').versionRef('jersey')

            library('junit-api', 'org.junit.jupiter', 'junit-jupiter-api').versionRef('junit')
            library('junit-engine', 'org.junit.jupiter', 'junit-jupiter-engine').versionRef('junit')

            library('sslcontext-kickstart', 'io.github.hakky54', 'sslcontext-kickstart').versionRef('sslcontext.kickstart')
            library('flatlaf', 'com.formdev', 'flatlaf').versionRef('flatlaf')
            library('flatlaf-intellij-themes', 'com.formdev', 'flatlaf-intellij-themes').versionRef('flatlaf')
            library('ikonli-swing', 'org.kordamp.ikonli', 'ikonli-swing').versionRef('ikonli.swing')

            //plugins
            library('hikari', 'com.zaxxer', 'HikariCP').versionRef('hikari')
            library('jackson-databind', 'com.fasterxml.jackson.core', 'jackson-databind').versionRef('jackson')
            library('jackson-datatype-jsr310', 'com.fasterxml.jackson.datatype', 'jackson-datatype-jsr310').versionRef('jackson')
            library('log4j-api', 'org.apache.logging.log4j', 'log4j-api').versionRef('log4j')
            library('log4j-core', 'org.apache.logging.log4j', 'log4j-core').versionRef('log4j')
            library('tomcat-jdbc', 'org.apache.tomcat', 'tomcat-jdbc').versionRef('tomcat')
            library('tomcat-juli', 'org.apache.tomcat', 'tomcat-juli').versionRef('tomcat')

            //jasperreports
            library('jasperreports', 'net.sf.jasperreports', 'jasperreports').versionRef('jasperreports')
            library('commons-logging', 'commons-logging', 'commons-logging').versionRef('commons.logging')
            library('commons-digester', 'commons-digester', 'commons-digester').versionRef('commons.digester')
            library('commons-collections4', 'org.apache.commons', 'commons-collections4').versionRef('commons.collections4')
            library('commons-beanutils', 'commons-beanutils', 'commons-beanutils').versionRef('commons.beanutils')
            library('jdt-core-compiler', 'org.eclipse.jdt', 'ecj').versionRef('jdt.core.compiler')
        }
    }
}<|MERGE_RESOLUTION|>--- conflicted
+++ resolved
@@ -178,13 +178,8 @@
             version('jersey', '3.0.4')
             version('junit', '5.9.2')
             version('sslcontext.kickstart', '7.4.11')
-<<<<<<< HEAD
-            version('flatlaf', '3.0')
+            version('flatlaf', '3.1')
             version('ikonli.swing', '12.3.1')
-=======
-            version('flatlaf', '3.1')
-            version('ikonli.swing', '2.6.0')
->>>>>>> ed1b77d8
             //plugins
             version('hikari', '5.0.1')
             version('jackson', '2.14.2')
