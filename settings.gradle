plugins {
    id 'org.gradle.toolchains.foojay-resolver-convention' version '0.5.0'
}

rootProject.name = 'is.codion'

include 'codion-documentation'
project(':codion-documentation').projectDir = file('documentation')

include 'codion-common-core'
project(':codion-common-core').projectDir = file('common/core')

include 'codion-common-db'
project(':codion-common-db').projectDir = file('common/db')

include 'codion-common-model'
project(':codion-common-model').projectDir = file('common/model')

include 'codion-common-rmi'
project(':codion-common-rmi').projectDir = file('common/rmi')

include 'codion-dbms-db2database'
project(':codion-dbms-db2database').projectDir = file('dbms/db2database')

include 'codion-dbms-derby'
project(':codion-dbms-derby').projectDir = file('dbms/derby')

include 'codion-dbms-h2database'
project(':codion-dbms-h2database').projectDir = file('dbms/h2database')

include 'codion-dbms-hsqldb'
project(':codion-dbms-hsqldb').projectDir = file('dbms/hsqldb')

include 'codion-dbms-mariadb'
project(':codion-dbms-mariadb').projectDir = file('dbms/mariadb')

include 'codion-dbms-mysql'
project(':codion-dbms-mysql').projectDir = file('dbms/mysql')

include 'codion-dbms-oracle'
project(':codion-dbms-oracle').projectDir = file('dbms/oracle')

include 'codion-dbms-postgresql'
project(':codion-dbms-postgresql').projectDir = file('dbms/postgresql')

include 'codion-dbms-sqlite'
project(':codion-dbms-sqlite').projectDir = file('dbms/sqlite')

include 'codion-dbms-sqlserver'
project(':codion-dbms-sqlserver').projectDir = file('dbms/sqlserver')

include 'codion-framework-domain'
project(':codion-framework-domain').projectDir = file('framework/domain')

include 'codion-framework-domain-test'
project(':codion-framework-domain-test').projectDir = file('framework/domain-test')

include 'codion-framework-db-core'
project(':codion-framework-db-core').projectDir = file('framework/db-core')

include 'codion-framework-db-local'
project(':codion-framework-db-local').projectDir = file('framework/db-local')

include 'codion-framework-db-rmi'
project(':codion-framework-db-rmi').projectDir = file('framework/db-rmi')

include 'codion-framework-db-http'
project(':codion-framework-db-http').projectDir = file('framework/db-http')

include 'codion-framework-json-domain'
project(':codion-framework-json-domain').projectDir = file('framework/json-domain')

include 'codion-framework-json-db'
project(':codion-framework-json-db').projectDir = file('framework/json-db')

include 'codion-framework-model'
project(':codion-framework-model').projectDir = file('framework/model')

include 'codion-framework-model-test'
project(':codion-framework-model-test').projectDir = file('framework/model-test')

include 'codion-framework-server'
project(':codion-framework-server').projectDir = file('framework/server')

include 'codion-framework-servlet'
project(':codion-framework-servlet').projectDir = file('framework/servlet')

include 'codion-javafx-framework'
project(':codion-javafx-framework').projectDir = file('javafx/framework')

include 'codion-swing-common-model'
project(':codion-swing-common-model').projectDir = file('swing/common-model')

include 'codion-swing-common-ui'
project(':codion-swing-common-ui').projectDir = file('swing/common-ui')

include 'codion-swing-common-model-tools'
project(':codion-swing-common-model-tools').projectDir = file('swing/common-model-tools')

include 'codion-swing-common-ui-tools'
project(':codion-swing-common-ui-tools').projectDir = file('swing/common-ui-tools')

include 'codion-swing-framework-model'
project(':codion-swing-framework-model').projectDir = file('swing/framework-model')

include 'codion-swing-framework-model-tools'
project(':codion-swing-framework-model-tools').projectDir = file('swing/framework-model-tools')

include 'codion-swing-framework-ui'
project(':codion-swing-framework-ui').projectDir = file('swing/framework-ui')

include 'codion-swing-framework-ui-tools'
project(':codion-swing-framework-ui-tools').projectDir = file('swing/framework-ui-tools')

include 'codion-swing-framework-ui-test'
project(':codion-swing-framework-ui-test').projectDir = file('swing/framework-ui-test')

include 'codion-swing-framework-server-monitor'
project(':codion-swing-framework-server-monitor').projectDir = file('swing/framework-server-monitor')

include 'codion-plugin-credentials-server'
project(':codion-plugin-credentials-server').projectDir = file('plugins/credentials-server')

include 'codion-plugin-hikari-pool'
project(':codion-plugin-hikari-pool').projectDir = file('plugins/hikari-pool')

include 'codion-plugin-imagepanel'
project(':codion-plugin-imagepanel').projectDir = file('plugins/imagepanel')

include 'codion-plugin-jasperreports'
project(':codion-plugin-jasperreports').projectDir = file('plugins/jasperreports')

include 'codion-plugin-jul-proxy'
project(':codion-plugin-jul-proxy').projectDir = file('plugins/jul-proxy')

include 'codion-plugin-log4j-proxy'
project(':codion-plugin-log4j-proxy').projectDir = file('plugins/log4j-proxy')

include 'codion-plugin-logback-proxy'
project(':codion-plugin-logback-proxy').projectDir = file('plugins/logback-proxy')

include 'codion-plugin-tomcat-pool'
project(':codion-plugin-tomcat-pool').projectDir = file('plugins/tomcat-pool')

include 'codion-demos-chinook'
project(':codion-demos-chinook').projectDir = file('demos/chinook')

include 'codion-demos-empdept'
project(':codion-demos-empdept').projectDir = file('demos/empdept')

include 'codion-demos-manual'
project(':codion-demos-manual').projectDir = file('demos/manual')

include 'codion-demos-petclinic'
project(':codion-demos-petclinic').projectDir = file('demos/petclinic')

include 'codion-demos-petstore'
project(':codion-demos-petstore').projectDir = file('demos/petstore')

include 'codion-demos-schemabrowser'
project(':codion-demos-schemabrowser').projectDir = file('demos/schemabrowser')

include 'codion-demos-world'
project(':codion-demos-world').projectDir = file('demos/world')

dependencyResolutionManagement {
    repositories {
        mavenCentral()
    }
    versionCatalogs {
        libs {
            version('slf4j.api', '2.0.7')
            version('logback', '1.4.8')
            version('h2', '2.1.214')
            version('json', '20230618')
            //jfreechart
            version('jfreechart', '1.5.4')
            version('jcommon', '1.0.24')
<<<<<<< HEAD
            version('jetty', '11.0.15')
=======
>>>>>>> 73ca18fc
            version('http.client', '4.5.14')
            version('junit', '5.9.3')
            version('sslcontext.kickstart', '8.1.2')
            version('flatlaf', '3.1.1')
            version('ikonli', '12.3.1')
            version('javalin', '5.6.1')
            //plugins
            version('hikari', '5.0.1')
            version('jackson', '2.15.2')
            version('log4j', '2.20.0')
            version('tomcat', '10.1.2')
            //jasperreports
            version('jasperreports', '6.20.5')
            version('commons.logging', '1.2')
            version('commons.digester', '2.1')
            version('commons.collections4', '4.4')
            version('commons.beanutils', '1.9.4')
            version('jdt.core.compiler', '3.29.0')

            library('slf4j-api', 'org.slf4j', 'slf4j-api').versionRef('slf4j.api')
            library('logback-core', 'ch.qos.logback', 'logback-core').versionRef('logback')
            library('logback-classic', 'ch.qos.logback', 'logback-classic').versionRef('logback')
            library('h2', 'com.h2database', 'h2').versionRef('h2')
            library('json', 'org.json', 'json').versionRef('json')
            //jfreechart
            library('jfreechart', 'org.jfree', 'jfreechart').versionRef('jfreechart')
            library('jcommon', 'org.jfree', 'jcommon').versionRef('jcommon')

            library('javalin', 'io.javalin', 'javalin').versionRef('javalin')
<<<<<<< HEAD
            library('javalin-ssl', 'io.javalin.community.ssl', 'ssl-plugin').versionRef('javalin')
            library('jetty', 'org.eclipse.jetty', 'jetty-server').versionRef('jetty')
=======
>>>>>>> 73ca18fc
            library('http-client', 'org.apache.httpcomponents', 'httpclient').versionRef('http.client')

            library('junit-api', 'org.junit.jupiter', 'junit-jupiter-api').versionRef('junit')
            library('junit-engine', 'org.junit.jupiter', 'junit-jupiter-engine').versionRef('junit')

            library('sslcontext-kickstart', 'io.github.hakky54', 'sslcontext-kickstart').versionRef('sslcontext.kickstart')
            library('flatlaf', 'com.formdev', 'flatlaf').versionRef('flatlaf')
            library('flatlaf-intellij-themes', 'com.formdev', 'flatlaf-intellij-themes').versionRef('flatlaf')
            library('ikonli-core', 'org.kordamp.ikonli', 'ikonli-core').versionRef('ikonli')
            library('ikonli-swing', 'org.kordamp.ikonli', 'ikonli-swing').versionRef('ikonli')
            library('ikonli-foundation-pack', 'org.kordamp.ikonli', 'ikonli-foundation-pack').versionRef('ikonli')

            //plugins
            library('hikari', 'com.zaxxer', 'HikariCP').versionRef('hikari')
            library('jackson-databind', 'com.fasterxml.jackson.core', 'jackson-databind').versionRef('jackson')
            library('jackson-datatype-jsr310', 'com.fasterxml.jackson.datatype', 'jackson-datatype-jsr310').versionRef('jackson')
            library('log4j-api', 'org.apache.logging.log4j', 'log4j-api').versionRef('log4j')
            library('log4j-core', 'org.apache.logging.log4j', 'log4j-core').versionRef('log4j')
            library('tomcat-jdbc', 'org.apache.tomcat', 'tomcat-jdbc').versionRef('tomcat')
            library('tomcat-juli', 'org.apache.tomcat', 'tomcat-juli').versionRef('tomcat')

            //jasperreports
            library('jasperreports', 'net.sf.jasperreports', 'jasperreports').versionRef('jasperreports')
            library('commons-logging', 'commons-logging', 'commons-logging').versionRef('commons.logging')
            library('commons-digester', 'commons-digester', 'commons-digester').versionRef('commons.digester')
            library('commons-collections4', 'org.apache.commons', 'commons-collections4').versionRef('commons.collections4')
            library('commons-beanutils', 'commons-beanutils', 'commons-beanutils').versionRef('commons.beanutils')
            library('jdt-core-compiler', 'org.eclipse.jdt', 'ecj').versionRef('jdt.core.compiler')
        }
    }
}<|MERGE_RESOLUTION|>--- conflicted
+++ resolved
@@ -176,10 +176,6 @@
             //jfreechart
             version('jfreechart', '1.5.4')
             version('jcommon', '1.0.24')
-<<<<<<< HEAD
-            version('jetty', '11.0.15')
-=======
->>>>>>> 73ca18fc
             version('http.client', '4.5.14')
             version('junit', '5.9.3')
             version('sslcontext.kickstart', '8.1.2')
@@ -209,11 +205,7 @@
             library('jcommon', 'org.jfree', 'jcommon').versionRef('jcommon')
 
             library('javalin', 'io.javalin', 'javalin').versionRef('javalin')
-<<<<<<< HEAD
             library('javalin-ssl', 'io.javalin.community.ssl', 'ssl-plugin').versionRef('javalin')
-            library('jetty', 'org.eclipse.jetty', 'jetty-server').versionRef('jetty')
-=======
->>>>>>> 73ca18fc
             library('http-client', 'org.apache.httpcomponents', 'httpclient').versionRef('http.client')
 
             library('junit-api', 'org.junit.jupiter', 'junit-jupiter-api').versionRef('junit')
