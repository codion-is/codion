plugins {
    id "org.gradle.toolchains.foojay-resolver-convention" version "0.5.0"
}

rootProject.name = "is.codion"

include "codion-documentation"
project(":codion-documentation").projectDir = file("documentation")

include "codion-common-core"
project(":codion-common-core").projectDir = file("common/core")

include "codion-common-db"
project(":codion-common-db").projectDir = file("common/db")

include "codion-common-model"
project(":codion-common-model").projectDir = file("common/model")

include "codion-common-rmi"
project(":codion-common-rmi").projectDir = file("common/rmi")

include "codion-common-i18n"
project(":codion-common-i18n").projectDir = file("common/i18n")

include "codion-dbms-db2database"
project(":codion-dbms-db2database").projectDir = file("dbms/db2database")

include "codion-dbms-derby"
project(":codion-dbms-derby").projectDir = file("dbms/derby")

include "codion-dbms-h2database"
project(":codion-dbms-h2database").projectDir = file("dbms/h2database")

include "codion-dbms-hsqldb"
project(":codion-dbms-hsqldb").projectDir = file("dbms/hsqldb")

include "codion-dbms-mariadb"
project(":codion-dbms-mariadb").projectDir = file("dbms/mariadb")

include "codion-dbms-mysql"
project(":codion-dbms-mysql").projectDir = file("dbms/mysql")

include "codion-dbms-oracle"
project(":codion-dbms-oracle").projectDir = file("dbms/oracle")

include "codion-dbms-postgresql"
project(":codion-dbms-postgresql").projectDir = file("dbms/postgresql")

include "codion-dbms-sqlite"
project(":codion-dbms-sqlite").projectDir = file("dbms/sqlite")

include "codion-dbms-sqlserver"
project(":codion-dbms-sqlserver").projectDir = file("dbms/sqlserver")

include "codion-framework-i18n"
project(":codion-framework-i18n").projectDir = file("framework/i18n")

include "codion-framework-domain"
project(":codion-framework-domain").projectDir = file("framework/domain")

include "codion-framework-domain-test"
project(":codion-framework-domain-test").projectDir = file("framework/domain-test")

include "codion-framework-db-core"
project(":codion-framework-db-core").projectDir = file("framework/db-core")

include "codion-framework-db-local"
project(":codion-framework-db-local").projectDir = file("framework/db-local")

include "codion-framework-db-rmi"
project(":codion-framework-db-rmi").projectDir = file("framework/db-rmi")

include "codion-framework-db-http"
project(":codion-framework-db-http").projectDir = file("framework/db-http")

include "codion-framework-json-domain"
project(":codion-framework-json-domain").projectDir = file("framework/json-domain")

include "codion-framework-json-db"
project(":codion-framework-json-db").projectDir = file("framework/json-db")

include "codion-framework-model"
project(":codion-framework-model").projectDir = file("framework/model")

include "codion-framework-model-test"
project(":codion-framework-model-test").projectDir = file("framework/model-test")

include "codion-framework-server"
project(":codion-framework-server").projectDir = file("framework/server")

include "codion-framework-servlet"
project(":codion-framework-servlet").projectDir = file("framework/servlet")

include "codion-swing-common-model"
project(":codion-swing-common-model").projectDir = file("swing/common-model")

include "codion-swing-common-ui"
project(":codion-swing-common-ui").projectDir = file("swing/common-ui")

include "codion-swing-common-model-tools"
project(":codion-swing-common-model-tools").projectDir = file("swing/common-model-tools")

include "codion-swing-common-ui-tools"
project(":codion-swing-common-ui-tools").projectDir = file("swing/common-ui-tools")

include "codion-swing-framework-model"
project(":codion-swing-framework-model").projectDir = file("swing/framework-model")

include "codion-swing-framework-model-tools"
project(":codion-swing-framework-model-tools").projectDir = file("swing/framework-model-tools")

include "codion-swing-framework-ui"
project(":codion-swing-framework-ui").projectDir = file("swing/framework-ui")

include "codion-swing-framework-ui-tools"
project(":codion-swing-framework-ui-tools").projectDir = file("swing/framework-ui-tools")

include "codion-swing-framework-ui-test"
project(":codion-swing-framework-ui-test").projectDir = file("swing/framework-ui-test")

include "codion-swing-framework-server-monitor"
project(":codion-swing-framework-server-monitor").projectDir = file("swing/framework-server-monitor")

include "codion-plugin-hikari-pool"
project(":codion-plugin-hikari-pool").projectDir = file("plugins/hikari-pool")

include "codion-plugin-imagepanel"
project(":codion-plugin-imagepanel").projectDir = file("plugins/imagepanel")

include "codion-plugin-jasperreports"
project(":codion-plugin-jasperreports").projectDir = file("plugins/jasperreports")

include "codion-plugin-jul-proxy"
project(":codion-plugin-jul-proxy").projectDir = file("plugins/jul-proxy")

include "codion-plugin-log4j-proxy"
project(":codion-plugin-log4j-proxy").projectDir = file("plugins/log4j-proxy")

include "codion-plugin-logback-proxy"
project(":codion-plugin-logback-proxy").projectDir = file("plugins/logback-proxy")

include "codion-plugin-tomcat-pool"
project(":codion-plugin-tomcat-pool").projectDir = file("plugins/tomcat-pool")

include "codion-demos-chinook"
project(":codion-demos-chinook").projectDir = file("demos/chinook")

include "codion-demos-employees"
project(":codion-demos-employees").projectDir = file("demos/employees")

include "codion-demos-manual"
project(":codion-demos-manual").projectDir = file("demos/manual")

include "codion-demos-petclinic"
project(":codion-demos-petclinic").projectDir = file("demos/petclinic")

include "codion-demos-petstore"
project(":codion-demos-petstore").projectDir = file("demos/petstore")

include "codion-demos-schemabrowser"
project(":codion-demos-schemabrowser").projectDir = file("demos/schemabrowser")

include "codion-demos-world"
project(":codion-demos-world").projectDir = file("demos/world")

dependencyResolutionManagement {
    repositories {
        mavenCentral()
    }
    versionCatalogs {
        libs {
            version("slf4j.api", "2.0.9")
            version("logback", "1.4.11")
            version("h2", "2.2.224")
            version("json", "20231013")
            //jfreechart
            version("jfreechart", "1.5.4")
            version("jcommon", "1.0.24")
            version("http.client", "4.5.14")
            version("junit", "5.10.1")
            version("sslcontext.kickstart", "8.2.0")
            version("flatlaf", "3.2.5")
            version("ikonli", "12.3.1")
            version("javalin", "5.6.3")
            //plugins
<<<<<<< HEAD
            version("hikari", "5.1.0")
            version("jackson", "2.15.3")
=======
            version("hikari", "4.0.3")
            version("jackson", "2.16.0")
>>>>>>> 0eb6af84
            version("log4j", "2.20.0")
            version("tomcat", "10.1.2")
            //jasperreports
            version("jasperreports", "6.20.6")
            version("commons.logging", "1.2")
            version("commons.digester", "2.1")
            version("commons.collections4", "4.4")
            version("commons.beanutils", "1.9.4")
            version("jdt.core.compiler", "3.35.0")

            library("slf4j-api", "org.slf4j", "slf4j-api").versionRef("slf4j.api")
            library("logback-core", "ch.qos.logback", "logback-core").versionRef("logback")
            library("logback-classic", "ch.qos.logback", "logback-classic").versionRef("logback")
            library("h2", "com.h2database", "h2").versionRef("h2")
            library("json", "org.json", "json").versionRef("json")
            //jfreechart
            library("jfreechart", "org.jfree", "jfreechart").versionRef("jfreechart")
            library("jcommon", "org.jfree", "jcommon").versionRef("jcommon")

            library("javalin", "io.javalin", "javalin").versionRef("javalin")
            library("javalin-ssl", "io.javalin.community.ssl", "ssl-plugin").versionRef("javalin")
            library("http-client", "org.apache.httpcomponents", "httpclient").versionRef("http.client")

            library("junit-api", "org.junit.jupiter", "junit-jupiter-api").versionRef("junit")
            library("junit-engine", "org.junit.jupiter", "junit-jupiter-engine").versionRef("junit")

            library("sslcontext-kickstart", "io.github.hakky54", "sslcontext-kickstart").versionRef("sslcontext.kickstart")
            library("flatlaf", "com.formdev", "flatlaf").versionRef("flatlaf")
            library("flatlaf-intellij-themes", "com.formdev", "flatlaf-intellij-themes").versionRef("flatlaf")
            library("ikonli-core", "org.kordamp.ikonli", "ikonli-core").versionRef("ikonli")
            library("ikonli-swing", "org.kordamp.ikonli", "ikonli-swing").versionRef("ikonli")
            library("ikonli-foundation-pack", "org.kordamp.ikonli", "ikonli-foundation-pack").versionRef("ikonli")

            //plugins
            library("hikari", "com.zaxxer", "HikariCP").versionRef("hikari")
            library("jackson-databind", "com.fasterxml.jackson.core", "jackson-databind").versionRef("jackson")
            library("jackson-datatype-jsr310", "com.fasterxml.jackson.datatype", "jackson-datatype-jsr310").versionRef("jackson")
            library("log4j-api", "org.apache.logging.log4j", "log4j-api").versionRef("log4j")
            library("log4j-core", "org.apache.logging.log4j", "log4j-core").versionRef("log4j")
            library("tomcat-jdbc", "org.apache.tomcat", "tomcat-jdbc").versionRef("tomcat")
            library("tomcat-juli", "org.apache.tomcat", "tomcat-juli").versionRef("tomcat")

            //jasperreports
            library("jasperreports", "net.sf.jasperreports", "jasperreports").versionRef("jasperreports")
            library("commons-logging", "commons-logging", "commons-logging").versionRef("commons.logging")
            library("commons-digester", "commons-digester", "commons-digester").versionRef("commons.digester")
            library("commons-collections4", "org.apache.commons", "commons-collections4").versionRef("commons.collections4")
            library("commons-beanutils", "commons-beanutils", "commons-beanutils").versionRef("commons.beanutils")
            library("jdt-core-compiler", "org.eclipse.jdt", "ecj").versionRef("jdt.core.compiler")
        }
    }
}<|MERGE_RESOLUTION|>--- conflicted
+++ resolved
@@ -183,13 +183,8 @@
             version("ikonli", "12.3.1")
             version("javalin", "5.6.3")
             //plugins
-<<<<<<< HEAD
             version("hikari", "5.1.0")
-            version("jackson", "2.15.3")
-=======
-            version("hikari", "4.0.3")
             version("jackson", "2.16.0")
->>>>>>> 0eb6af84
             version("log4j", "2.20.0")
             version("tomcat", "10.1.2")
             //jasperreports
