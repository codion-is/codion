--- conflicted
+++ resolved
@@ -172,18 +172,10 @@
             //jfreechart
             version('jfreechart', '1.5.3')
             version('jcommon', '1.0.24')
-<<<<<<< HEAD
             version('jetty', '11.0.12')
-            version('http.client', '4.5.13')
+            version('http.client', '4.5.14')
             version('javax.activation', '2.1.0')
             version('jersey', '3.0.4')
-=======
-            version('jetty', '9.4.15.v20190215')
-            version('http.client', '4.5.14')
-            version('jaxb.api', '2.3.0')
-            version('javax.activation', '1.2.0')
-            version('jersey', '2.34')
->>>>>>> 0e2b2ab1
             version('junit', '5.9.1')
             version('sslcontext.kickstart', '7.4.8')
             version('flatlaf', '2.6')
