--- conflicted
+++ resolved
@@ -171,20 +171,11 @@
             version('jcommon', '1.0.24')
             version('jetty', '11.0.14')
             version('http.client', '4.5.14')
-<<<<<<< HEAD
-            version('javax.activation', '2.1.0')
-            version('jersey', '3.0.4')
             version('junit', '5.9.3')
             version('sslcontext.kickstart', '8.0.0')
             version('flatlaf', '3.1.1')
             version('ikonli', '12.3.1')
-=======
-            version('junit', '5.9.3')
-            version('sslcontext.kickstart', '8.0.0')
-            version('flatlaf', '3.1.1')
-            version('ikonli', '2.6.0')
-            version('javalin', '4.6.7')
->>>>>>> 1e8e999d
+            version('javalin', '5.5.0')
             //plugins
             version('hikari', '5.0.1')
             version('jackson', '2.15.2')
@@ -210,13 +201,6 @@
             library('javalin', 'io.javalin', 'javalin').versionRef('javalin')
             library('jetty', 'org.eclipse.jetty', 'jetty-server').versionRef('jetty')
             library('http-client', 'org.apache.httpcomponents', 'httpclient').versionRef('http.client')
-<<<<<<< HEAD
-            library('jetty-servlet', 'org.eclipse.jetty', 'jetty-servlet').versionRef('jetty')
-            library('javax-activation', 'jakarta.activation', 'jakarta.activation-api').versionRef('javax.activation')
-            library('jersey-servlet', 'org.glassfish.jersey.containers', 'jersey-container-servlet-core').versionRef('jersey')
-            library('jersey-hk2', 'org.glassfish.jersey.inject', 'jersey-hk2').versionRef('jersey')
-=======
->>>>>>> 1e8e999d
 
             library('junit-api', 'org.junit.jupiter', 'junit-jupiter-api').versionRef('junit')
             library('junit-engine', 'org.junit.jupiter', 'junit-jupiter-engine').versionRef('junit')
