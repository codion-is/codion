--- conflicted
+++ resolved
@@ -178,17 +178,10 @@
             version("jcommon", "1.0.24")
             version("http.client", "4.5.14")
             version("junit", "5.10.0")
-<<<<<<< HEAD
-            version("sslcontext.kickstart", "8.1.7")
-            version("flatlaf", "3.2.2")
+            version("sslcontext.kickstart", "8.2.0")
+            version("flatlaf", "3.2.5")
             version("ikonli", "12.3.1")
             version("javalin", "5.6.2")
-=======
-            version("sslcontext.kickstart", "8.2.0")
-            version("flatlaf", "3.2.5")
-            version("ikonli", "2.6.0")
-            version("javalin", "4.6.7")
->>>>>>> d593f97e
             //plugins
             version("hikari", "5.0.1")
             version("jackson", "2.15.3")
