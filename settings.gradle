--- conflicted
+++ resolved
@@ -177,17 +177,10 @@
             version("jfreechart", "1.5.4")
             version("jcommon", "1.0.24")
             version("junit", "5.10.2")
-<<<<<<< HEAD
-            version("sslcontext.kickstart", "8.3.1")
-            version("flatlaf", "3.3")
+            version("sslcontext.kickstart", "8.3.2")
+            version("flatlaf", "3.4")
             version("ikonli", "12.3.1")
             version("javalin", "6.1.0")
-=======
-            version("sslcontext.kickstart", "8.3.2")
-            version("flatlaf", "3.4")
-            version("ikonli", "2.6.0")
-            version("javalin", "4.6.7")
->>>>>>> 7f3eb116
             //plugins
             version("hikari", "5.1.0")
             version("jackson", "2.16.1")
