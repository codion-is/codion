--- conflicted
+++ resolved
@@ -169,13 +169,8 @@
     }
     versionCatalogs {
         libs {
-<<<<<<< HEAD
-            version("slf4j.api", "2.0.9")
+            version("slf4j.api", "2.0.11")
             version("logback", "1.4.14")
-=======
-            version("slf4j.api", "2.0.11")
-            version("logback", "1.3.8")
->>>>>>> e7478f20
             version("h2", "2.2.224")
             version("json", "20231013")
             //jfreechart
