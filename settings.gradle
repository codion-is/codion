rootProject.name = 'is.codion'

include 'codion-documentation'
project(':codion-documentation').projectDir = file('documentation')

include 'codion-common-core'
project(':codion-common-core').projectDir = file('common/core')

include 'codion-common-db'
project(':codion-common-db').projectDir = file('common/db')

include 'codion-common-http'
project(':codion-common-http').projectDir = file('common/http')

include 'codion-common-model'
project(':codion-common-model').projectDir = file('common/model')

include 'codion-common-rmi'
project(':codion-common-rmi').projectDir = file('common/rmi')

include 'codion-dbms-db2database'
project(':codion-dbms-db2database').projectDir = file('dbms/db2database')

include 'codion-dbms-derby'
project(':codion-dbms-derby').projectDir = file('dbms/derby')

include 'codion-dbms-h2database'
project(':codion-dbms-h2database').projectDir = file('dbms/h2database')

include 'codion-dbms-hsqldb'
project(':codion-dbms-hsqldb').projectDir = file('dbms/hsqldb')

include 'codion-dbms-mariadb'
project(':codion-dbms-mariadb').projectDir = file('dbms/mariadb')

include 'codion-dbms-mysql'
project(':codion-dbms-mysql').projectDir = file('dbms/mysql')

include 'codion-dbms-oracle'
project(':codion-dbms-oracle').projectDir = file('dbms/oracle')

include 'codion-dbms-postgresql'
project(':codion-dbms-postgresql').projectDir = file('dbms/postgresql')

include 'codion-dbms-sqlite'
project(':codion-dbms-sqlite').projectDir = file('dbms/sqlite')

include 'codion-dbms-sqlserver'
project(':codion-dbms-sqlserver').projectDir = file('dbms/sqlserver')

include 'codion-framework-domain'
project(':codion-framework-domain').projectDir = file('framework/domain')

include 'codion-framework-domain-test'
project(':codion-framework-domain-test').projectDir = file('framework/domain-test')

include 'codion-framework-db-core'
project(':codion-framework-db-core').projectDir = file('framework/db-core')

include 'codion-framework-db-local'
project(':codion-framework-db-local').projectDir = file('framework/db-local')

include 'codion-framework-db-rmi'
project(':codion-framework-db-rmi').projectDir = file('framework/db-rmi')

include 'codion-framework-db-http'
project(':codion-framework-db-http').projectDir = file('framework/db-http')

include 'codion-framework-model'
project(':codion-framework-model').projectDir = file('framework/model')

include 'codion-framework-model-test'
project(':codion-framework-model-test').projectDir = file('framework/model-test')

include 'codion-framework-server'
project(':codion-framework-server').projectDir = file('framework/server')

include 'codion-framework-servlet'
project(':codion-framework-servlet').projectDir = file('framework/servlet')

include 'codion-javafx-framework'
project(':codion-javafx-framework').projectDir = file('javafx/framework')

include 'codion-swing-common-model'
project(':codion-swing-common-model').projectDir = file('swing/common-model')

include 'codion-swing-common-ui'
project(':codion-swing-common-ui').projectDir = file('swing/common-ui')

include 'codion-swing-common-tools'
project(':codion-swing-common-tools').projectDir = file('swing/common-tools')

include 'codion-swing-common-tools-ui'
project(':codion-swing-common-tools-ui').projectDir = file('swing/common-tools-ui')

include 'codion-swing-framework-model'
project(':codion-swing-framework-model').projectDir = file('swing/framework-model')

include 'codion-swing-framework-tools'
project(':codion-swing-framework-tools').projectDir = file('swing/framework-tools')

include 'codion-swing-framework-ui'
project(':codion-swing-framework-ui').projectDir = file('swing/framework-ui')

include 'codion-swing-framework-tools-ui'
project(':codion-swing-framework-tools-ui').projectDir = file('swing/framework-tools-ui')

include 'codion-swing-framework-ui-test'
project(':codion-swing-framework-ui-test').projectDir = file('swing/framework-ui-test')

include 'codion-swing-framework-server-monitor'
project(':codion-swing-framework-server-monitor').projectDir = file('swing/framework-server-monitor')

include 'codion-plugin-credentials-server'
project(':codion-plugin-credentials-server').projectDir = file('plugins/credentials-server')

include 'codion-plugin-hikari-pool'
project(':codion-plugin-hikari-pool').projectDir = file('plugins/hikari-pool')

include 'codion-plugin-imagepanel'
project(':codion-plugin-imagepanel').projectDir = file('plugins/imagepanel')

include 'codion-plugin-jackson-json'
project(':codion-plugin-jackson-json').projectDir = file('plugins/jackson-json')

include 'codion-plugin-jasperreports'
project(':codion-plugin-jasperreports').projectDir = file('plugins/jasperreports')

include 'codion-plugin-jul-proxy'
project(':codion-plugin-jul-proxy').projectDir = file('plugins/jul-proxy')

include 'codion-plugin-log4j-proxy'
project(':codion-plugin-log4j-proxy').projectDir = file('plugins/log4j-proxy')

include 'codion-plugin-logback-proxy'
project(':codion-plugin-logback-proxy').projectDir = file('plugins/logback-proxy')

include 'codion-plugin-tomcat-pool'
project(':codion-plugin-tomcat-pool').projectDir = file('plugins/tomcat-pool')

include 'codion-demos-chinook'
project(':codion-demos-chinook').projectDir = file('demos/chinook')

include 'codion-demos-empdept'
project(':codion-demos-empdept').projectDir = file('demos/empdept')

include 'codion-demos-manual'
project(':codion-demos-manual').projectDir = file('demos/manual')

include 'codion-demos-petclinic'
project(':codion-demos-petclinic').projectDir = file('demos/petclinic')

include 'codion-demos-petstore'
project(':codion-demos-petstore').projectDir = file('demos/petstore')

include 'codion-demos-schemabrowser'
project(':codion-demos-schemabrowser').projectDir = file('demos/schemabrowser')

include 'codion-demos-world'
project(':codion-demos-world').projectDir = file('demos/world')

dependencyResolutionManagement {
    repositories {
        mavenCentral()
    }
    versionCatalogs {
        libs {
            version('slf4j.api', '2.0.0-alpha7')
            version('logback', '1.3.0-alpha16')
            version('h2', '2.1.214')
            version('json', '20220320')
            //jfreechart
            version('jfreechart', '1.5.3')
            version('jcommon', '1.0.24')
            version('jetty', '11.0.11')
            version('http.client', '4.5.13')
            version('javax.activation', '2.1.0')
            version('jersey', '3.0.4')
            version('junit', '5.8.2')
            version('sslcontext.kickstart', '7.4.5')
<<<<<<< HEAD
            version('flatlaf', '2.3')
            version('ikonli.swing', '12.3.1')
=======
            version('flatlaf', '2.4')
            version('ikonli.swing', '2.6.0')
>>>>>>> 7f822753
            //plugins
            version('hikari', '5.0.1')
            version('jackson', '2.13.3')
            version('log4j', '2.18.0')
            version('tomcat', '10.0.6')
            //jasperreports
            version('jasperreports', '6.20.0')
            version('commons.logging', '1.2')
            version('commons.digester', '2.1')
            version('commons.collections4', '4.4')
            version('commons.beanutils', '1.9.4')
            version('jdt.core.compiler', '3.29.0')

            library('slf4j-api', 'org.slf4j', 'slf4j-api').versionRef('slf4j.api')
            library('logback-core', 'ch.qos.logback', 'logback-core').versionRef('logback')
            library('logback-classic', 'ch.qos.logback', 'logback-classic').versionRef('logback')
            library('h2', 'com.h2database', 'h2').versionRef('h2')
            library('json', 'org.json', 'json').versionRef('json')
            //jfreechart
            library('jfreechart', 'org.jfree', 'jfreechart').versionRef('jfreechart')
            library('jcommon', 'org.jfree', 'jcommon').versionRef('jcommon')

            library('jetty', 'org.eclipse.jetty', 'jetty-server').versionRef('jetty')
            library('http-client', 'org.apache.httpcomponents', 'httpclient').versionRef('http.client')
            library('jetty-servlet', 'org.eclipse.jetty', 'jetty-servlet').versionRef('jetty')
            library('javax-activation', 'jakarta.activation', 'jakarta.activation-api').versionRef('javax.activation')
            library('jersey-servlet', 'org.glassfish.jersey.containers', 'jersey-container-servlet-core').versionRef('jersey')
            library('jersey-hk2', 'org.glassfish.jersey.inject', 'jersey-hk2').versionRef('jersey')

            library('junit-api', 'org.junit.jupiter', 'junit-jupiter-api').versionRef('junit')
            library('junit-engine', 'org.junit.jupiter', 'junit-jupiter-engine').versionRef('junit')

            library('sslcontext-kickstart', 'io.github.hakky54', 'sslcontext-kickstart').versionRef('sslcontext.kickstart')
            library('flatlaf', 'com.formdev', 'flatlaf').versionRef('flatlaf')
            library('flatlaf-intellij-themes', 'com.formdev', 'flatlaf-intellij-themes').versionRef('flatlaf')
            library('ikonli-swing', 'org.kordamp.ikonli', 'ikonli-swing').versionRef('ikonli.swing')

            //plugins
            library('hikari', 'com.zaxxer', 'HikariCP').versionRef('hikari')
            library('jackson-databind', 'com.fasterxml.jackson.core', 'jackson-databind').versionRef('jackson')
            library('jackson-datatype-jsr310', 'com.fasterxml.jackson.datatype', 'jackson-datatype-jsr310').versionRef('jackson')
            library('log4j-api', 'org.apache.logging.log4j', 'log4j-api').versionRef('log4j')
            library('log4j-core', 'org.apache.logging.log4j', 'log4j-core').versionRef('log4j')
            library('tomcat-jdbc', 'org.apache.tomcat', 'tomcat-jdbc').versionRef('tomcat')
            library('tomcat-juli', 'org.apache.tomcat', 'tomcat-juli').versionRef('tomcat')

            //jasperreports
            library('jasperreports', 'net.sf.jasperreports', 'jasperreports').versionRef('jasperreports')
            library('commons-logging', 'commons-logging', 'commons-logging').versionRef('commons.logging')
            library('commons-digester', 'commons-digester', 'commons-digester').versionRef('commons.digester')
            library('commons-collections4', 'org.apache.commons', 'commons-collections4').versionRef('commons.collections4')
            library('commons-beanutils', 'commons-beanutils', 'commons-beanutils').versionRef('commons.beanutils')
            library('jdt-core-compiler', 'org.eclipse.jdt', 'ecj').versionRef('jdt.core.compiler')
        }
    }
}<|MERGE_RESOLUTION|>--- conflicted
+++ resolved
@@ -178,13 +178,8 @@
             version('jersey', '3.0.4')
             version('junit', '5.8.2')
             version('sslcontext.kickstart', '7.4.5')
-<<<<<<< HEAD
-            version('flatlaf', '2.3')
+            version('flatlaf', '2.4')
             version('ikonli.swing', '12.3.1')
-=======
-            version('flatlaf', '2.4')
-            version('ikonli.swing', '2.6.0')
->>>>>>> 7f822753
             //plugins
             version('hikari', '5.0.1')
             version('jackson', '2.13.3')
