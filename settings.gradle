plugins {
    id "org.gradle.toolchains.foojay-resolver-convention" version "0.5.0"
}

rootProject.name = "is.codion"

include "codion-documentation"
project(":codion-documentation").projectDir = file("documentation")

include "codion-common-core"
project(":codion-common-core").projectDir = file("common/core")

include "codion-common-db"
project(":codion-common-db").projectDir = file("common/db")

include "codion-common-model"
project(":codion-common-model").projectDir = file("common/model")

include "codion-common-rmi"
project(":codion-common-rmi").projectDir = file("common/rmi")

include "codion-common-i18n"
project(":codion-common-i18n").projectDir = file("common/i18n")

include "codion-dbms-db2database"
project(":codion-dbms-db2database").projectDir = file("dbms/db2database")

include "codion-dbms-derby"
project(":codion-dbms-derby").projectDir = file("dbms/derby")

include "codion-dbms-h2database"
project(":codion-dbms-h2database").projectDir = file("dbms/h2database")

include "codion-dbms-hsqldb"
project(":codion-dbms-hsqldb").projectDir = file("dbms/hsqldb")

include "codion-dbms-mariadb"
project(":codion-dbms-mariadb").projectDir = file("dbms/mariadb")

include "codion-dbms-mysql"
project(":codion-dbms-mysql").projectDir = file("dbms/mysql")

include "codion-dbms-oracle"
project(":codion-dbms-oracle").projectDir = file("dbms/oracle")

include "codion-dbms-postgresql"
project(":codion-dbms-postgresql").projectDir = file("dbms/postgresql")

include "codion-dbms-sqlite"
project(":codion-dbms-sqlite").projectDir = file("dbms/sqlite")

include "codion-dbms-sqlserver"
project(":codion-dbms-sqlserver").projectDir = file("dbms/sqlserver")

include "codion-framework-i18n"
project(":codion-framework-i18n").projectDir = file("framework/i18n")

include "codion-framework-domain"
project(":codion-framework-domain").projectDir = file("framework/domain")

include "codion-framework-domain-test"
project(":codion-framework-domain-test").projectDir = file("framework/domain-test")

include "codion-framework-db-core"
project(":codion-framework-db-core").projectDir = file("framework/db-core")

include "codion-framework-db-local"
project(":codion-framework-db-local").projectDir = file("framework/db-local")

include "codion-framework-db-rmi"
project(":codion-framework-db-rmi").projectDir = file("framework/db-rmi")

include "codion-framework-db-http"
project(":codion-framework-db-http").projectDir = file("framework/db-http")

include "codion-framework-json-domain"
project(":codion-framework-json-domain").projectDir = file("framework/json-domain")

include "codion-framework-json-db"
project(":codion-framework-json-db").projectDir = file("framework/json-db")

include "codion-framework-model"
project(":codion-framework-model").projectDir = file("framework/model")

include "codion-framework-model-test"
project(":codion-framework-model-test").projectDir = file("framework/model-test")

include "codion-framework-server"
project(":codion-framework-server").projectDir = file("framework/server")

include "codion-framework-servlet"
project(":codion-framework-servlet").projectDir = file("framework/servlet")

include "codion-swing-common-model"
project(":codion-swing-common-model").projectDir = file("swing/common-model")

include "codion-swing-common-ui"
project(":codion-swing-common-ui").projectDir = file("swing/common-ui")

include "codion-swing-common-model-tools"
project(":codion-swing-common-model-tools").projectDir = file("swing/common-model-tools")

include "codion-swing-common-ui-tools"
project(":codion-swing-common-ui-tools").projectDir = file("swing/common-ui-tools")

include "codion-swing-framework-model"
project(":codion-swing-framework-model").projectDir = file("swing/framework-model")

include "codion-swing-framework-model-tools"
project(":codion-swing-framework-model-tools").projectDir = file("swing/framework-model-tools")

include "codion-swing-framework-ui"
project(":codion-swing-framework-ui").projectDir = file("swing/framework-ui")

include "codion-swing-framework-ui-tools"
project(":codion-swing-framework-ui-tools").projectDir = file("swing/framework-ui-tools")

include "codion-swing-framework-ui-test"
project(":codion-swing-framework-ui-test").projectDir = file("swing/framework-ui-test")

include "codion-swing-framework-server-monitor"
project(":codion-swing-framework-server-monitor").projectDir = file("swing/framework-server-monitor")

include "codion-plugin-credentials-server"
project(":codion-plugin-credentials-server").projectDir = file("plugins/credentials-server")

include "codion-plugin-hikari-pool"
project(":codion-plugin-hikari-pool").projectDir = file("plugins/hikari-pool")

include "codion-plugin-imagepanel"
project(":codion-plugin-imagepanel").projectDir = file("plugins/imagepanel")

include "codion-plugin-jasperreports"
project(":codion-plugin-jasperreports").projectDir = file("plugins/jasperreports")

include "codion-plugin-jul-proxy"
project(":codion-plugin-jul-proxy").projectDir = file("plugins/jul-proxy")

include "codion-plugin-log4j-proxy"
project(":codion-plugin-log4j-proxy").projectDir = file("plugins/log4j-proxy")

include "codion-plugin-logback-proxy"
project(":codion-plugin-logback-proxy").projectDir = file("plugins/logback-proxy")

include "codion-plugin-tomcat-pool"
project(":codion-plugin-tomcat-pool").projectDir = file("plugins/tomcat-pool")

include "codion-demos-chinook"
project(":codion-demos-chinook").projectDir = file("demos/chinook")

include "codion-demos-empdept"
project(":codion-demos-empdept").projectDir = file("demos/empdept")

include "codion-demos-manual"
project(":codion-demos-manual").projectDir = file("demos/manual")

include "codion-demos-petclinic"
project(":codion-demos-petclinic").projectDir = file("demos/petclinic")

include "codion-demos-petstore"
project(":codion-demos-petstore").projectDir = file("demos/petstore")

include "codion-demos-schemabrowser"
project(":codion-demos-schemabrowser").projectDir = file("demos/schemabrowser")

include "codion-demos-world"
project(":codion-demos-world").projectDir = file("demos/world")

dependencyResolutionManagement {
    repositories {
        mavenCentral()
    }
    versionCatalogs {
        libs {
            version("slf4j.api", "2.0.7")
<<<<<<< HEAD
            version("logback", "1.4.11")
            version("h2", "2.2.220")
=======
            version("logback", "1.3.8")
            version("h2", "2.2.222")
>>>>>>> f4812488
            version("json", "20230618")
            //jfreechart
            version("jfreechart", "1.5.4")
            version("jcommon", "1.0.24")
            version("http.client", "4.5.14")
            version("junit", "5.10.0")
<<<<<<< HEAD
            version("sslcontext.kickstart", "8.1.5")
=======
            version("sslcontext.kickstart", "8.1.6")
>>>>>>> f4812488
            version("flatlaf", "3.2")
            version("ikonli", "12.3.1")
            version("javalin", "5.6.2")
            //plugins
            version("hikari", "5.0.1")
            version("jackson", "2.15.2")
            version("log4j", "2.20.0")
            version("tomcat", "10.1.2")
            //jasperreports
            version("jasperreports", "6.20.5")
            version("commons.logging", "1.2")
            version("commons.digester", "2.1")
            version("commons.collections4", "4.4")
            version("commons.beanutils", "1.9.4")
            version("jdt.core.compiler", "3.33.0")

            library("slf4j-api", "org.slf4j", "slf4j-api").versionRef("slf4j.api")
            library("logback-core", "ch.qos.logback", "logback-core").versionRef("logback")
            library("logback-classic", "ch.qos.logback", "logback-classic").versionRef("logback")
            library("h2", "com.h2database", "h2").versionRef("h2")
            library("json", "org.json", "json").versionRef("json")
            //jfreechart
            library("jfreechart", "org.jfree", "jfreechart").versionRef("jfreechart")
            library("jcommon", "org.jfree", "jcommon").versionRef("jcommon")

            library("javalin", "io.javalin", "javalin").versionRef("javalin")
            library("javalin-ssl", "io.javalin.community.ssl", "ssl-plugin").versionRef("javalin")
            library("http-client", "org.apache.httpcomponents", "httpclient").versionRef("http.client")

            library("junit-api", "org.junit.jupiter", "junit-jupiter-api").versionRef("junit")
            library("junit-engine", "org.junit.jupiter", "junit-jupiter-engine").versionRef("junit")

            library("sslcontext-kickstart", "io.github.hakky54", "sslcontext-kickstart").versionRef("sslcontext.kickstart")
            library("flatlaf", "com.formdev", "flatlaf").versionRef("flatlaf")
            library("flatlaf-intellij-themes", "com.formdev", "flatlaf-intellij-themes").versionRef("flatlaf")
            library("ikonli-core", "org.kordamp.ikonli", "ikonli-core").versionRef("ikonli")
            library("ikonli-swing", "org.kordamp.ikonli", "ikonli-swing").versionRef("ikonli")
            library("ikonli-foundation-pack", "org.kordamp.ikonli", "ikonli-foundation-pack").versionRef("ikonli")

            //plugins
            library("hikari", "com.zaxxer", "HikariCP").versionRef("hikari")
            library("jackson-databind", "com.fasterxml.jackson.core", "jackson-databind").versionRef("jackson")
            library("jackson-datatype-jsr310", "com.fasterxml.jackson.datatype", "jackson-datatype-jsr310").versionRef("jackson")
            library("log4j-api", "org.apache.logging.log4j", "log4j-api").versionRef("log4j")
            library("log4j-core", "org.apache.logging.log4j", "log4j-core").versionRef("log4j")
            library("tomcat-jdbc", "org.apache.tomcat", "tomcat-jdbc").versionRef("tomcat")
            library("tomcat-juli", "org.apache.tomcat", "tomcat-juli").versionRef("tomcat")

            //jasperreports
            library("jasperreports", "net.sf.jasperreports", "jasperreports").versionRef("jasperreports")
            library("commons-logging", "commons-logging", "commons-logging").versionRef("commons.logging")
            library("commons-digester", "commons-digester", "commons-digester").versionRef("commons.digester")
            library("commons-collections4", "org.apache.commons", "commons-collections4").versionRef("commons.collections4")
            library("commons-beanutils", "commons-beanutils", "commons-beanutils").versionRef("commons.beanutils")
            library("jdt-core-compiler", "org.eclipse.jdt", "ecj").versionRef("jdt.core.compiler")
        }
    }
}<|MERGE_RESOLUTION|>--- conflicted
+++ resolved
@@ -173,24 +173,15 @@
     versionCatalogs {
         libs {
             version("slf4j.api", "2.0.7")
-<<<<<<< HEAD
             version("logback", "1.4.11")
-            version("h2", "2.2.220")
-=======
-            version("logback", "1.3.8")
             version("h2", "2.2.222")
->>>>>>> f4812488
             version("json", "20230618")
             //jfreechart
             version("jfreechart", "1.5.4")
             version("jcommon", "1.0.24")
             version("http.client", "4.5.14")
             version("junit", "5.10.0")
-<<<<<<< HEAD
-            version("sslcontext.kickstart", "8.1.5")
-=======
             version("sslcontext.kickstart", "8.1.6")
->>>>>>> f4812488
             version("flatlaf", "3.2")
             version("ikonli", "12.3.1")
             version("javalin", "5.6.2")
