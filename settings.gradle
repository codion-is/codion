--- conflicted
+++ resolved
@@ -174,16 +174,9 @@
             version('jcommon', '1.0.24')
             version('jetty', '11.0.11')
             version('http.client', '4.5.13')
-<<<<<<< HEAD
             version('javax.activation', '2.1.0')
             version('jersey', '3.0.4')
-            version('junit', '5.8.2')
-=======
-            version('jaxb.api', '2.3.0')
-            version('javax.activation', '1.2.0')
-            version('jersey', '2.34')
             version('junit', '5.9.0')
->>>>>>> 374a4575
             version('sslcontext.kickstart', '7.4.5')
             version('flatlaf', '2.4')
             version('ikonli.swing', '12.3.1')
