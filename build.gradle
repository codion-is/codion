buildscript {
    repositories {
        maven {
            url "https://plugins.gradle.org/m2/"
        }
    }
    dependencies {
        classpath "org.javamodularity:moduleplugin:1.6.0"
    }
}

plugins {
    id "org.sonarqube" version "2.8"
    id "com.github.ben-manes.versions" version "0.27.0"
    id "com.vanniktech.dependency.graph.generator" version "0.5.0"
    id "org.ajoberstar.grgit" version "4.0.1"
}

ext {
    slf4jApiVersion = '2.0.0-alpha1'
    logbackVersion = '1.3.0-alpha4'
    h2Version = '1.4.200'
    jsonVersion = '20180130'
    jcalendarVersion = '1.4'
    jcommonVersion = '1.0.24'
    jfreeChartVersion = '1.5.0'
    jettyVersion = '9.4.15.v20190215'
    httpClientVersion = '4.5.10'
    jaxbApiVersion = '2.3.0'
    javaxActivationVersion = '1.2.0'
    junitVersion = '5.6.0'
    //jasperreports
    jasperReportsVersion = '6.11.0'
    commonsLoggingVersion = '1.2'
    commonsDigesterVersion = '2.1'
    commonsCollectionsVersion = '4.4'
    commonsBeanUtilsVersion = '1.9.4'
    jdtCoreCompilerVersion = '4.6.1'

    frameworkModules = subprojects.findAll {
        project -> !project.name.contains("demos") && !project.name.contains("documentation")
    }
}

allprojects {
    repositories {
        jcenter()
    }
}

configure(project.frameworkModules) {
    apply plugin: 'java-library'
    apply plugin: 'jacoco'
    apply plugin: 'maven-publish'
    apply plugin: 'com.github.ben-manes.versions'
    apply plugin: 'org.javamodularity.moduleplugin'
    apply plugin: 'project-report'
    apply plugin: 'com.vanniktech.dependency.graph.generator'

    sourceCompatibility = JavaVersion.VERSION_11
    targetCompatibility = JavaVersion.VERSION_11

    dependencies {
        api "org.slf4j:slf4j-api:${slf4jApiVersion}"
        testImplementation "org.junit.jupiter:junit-jupiter-api:${junitVersion}"
        testRuntimeOnly "org.junit.jupiter:junit-jupiter-engine:${junitVersion}"
    }

    java {
        withJavadocJar()
        withSourcesJar()
    }

    javadoc {
        failOnError = false
    }

    ext.moduleName = "org." + project.name.replace('-', '.')

    tasks.withType(JavaCompile) {
        options.encoding = 'UTF-8'
//        options.compilerArgs << "-Xlint:unchecked" << "-Xlint:deprecation"
    }

    jar {
        manifest {
            attributes(
                    "Specification-Title": project.name,
                    "Specification-Version": project.version,
                    "Specification-Vendor": "JMinor",
                    "Implementation-Title": project.name,
                    "Implementation-Version": project.version,
                    "Implementation-Vendor": "JMinor",
                    "Implementation-Vendor-Id": "org.jminor",
                    "Implementation-URL": "http://jminor.org",
                    "Build-Jdk": org.gradle.internal.jvm.Jvm.current(),
                    "Built-By": System.getProperty("user.name"),
                    "Build-Date": java.time.format.DateTimeFormatter.ofPattern("yyyy-MM-dd").format(LocalDate.now()))
        }
    }

    publishing {
        publications {
            mavenJava(MavenPublication) {
<<<<<<< HEAD
                groupId 'org.jminor.jdk11'
=======
                groupId 'org.jminor.' + project.jdk
>>>>>>> 2e1d1dee
                from components.java
            }
        }
        repositories {
            maven {
                credentials {
                    username "${artifactoryUsername}"
                    password "${artifactoryPassword}"
                }

                if (project.version.endsWith('-SNAPSHOT')) {
                    url "${artifactorySnapshotUrl}"
                } else {
                    url "${artifactoryReleaseUrl}"
                }
            }
        }
    }

    sonarqube {
        System.setProperty("sonar.host.url", "${sonarHostUrl}")
        System.setProperty("sonar.login", "${sonarLogin}")
        System.setProperty("sonar.password", "${sonarPassword}")
        properties {
            property "sonar.projectName", "org." + project.name.replace('-', '.')
            property "sonar.projectKey", "org.jminor:jminor"
            property "sonar.projectVersion", project.version
            property "sonar.java.source", "1.8"
            property "sonar.sourceEncoding", "UTF-8"
            property "sonar.exclusions", "**/*TestDomain.java"
        }
    }

    /** Creates a key- and truststore pair used when running server unit tests and demos with remote connection */
    def keystoreRootDir = project.rootDir.toString() + '/framework/server/src/main/security/'
    def keystore = keystoreRootDir + 'jminor_keystore.jks'
    task createServerKeystore {
        doLast {
            def certificate = keystoreRootDir + 'jminor_server.cer'
            def keyToolExecutable = System.getProperty('java.home') + '/bin/keytool'
            ant.genkey(alias: 'JMinorServer', keyalg: 'RSA', keystore: keystore,
                    storepass: 'crappypass', dname: 'CN=Dummy, OU=dummy, O=dummy.org, C=DU', storetype: 'pkcs12')
            exec {
                executable = keyToolExecutable
                args = ['-exportcert', '-keystore', keystore, '-storepass', 'crappypass', '-alias', 'JMinorServer', '-rfc', '-file', certificate]
            }
            def truststore = keystoreRootDir + 'jminor_truststore.jks'
            exec {
                executable = keyToolExecutable
                args = ['-import', '-alias', 'JMinorServer', '-storepass', 'crappypass', '-file', certificate,
                        '-keystore', truststore, '-noprompt', '-storetype', 'pkcs12']
            }
            ant.delete(file: certificate)
        }
    }
    createServerKeystore.onlyIf { !new File(keystore).exists() }

    test {
        moduleOptions {
            addExports = [
                    'org.junit.platform.commons/org.junit.platform.commons.util': 'ALL-UNNAMED',
                    'org.junit.platform.commons/org.junit.platform.commons.logging': 'ALL-UNNAMED'
            ]
        }
        useJUnitPlatform()
        systemProperty "jminor.db.type", "h2"
        systemProperty "jminor.db.host", "h2db"
        systemProperty "jminor.db.embedded", "true"
        systemProperty "jminor.db.embeddedInMemory", "true"
        systemProperty "jminor.db.initScript", "src/test/sql/create_h2_db.sql"
        systemProperty "jminor.test.user", "scott:tiger"
    }.dependsOn createServerKeystore
}

task tagRelease() {
    def tagName = 'v' + project.version + '-' + project.jdk
    doLast {
        if (project.version.contains("SNAPSHOT")) {
            throw new GradleException("Can not tag a snapshot realease")
        }
        grgit.tag.add(name: tagName, message: tagName + ' release')
        grgit.push(tags: true)
    }
}<|MERGE_RESOLUTION|>--- conflicted
+++ resolved
@@ -102,11 +102,7 @@
     publishing {
         publications {
             mavenJava(MavenPublication) {
-<<<<<<< HEAD
-                groupId 'org.jminor.jdk11'
-=======
                 groupId 'org.jminor.' + project.jdk
->>>>>>> 2e1d1dee
                 from components.java
             }
         }
