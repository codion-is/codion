--- conflicted
+++ resolved
@@ -58,11 +58,8 @@
     apply plugin: 'jacoco'
     apply plugin: 'maven-publish'
     apply plugin: 'com.github.ben-manes.versions'
-<<<<<<< HEAD
     apply plugin: 'org.javamodularity.moduleplugin'
-=======
     apply plugin: 'project-report'
->>>>>>> e9878f7f
 
     sourceCompatibility = JavaVersion.VERSION_11
     targetCompatibility = JavaVersion.VERSION_11
