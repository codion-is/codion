--- conflicted
+++ resolved
@@ -64,16 +64,14 @@
         failOnError = false
     }
 
-<<<<<<< HEAD
     //https://github.com/java9-modularity/gradle-modules-plugin/issues/165
     modularity.disableEffectiveArgumentsAdjustment()
-=======
+
     spotless {
         java {
             licenseHeader ('/*\n' + ' * Copyright (c) $YEAR, Björn Darri Sigurðsson. All Rights Reserved.\n' + ' */').yearSeparator(' - ')
         }
     }
->>>>>>> 48afb58b
 
     jar {
         manifest {
