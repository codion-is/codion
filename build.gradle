buildscript {
    repositories {
        maven {
            url "https://plugins.gradle.org/m2/"
        }
    }
    dependencies {
        classpath "org.javamodularity:moduleplugin:1.6.0"
    }
}

plugins {
    id "org.sonarqube" version "2.8"
    id "com.github.ben-manes.versions" version "0.27.0"
    id "org.asciidoctor.jvm.convert" version "2.3.0"
}

ext {
    slf4jApiVersion = '2.0.0-alpha0'
    logbackVersion = '1.3.0-alpha4'
    h2Version = '1.4.199'
    jsonVersion = '20180130'
    jcalendarVersion = '1.4'
    jcommonVersion = '1.0.24'
    jfreeChartVersion = '1.5.0'
    jettyVersion = '9.4.15.v20190215'
    httpClientVersion = '4.5.10'
    jaxbApiVersion = '2.3.0'
    javaxActivationVersion = '1.2.0'
    junitVersion = '5.5.2'
    //jasperreports
    jasperReportsVersion = '6.10.0'
    commonsLoggingVersion = '1.2'
    commonsDigesterVersion = '2.1'
    commonsCollectionsVersion = '4.4'
    commonsBeanUtilsVersion = '1.9.4'
    jdtCoreCompilerVersion = '4.6.1'

    versionPropertiesFile = '/org/jminor/common/version.properties'
    versionProperties = new Properties()
    frameworkModules = subprojects.findAll {
        project -> !project.name.contains("demos")
    }
}

file("${projectDir}/common/core/src/main/resources" +
        project.versionPropertiesFile).withInputStream { project.versionProperties.load(it) }

allprojects {
    project.version = project.versionProperties.getProperty('version')
    repositories {
        jcenter()
    }
}

configure(project.frameworkModules) {
    apply plugin: 'java-library'
    apply plugin: 'jacoco'
    apply plugin: 'maven-publish'
    apply plugin: 'com.github.ben-manes.versions'
    apply plugin: 'org.javamodularity.moduleplugin'

    sourceCompatibility = JavaVersion.VERSION_11
    targetCompatibility = JavaVersion.VERSION_11

    dependencies {
        api "org.slf4j:slf4j-api:${slf4jApiVersion}"
        testImplementation "org.junit.jupiter:junit-jupiter-api:${junitVersion}"
        testRuntimeOnly "org.junit.jupiter:junit-jupiter-engine:${junitVersion}"
    }

<<<<<<< HEAD
    javadoc {
        failOnError = false
    }

    ext.moduleName = "org." + project.name.replace('-', '.')

=======
    java {
        withJavadocJar()
        withSourcesJar()
    }

>>>>>>> 1f243943
    tasks.withType(JavaCompile) {
        options.encoding = 'UTF-8'
//        options.compilerArgs << "-Xlint:unchecked" << "-Xlint:deprecation"
    }

    jar {
        manifest {
            attributes(
                    "Specification-Title": project.name,
                    "Specification-Version": project.version,
                    "Specification-Vendor": "JMinor",
                    "Implementation-Title": project.name,
                    "Implementation-Version": project.version,
                    "Implementation-Vendor": "JMinor",
                    "Implementation-Vendor-Id": "org.jminor",
                    "Implementation-URL": "http://jminor.org",
                    "Build-Jdk": org.gradle.internal.jvm.Jvm.current(),
                    "Built-By": System.getProperty("user.name"))
        }
    }

    publishing {
        publications {
            mavenJava(MavenPublication) {
                groupId 'org.jminor.jdk11'
                from components.java
            }
        }
        repositories {
            maven {
                credentials {
                    username "${artifactoryUsername}"
                    password "${artifactoryPassword}"
                }

                if (project.version.endsWith('-SNAPSHOT')) {
                    url "${artifactorySnapshotUrl}"
                } else {
                    url "${artifactoryReleaseUrl}"
                }
            }
        }
    }

    sonarqube {
        System.setProperty("sonar.host.url", "${sonarHostUrl}")
        System.setProperty("sonar.login", "${sonarLogin}")
        System.setProperty("sonar.password", "${sonarPassword}")
        properties {
            property "sonar.projectName", "org." + project.name.replace('-', '.')
            property "sonar.projectKey", "org.jminor:jminor"
            property "sonar.projectVersion", project.version
            property "sonar.java.source", "1.8"
            property "sonar.sourceEncoding", "UTF-8"
            property "sonar.exclusions", "**/*TestDomain.java"
        }
    }

    /** Creates a key- and truststore pair used when running server unit tests and demos with remote connection */
    def keystoreRootDir = project.rootDir.toString() + '/framework/server/src/main/security/'
    def keystore = keystoreRootDir + 'jminor_keystore.jks'
    task createServerKeystore {
        doLast {
            def certificate = keystoreRootDir + 'jminor_server.cer'
            def keyToolExecutable = System.getProperty('java.home') + '/bin/keytool'
            ant.genkey(alias: 'JMinorServer', keyalg: 'RSA', keystore: keystore,
                    storepass: 'crappypass', dname: 'CN=Dummy, OU=dummy, O=dummy.org, C=DU', storetype: 'pkcs12')
            exec {
                executable = keyToolExecutable
                args = ['-exportcert', '-keystore', keystore, '-storepass', 'crappypass', '-alias', 'JMinorServer', '-rfc', '-file', certificate]
            }
            def truststore = keystoreRootDir + 'jminor_truststore.jks'
            exec {
                executable = keyToolExecutable
                args = ['-import', '-alias', 'JMinorServer', '-storepass', 'crappypass', '-file', certificate,
                        '-keystore', truststore, '-noprompt', '-storetype', 'pkcs12']
            }
            ant.delete(file: certificate)
        }
    }
    createServerKeystore.onlyIf { !new File(keystore).exists() }

    test {
        moduleOptions {
            addExports = [
                    'org.junit.platform.commons/org.junit.platform.commons.util': 'ALL-UNNAMED',
                    'org.junit.platform.commons/org.junit.platform.commons.logging': 'ALL-UNNAMED'
            ]
        }
        useJUnitPlatform()
        systemProperty "jminor.db.type", "h2"
        systemProperty "jminor.db.host", "h2db"
        systemProperty "jminor.db.embedded", "true"
        systemProperty "jminor.db.embeddedInMemory", "true"
        systemProperty "jminor.db.initScript", "src/test/sql/create_h2_db.sql"
        systemProperty "jminor.unittest.username", "scott"
        systemProperty "jminor.unittest.password", "tiger"
    }.dependsOn createServerKeystore
}

apply plugin: 'project-report'

asciidoctor {
    sourceDir = file('docs')
    //so asciidoc include works in intellij, relative path
    baseDir = file('docs/noop')
    sources {
        include '*.adoc', 'technical/**/*.adoc', 'tutorials/**/*.adoc', 'manual/**/*.adoc'
    }
    attributes toc: 'right', sectnums: 4, 'jminor-version': project.version, prewrap: false, experimental: true
    asciidoctorj {
        version = '2.1.0'
        modules {
            diagram.use()
            diagram.version '1.5.16'
        }
        attributes 'source-highlighter': 'prettify'
    }
    //possible code changes
    outputs.upToDateWhen { false }
}

htmlDependencyReport {
    projects = frameworkModules
}

task combinedJavadoc(type: Javadoc) {
    group 'documentation'
    title "JMinor Framework API $project.version"
    failOnError = false
    options.links 'https://docs.oracle.com/en/java/javase/11/docs/api/'
    destinationDir = file("${buildDir}/docs/javadoc")
    source frameworkModules.collect { it.sourceSets.main.allJava }
    classpath = files(frameworkModules.collect { it.sourceSets.main.compileClasspath })
}

task populateSite(dependsOn: [combinedJavadoc, asciidoctor]) {
    group 'documentation'
    doLast {
        ant.delete(dir: "${sitePath}/docs")
        ant.copy(todir: "${sitePath}/docs/api") {
            fileset(dir: "${buildDir}/docs/javadoc")
        }
        ant.copy(todir: "${sitePath}") {
            fileset(dir: "${buildDir}/docs/asciidoc")
        }
        ant.copy(todir: "${sitePath}") {
            fileset(dir: 'docs', includes: 'favicon.ico')
        }
        ant.chgrp(group: 'www', type: 'both') {
            fileset(dir: "${sitePath}", includes: '**/*')
        }
        ant.chmod(dir: "${sitePath}", perm: 'ugo+r', type: 'file', includes: '**/*')
        ant.chmod(dir: "${sitePath}", perm: 'ugo+rx', type: 'dir', includes: '**/*')
        ant.chmod(file: "${sitePath}", perm: 'ugo+rx', type: 'dir')
    }
}

task populateWiki(dependsOn: [combinedJavadoc, htmlDependencyReport]) {
    group 'documentation'
    doLast {
        ant.delete(dir: "${wikiMediaPath}/src")
        ant.delete(dir: "${wikiMediaPath}/docs")
        ant.mkdir(dir: "${wikiMediaPath}/docs")
        ant.copy(todir: "${wikiMediaPath}/docs") {
            fileset(dir: 'docs')
        }
        ant.copy(todir: "${wikiMediaPath}/docs/api") {
            fileset(dir: "${buildDir}/docs/javadoc")
        }
        ant.copy(todir: "${wikiMediaPath}/docs/dependencies") {
            fileset(dir: "${buildDir}/reports/project/dependencies")
        }
        ant.copy(todir: "${wikiMediaPath}/docs") {
            fileset(dir: '.', includes: 'changelog.txt')
        }
        ant.copy(todir: "${wikiMediaPath}/src") {
            fileset(dir: 'common/core/build/classes/java/main', includes: 'org/jminor/common/version.txt')
            fileset(dir: 'demos/chinook/src/main/java')
            fileset(dir: 'demos/chinook/src/test/java')
            fileset(dir: 'demos/empdept/src/main/java')
            fileset(dir: 'demos/empdept/src/test/java')
            fileset(dir: 'demos/petstore/src/main/java')
            fileset(dir: 'demos/petstore/src/test/java')
            fileset(dir: 'demos/schemabrowser/src/main/java')
            fileset(dir: 'demos/schemabrowser/src/test/java')
            fileset(dir: 'demos/world/src/main/java')
            fileset(dir: 'demos/world/src/test/java')
        }
        ant.copy(todir: "${wikiMediaPath}/src/resources/server") {
            fileset(dir: 'framework/server/src/main/bin')
        }
        ant.copy(todir: "${wikiMediaPath}/src/resources/server/config") {
            fileset(dir: 'framework/server/src/main/config')
        }
        ant.copy(todir: "${wikiMediaPath}/src/resources/server/security") {
            fileset(dir: 'framework/server/src/main/security')
        }
        ant.copy(todir: "${wikiMediaPath}/src/resources/server_monitor") {
            fileset(dir: 'swing/framework-server-monitor/src/main/bin')
        }
        ant.copy(todir: "${wikiMediaPath}/src/resources/server_monitor/config") {
            fileset(dir: 'swing/framework-server-monitor/src/main/config')
        }
        ant.copy(todir: "${wikiMediaPath}/src/resources/demos/chinook") {
            fileset(dir: 'demos/chinook/src/main/config')
            fileset(dir: 'demos/chinook/src/main/sql')
        }
        ant.copy(todir: "${wikiMediaPath}/src/resources/demos/empdept") {
            fileset(dir: 'demos/empdept/src/main/config')
            fileset(dir: 'demos/empdept/src/main/sql')
        }
        ant.copy(todir: "${wikiMediaPath}/src/resources/demos/petstore") {
            fileset(dir: 'demos/petstore/src/main/config')
            fileset(dir: 'demos/petstore/src/main/sql')
        }
        ant.copy(todir: "${wikiMediaPath}/src/resources/demos/schemabrowser") {
            fileset(dir: 'demos/schemabrowser/src/main/config')
        }
        ant.copy(todir: "${wikiMediaPath}/src/resources/demos/world") {
            fileset(dir: 'demos/world/src/main/config')
            fileset(dir: 'demos/world/src/main/sql')
        }
        ant.chgrp(group: 'www', type: 'both') {
            fileset(dir: "${wikiMediaPath}", includes: '**/*')
        }
        ant.chmod(dir: "${wikiMediaPath}", perm: 'ugo+r', type: 'file', includes: '**/*')
        ant.chmod(dir: "${wikiMediaPath}", perm: 'ugo+rx', type: 'dir', includes: '**/*')
        ant.chmod(file: "${wikiMediaPath}", perm: 'ugo+rx', type: 'dir')
    }
}<|MERGE_RESOLUTION|>--- conflicted
+++ resolved
@@ -69,20 +69,17 @@
         testRuntimeOnly "org.junit.jupiter:junit-jupiter-engine:${junitVersion}"
     }
 
-<<<<<<< HEAD
-    javadoc {
-        failOnError = false
-    }
-
-    ext.moduleName = "org." + project.name.replace('-', '.')
-
-=======
     java {
         withJavadocJar()
         withSourcesJar()
     }
 
->>>>>>> 1f243943
+    javadoc {
+        failOnError = false
+    }
+
+    ext.moduleName = "org." + project.name.replace('-', '.')
+
     tasks.withType(JavaCompile) {
         options.encoding = 'UTF-8'
 //        options.compilerArgs << "-Xlint:unchecked" << "-Xlint:deprecation"
