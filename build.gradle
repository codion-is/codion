buildscript {
    repositories {
        maven {
            url "https://plugins.gradle.org/m2/"
        }
    }
    dependencies {
        classpath "org.javamodularity:moduleplugin:1.4.1"
    }
}

plugins {
    id "org.sonarqube" version "2.7"
    id "com.github.ben-manes.versions" version "0.21.0"
}

ext {
    slf4jApiVersion = '1.7.25'
    logbackVersion = '1.2.3'
    h2Version = '1.4.198'
    jsonVersion = '20180130'
    jcalendarVersion = '1.4'
    jcommonVersion = '1.0.24'
    jfreeChartVersion = '1.5.0'
<<<<<<< HEAD
    jettyVersion = '9.4.14.v20181114'
=======
    jettyVersion = '9.4.15.v20190215'
    httpClientVersion = '4.5.7'
>>>>>>> 6f43b82e
    jaxbApiVersion = '2.3.0'
    javaxActivationVersion = '1.2.0'
    junitVersion = '5.4.0'
    jacocoVersion = '0.8.3'
    //jasperreports
    jasperReportsVersion = '6.7.1'
    commonsLoggingVersion = '1.2'
    commonsDigesterVersion = '2.1'
    commonsCollectionsVersion = '3.2.2'
    commonsBeanUtilsVersion = '1.9.3'
    jdtCoreCompilerVersion = '4.6.1'

    versionPropertiesFile = '/org/jminor/common/version.properties'
    versionProperties = new Properties()
    frameworkModules = subprojects.findAll {
        project -> !project.name.contains("demos")
    }
}

file("${projectDir}/common/core/src/main/resources" + project.versionPropertiesFile).withInputStream { project.versionProperties.load(it) }

allprojects {
    version = project.versionProperties.getProperty('version')
}

configure(project.frameworkModules) {
    apply plugin: 'java-library'
    apply plugin: 'jacoco'
    apply plugin: 'maven-publish'
<<<<<<< HEAD
    apply plugin: 'org.javamodularity.moduleplugin'
=======
    apply plugin: "com.github.ben-manes.versions"
>>>>>>> 6f43b82e

    sourceCompatibility = JavaVersion.VERSION_11
    targetCompatibility = JavaVersion.VERSION_11

    repositories {
        jcenter()
    }

    dependencies {
        implementation "org.slf4j:slf4j-api:${slf4jApiVersion}"
        testImplementation "org.junit.jupiter:junit-jupiter-api:${junitVersion}"
        testRuntimeOnly "org.junit.jupiter:junit-jupiter-engine:${junitVersion}"
    }

    ext.moduleName = "org." + project.name.replace('-', '.')

    jar {
        manifest {
            attributes(
                    "Specification-Title": project.name,
                    "Specification-Version": "${version}",
                    "Specification-Vendor": "JMinor",
                    "Implementation-Title": project.name,
                    "Implementation-Version": "${version}",
                    "Implementation-Vendor": "JMinor",
                    "Implementation-Vendor-Id": "org.jminor",
                    "Implementation-URL": "http://jminor.org",
                    "Build-Jdk": org.gradle.internal.jvm.Jvm.current(),
                    "Built-By": System.getProperty("user.name"))
        }
    }

    task jarSources(type: Jar, dependsOn: classes) {
        group 'build'
        archiveClassifier = 'sources'
        from sourceSets.main.allSource
    }

    task jarJavadoc(type: Jar, dependsOn: javadoc) {
        group 'build'
        archiveClassifier = 'javadoc'
        from javadoc.destinationDir
    }

    artifacts {
        archives jarSources
        archives jarJavadoc
    }

    publishing {
        publications {
            mavenJava(MavenPublication) {
                groupId 'org.jminor11'
                from components.java
                artifact jarSources
                artifact jarJavadoc
            }
        }
        repositories {
            maven {
                credentials {
                    username "${artifactoryUsername}"
                    password "${artifactoryPassword}"
                }

                if (project.version.endsWith('-SNAPSHOT')) {
                    url "${artifactorySnapshotUrl}"
                } else {
                    url "${artifactoryReleaseUrl}"
                }
            }
        }
    }

    sonarqube {
        System.setProperty("sonar.host.url", "${sonarHostUrl}")
        System.setProperty("sonar.login", "${sonarLogin}")
        System.setProperty("sonar.password", "${sonarPassword}")
        properties {
            property "sonar.projectName", "org." + project.name.replace('-', '.')
            property "sonar.projectKey", "org.jminor:jminor"
            property "sonar.projectVersion", version
            property "sonar.java.source", "1.8"
            property "sonar.sourceEncoding", "UTF-8"
            property "sonar.exclusions", "**/*module-info.java,**/*TestDomain.java"
        }
    }

    clean {
        //clean intellij output dir as well
        doLast {
            file('out').deleteDir()
        }
    }

    /** Creates a key- and truststore pair used when running server unit tests and demos with remote connection */
    def keystoreRootDir = project.rootDir.toString() + '/framework/server/src/main/security/'
    def keystore = keystoreRootDir + 'jminor_keystore.jks'
    task createServerKeystore {
        doLast {
            def certificate = keystoreRootDir + 'jminor_server.cer'
            def keyToolExecutable = System.getProperty('java.home') + '/bin/keytool'
            ant.genkey(alias: 'JMinorServer', keyalg: 'RSA', keystore: keystore,
                    storepass: 'crappypass', dname: 'CN=Dummy, OU=dummy, O=dummy.org, C=DU', storetype: 'pkcs12')
            exec {
                executable = keyToolExecutable
                args = ['-exportcert', '-keystore', keystore, '-storepass', 'crappypass', '-alias', 'JMinorServer', '-rfc', '-file', certificate]
            }
            def truststore = keystoreRootDir + 'jminor_truststore.jks'
            exec {
                executable = keyToolExecutable
                args = ['-import', '-alias', 'JMinorServer', '-storepass', 'crappypass', '-file', certificate,
                        '-keystore', truststore, '-noprompt', '-storetype', 'pkcs12']
            }
            ant.delete(file: certificate)
        }
    }
    createServerKeystore.onlyIf { !new File(keystore).exists() }

    test {
        useJUnitPlatform()
        systemProperty "jminor.db.type", "h2"
        systemProperty "jminor.db.host", "h2db"
        systemProperty "jminor.db.embedded", "true"
        systemProperty "jminor.db.embeddedInMemory", "true"
        systemProperty "jminor.db.initScript", "src/test/sql/create_h2_db.sql"
        systemProperty "jminor.unittest.username", "scott"
        systemProperty "jminor.unittest.password", "tiger"
    }.dependsOn createServerKeystore

    jacoco {
        toolVersion = "${jacocoVersion}"
    }
}

apply plugin: 'project-report'

htmlDependencyReport {
    projects = frameworkModules
}

task combinedJavadoc(type: Javadoc) {
    group 'documentation'
    title "JMinor Framework API $version"
    failOnError = false
    options.links 'https://docs.oracle.com/en/java/javase/11/docs/api/'
    destinationDir = file("${buildDir}/docs/javadoc")
    source frameworkModules.collect { it.sourceSets.main.allJava }
    classpath = files(frameworkModules.collect { it.sourceSets.main.compileClasspath })
}

task populateWiki(dependsOn: [combinedJavadoc, htmlDependencyReport]) {
    group 'documentation'
    doLast {
        ant.delete(dir: "${wikiMediaPath}/src")
        ant.delete(dir: "${wikiMediaPath}/docs")
        ant.mkdir(dir: "${wikiMediaPath}/docs")
        ant.copy(todir: "${wikiMediaPath}/docs") {
            fileset(dir: 'docs')
        }
        ant.copy(todir: "${wikiMediaPath}/docs/api") {
            fileset(dir: "${buildDir}/docs/javadoc")
        }
        ant.copy(todir: "${wikiMediaPath}/docs/dependencies") {
            fileset(dir: "${buildDir}/reports/project/dependencies")
        }
        ant.copy(todir: "${wikiMediaPath}/docs") {
            fileset(dir: '.', includes: 'changelog.txt')
        }
        ant.copy(todir: "${wikiMediaPath}/src") {
            fileset(dir: 'common/core/build/classes/java/main', includes: 'org/jminor/common/version.txt')
            fileset(dir: 'demos/chinook/src/main/java')
            fileset(dir: 'demos/chinook/src/test/java')
            fileset(dir: 'demos/empdept/src/main/java')
            fileset(dir: 'demos/empdept/src/test/java')
            fileset(dir: 'demos/petstore/src/main/java')
            fileset(dir: 'demos/petstore/src/test/java')
            fileset(dir: 'demos/schemabrowser/src/main/java')
            fileset(dir: 'demos/schemabrowser/src/test/java')
            fileset(dir: 'demos/world/src/main/java')
            fileset(dir: 'demos/world/src/test/java')
        }
        ant.copy(todir: "${wikiMediaPath}/src/resources/server") {
            fileset(dir: 'framework/server/src/main/bin')
        }
        ant.copy(todir: "${wikiMediaPath}/src/resources/server/config") {
            fileset(dir: 'framework/server/src/main/config')
        }
        ant.copy(todir: "${wikiMediaPath}/src/resources/server/security") {
            fileset(dir: 'framework/server/src/main/security')
        }
        ant.copy(todir: "${wikiMediaPath}/src/resources/server_monitor") {
            fileset(dir: 'swing/framework-server-monitor/src/main/bin')
        }
        ant.copy(todir: "${wikiMediaPath}/src/resources/server_monitor/config") {
            fileset(dir: 'swing/framework-server-monitor/src/main/config')
        }
        ant.copy(todir: "${wikiMediaPath}/src/resources/demos/chinook") {
            fileset(dir: 'demos/chinook/src/main/config')
            fileset(dir: 'demos/chinook/src/main/sql')
        }
        ant.copy(todir: "${wikiMediaPath}/src/resources/demos/empdept") {
            fileset(dir: 'demos/empdept/src/main/config')
            fileset(dir: 'demos/empdept/src/main/sql')
        }
        ant.copy(todir: "${wikiMediaPath}/src/resources/demos/petstore") {
            fileset(dir: 'demos/petstore/src/main/config')
            fileset(dir: 'demos/petstore/src/main/sql')
        }
        ant.copy(todir: "${wikiMediaPath}/src/resources/demos/schemabrowser") {
            fileset(dir: 'demos/schemabrowser/src/main/config')
        }
        ant.copy(todir: "${wikiMediaPath}/src/resources/demos/world") {
            fileset(dir: 'demos/world/src/main/config')
            fileset(dir: 'demos/world/src/main/sql')
        }
        ant.chgrp(group: 'www', type: 'both') {
            fileset(dir: "${wikiMediaPath}", includes: '**/*')
        }
        ant.chmod(dir: "${wikiMediaPath}", perm: 'ugo+r', type: 'file', includes: '**/*')
        ant.chmod(dir: "${wikiMediaPath}", perm: 'ugo+rx', type: 'dir', includes: '**/*')
        ant.chmod(file: "${wikiMediaPath}", perm: 'ugo+rx', type: 'dir')
    }
}<|MERGE_RESOLUTION|>--- conflicted
+++ resolved
@@ -22,12 +22,7 @@
     jcalendarVersion = '1.4'
     jcommonVersion = '1.0.24'
     jfreeChartVersion = '1.5.0'
-<<<<<<< HEAD
-    jettyVersion = '9.4.14.v20181114'
-=======
     jettyVersion = '9.4.15.v20190215'
-    httpClientVersion = '4.5.7'
->>>>>>> 6f43b82e
     jaxbApiVersion = '2.3.0'
     javaxActivationVersion = '1.2.0'
     junitVersion = '5.4.0'
@@ -57,11 +52,8 @@
     apply plugin: 'java-library'
     apply plugin: 'jacoco'
     apply plugin: 'maven-publish'
-<<<<<<< HEAD
+    apply plugin: "com.github.ben-manes.versions"
     apply plugin: 'org.javamodularity.moduleplugin'
-=======
-    apply plugin: "com.github.ben-manes.versions"
->>>>>>> 6f43b82e
 
     sourceCompatibility = JavaVersion.VERSION_11
     targetCompatibility = JavaVersion.VERSION_11
