buildscript {
    repositories {
        maven {
            url "https://plugins.gradle.org/m2/"
        }
    }
    dependencies {
        classpath "org.javamodularity:moduleplugin:1.6.0"
    }
}

plugins {
    id "org.sonarqube" version "2.7.1"
    id "com.github.ben-manes.versions" version "0.21.0"
}

ext {
    slf4jApiVersion = '2.0.0-alpha0'
    logbackVersion = '1.3.0-alpha4'
    h2Version = '1.4.198'
    jsonVersion = '20180130'
    jcalendarVersion = '1.4'
    jcommonVersion = '1.0.24'
    jfreeChartVersion = '1.5.0'
    jettyVersion = '9.4.15.v20190215'
    httpClientVersion = '4.5.7'
    jaxbApiVersion = '2.3.0'
    javaxActivationVersion = '1.2.0'
    junitVersion = '5.5.1'
    //jasperreports
    jasperReportsVersion = '6.9.0'
    commonsLoggingVersion = '1.2'
    commonsDigesterVersion = '2.1'
    commonsCollectionsVersion = '4.4'
    commonsBeanUtilsVersion = '1.9.3'
    jdtCoreCompilerVersion = '4.6.1'

    versionPropertiesFile = '/org/jminor/common/version.properties'
    versionProperties = new Properties()
    frameworkModules = subprojects.findAll {
        project -> !project.name.contains("demos")
    }
}

file("${projectDir}/common/core/src/main/resources" + project.versionPropertiesFile).withInputStream { project.versionProperties.load(it) }

allprojects {
    project.version = project.versionProperties.getProperty('version')
}

configure(project.frameworkModules) {
    apply plugin: 'java-library'
    apply plugin: 'jacoco'
    apply plugin: 'maven-publish'
<<<<<<< HEAD
    apply plugin: "com.github.ben-manes.versions"
    apply plugin: 'org.javamodularity.moduleplugin'
=======
    apply plugin: 'com.github.ben-manes.versions'
>>>>>>> b26b377a

    sourceCompatibility = JavaVersion.VERSION_11
    targetCompatibility = JavaVersion.VERSION_11

    repositories {
        jcenter()
    }

    dependencies {
        api "org.slf4j:slf4j-api:${slf4jApiVersion}"
        testImplementation "org.junit.jupiter:junit-jupiter-api:${junitVersion}"
        testRuntimeOnly "org.junit.jupiter:junit-jupiter-engine:${junitVersion}"
    }

    javadoc {
        failOnError = false
    }

    ext.moduleName = "org." + project.name.replace('-', '.')

    tasks.withType(JavaCompile) {
        options.encoding = 'UTF-8'
    }

    jar {
        manifest {
            attributes(
                    "Specification-Title": project.name,
                    "Specification-Version": project.version,
                    "Specification-Vendor": "JMinor",
                    "Implementation-Title": project.name,
                    "Implementation-Version": project.version,
                    "Implementation-Vendor": "JMinor",
                    "Implementation-Vendor-Id": "org.jminor",
                    "Implementation-URL": "http://jminor.org",
                    "Build-Jdk": org.gradle.internal.jvm.Jvm.current(),
                    "Built-By": System.getProperty("user.name"))
        }
    }

    task jarSources(type: Jar, dependsOn: classes) {
        group 'build'
        archiveClassifier = 'sources'
        from sourceSets.main.allSource
    }

    task jarJavadoc(type: Jar, dependsOn: javadoc) {
        group 'build'
        archiveClassifier = 'javadoc'
        from javadoc.destinationDir
    }

    artifacts {
        archives jarSources
        archives jarJavadoc
    }

    publishing {
        publications {
            mavenJava(MavenPublication) {
                groupId 'org.jminor11'
                from components.java
                artifact jarSources
                artifact jarJavadoc
            }
        }
        repositories {
            maven {
                credentials {
                    username "${artifactoryUsername}"
                    password "${artifactoryPassword}"
                }

                if (project.version.endsWith('-SNAPSHOT')) {
                    url "${artifactorySnapshotUrl}"
                } else {
                    url "${artifactoryReleaseUrl}"
                }
            }
        }
    }

    sonarqube {
        System.setProperty("sonar.host.url", "${sonarHostUrl}")
        System.setProperty("sonar.login", "${sonarLogin}")
        System.setProperty("sonar.password", "${sonarPassword}")
        properties {
            property "sonar.projectName", "org." + project.name.replace('-', '.')
            property "sonar.projectKey", "org.jminor:jminor"
            property "sonar.projectVersion", project.version
            property "sonar.java.source", "1.8"
            property "sonar.sourceEncoding", "UTF-8"
            property "sonar.exclusions", "**/*module-info.java,**/*TestDomain.java"
        }
    }

    clean {
        //clean intellij output dir as well
        doLast {
            file('out').deleteDir()
        }
    }

    /** Creates a key- and truststore pair used when running server unit tests and demos with remote connection */
    def keystoreRootDir = project.rootDir.toString() + '/framework/server/src/main/security/'
    def keystore = keystoreRootDir + 'jminor_keystore.jks'
    task createServerKeystore {
        doLast {
            def certificate = keystoreRootDir + 'jminor_server.cer'
            def keyToolExecutable = System.getProperty('java.home') + '/bin/keytool'
            ant.genkey(alias: 'JMinorServer', keyalg: 'RSA', keystore: keystore,
                    storepass: 'crappypass', dname: 'CN=Dummy, OU=dummy, O=dummy.org, C=DU', storetype: 'pkcs12')
            exec {
                executable = keyToolExecutable
                args = ['-exportcert', '-keystore', keystore, '-storepass', 'crappypass', '-alias', 'JMinorServer', '-rfc', '-file', certificate]
            }
            def truststore = keystoreRootDir + 'jminor_truststore.jks'
            exec {
                executable = keyToolExecutable
                args = ['-import', '-alias', 'JMinorServer', '-storepass', 'crappypass', '-file', certificate,
                        '-keystore', truststore, '-noprompt', '-storetype', 'pkcs12']
            }
            ant.delete(file: certificate)
        }
    }
    createServerKeystore.onlyIf { !new File(keystore).exists() }

    test {
        moduleOptions {
            addExports = [
                    'org.junit.platform.commons/org.junit.platform.commons.util': 'ALL-UNNAMED',
                    'org.junit.platform.commons/org.junit.platform.commons.logging': 'ALL-UNNAMED'
            ]
        }
        useJUnitPlatform()
        systemProperty "jminor.db.type", "h2"
        systemProperty "jminor.db.host", "h2db"
        systemProperty "jminor.db.embedded", "true"
        systemProperty "jminor.db.embeddedInMemory", "true"
        systemProperty "jminor.db.initScript", "src/test/sql/create_h2_db.sql"
        systemProperty "jminor.unittest.username", "scott"
        systemProperty "jminor.unittest.password", "tiger"
    }.dependsOn createServerKeystore
}

apply plugin: 'project-report'

htmlDependencyReport {
    projects = frameworkModules
}

task combinedJavadoc(type: Javadoc) {
    group 'documentation'
    title "JMinor Framework API $project.version"
    failOnError = false
    options.links 'https://docs.oracle.com/en/java/javase/11/docs/api/'
    destinationDir = file("${buildDir}/docs/javadoc")
    source frameworkModules.collect { it.sourceSets.main.allJava }
    classpath = files(frameworkModules.collect { it.sourceSets.main.compileClasspath })
}

task populateWiki(dependsOn: [combinedJavadoc, htmlDependencyReport]) {
    group 'documentation'
    doLast {
        ant.delete(dir: "${wikiMediaPath}/src")
        ant.delete(dir: "${wikiMediaPath}/docs")
        ant.mkdir(dir: "${wikiMediaPath}/docs")
        ant.copy(todir: "${wikiMediaPath}/docs") {
            fileset(dir: 'docs')
        }
        ant.copy(todir: "${wikiMediaPath}/docs/api") {
            fileset(dir: "${buildDir}/docs/javadoc")
        }
        ant.copy(todir: "${wikiMediaPath}/docs/dependencies") {
            fileset(dir: "${buildDir}/reports/project/dependencies")
        }
        ant.copy(todir: "${wikiMediaPath}/docs") {
            fileset(dir: '.', includes: 'changelog.txt')
        }
        ant.copy(todir: "${wikiMediaPath}/src") {
            fileset(dir: 'common/core/build/classes/java/main', includes: 'org/jminor/common/version.txt')
            fileset(dir: 'demos/chinook/src/main/java')
            fileset(dir: 'demos/chinook/src/test/java')
            fileset(dir: 'demos/empdept/src/main/java')
            fileset(dir: 'demos/empdept/src/test/java')
            fileset(dir: 'demos/petstore/src/main/java')
            fileset(dir: 'demos/petstore/src/test/java')
            fileset(dir: 'demos/schemabrowser/src/main/java')
            fileset(dir: 'demos/schemabrowser/src/test/java')
            fileset(dir: 'demos/world/src/main/java')
            fileset(dir: 'demos/world/src/test/java')
        }
        ant.copy(todir: "${wikiMediaPath}/src/resources/server") {
            fileset(dir: 'framework/server/src/main/bin')
        }
        ant.copy(todir: "${wikiMediaPath}/src/resources/server/config") {
            fileset(dir: 'framework/server/src/main/config')
        }
        ant.copy(todir: "${wikiMediaPath}/src/resources/server/security") {
            fileset(dir: 'framework/server/src/main/security')
        }
        ant.copy(todir: "${wikiMediaPath}/src/resources/server_monitor") {
            fileset(dir: 'swing/framework-server-monitor/src/main/bin')
        }
        ant.copy(todir: "${wikiMediaPath}/src/resources/server_monitor/config") {
            fileset(dir: 'swing/framework-server-monitor/src/main/config')
        }
        ant.copy(todir: "${wikiMediaPath}/src/resources/demos/chinook") {
            fileset(dir: 'demos/chinook/src/main/config')
            fileset(dir: 'demos/chinook/src/main/sql')
        }
        ant.copy(todir: "${wikiMediaPath}/src/resources/demos/empdept") {
            fileset(dir: 'demos/empdept/src/main/config')
            fileset(dir: 'demos/empdept/src/main/sql')
        }
        ant.copy(todir: "${wikiMediaPath}/src/resources/demos/petstore") {
            fileset(dir: 'demos/petstore/src/main/config')
            fileset(dir: 'demos/petstore/src/main/sql')
        }
        ant.copy(todir: "${wikiMediaPath}/src/resources/demos/schemabrowser") {
            fileset(dir: 'demos/schemabrowser/src/main/config')
        }
        ant.copy(todir: "${wikiMediaPath}/src/resources/demos/world") {
            fileset(dir: 'demos/world/src/main/config')
            fileset(dir: 'demos/world/src/main/sql')
        }
        ant.chgrp(group: 'www', type: 'both') {
            fileset(dir: "${wikiMediaPath}", includes: '**/*')
        }
        ant.chmod(dir: "${wikiMediaPath}", perm: 'ugo+r', type: 'file', includes: '**/*')
        ant.chmod(dir: "${wikiMediaPath}", perm: 'ugo+rx', type: 'dir', includes: '**/*')
        ant.chmod(file: "${wikiMediaPath}", perm: 'ugo+rx', type: 'dir')
    }
}<|MERGE_RESOLUTION|>--- conflicted
+++ resolved
@@ -52,12 +52,8 @@
     apply plugin: 'java-library'
     apply plugin: 'jacoco'
     apply plugin: 'maven-publish'
-<<<<<<< HEAD
-    apply plugin: "com.github.ben-manes.versions"
+    apply plugin: 'com.github.ben-manes.versions'
     apply plugin: 'org.javamodularity.moduleplugin'
-=======
-    apply plugin: 'com.github.ben-manes.versions'
->>>>>>> b26b377a
 
     sourceCompatibility = JavaVersion.VERSION_11
     targetCompatibility = JavaVersion.VERSION_11
