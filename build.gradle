buildscript {
    repositories {
        maven {
            url "https://plugins.gradle.org/m2/"
        }
    }
    dependencies {
        classpath "org.javamodularity:moduleplugin:1.6.0"
    }
}

plugins {
    id "org.sonarqube" version "2.8"
    id "com.github.ben-manes.versions" version "0.27.0"
    id "org.asciidoctor.jvm.convert" version "2.3.0" apply false
    id "com.vanniktech.dependency.graph.generator" version "0.5.0"
}

ext {
    slf4jApiVersion = '2.0.0-alpha1'
    logbackVersion = '1.3.0-alpha4'
    h2Version = '1.4.200'
    jsonVersion = '20180130'
    jcalendarVersion = '1.4'
    jcommonVersion = '1.0.24'
    jfreeChartVersion = '1.5.0'
    jettyVersion = '9.4.15.v20190215'
    httpClientVersion = '4.5.10'
    jaxbApiVersion = '2.3.0'
    javaxActivationVersion = '1.2.0'
    junitVersion = '5.5.2'
    //jasperreports
    jasperReportsVersion = '6.11.0'
    commonsLoggingVersion = '1.2'
    commonsDigesterVersion = '2.1'
    commonsCollectionsVersion = '4.4'
    commonsBeanUtilsVersion = '1.9.4'
    jdtCoreCompilerVersion = '4.6.1'

    versionPropertiesFile = '/org/jminor/common/version.properties'
    versionProperties = new Properties()
    frameworkModules = subprojects.findAll {
        project -> !project.name.contains("demos") && !project.name.contains("documentation")
    }
}

file("${projectDir}/common/core/src/main/resources" +
        project.versionPropertiesFile).withInputStream { project.versionProperties.load(it) }

allprojects {
    project.version = project.versionProperties.getProperty('version')
    repositories {
        jcenter()
    }
}

configure(project.frameworkModules) {
    apply plugin: 'java-library'
    apply plugin: 'jacoco'
    apply plugin: 'maven-publish'
    apply plugin: 'com.github.ben-manes.versions'
    apply plugin: 'org.javamodularity.moduleplugin'
    apply plugin: 'project-report'
    apply plugin: 'com.vanniktech.dependency.graph.generator'

    sourceCompatibility = JavaVersion.VERSION_11
    targetCompatibility = JavaVersion.VERSION_11

    dependencies {
        api "org.slf4j:slf4j-api:${slf4jApiVersion}"
        testImplementation "org.junit.jupiter:junit-jupiter-api:${junitVersion}"
        testRuntimeOnly "org.junit.jupiter:junit-jupiter-engine:${junitVersion}"
    }

    java {
        withJavadocJar()
        withSourcesJar()
    }

    javadoc {
        failOnError = false
    }

    ext.moduleName = "org." + project.name.replace('-', '.')

    tasks.withType(JavaCompile) {
        options.encoding = 'UTF-8'
//        options.compilerArgs << "-Xlint:unchecked" << "-Xlint:deprecation"
    }

    jar {
        manifest {
            attributes(
                    "Specification-Title": project.name,
                    "Specification-Version": project.version,
                    "Specification-Vendor": "JMinor",
                    "Implementation-Title": project.name,
                    "Implementation-Version": project.version,
                    "Implementation-Vendor": "JMinor",
                    "Implementation-Vendor-Id": "org.jminor",
                    "Implementation-URL": "http://jminor.org",
                    "Build-Jdk": org.gradle.internal.jvm.Jvm.current(),
                    "Built-By": System.getProperty("user.name"))
        }
    }

    publishing {
        publications {
            mavenJava(MavenPublication) {
                groupId 'org.jminor.jdk11'
                from components.java
            }
        }
        repositories {
            maven {
                credentials {
                    username "${artifactoryUsername}"
                    password "${artifactoryPassword}"
                }

                if (project.version.endsWith('-SNAPSHOT')) {
                    url "${artifactorySnapshotUrl}"
                } else {
                    url "${artifactoryReleaseUrl}"
                }
            }
        }
    }

    sonarqube {
        System.setProperty("sonar.host.url", "${sonarHostUrl}")
        System.setProperty("sonar.login", "${sonarLogin}")
        System.setProperty("sonar.password", "${sonarPassword}")
        properties {
            property "sonar.projectName", "org." + project.name.replace('-', '.')
            property "sonar.projectKey", "org.jminor:jminor"
            property "sonar.projectVersion", project.version
            property "sonar.java.source", "1.8"
            property "sonar.sourceEncoding", "UTF-8"
            property "sonar.exclusions", "**/*TestDomain.java"
        }
    }

    /** Creates a key- and truststore pair used when running server unit tests and demos with remote connection */
    def keystoreRootDir = project.rootDir.toString() + '/framework/server/src/main/security/'
    def keystore = keystoreRootDir + 'jminor_keystore.jks'
    task createServerKeystore {
        doLast {
            def certificate = keystoreRootDir + 'jminor_server.cer'
            def keyToolExecutable = System.getProperty('java.home') + '/bin/keytool'
            ant.genkey(alias: 'JMinorServer', keyalg: 'RSA', keystore: keystore,
                    storepass: 'crappypass', dname: 'CN=Dummy, OU=dummy, O=dummy.org, C=DU', storetype: 'pkcs12')
            exec {
                executable = keyToolExecutable
                args = ['-exportcert', '-keystore', keystore, '-storepass', 'crappypass', '-alias', 'JMinorServer', '-rfc', '-file', certificate]
            }
            def truststore = keystoreRootDir + 'jminor_truststore.jks'
            exec {
                executable = keyToolExecutable
                args = ['-import', '-alias', 'JMinorServer', '-storepass', 'crappypass', '-file', certificate,
                        '-keystore', truststore, '-noprompt', '-storetype', 'pkcs12']
            }
            ant.delete(file: certificate)
        }
    }
    createServerKeystore.onlyIf { !new File(keystore).exists() }

    test {
        moduleOptions {
            addExports = [
                    'org.junit.platform.commons/org.junit.platform.commons.util': 'ALL-UNNAMED',
                    'org.junit.platform.commons/org.junit.platform.commons.logging': 'ALL-UNNAMED'
            ]
        }
        useJUnitPlatform()
        systemProperty "jminor.db.type", "h2"
        systemProperty "jminor.db.host", "h2db"
        systemProperty "jminor.db.embedded", "true"
        systemProperty "jminor.db.embeddedInMemory", "true"
        systemProperty "jminor.db.initScript", "src/test/sql/create_h2_db.sql"
        systemProperty "jminor.test.user", "scott:tiger"
    }.dependsOn createServerKeystore
<<<<<<< HEAD
}

asciidoctor {
    doFirst {
        ant.copy(todir: "${rootDir}/docs/images/modules") {
            fileset(dir: "${rootDir}", includes: '**/*/build/reports/dependency-graph/dependency-graph.svg', excludes: 'docs/**/*,build/**/*')
        }
    }
    sourceDir = file('docs')
    //so asciidoc include works in intellij, relative path
    baseDir = file('docs/noop')
    sources {
        include '*.adoc', 'technical/**/*.adoc', 'tutorials/**/*.adoc', 'manual/**/*.adoc'
    }
    attributes toc: 'right', sectnums: 4, 'jminor-version': project.version, prewrap: false, experimental: true
    asciidoctorj {
        version = '2.2.0'
        modules {
            diagram.use()
            diagram.version '1.5.16'
        }
        attributes 'source-highlighter': 'prettify'
    }
    //possible code changes
    outputs.upToDateWhen { false }
}

task combinedJavadoc(type: Javadoc) {
    group 'documentation'
    title "JMinor Framework API $project.version"
    failOnError = false
    options.links 'https://docs.oracle.com/en/java/javase/11/docs/api/'
    destinationDir = file("${buildDir}/docs/javadoc")
    source frameworkModules.collect { it.sourceSets.main.allJava }
    classpath = files(frameworkModules.collect { it.sourceSets.main.compileClasspath })
}

task populateSite(dependsOn: [combinedJavadoc, asciidoctor]) {
    group 'documentation'
    doLast {
        ant.delete(dir: "${sitePath}/docs")
        ant.copy(todir: "${sitePath}/docs/api") {
            fileset(dir: "${buildDir}/docs/javadoc")
        }
        ant.copy(todir: "${sitePath}") {
            fileset(dir: "${buildDir}/docs/asciidoc")
        }
        ant.copy(todir: "${sitePath}") {
            fileset(dir: 'docs', includes: 'favicon.ico')
        }
        ant.chgrp(group: 'www', type: 'both') {
            fileset(dir: "${sitePath}", includes: '**/*')
        }
        ant.chmod(dir: "${sitePath}", perm: 'ugo+r', type: 'file', includes: '**/*')
        ant.chmod(dir: "${sitePath}", perm: 'ugo+rx', type: 'dir', includes: '**/*')
        ant.chmod(file: "${sitePath}", perm: 'ugo+rx', type: 'dir')
    }
=======
>>>>>>> 6a1fe0dd
}<|MERGE_RESOLUTION|>--- conflicted
+++ resolved
@@ -180,64 +180,4 @@
         systemProperty "jminor.db.initScript", "src/test/sql/create_h2_db.sql"
         systemProperty "jminor.test.user", "scott:tiger"
     }.dependsOn createServerKeystore
-<<<<<<< HEAD
-}
-
-asciidoctor {
-    doFirst {
-        ant.copy(todir: "${rootDir}/docs/images/modules") {
-            fileset(dir: "${rootDir}", includes: '**/*/build/reports/dependency-graph/dependency-graph.svg', excludes: 'docs/**/*,build/**/*')
-        }
-    }
-    sourceDir = file('docs')
-    //so asciidoc include works in intellij, relative path
-    baseDir = file('docs/noop')
-    sources {
-        include '*.adoc', 'technical/**/*.adoc', 'tutorials/**/*.adoc', 'manual/**/*.adoc'
-    }
-    attributes toc: 'right', sectnums: 4, 'jminor-version': project.version, prewrap: false, experimental: true
-    asciidoctorj {
-        version = '2.2.0'
-        modules {
-            diagram.use()
-            diagram.version '1.5.16'
-        }
-        attributes 'source-highlighter': 'prettify'
-    }
-    //possible code changes
-    outputs.upToDateWhen { false }
-}
-
-task combinedJavadoc(type: Javadoc) {
-    group 'documentation'
-    title "JMinor Framework API $project.version"
-    failOnError = false
-    options.links 'https://docs.oracle.com/en/java/javase/11/docs/api/'
-    destinationDir = file("${buildDir}/docs/javadoc")
-    source frameworkModules.collect { it.sourceSets.main.allJava }
-    classpath = files(frameworkModules.collect { it.sourceSets.main.compileClasspath })
-}
-
-task populateSite(dependsOn: [combinedJavadoc, asciidoctor]) {
-    group 'documentation'
-    doLast {
-        ant.delete(dir: "${sitePath}/docs")
-        ant.copy(todir: "${sitePath}/docs/api") {
-            fileset(dir: "${buildDir}/docs/javadoc")
-        }
-        ant.copy(todir: "${sitePath}") {
-            fileset(dir: "${buildDir}/docs/asciidoc")
-        }
-        ant.copy(todir: "${sitePath}") {
-            fileset(dir: 'docs', includes: 'favicon.ico')
-        }
-        ant.chgrp(group: 'www', type: 'both') {
-            fileset(dir: "${sitePath}", includes: '**/*')
-        }
-        ant.chmod(dir: "${sitePath}", perm: 'ugo+r', type: 'file', includes: '**/*')
-        ant.chmod(dir: "${sitePath}", perm: 'ugo+rx', type: 'dir', includes: '**/*')
-        ant.chmod(file: "${sitePath}", perm: 'ugo+rx', type: 'dir')
-    }
-=======
->>>>>>> 6a1fe0dd
 }