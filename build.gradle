--- conflicted
+++ resolved
@@ -23,10 +23,7 @@
     jcommonVersion = '1.0.24'
     jfreeChartVersion = '1.5.0'
     jettyVersion = '9.4.15.v20190215'
-<<<<<<< HEAD
-=======
-    httpClientVersion = '4.5.9'
->>>>>>> a6b4ede6
+    httpClientVersion = '4.5.7'
     jaxbApiVersion = '2.3.0'
     javaxActivationVersion = '1.2.0'
     junitVersion = '5.5.1'
