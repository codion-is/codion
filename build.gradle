--- conflicted
+++ resolved
@@ -69,19 +69,16 @@
         testRuntimeOnly "org.junit.jupiter:junit-jupiter-engine:${junitVersion}"
     }
 
-<<<<<<< HEAD
     javadoc {
         failOnError = false
     }
 
     ext.moduleName = "org." + project.name.replace('-', '.')
 
-=======
     tasks.withType(JavaCompile) {
         options.encoding = 'UTF-8'
     }
 
->>>>>>> 8e39b814
     jar {
         manifest {
             attributes(
