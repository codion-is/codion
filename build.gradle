--- conflicted
+++ resolved
@@ -16,29 +16,6 @@
 }
 
 ext {
-<<<<<<< HEAD
-    slf4jApiVersion = '2.0.0-alpha1'
-    logbackVersion = '1.3.0-alpha4'
-    h2Version = '1.4.200'
-    jsonVersion = '20180130'
-    jcalendarVersion = '1.4'
-    jcommonVersion = '1.0.24'
-    jfreeChartVersion = '1.5.0'
-    jettyVersion = '9.4.15.v20190215'
-    httpClientVersion = '4.5.11'
-    jaxbApiVersion = '2.3.0'
-    javaxActivationVersion = '1.2.0'
-    junitVersion = '5.6.0'
-    //jasperreports
-    jasperReportsVersion = '6.11.0'
-    commonsLoggingVersion = '1.2'
-    commonsDigesterVersion = '2.1'
-    commonsCollectionsVersion = '4.4'
-    commonsBeanUtilsVersion = '1.9.4'
-    jdtCoreCompilerVersion = '4.6.1'
-
-=======
->>>>>>> d2fcaeab
     frameworkModules = subprojects.findAll {
         project -> !project.name.contains("demos") && !project.name.contains("documentation")
     }
