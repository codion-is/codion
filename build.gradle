--- conflicted
+++ resolved
@@ -86,12 +86,7 @@
                     "Implementation-Vendor-Id": "org.jminor",
                     "Implementation-URL": "http://jminor.org",
                     "Build-Jdk": org.gradle.internal.jvm.Jvm.current(),
-<<<<<<< HEAD
-                    "Built-By": System.getProperty("user.name")/*,
-                    "Build-Time": new Date().format("yyyy-MM-dd'T'HH:mm:ssZ")*/)
-=======
                     "Built-By": System.getProperty("user.name"))
->>>>>>> 1b383df6
         }
     }
 
