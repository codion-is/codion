buildscript {
    repositories {
        maven {
            url "https://plugins.gradle.org/m2/"
        }
    }
    dependencies {
        classpath "org.javamodularity:moduleplugin:1.6.0"
    }
}

plugins {
    id "org.sonarqube" version "2.8"
    id "com.github.ben-manes.versions" version "0.28.0"
    id "com.vanniktech.dependency.graph.generator" version "0.5.0"
}

ext {
    frameworkModules = subprojects.findAll {
        project -> !project.name.contains("demos") && !project.name.contains("documentation")
    }
}

allprojects {
    repositories {
        jcenter()
    }
}

configure(project.frameworkModules) {
    apply plugin: 'java-library'
    apply plugin: 'jacoco'
    apply plugin: 'maven-publish'
    apply plugin: 'com.github.ben-manes.versions'
    apply plugin: 'org.javamodularity.moduleplugin'
    apply plugin: 'project-report'
    apply plugin: 'com.vanniktech.dependency.graph.generator'

    sourceCompatibility = JavaVersion.VERSION_11
    targetCompatibility = JavaVersion.VERSION_11

    dependencies {
        testImplementation "org.junit.jupiter:junit-jupiter-api:${junitVersion}"
        testRuntimeOnly "org.junit.jupiter:junit-jupiter-engine:${junitVersion}"
    }

    clean {
        doLast {
            //clean intellij output dir as well
            file('out').deleteDir()
        }
    }

    java {
        withJavadocJar()
        withSourcesJar()
    }

    ext.moduleName = "org." + project.name.replace('-', '.')

    tasks.withType(JavaCompile) {
        options.encoding = 'UTF-8'
//        options.compilerArgs << "-Xlint:unchecked" << "-Xlint:deprecation"
    }

    javadoc {
        options.links 'https://docs.oracle.com/en/java/javase/11/docs/api/'
        failOnError = false
    }

    jar {
        manifest {
            attributes(
                    "Sealed": "true",
                    "Specification-Title": project.name,
                    "Specification-Version": project.version,
                    "Specification-Vendor": "JMinor",
                    "Implementation-Title": project.name,
                    "Implementation-Version": project.version,
                    "Implementation-Vendor": "JMinor",
                    "Implementation-Vendor-Id": "org.jminor",
<<<<<<< HEAD
                    "Implementation-URL": "http://jminor.org",
=======
                    "Implementation-URL": "https://jminor.org",
                    "Automatic-Module-Name": "org." + project.name.replace('-', '.'),
>>>>>>> 68c8d33c
                    "Build-Jdk": org.gradle.internal.jvm.Jvm.current(),
                    "Built-By": System.getProperty("user.name"),
                    "Build-Date": java.time.format.DateTimeFormatter.ofPattern("yyyy-MM-dd").format(LocalDate.now()))
        }
    }

    publishing {
        publications {
            mavenJava(MavenPublication) {
                groupId 'org.jminor.' + project.jdk
                from components.java
            }
        }
        repositories {
            maven {
                credentials {
                    username "${artifactoryUsername}"
                    password "${artifactoryPassword}"
                }
                if (project.version.endsWith('-SNAPSHOT')) {
                    url "${artifactorySnapshotUrl}"
                } else {
                    url "${artifactoryReleaseUrl}"
                }
            }
        }
    }

    sonarqube {
        System.setProperty("sonar.host.url", "${sonarHostUrl}")
        System.setProperty("sonar.login", "${sonarLogin}")
        System.setProperty("sonar.password", "${sonarPassword}")
        properties {
            property "sonar.projectName", "org." + project.name.replace('-', '.')
            property "sonar.projectKey", "org.jminor:jminor"
            property "sonar.projectVersion", project.version
            property "sonar.java.source", "1.8"
            property "sonar.sourceEncoding", "UTF-8"
            property "sonar.exclusions", "**/*TestDomain.java"
        }
    }

    /** Creates a key- and truststore pair used when running server unit tests and demos with remote connection */
    task createServerKeystore {
        def keystoreDir = "${rootDir}/framework/server/src/main/security/"
        def keystore = keystoreDir + 'jminor_keystore.jks'
        def truststore = keystoreDir + 'jminor_truststore.jks'
        def certificate = keystoreDir + 'jminor_server.cer'
        def keyToolExecutable = System.getProperty('java.home') + '/bin/keytool'

        onlyIf {!file(keystore).exists()}

        doLast {
            ant.genkey(alias: 'JMinorServer', keyalg: 'RSA', keystore: keystore,
                    storepass: 'crappypass', dname: 'CN=Dummy, OU=dummy, O=dummy.org, C=DU', storetype: 'pkcs12')
            exec {
                executable = keyToolExecutable
                args = ['-exportcert', '-keystore', keystore, '-storepass', 'crappypass',
                        '-alias', 'JMinorServer', '-rfc', '-file', certificate]
            }
            exec {
                executable = keyToolExecutable
                args = ['-import', '-alias', 'JMinorServer', '-storepass', 'crappypass', '-file', certificate,
                        '-keystore', truststore, '-noprompt', '-storetype', 'pkcs12']
            }
            ant.delete(file: certificate)
        }
    }

    test {
        moduleOptions {
            addExports = [
                    'org.junit.platform.commons/org.junit.platform.commons.util': 'ALL-UNNAMED',
                    'org.junit.platform.commons/org.junit.platform.commons.logging': 'ALL-UNNAMED'
            ]
        }
        useJUnitPlatform()
        systemProperty "jminor.db.type", "h2"
        systemProperty "jminor.db.host", "h2db"
        systemProperty "jminor.db.embedded", "true"
        systemProperty "jminor.db.embeddedInMemory", "true"
        systemProperty "jminor.db.initScript", "src/test/sql/create_h2_db.sql"
        systemProperty "jminor.test.user", "scott:tiger"
    }.dependsOn createServerKeystore
}

task tagRelease {
    doLast {
        if (project.version.contains("SNAPSHOT")) {
            throw new GradleException("Thou shalt not tag a snapshot release")
        }
        def tagName = 'v' + project.version + '-' + project.jdk
        exec { commandLine 'git', 'push' }
        exec { commandLine 'git', 'tag', '-a', tagName, '-m', '"' + tagName + ' release"' }
        exec { commandLine 'git', 'push', 'origin', tagName }
    }
}<|MERGE_RESOLUTION|>--- conflicted
+++ resolved
@@ -79,12 +79,8 @@
                     "Implementation-Version": project.version,
                     "Implementation-Vendor": "JMinor",
                     "Implementation-Vendor-Id": "org.jminor",
-<<<<<<< HEAD
-                    "Implementation-URL": "http://jminor.org",
-=======
                     "Implementation-URL": "https://jminor.org",
                     "Automatic-Module-Name": "org." + project.name.replace('-', '.'),
->>>>>>> 68c8d33c
                     "Build-Jdk": org.gradle.internal.jvm.Jvm.current(),
                     "Built-By": System.getProperty("user.name"),
                     "Build-Date": java.time.format.DateTimeFormatter.ofPattern("yyyy-MM-dd").format(LocalDate.now()))
