dependencies {
    implementation project(':codion-common-core')
    implementation project(':codion-common-db')
    implementation project(':codion-common-model')

    api project(':codion-swing-common-tools')
    api project(':codion-swing-framework-model')

    implementation (libs.slf4j.api)

    testImplementation project(':codion-common-rmi')
    testImplementation project(':codion-framework-server')
    testRuntimeOnly project(':codion-framework-db-rmi')

    implementation (libs.jfreechart)

    testRuntimeOnly project(':codion-plugin-hikari-pool')
    testRuntimeOnly project(':codion-dbms-h2database')
<<<<<<< HEAD
    testRuntimeOnly "com.h2database:h2:${h2Version}"
}

ext {
    testAddModules = ['java.rmi,is.codion.common.rmi,is.codion.framework.server']
    testAddReads = ['is.codion.swing.framework.tools': 'java.rmi,is.codion.common.rmi,is.codion.framework.server']
    //so Text utility class can read test resource files
    testAddOpens = ['is.codion.swing.framework.tools/is.codion.swing.framework.tools.explorer': 'is.codion.common.core']
}

compileTestJava {
    moduleOptions {
        addModules = testAddModules
        addReads = testAddReads
    }
}

test {
    moduleOptions {
        addModules = testAddModules
        addReads = testAddReads
        addOpens = testAddOpens
    }
=======
    testRuntimeOnly (libs.h2)
>>>>>>> 30840b6f
}<|MERGE_RESOLUTION|>--- conflicted
+++ resolved
@@ -16,8 +16,7 @@
 
     testRuntimeOnly project(':codion-plugin-hikari-pool')
     testRuntimeOnly project(':codion-dbms-h2database')
-<<<<<<< HEAD
-    testRuntimeOnly "com.h2database:h2:${h2Version}"
+    testRuntimeOnly (libs.h2)
 }
 
 ext {
@@ -40,7 +39,4 @@
         addReads = testAddReads
         addOpens = testAddOpens
     }
-=======
-    testRuntimeOnly (libs.h2)
->>>>>>> 30840b6f
 }