dependencies {
    api project(':codion-common-core')
    api project(':codion-common-model')

    api project(':codion-swing-common-tools')
    implementation project(':codion-swing-common-ui')
<<<<<<< HEAD
}

ext {
    testAddModules = ['is.codion.common.core,is.codion.common.model']
    testAddReads = ['is.codion.swing.common.tools.ui': 'is.codion.common.core,is.codion.common.model']
}

compileTestJava {
    moduleOptions {
        addModules = testAddModules
        addReads = testAddReads
    }
}

test {
    moduleOptions {
        addModules = testAddModules
        addReads = testAddReads
    }
=======

    implementation "com.formdev:flatlaf-intellij-themes:${flatLafVersion}"
>>>>>>> e83b2dc5
}<|MERGE_RESOLUTION|>--- conflicted
+++ resolved
@@ -4,7 +4,8 @@
 
     api project(':codion-swing-common-tools')
     implementation project(':codion-swing-common-ui')
-<<<<<<< HEAD
+
+    implementation "com.formdev:flatlaf-intellij-themes:${flatLafVersion}"
 }
 
 ext {
@@ -24,8 +25,4 @@
         addModules = testAddModules
         addReads = testAddReads
     }
-=======
-
-    implementation "com.formdev:flatlaf-intellij-themes:${flatLafVersion}"
->>>>>>> e83b2dc5
 }