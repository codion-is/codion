--- conflicted
+++ resolved
@@ -4,9 +4,6 @@
 
     api project(':jminor-swing-common-tools')
     implementation project(':jminor-swing-common-ui')
-<<<<<<< HEAD
-
-    implementation "org.jfree:jfreechart:${jfreeChartVersion}"
 }
 
 ext {
@@ -26,6 +23,4 @@
         addModules = testAddModules
         addReads = testAddReads
     }
-=======
->>>>>>> 083958d5
 }