dependencies {
    api project(':jminor-common-core')
    api project(':jminor-common-model')

    api project(':jminor-swing-common-tools')
    implementation project(':jminor-swing-common-ui')

    implementation "org.jfree:jfreechart:${jfreeChartVersion}"
<<<<<<< HEAD

    testRuntimeOnly project(':jminor-dbms-h2database')
    testRuntimeOnly "com.h2database:h2:${h2Version}"
}

ext {
    testAddModules = ['org.jminor.common.core,org.jminor.common.model']
    testAddReads = ['org.jminor.swing.common.tools.ui': 'org.jminor.common.core,org.jminor.common.model']
}

compileTestJava {
    moduleOptions {
        addModules = testAddModules
        addReads = testAddReads
    }
}

test {
    moduleOptions {
        addModules = testAddModules
        addReads = testAddReads
    }
=======
>>>>>>> 22cd4aed
}<|MERGE_RESOLUTION|>--- conflicted
+++ resolved
@@ -6,10 +6,6 @@
     implementation project(':jminor-swing-common-ui')
 
     implementation "org.jfree:jfreechart:${jfreeChartVersion}"
-<<<<<<< HEAD
-
-    testRuntimeOnly project(':jminor-dbms-h2database')
-    testRuntimeOnly "com.h2database:h2:${h2Version}"
 }
 
 ext {
@@ -29,6 +25,4 @@
         addModules = testAddModules
         addReads = testAddReads
     }
-=======
->>>>>>> 22cd4aed
 }