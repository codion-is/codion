dependencies {
    api project(':codion-common-core')
    api project(':codion-common-model')

    api project(':codion-swing-common-tools')
    implementation project(':codion-swing-common-ui')

<<<<<<< HEAD
    implementation "com.formdev:flatlaf-intellij-themes:${flatLafVersion}"
}

ext {
    testAddModules = ['is.codion.common.core,is.codion.common.model']
    testAddReads = ['is.codion.swing.common.tools.ui': 'is.codion.common.core,is.codion.common.model']
}

compileTestJava {
    moduleOptions {
        addModules = testAddModules
        addReads = testAddReads
    }
}

test {
    moduleOptions {
        addModules = testAddModules
        addReads = testAddReads
    }
=======
    implementation (libs.flatlaf.intellij.themes)
>>>>>>> 30840b6f
}<|MERGE_RESOLUTION|>--- conflicted
+++ resolved
@@ -5,8 +5,7 @@
     api project(':codion-swing-common-tools')
     implementation project(':codion-swing-common-ui')
 
-<<<<<<< HEAD
-    implementation "com.formdev:flatlaf-intellij-themes:${flatLafVersion}"
+    implementation (libs.flatlaf.intellij.themes)
 }
 
 ext {
@@ -26,7 +25,4 @@
         addModules = testAddModules
         addReads = testAddReads
     }
-=======
-    implementation (libs.flatlaf.intellij.themes)
->>>>>>> 30840b6f
 }