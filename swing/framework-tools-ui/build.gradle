import org.javamodularity.moduleplugin.tasks.ModularJavaExec

apply plugin: 'application'

dependencies {
    implementation project(':jminor-common-core')
    implementation project(':jminor-common-db')
    implementation project(':jminor-common-model')

    implementation project(':jminor-swing-common-tools')
    implementation project(':jminor-swing-common-model')
    implementation project(':jminor-swing-common-ui')
    api project(':jminor-swing-framework-tools')

    testRuntimeOnly project(':jminor-framework-db-local')
    testRuntimeOnly project(':jminor-framework-db-rmi')
    testRuntimeOnly project(':jminor-framework-server')

    testRuntimeOnly project(':jminor-dbms-h2database')
    testRuntimeOnly "com.h2database:h2:${h2Version}"
}

ext {
    testAddModules = ['org.jminor.common.db,org.jminor.common.model,org.jminor.swing.common.model']
    testAddReads = ['org.jminor.swing.framework.tools.ui': 'org.jminor.common.db,org.jminor.common.model,org.jminor.swing.common.model']
}

compileTestJava {
    moduleOptions {
        addModules = testAddModules
        addReads = testAddReads
    }
}

test {
    moduleOptions {
        addModules = testAddModules
        addReads = testAddReads
    }
}

distributions {
    main {
        distributionBaseName = "jminor.entity.generator"
    }
}

applicationName = 'entity_generator'

<<<<<<< HEAD
mainClassName = "$moduleName/org.jminor.swing.framework.tools.ui.EntityGeneratorPanel"
=======
mainClassName = 'org.jminor.swing.framework.tools.ui.generator.EntityGeneratorPanel'

applicationDefaultJvmArgs = [
        '-Djminor.configurationFile=../config/entity_generator.config',
        '-Dlogback.configurationFile=../config/logback.xml'
]
>>>>>>> 9e76a080

task runEntityGenerator(type: ModularJavaExec) {
    group 'run'
    main = mainClassName
    classpath = sourceSets.test.runtimeClasspath
    systemProperties = [
            'jminor.db.type'            : 'h2',
            'jminor.db.host'            : 'h2db',
            'jminor.db.embeddedInMemory': 'true',
            'jminor.db.initScript'      : 'src/main/config/create_schema.sql',
            'logback.configurationFile' : 'src/main/config/logback.xml'
    ]
}

applicationDefaultJvmArgs = [
        '-Djminor.configurationFile=../config/entity_generator.config',
        '-Dlogback.configurationFile=../config/logback.xml'
]

applicationDistribution.into('config') {
    from(files('src/main/config/entity_generator.config'))
    from(files('src/main/config/create_schema.sql'))
    from(files('src/main/config/logback.xml'))
}<|MERGE_RESOLUTION|>--- conflicted
+++ resolved
@@ -47,16 +47,18 @@
 
 applicationName = 'entity_generator'
 
-<<<<<<< HEAD
-mainClassName = "$moduleName/org.jminor.swing.framework.tools.ui.EntityGeneratorPanel"
-=======
-mainClassName = 'org.jminor.swing.framework.tools.ui.generator.EntityGeneratorPanel'
+mainClassName = '$moduleName/org.jminor.swing.framework.tools.ui.generator.EntityGeneratorPanel'
 
 applicationDefaultJvmArgs = [
         '-Djminor.configurationFile=../config/entity_generator.config',
         '-Dlogback.configurationFile=../config/logback.xml'
 ]
->>>>>>> 9e76a080
+
+applicationDistribution.into('config') {
+    from(files('src/main/config/entity_generator.config'))
+    from(files('src/main/config/create_schema.sql'))
+    from(files('src/main/config/logback.xml'))
+}
 
 task runEntityGenerator(type: ModularJavaExec) {
     group 'run'
@@ -69,15 +71,4 @@
             'jminor.db.initScript'      : 'src/main/config/create_schema.sql',
             'logback.configurationFile' : 'src/main/config/logback.xml'
     ]
-}
-
-applicationDefaultJvmArgs = [
-        '-Djminor.configurationFile=../config/entity_generator.config',
-        '-Dlogback.configurationFile=../config/logback.xml'
-]
-
-applicationDistribution.into('config') {
-    from(files('src/main/config/entity_generator.config'))
-    from(files('src/main/config/create_schema.sql'))
-    from(files('src/main/config/logback.xml'))
 }