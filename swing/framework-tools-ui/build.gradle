import org.javamodularity.moduleplugin.tasks.ModularJavaExec

apply plugin: 'application'

dependencies {
    implementation project(':codion-common-core')
    implementation project(':codion-common-db')
    implementation project(':codion-common-model')

    implementation project(':codion-swing-common-tools')
    implementation project(':codion-swing-common-model')
    implementation project(':codion-swing-common-ui')
    api project(':codion-swing-framework-tools')

    testRuntimeOnly project(':codion-framework-db-local')
    testRuntimeOnly project(':codion-framework-db-rmi')
    testRuntimeOnly project(':codion-framework-server')

    testRuntimeOnly project(':codion-dbms-h2database')
    testRuntimeOnly "com.h2database:h2:${h2Version}"
}

<<<<<<< HEAD
test {
    systemProperty "codion.db.url", "jdbc:h2:mem:h2db"
    systemProperty "codion.db.initScripts", "src/main/config/create_schema.sql"
    systemProperty "codion.test.user", "scott:tiger"
}

ext {
    testAddModules = ['is.codion.common.db,is.codion.common.model,is.codion.swing.common.model']
    testAddReads = ['is.codion.swing.framework.tools.ui': 'is.codion.common.db,is.codion.common.model,is.codion.swing.common.model']
}

compileTestJava {
    moduleOptions {
        addModules = testAddModules
        addReads = testAddReads
    }
}

test {
    moduleOptions {
        addModules = testAddModules
        addReads = testAddReads
    }
}

=======
>>>>>>> 0121de79
distributions {
    main {
        distributionBaseName = "codion.entity.generator"
    }
}

applicationName = 'entity_generator'

mainClassName = '$moduleName/is.codion.swing.framework.tools.ui.generator.EntityGeneratorPanel'

applicationDefaultJvmArgs = [
        '-Dcodion.configurationFile=../config/entity_generator.config',
        '-Dlogback.configurationFile=../config/logback.xml'
]

applicationDistribution.into('config') {
    from(files('src/main/config/entity_generator.config'))
    from(files('src/main/config/create_schema.sql'))
    from(files('src/main/config/logback.xml'))
}

<<<<<<< HEAD
task runEntityGenerator(type: ModularJavaExec) {
=======
task runDatabaseExplorer(type: JavaExec) {
    group 'run'
    main = 'is.codion.swing.framework.tools.ui.explorer.DatabaseExplorerPanel'
    classpath = sourceSets.test.runtimeClasspath
    systemProperties = [
            'codion.db.url'        : 'jdbc:h2:mem:h2db',
            'codion.db.initScripts':
                    '../../demos/chinook/src/main/sql/create_schema.sql,' +
                    '../../demos/empdept/src/main/sql/create_schema.sql,' +
                    '../../demos/petclinic/src/main/sql/create_schema.sql,' +
                    '../../demos/petstore/src/main/sql/create_schema.sql,' +
                    '../../demos/world/src/main/sql/create_schema.sql'
    ]
}

task runEntityGenerator(type: JavaExec) {
>>>>>>> 0121de79
    group 'run'
    main = mainClassName
    classpath = sourceSets.test.runtimeClasspath
    systemProperties = [
            'codion.db.url'        : 'jdbc:h2:mem:h2db',
            'codion.db.initScripts':
                    '../../demos/chinook/src/main/sql/create_schema.sql,' +
                    '../../demos/empdept/src/main/sql/create_schema.sql,' +
                    '../../demos/petclinic/src/main/sql/create_schema.sql,' +
                    '../../demos/petstore/src/main/sql/create_schema.sql,' +
                    '../../demos/world/src/main/sql/create_schema.sql'
    ]
}<|MERGE_RESOLUTION|>--- conflicted
+++ resolved
@@ -20,13 +20,6 @@
     testRuntimeOnly "com.h2database:h2:${h2Version}"
 }
 
-<<<<<<< HEAD
-test {
-    systemProperty "codion.db.url", "jdbc:h2:mem:h2db"
-    systemProperty "codion.db.initScripts", "src/main/config/create_schema.sql"
-    systemProperty "codion.test.user", "scott:tiger"
-}
-
 ext {
     testAddModules = ['is.codion.common.db,is.codion.common.model,is.codion.swing.common.model']
     testAddReads = ['is.codion.swing.framework.tools.ui': 'is.codion.common.db,is.codion.common.model,is.codion.swing.common.model']
@@ -46,8 +39,6 @@
     }
 }
 
-=======
->>>>>>> 0121de79
 distributions {
     main {
         distributionBaseName = "codion.entity.generator"
@@ -69,10 +60,7 @@
     from(files('src/main/config/logback.xml'))
 }
 
-<<<<<<< HEAD
-task runEntityGenerator(type: ModularJavaExec) {
-=======
-task runDatabaseExplorer(type: JavaExec) {
+task runDatabaseExplorer(type: ModularJavaExec) {
     group 'run'
     main = 'is.codion.swing.framework.tools.ui.explorer.DatabaseExplorerPanel'
     classpath = sourceSets.test.runtimeClasspath
@@ -87,8 +75,7 @@
     ]
 }
 
-task runEntityGenerator(type: JavaExec) {
->>>>>>> 0121de79
+task runEntityGenerator(type: ModularJavaExec) {
     group 'run'
     main = mainClassName
     classpath = sourceSets.test.runtimeClasspath
