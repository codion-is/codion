--- conflicted
+++ resolved
@@ -66,13 +66,8 @@
     from(files('src/main/config/logback.xml'))
 }
 
-<<<<<<< HEAD
 task runDatabaseExplorerH2(type: ModularJavaExec) {
-    group 'run'
-=======
-task runDatabaseExplorerH2(type: JavaExec) {
     group 'application'
->>>>>>> dc6e5e5b
     main = 'is.codion.swing.framework.tools.ui.explorer.DatabaseExplorerPanel'
     classpath = sourceSets.main.runtimeClasspath
     systemProperties = [
@@ -86,13 +81,8 @@
     ]
 }
 
-<<<<<<< HEAD
 //task runDatabaseExplorerOracle(type: ModularJavaExec) {
-//    group 'run'
-=======
-//task runDatabaseExplorerOracle(type: JavaExec) {
 //    group 'application'
->>>>>>> dc6e5e5b
 //    main = 'is.codion.swing.framework.tools.ui.explorer.DatabaseExplorerPanel'
 //    classpath = sourceSets.main.runtimeClasspath
 //    systemProperties = [
@@ -100,13 +90,8 @@
 //    ]
 //}
 
-<<<<<<< HEAD
 //task runDatabaseExplorerPostgres(type: ModularJavaExec) {
-//    group 'run'
-=======
-//task runDatabaseExplorerPostgres(type: JavaExec) {
 //    group 'application'
->>>>>>> dc6e5e5b
 //    main = 'is.codion.swing.framework.tools.ui.explorer.DatabaseExplorerPanel'
 //    classpath = sourceSets.main.runtimeClasspath
 //    systemProperties = [
