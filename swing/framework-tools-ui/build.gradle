--- conflicted
+++ resolved
@@ -74,12 +74,8 @@
 
 task runDatabaseExplorerH2(type: ModularJavaExec) {
     group 'application'
-<<<<<<< HEAD
-    mainClass = 'is.codion.swing.framework.tools.ui.explorer.DatabaseExplorerPanel'
-    mainModule = moduleName
-=======
     mainClass.set('is.codion.swing.framework.tools.ui.explorer.DatabaseExplorerPanel')
->>>>>>> 6f14f6a4
+    mainModule.set(moduleName)
     classpath = sourceSets.main.runtimeClasspath
     systemProperties = [
             'codion.db.url'        : 'jdbc:h2:mem:h2db',
@@ -94,12 +90,8 @@
 
 //task runDatabaseExplorerOracle(type: ModularJavaExec) {
 //    group 'application'
-<<<<<<< HEAD
-//    mainClass = 'is.codion.swing.framework.tools.ui.explorer.DatabaseExplorerPanel'
-//    mainModule = moduleName
-=======
 //    mainClass.set('is.codion.swing.framework.tools.ui.explorer.DatabaseExplorerPanel')
->>>>>>> 6f14f6a4
+//    mainModule.set(moduleName)
 //    classpath = sourceSets.main.runtimeClasspath
 //    systemProperties = [
 //            'codion.db.url': 'jdbc:oracle:thin:@localhost:1521:sid'
@@ -108,12 +100,8 @@
 
 //task runDatabaseExplorerPostgres(type: ModularJavaExec) {
 //    group 'application'
-<<<<<<< HEAD
-//    mainClass = 'is.codion.swing.framework.tools.ui.explorer.DatabaseExplorerPanel'
-//    mainModule = moduleName
-=======
 //    mainClass.set('is.codion.swing.framework.tools.ui.explorer.DatabaseExplorerPanel')
->>>>>>> 6f14f6a4
+//    mainModule.set(moduleName)
 //    classpath = sourceSets.main.runtimeClasspath
 //    systemProperties = [
 //            'codion.db.url': 'jdbc:postgresql://localhost:5432/postgres'
@@ -122,12 +110,8 @@
 
 //task runDatabaseExplorerMariaDB(type: ModularJavaExec) {
 //    group 'application'
-<<<<<<< HEAD
-//    mainClass = 'is.codion.swing.framework.tools.ui.explorer.DatabaseExplorerPanel'
-//    mainModule = moduleName
-=======
 //    mainClass.set('is.codion.swing.framework.tools.ui.explorer.DatabaseExplorerPanel')
->>>>>>> 6f14f6a4
+//    mainModule.set(moduleName)
 //    classpath = sourceSets.main.runtimeClasspath
 //    systemProperties = [
 //            'codion.db.url': 'jdbc:mariadb://localhost:3306/mariadb'
