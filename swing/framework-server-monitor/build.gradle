dependencies {
    implementation project(':codion-common-core')
    implementation project(':codion-common-db')
    implementation project(':codion-common-model')
    implementation project(':codion-common-rmi')

    implementation project(':codion-swing-common-model')
    implementation project(':codion-swing-common-ui')

    implementation project(':codion-framework-server')

    implementation(libs.flatlaf.intellij.themes)
    implementation(libs.slf4j.api)

    implementation(libs.jcommon)
    implementation(libs.jfreechart)

    runtimeOnly project(':codion-plugin-logback-proxy')

    testImplementation project(':codion-framework-server')
    testImplementation project(':codion-framework-db-rmi')
    testRuntimeOnly project(':codion-plugin-hikari-pool')
    testRuntimeOnly project(':codion-dbms-h2database')
    testRuntimeOnly(libs.h2)
}

<<<<<<< HEAD
application {
    mainClass = 'is.codion.swing.framework.server.monitor.ui.EntityServerMonitorPanel'
}

applicationDistribution.from(files(
        '../../framework/server/src/main/config/truststore.jks',
        'src/main/config/logback.xml')) {
    into("config")
}

applicationDefaultJvmArgs = [
        '-Dcodion.server.hostname=' + getProperty("serverHostName"),
        '-Dcodion.server.admin.user=scott:tiger',
        '-Dcodion.client.trustStore=../config/truststore.jks',
        '-Dcodion.client.trustStorePassword=crappypass',
        '-Dlogback.configurationFile=../config/logback.xml'
]

tasks.register('runServerMonitor', JavaExec) {
    group 'application'
    classpath = sourceSets.main.runtimeClasspath
    mainClass.set(application.mainClass)
=======
tasks.register('runServerMonitor', JavaExec) {
    group 'application'
    classpath = sourceSets.main.runtimeClasspath
    mainClass.set('is.codion.swing.framework.server.monitor.ui.EntityServerMonitorPanel')
>>>>>>> f883815e
    systemProperties = [
            'codion.server.hostname'          : "${serverHostName}",
            'codion.server.admin.user'        : 'scott:tiger',
            'codion.client.trustStore'        : '../../framework/server/src/main/config/truststore.jks',
            'codion.client.trustStorePassword': 'crappypass',
            'logback.configurationFile'       : 'src/config/logback.xml'
    ]
}<|MERGE_RESOLUTION|>--- conflicted
+++ resolved
@@ -24,35 +24,10 @@
     testRuntimeOnly(libs.h2)
 }
 
-<<<<<<< HEAD
-application {
-    mainClass = 'is.codion.swing.framework.server.monitor.ui.EntityServerMonitorPanel'
-}
-
-applicationDistribution.from(files(
-        '../../framework/server/src/main/config/truststore.jks',
-        'src/main/config/logback.xml')) {
-    into("config")
-}
-
-applicationDefaultJvmArgs = [
-        '-Dcodion.server.hostname=' + getProperty("serverHostName"),
-        '-Dcodion.server.admin.user=scott:tiger',
-        '-Dcodion.client.trustStore=../config/truststore.jks',
-        '-Dcodion.client.trustStorePassword=crappypass',
-        '-Dlogback.configurationFile=../config/logback.xml'
-]
-
-tasks.register('runServerMonitor', JavaExec) {
-    group 'application'
-    classpath = sourceSets.main.runtimeClasspath
-    mainClass.set(application.mainClass)
-=======
 tasks.register('runServerMonitor', JavaExec) {
     group 'application'
     classpath = sourceSets.main.runtimeClasspath
     mainClass.set('is.codion.swing.framework.server.monitor.ui.EntityServerMonitorPanel')
->>>>>>> f883815e
     systemProperties = [
             'codion.server.hostname'          : "${serverHostName}",
             'codion.server.admin.user'        : 'scott:tiger',
