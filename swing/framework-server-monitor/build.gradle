import org.javamodularity.moduleplugin.tasks.ModularJavaExec

apply plugin: 'application'

dependencies {
    implementation project(':codion-common-core')
    implementation project(':codion-common-db')
    implementation project(':codion-common-model')
    implementation project(':codion-common-rmi')

    implementation project(':codion-swing-common-model')
    implementation project(':codion-swing-common-ui')

    implementation project(':codion-framework-server')

    implementation "org.slf4j:slf4j-api:${slf4jApiVersion}"

    implementation "org.jfree:jcommon:${jcommonVersion}"
    implementation "org.jfree:jfreechart:${jfreeChartVersion}"

    runtimeOnly project(':codion-plugin-logback-proxy')

    testImplementation project(':codion-framework-server')
    testImplementation project(':codion-framework-db-rmi')
    testCompileOnly project(':codion-framework-db-local')//for modules
    testRuntimeOnly project(':codion-plugin-hikari-pool')
    testRuntimeOnly project(':codion-dbms-h2database')
    testRuntimeOnly "com.h2database:h2:${h2Version}"
}

<<<<<<< HEAD
mainClassName = "$moduleName/dev.codion.swing.framework.server.monitor.ui.EntityServerMonitorPanel"
=======
mainClassName = 'is.codion.swing.framework.server.monitor.ui.EntityServerMonitorPanel'
>>>>>>> bbfd3fdb

applicationDistribution.from(files(
        '../../framework/server/src/main/security/truststore.jks',
        '../../framework/server/src/main/security/all_permissions.policy',
        'src/main/config/logback.xml',
        'src/main/config/server_monitor.config')) {
    into("config")
}

applicationDefaultJvmArgs = [
        "-Djavax.net.ssl.trustStore=../config/truststore.jks",
        "-Djavax.net.ssl.trustStorePassword=crappypass",
        "-Djava.security.policy=../config/all_permissions.policy",
        "-Dcodion.configurationFile=../config/server_monitor.config"
]

task runServerMonitor(type: ModularJavaExec) {
    group 'run'
    classpath = sourceSets.main.runtimeClasspath
<<<<<<< HEAD
    main = mainClassName
=======
    main = 'is.codion.swing.framework.server.monitor.ui.EntityServerMonitorPanel'
>>>>>>> bbfd3fdb
    systemProperties = [
            'codion.server.hostname'          : 'localhost',
            'codion.server.admin.user'        : 'scott:tiger',
            'javax.net.ssl.trustStore'        : '../../framework/server/src/main/security/truststore.jks',
            'javax.net.ssl.trustStorePassword': 'crappypass',
            'logback.configurationFile'       : 'src/config/logback.xml'
    ]
}<|MERGE_RESOLUTION|>--- conflicted
+++ resolved
@@ -28,11 +28,7 @@
     testRuntimeOnly "com.h2database:h2:${h2Version}"
 }
 
-<<<<<<< HEAD
-mainClassName = "$moduleName/dev.codion.swing.framework.server.monitor.ui.EntityServerMonitorPanel"
-=======
-mainClassName = 'is.codion.swing.framework.server.monitor.ui.EntityServerMonitorPanel'
->>>>>>> bbfd3fdb
+mainClassName = "$moduleName/is.codion.swing.framework.server.monitor.ui.EntityServerMonitorPanel"
 
 applicationDistribution.from(files(
         '../../framework/server/src/main/security/truststore.jks',
@@ -52,11 +48,7 @@
 task runServerMonitor(type: ModularJavaExec) {
     group 'run'
     classpath = sourceSets.main.runtimeClasspath
-<<<<<<< HEAD
     main = mainClassName
-=======
-    main = 'is.codion.swing.framework.server.monitor.ui.EntityServerMonitorPanel'
->>>>>>> bbfd3fdb
     systemProperties = [
             'codion.server.hostname'          : 'localhost',
             'codion.server.admin.user'        : 'scott:tiger',
