import org.javamodularity.moduleplugin.tasks.ModularJavaExec

apply plugin: 'application'

dependencies {
    implementation project(':codion-common-core')
    implementation project(':codion-common-db')
    implementation project(':codion-common-model')
    implementation project(':codion-common-rmi')

    implementation project(':codion-swing-common-model')
    implementation project(':codion-swing-common-ui')

    implementation project(':codion-framework-server')

    implementation "org.slf4j:slf4j-api:${slf4jApiVersion}"

    implementation "org.jfree:jcommon:${jcommonVersion}"
    implementation "org.jfree:jfreechart:${jfreeChartVersion}"

    runtimeOnly project(':codion-plugin-logback-proxy')

    testImplementation project(':codion-framework-server')
    testImplementation project(':codion-framework-db-rmi')
    testCompileOnly project(':codion-framework-db-local')//for modules
    testRuntimeOnly project(':codion-plugin-hikari-pool')
    testRuntimeOnly project(':codion-dbms-h2database')
    testRuntimeOnly "com.h2database:h2:${h2Version}"
}

mainClassName = "$moduleName/dev.codion.swing.framework.server.monitor.ui.EntityServerMonitorPanel"

applicationDistribution.from(files(
        '../../framework/server/src/main/security/truststore.jks',
        '../../framework/server/src/main/security/all_permissions.policy',
        'src/main/config/logback.xml',
        'src/main/config/server_monitor.config')) {
    into("config")
}

applicationDefaultJvmArgs = [
<<<<<<< HEAD
        '-Djavax.net.ssl.trustStore=../config/codion_truststore.jks',
        '-Djavax.net.ssl.trustStorePassword=crappypass',
        '-Djava.security.policy=../config/all_permissions.policy',
        '-Dlogback.configurationFile=../config/logback.xml',
        '-Dcodion.configurationFile=../config/server_monitor.config'
=======
        "-Djavax.net.ssl.trustStore=../config/truststore.jks",
        "-Djavax.net.ssl.trustStorePassword=crappypass",
        "-Djava.security.policy=../config/all_permissions.policy",
        "-Dcodion.configurationFile=../config/server_monitor.config"
>>>>>>> 08a786fd
]

task runServerMonitor(type: ModularJavaExec) {
    group 'run'
    classpath = sourceSets.main.runtimeClasspath
    main = mainClassName
    systemProperties = [
            'codion.server.hostname'          : 'localhost',
            'codion.server.admin.user'        : 'scott:tiger',
            'javax.net.ssl.trustStore'        : '../../framework/server/src/main/security/truststore.jks',
            'javax.net.ssl.trustStorePassword': 'crappypass',
            'logback.configurationFile'       : 'src/config/logback.xml'
    ]
}<|MERGE_RESOLUTION|>--- conflicted
+++ resolved
@@ -39,18 +39,10 @@
 }
 
 applicationDefaultJvmArgs = [
-<<<<<<< HEAD
-        '-Djavax.net.ssl.trustStore=../config/codion_truststore.jks',
-        '-Djavax.net.ssl.trustStorePassword=crappypass',
-        '-Djava.security.policy=../config/all_permissions.policy',
-        '-Dlogback.configurationFile=../config/logback.xml',
-        '-Dcodion.configurationFile=../config/server_monitor.config'
-=======
         "-Djavax.net.ssl.trustStore=../config/truststore.jks",
         "-Djavax.net.ssl.trustStorePassword=crappypass",
         "-Djava.security.policy=../config/all_permissions.policy",
         "-Dcodion.configurationFile=../config/server_monitor.config"
->>>>>>> 08a786fd
 ]
 
 task runServerMonitor(type: ModularJavaExec) {
