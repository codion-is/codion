import org.javamodularity.moduleplugin.tasks.ModularJavaExec

apply plugin: 'application'

dependencies {
    implementation project(':codion-common-core')
    implementation project(':codion-common-db')
    implementation project(':codion-common-model')
    implementation project(':codion-common-rmi')

    implementation project(':codion-swing-common-model')
    implementation project(':codion-swing-common-ui')

    implementation project(':codion-framework-server')

    implementation "org.slf4j:slf4j-api:${slf4jApiVersion}"

    implementation "org.jfree:jcommon:${jcommonVersion}"
    implementation "org.jfree:jfreechart:${jfreeChartVersion}"

    runtimeOnly project(':codion-plugin-logback-proxy')

    testImplementation project(':codion-framework-server')
    testImplementation project(':codion-framework-db-rmi')
    testCompileOnly project(':codion-framework-db-local')//for modules
    testRuntimeOnly project(':codion-plugin-hikari-pool')
    testRuntimeOnly project(':codion-dbms-h2database')
    testRuntimeOnly "com.h2database:h2:${h2Version}"
}

mainClassName = "$moduleName/dev.codion.swing.framework.server.monitor.ui.EntityServerMonitorPanel"

applicationDistribution.from(files(
        '../../framework/server/src/main/security/codion_truststore.jks',
        '../../framework/server/src/main/security/all_permissions.policy',
        'src/main/config/logback.xml',
        'src/main/config/server_monitor.config')) {
    into("config")
}

applicationDefaultJvmArgs = [
<<<<<<< HEAD
        '-Djavax.net.ssl.trustStore=../config/jminor_truststore.jks',
        '-Djavax.net.ssl.trustStorePassword=crappypass',
        '-Djava.security.policy=../config/all_permissions.policy',
        '-Dlogback.configurationFile=../config/logback.xml',
        '-Djminor.configurationFile=../config/server_monitor.config'
=======
        "-Djavax.net.ssl.trustStore=../config/codion_truststore.jks",
        "-Djavax.net.ssl.trustStorePassword=crappypass",
        "-Djava.security.policy=../config/all_permissions.policy",
        "-Dcodion.configurationFile=../config/server_monitor.config"
>>>>>>> 72c3bf0e
]

task runServerMonitor(type: ModularJavaExec) {
    group 'run'
    classpath = sourceSets.main.runtimeClasspath
    main = mainClassName
    systemProperties = [
            'codion.server.hostname'          : 'localhost',
            'codion.server.admin.user'        : 'scott:tiger',
            'javax.net.ssl.trustStore'        : '../../framework/server/src/main/security/codion_truststore.jks',
            'javax.net.ssl.trustStorePassword': 'crappypass',
            'logback.configurationFile'       : 'src/config/logback.xml'
    ]
}<|MERGE_RESOLUTION|>--- conflicted
+++ resolved
@@ -39,18 +39,11 @@
 }
 
 applicationDefaultJvmArgs = [
-<<<<<<< HEAD
-        '-Djavax.net.ssl.trustStore=../config/jminor_truststore.jks',
+        '-Djavax.net.ssl.trustStore=../config/codion_truststore.jks',
         '-Djavax.net.ssl.trustStorePassword=crappypass',
         '-Djava.security.policy=../config/all_permissions.policy',
         '-Dlogback.configurationFile=../config/logback.xml',
-        '-Djminor.configurationFile=../config/server_monitor.config'
-=======
-        "-Djavax.net.ssl.trustStore=../config/codion_truststore.jks",
-        "-Djavax.net.ssl.trustStorePassword=crappypass",
-        "-Djava.security.policy=../config/all_permissions.policy",
-        "-Dcodion.configurationFile=../config/server_monitor.config"
->>>>>>> 72c3bf0e
+        '-Dcodion.configurationFile=../config/server_monitor.config'
 ]
 
 task runServerMonitor(type: ModularJavaExec) {
