--- conflicted
+++ resolved
@@ -7,8 +7,7 @@
     api(libs.ikonli.core)
     implementation(libs.ikonli.swing)
 
-<<<<<<< HEAD
-    testImplementation (libs.ikonli.foundation.pack)
+    testImplementation(libs.ikonli.foundation.pack)
 }
 
 ext {
@@ -28,7 +27,4 @@
         addModules = testAddModules
         addReads = testAddReads
     }
-=======
-    testImplementation(libs.ikonli.foundation.pack)
->>>>>>> 4a18f4df
 }