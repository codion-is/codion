--- conflicted
+++ resolved
@@ -12,11 +12,8 @@
 public final class IkonHandler extends AbstractIkonHandler {
 
   private static final String FONT_RESOURCE = "is/codion/swing/common/ui/icons/common-icons.ttf";
-<<<<<<< HEAD
-=======
   private static final String FONT_FAMILY = "codion-common-icons";
   private static final String DESCRIPTION_PREFIX = "co-";
->>>>>>> 8036a1da
 
   @Override
   public boolean supports(final String description) {
@@ -29,7 +26,6 @@
   }
 
   @Override
-<<<<<<< HEAD
   public URL getFontResource() {
     return IkonHandler.class.getClassLoader().getResource(FONT_RESOURCE);
   }
@@ -37,10 +33,6 @@
   @Override
   public InputStream getFontResourceAsStream() {
     return IkonHandler.class.getClassLoader().getResourceAsStream(FONT_RESOURCE);
-=======
-  public String getFontResourcePath() {
-    return FONT_RESOURCE;
->>>>>>> 8036a1da
   }
 
   @Override
