/*
 * This file is part of Codion.
 *
 * Codion is free software: you can redistribute it and/or modify
 * it under the terms of the GNU General Public License as published by
 * the Free Software Foundation, either version 3 of the License, or
 * (at your option) any later version.
 *
 * Codion is distributed in the hope that it will be useful,
 * but WITHOUT ANY WARRANTY; without even the implied warranty of
 * MERCHANTABILITY or FITNESS FOR A PARTICULAR PURPOSE.  See the
 * GNU General Public License for more details.
 *
 * You should have received a copy of the GNU General Public License
 * along with Codion.  If not, see <https://www.gnu.org/licenses/>.
 *
 * Copyright (c) 2020 - 2024, Björn Darri Sigurðsson.
 */
package is.codion.swing.common.ui.control;

import is.codion.common.event.Event;

import javax.swing.Action;
import java.awt.event.ActionEvent;
import java.beans.PropertyChangeListener;
import java.util.ArrayList;
import java.util.Arrays;
import java.util.Collection;
import java.util.List;
import java.util.Objects;
import java.util.Optional;
import java.util.function.Function;
import java.util.stream.Collectors;

import static java.util.Collections.unmodifiableList;
import static java.util.Objects.requireNonNull;

final class DefaultControls extends AbstractControl implements Controls {

	private static final String CONTROLS_PARAMETER = "controls";

	private final List<Action> actions = new ArrayList<>();

	DefaultControls(ControlsBuilder builder) {
		super(builder);
		actions.addAll(builder.actions);
	}

	@Override
	public List<Action> actions() {
		return unmodifiableList(actions);
	}

	@Override
	public int size() {
		return actions.size();
	}

	@Override
	public boolean empty() {
		return actions.stream().noneMatch(action -> action != SEPARATOR);
	}

	@Override
	public boolean notEmpty() {
		return !empty();
	}

	@Override
	public Action get(int index) {
		return actions.get(index);
	}

	@Override
<<<<<<< HEAD
	public void actionPerformed(ActionEvent e) {/*Not required*/}

	@Override
	public Controls.Builder copy() {
		return new ControlsBuilder(this);
	}

	@Override
	public CommandControlBuilder copy(Command command) {
=======
	public Controls addAll(Controls controls) {
		actions.addAll(requireNonNull(controls, CONTROLS_PARAMETER).actions());
		return this;
	}

	@Override
	public void actionPerformed(ActionEvent e) {/*Not required*/}

	@Override
	public Controls.Builder copy() {
		return new ControlsBuilder(this);
	}

	@Override
	public <B extends Control.Builder<Control, B>> Control.Builder<Control, B> copy(Command command) {
		throw new UnsupportedOperationException();
	}

	@Override
	public <B extends Control.Builder<Control, B>> Control.Builder<Control, B> copy(ActionCommand actionCommand) {
>>>>>>> 22f05ea0
		throw new UnsupportedOperationException();
	}

	@Override
<<<<<<< HEAD
	public CommandControlBuilder copy(ActionCommand actionCommand) {
=======
	public <B extends Control.Builder<Control, B>> Control.Builder<Control, B> copy(Event<ActionEvent> event) {
>>>>>>> 22f05ea0
		throw new UnsupportedOperationException();
	}

	static final class DefaultSeparator implements Action {

		private static final String CONTROLS_SEPARATOR = "Separator";

		DefaultSeparator() {}

		@Override
		public Object getValue(String key) {
			throw new UnsupportedOperationException(CONTROLS_SEPARATOR);
		}

		@Override
		public void putValue(String key, Object value) {
			throw new UnsupportedOperationException(CONTROLS_SEPARATOR);
		}

		@Override
		public void setEnabled(boolean b) {
			throw new UnsupportedOperationException(CONTROLS_SEPARATOR);
		}

		@Override
		public boolean isEnabled() {
			throw new UnsupportedOperationException(CONTROLS_SEPARATOR);
		}

		@Override
		public void addPropertyChangeListener(PropertyChangeListener listener) {
			throw new UnsupportedOperationException(CONTROLS_SEPARATOR);
		}

		@Override
		public void removePropertyChangeListener(PropertyChangeListener listener) {
			throw new UnsupportedOperationException(CONTROLS_SEPARATOR);
		}

		@Override
		public void actionPerformed(ActionEvent e) {
			throw new UnsupportedOperationException(CONTROLS_SEPARATOR);
		}
	}

	static final class DefaultConfig<T extends Enum<T>> implements Config<T> {

		private static final ControlItem SEPARATOR = new Separator();

		private final List<T> defaults;
		private final Function<T, Optional<Control>> standardControls;
		private final List<ControlItem> items = new ArrayList<>();

		DefaultConfig(Function<T, Optional<Control>> standardControls, List<T> defaults) {
			this.defaults = requireNonNull(defaults);
			this.standardControls = requireNonNull(standardControls);
			defaults();
		}

		@Override
		public Config<T> separator() {
			if (items.isEmpty() || items.get(items.size() - 1) != SEPARATOR) {
				items.add(SEPARATOR);
			}
			return this;
		}

		@Override
		public Config<T> standard(T identifier) {
			add(requireNonNull(identifier));
			return this;
		}

		@Override
		public Config<T> control(Control control) {
			items.add(new CustomAction(requireNonNull(control)));
			return this;
		}

		@Override
		public Config<T> control(Control.Builder<?, ?> controlBuilder) {
			return control(requireNonNull(controlBuilder).build());
		}

		@Override
		public Config<T> action(Action action) {
			items.add(new CustomAction(requireNonNull(action)));
			return this;
		}

		@Override
		public Config<T> clear() {
			items.clear();
			return this;
		}

		@Override
		public Config<T> defaults() {
			return defaults(null);
		}

		@Override
		public Config<T> defaults(T stopAt) {
			for (T control : defaults) {
				if (control == null) {
					separator();
				}
				else {
					add(control);
				}
				if (stopAt != null && control == stopAt) {
					break;
				}
			}

			return this;
		}

		@Override
		public Controls create() {
			Controls.Builder builder = Controls.builder();
			items.forEach(item -> item.addTo(builder));

			return builder.build();
		}

		private void add(T controlIdentifier) {
			StandardControl<T> standardControl = new StandardControl<>(controlIdentifier, standardControls);
			if (!items.contains(standardControl)) {
				items.add(standardControl);
			}
		}

		private interface ControlItem {
			void addTo(Controls.Builder builder);
		}

		private static final class StandardControl<T> implements ControlItem {

			private final T tableControl;
			private final Function<T, Optional<Control>> controlProvider;

			private StandardControl(T tableControl, Function<T, Optional<Control>> controlProvider) {
				this.tableControl = tableControl;
				this.controlProvider = controlProvider;
			}

			@Override
			public void addTo(Controls.Builder builder) {
				controlProvider.apply(tableControl).ifPresent(control -> {
					if (control instanceof Controls) {
						Controls controls = (Controls) control;
						if (controls.notEmpty()) {
							if (!controls.name().isPresent()) {
								controls.actions().stream()
												.filter(action -> action != SEPARATOR)
												.forEach(action -> new CustomAction(action).addTo(builder));
							}
							else {
								builder.control(controls);
							}
						}
					}
					else {
						builder.control(control);
					}
				});
			}

			@Override
			public boolean equals(Object object) {
				if (this == object) {
					return true;
				}
				if (!(object instanceof DefaultConfig.StandardControl)) {
					return false;
				}
				StandardControl<?> that = (StandardControl<?>) object;
				return tableControl == that.tableControl;
			}

			@Override
			public int hashCode() {
				return Objects.hash(tableControl);
			}
		}

		private static final class CustomAction implements ControlItem {

			private final Action action;

			private CustomAction(Action action) {
				this.action = action;
			}

			@Override
			public void addTo(Controls.Builder builder) {
				builder.action(action);
			}
		}

		private static final class Separator implements ControlItem {

			@Override
			public void addTo(Controls.Builder builder) {
				builder.separator();
			}
		}
	}

	static final class ControlsBuilder extends AbstractControlBuilder<Controls, Controls.Builder> implements Controls.Builder {

		private final List<Action> actions = new ArrayList<>();

		ControlsBuilder() {}

		private ControlsBuilder(DefaultControls controls) {
			enabled(controls.enabled());
			controls.keys().forEach(key -> value(key, controls.getValue(key)));
			actions.addAll(controls.actions);
		}

		@Override
		public Controls.Builder control(Control control) {
			return controlAt(actions.size(), control);
		}

		@Override
		public Controls.Builder control(Control.Builder<?, ?> controlBuilder) {
			return controlAt(actions.size(), controlBuilder);
		}

		@Override
		public Controls.Builder controlAt(int index, Control control) {
			actions.add(index, requireNonNull(control));
			return this;
		}

		@Override
		public Controls.Builder controlAt(int index, Control.Builder<?, ?> controlBuilder) {
			actions.add(index, requireNonNull(controlBuilder).build());
			return this;
		}

		@Override
		public Controls.Builder controls(Control... controls) {
			this.actions.addAll(Arrays.asList(requireNonNull(controls)));
			return this;
		}

		@Override
		public Controls.Builder controls(Control.Builder<?, ?>... controlBuilders) {
			this.actions.addAll(Arrays.stream(controlBuilders)
							.map(new BuildControl())
							.collect(Collectors.toList()));
			return this;
		}

		@Override
		public Controls.Builder action(Action action) {
			return actionAt(actions.size(), action);
		}

		@Override
		public Controls.Builder actionAt(int index, Action action) {
			this.actions.add(index, requireNonNull(action));
			return this;
		}

		@Override
		public Controls.Builder actions(Action... actions) {
			return actions(Arrays.asList(requireNonNull(actions)));
		}

		@Override
		public Controls.Builder actions(Collection<Action> actions) {
			this.actions.addAll(requireNonNull(actions));
			return this;
		}

		@Override
		public Controls.Builder separator() {
			return separatorAt(actions.size());
		}

		@Override
		public Controls.Builder separatorAt(int index) {
			if (actions.isEmpty() || actions.get(index - 1) != Controls.SEPARATOR) {
				this.actions.add(SEPARATOR);
			}
			return this;
		}

		@Override
		public Controls.Builder remove(Action action) {
			this.actions.remove(requireNonNull(action));
			return this;
		}

		@Override
		public Controls.Builder removeAll() {
			this.actions.clear();
			return this;
		}

		@Override
		public Controls build() {
			return new DefaultControls(this);
		}

		private static final class BuildControl implements Function<Control.Builder<?, ?>, Control> {

			@Override
			public Control apply(Control.Builder<?, ?> builder) {
				return builder.build();
			}
		}
	}
}<|MERGE_RESOLUTION|>--- conflicted
+++ resolved
@@ -72,7 +72,6 @@
 	}
 
 	@Override
-<<<<<<< HEAD
 	public void actionPerformed(ActionEvent e) {/*Not required*/}
 
 	@Override
@@ -82,37 +81,11 @@
 
 	@Override
 	public CommandControlBuilder copy(Command command) {
-=======
-	public Controls addAll(Controls controls) {
-		actions.addAll(requireNonNull(controls, CONTROLS_PARAMETER).actions());
-		return this;
-	}
-
-	@Override
-	public void actionPerformed(ActionEvent e) {/*Not required*/}
-
-	@Override
-	public Controls.Builder copy() {
-		return new ControlsBuilder(this);
-	}
-
-	@Override
-	public <B extends Control.Builder<Control, B>> Control.Builder<Control, B> copy(Command command) {
 		throw new UnsupportedOperationException();
 	}
 
 	@Override
-	public <B extends Control.Builder<Control, B>> Control.Builder<Control, B> copy(ActionCommand actionCommand) {
->>>>>>> 22f05ea0
-		throw new UnsupportedOperationException();
-	}
-
-	@Override
-<<<<<<< HEAD
 	public CommandControlBuilder copy(ActionCommand actionCommand) {
-=======
-	public <B extends Control.Builder<Control, B>> Control.Builder<Control, B> copy(Event<ActionEvent> event) {
->>>>>>> 22f05ea0
 		throw new UnsupportedOperationException();
 	}
 
