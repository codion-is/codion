--- conflicted
+++ resolved
@@ -1,10 +1,6 @@
 dependencies {
     api project(':jminor-common-core')
     api project(':jminor-common-model')
-<<<<<<< HEAD
-
-    testRuntimeOnly project(':jminor-dbms-h2database')
-    testRuntimeOnly "com.h2database:h2:${h2Version}"
 }
 
 ext {
@@ -24,6 +20,4 @@
         addModules = testAddModules
         addReads = testAddReads
     }
-=======
->>>>>>> 22cd4aed
 }