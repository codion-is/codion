--- conflicted
+++ resolved
@@ -11,11 +11,7 @@
 
     api project(':codion-swing-framework-model')
 
-<<<<<<< HEAD
-    implementation 'org.kordamp.ikonli:ikonli-swing:12.3.0'
-=======
     implementation "org.kordamp.ikonli:ikonli-swing:${ikonliSwingVersion}"
->>>>>>> fe4c9b3c
 
     implementation "org.slf4j:slf4j-api:${slf4jApiVersion}"
 
