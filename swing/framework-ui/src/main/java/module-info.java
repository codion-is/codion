--- conflicted
+++ resolved
@@ -1,21 +1,9 @@
 module org.jminor.swing.framework.ui {
   requires slf4j.api;
-<<<<<<< HEAD
-  requires org.jminor.common.server;
+  requires org.jminor.common.remote;
   requires transitive org.jminor.swing.framework.model;
   requires transitive org.jminor.swing.common.ui;
 
-=======
-  requires org.jminor.common.core;
-  requires org.jminor.common.db;
-  requires org.jminor.common.model;
-  requires org.jminor.common.remote;
-  requires org.jminor.framework.db.core;
-  requires org.jminor.framework.model;
-  requires org.jminor.swing.framework.model;
-  requires org.jminor.swing.common.ui;
-  requires org.jminor.swing.common.model;
->>>>>>> dc705c44
   exports org.jminor.swing.framework.ui;
   exports org.jminor.swing.framework.ui.reporting;
 }