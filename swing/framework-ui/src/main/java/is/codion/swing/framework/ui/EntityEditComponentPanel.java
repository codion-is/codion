--- conflicted
+++ resolved
@@ -701,10 +701,7 @@
   /**
    * Creates a builder for a read-only, non-focusable foreign key text field.
    * @param foreignKey the foreign key for which to build a text field
-<<<<<<< HEAD
-=======
    * @param <B> the builder type
->>>>>>> 206d79d6
    * @return a foreign key text field builder
    */
   protected final <B extends TextFieldBuilder<Entity, JTextField, B>> TextFieldBuilder<Entity, JTextField, B> createForeignKeyTextField(ForeignKey foreignKey) {
