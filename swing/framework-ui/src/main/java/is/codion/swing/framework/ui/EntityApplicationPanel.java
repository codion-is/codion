--- conflicted
+++ resolved
@@ -127,13 +127,8 @@
    * Value type: String<br>
    * Default value: https://codion.is/doc/{version}/{jdk}/help/client.html
    */
-<<<<<<< HEAD
-  public static PropertyValue<String> HELP_URL = Configuration.stringValue("codion.swing.helpUrl",
+  public static final PropertyValue<String> HELP_URL = Configuration.stringValue("codion.swing.helpUrl",
           "https://codion.is/doc/" + Version.getVersionString() + "/jdk11/help/client.html");
-=======
-  public static final PropertyValue<String> HELP_URL = Configuration.stringValue("codion.swing.helpUrl",
-          "https://codion.is/doc/" + Version.getVersionString() + "/jdk8/help/client.html");
->>>>>>> 17539616
 
   /**
    * Indicates whether the application should ask for confirmation when exiting<br>
