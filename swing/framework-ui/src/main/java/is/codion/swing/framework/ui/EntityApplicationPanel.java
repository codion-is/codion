--- conflicted
+++ resolved
@@ -128,14 +128,8 @@
    * Value type: String<br>
    * Default value: https://codion.is/doc/{version}/{jdk}/help/client.html
    */
-<<<<<<< HEAD
-  public static final PropertyValue<String> HELP_URL = Configuration.stringValue("codion.swing.helpUrl")
-          .defaultValue("https://codion.is/doc/" + Version.getVersionString() + "/jdk11/help/client.html")
-          .build();
-=======
   public static final PropertyValue<String> HELP_URL = Configuration.stringValue("codion.swing.helpUrl",
-          "https://codion.is/doc/" + Version.getVersionString() + "/jdk8/help/client.html");
->>>>>>> ee729f6d
+          "https://codion.is/doc/" + Version.getVersionString() + "/jdk11/help/client.html");
 
   /**
    * Indicates whether the application should ask for confirmation when exiting<br>
