--- conflicted
+++ resolved
@@ -128,7 +128,7 @@
    * Default value: https://codion.is/doc/{version}/{jdk}/help/client.html
    */
   public static PropertyValue<String> HELP_URL = Configuration.stringValue("codion.swing.helpUrl",
-          "https://codion.is/doc/" + Version.getVersionString() + "/jdk8/help/client.html");
+          "https://codion.is/doc/" + Version.getVersionString() + "/jdk11/help/client.html");
 
   /**
    * Indicates whether the application should ask for confirmation when exiting<br>
@@ -172,10 +172,6 @@
   private static final String DEFAULT_USERNAME_PROPERTY = "is.codion.swing.framework.ui.defaultUsername";
   private static final String LOOK_AND_FEEL_PROPERTY = "is.codion.swing.framework.ui.LookAndFeel";
   private static final String FONT_SIZE_PROPERTY = "is.codion.swing.framework.ui.FontSize";
-<<<<<<< HEAD
-  private static final String HELP_URL = "https://codion.is/doc/" + Version.getVersionString() + "/jdk11/help/client.html";
-=======
->>>>>>> 05062103
 
   /** Non-static so that Locale.setDefault(...) can be called in the main method of a subclass */
   private final ResourceBundle resourceBundle = ResourceBundle.getBundle(EntityApplicationPanel.class.getName());
