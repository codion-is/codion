--- conflicted
+++ resolved
@@ -12,11 +12,8 @@
 public final class FrameworkIkonHandler extends AbstractIkonHandler {
 
   private static final String FONT_RESOURCE = "is/codion/swing/framework/ui/icons/framework-icons.ttf";
-<<<<<<< HEAD
-=======
   private static final String FONT_FAMILY = "codion-framework-icons";
   private static final String DESCRIPTION_PREFIX = "fr-";
->>>>>>> 8036a1da
 
   @Override
   public boolean supports(final String description) {
@@ -29,7 +26,6 @@
   }
 
   @Override
-<<<<<<< HEAD
   public URL getFontResource() {
     return FrameworkIkonHandler.class.getClassLoader().getResource(FONT_RESOURCE);
   }
@@ -37,10 +33,6 @@
   @Override
   public InputStream getFontResourceAsStream() {
     return FrameworkIkonHandler.class.getClassLoader().getResourceAsStream(FONT_RESOURCE);
-=======
-  public String getFontResourcePath() {
-    return FONT_RESOURCE;
->>>>>>> 8036a1da
   }
 
   @Override
