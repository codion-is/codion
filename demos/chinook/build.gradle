--- conflicted
+++ resolved
@@ -44,10 +44,9 @@
     runtimeOnly "com.h2database:h2:${h2Version}"
 }
 
-<<<<<<< HEAD
 ext {
-    mainClass = "$moduleName/org.jminor.framework.demos.chinook.ui.ChinookAppPanel"
-    loadTestMainClass = "$moduleName/org.jminor.framework.demos.chinook.testing.ChinookLoadTest"
+    mainClass = "$moduleName/dev.codion.framework.demos.chinook.ui.ChinookAppPanel"
+    loadTestMainClass = "$moduleName/dev.codion.framework.demos.chinook.testing.ChinookLoadTest"
     testAddModules = ['dev.codion.framework.db.test']
     testAddReads = ['dev.codion.framework.demos.chinook': 'dev.codion.framework.db.test']
 }
@@ -63,10 +62,6 @@
         addReads = testAddReads
     }
 }
-=======
-ext.mainClass = 'dev.codion.framework.demos.chinook.ui.ChinookAppPanel'
-ext.loadTestMainClass = 'dev.codion.framework.demos.chinook.testing.ChinookLoadTest'
->>>>>>> a8af63d7
 
 test {
     moduleOptions {
