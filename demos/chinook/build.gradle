--- conflicted
+++ resolved
@@ -71,15 +71,11 @@
 
 test {
     systemProperty "codion.db.initScripts", "src/main/sql/create_schema.sql"
-<<<<<<< HEAD
-    systemProperty "codion.client.domainClass", "is.codion.framework.demos.chinook.domain.impl.ChinookImpl"
+    systemProperty "codion.client.domainType", "Chinook"
     jvmArgs = [
             "--add-reads", "$moduleName=is.codion.framework.domain.test",
             "--add-reads", "is.codion.framework.domain=is.codion.framework.demos.chinook"
     ]
-=======
-    systemProperty "codion.client.domainType", "Chinook"
->>>>>>> 2326b488
 }
 
 runClientLocal {
