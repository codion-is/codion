--- conflicted
+++ resolved
@@ -50,12 +50,11 @@
     runtimeOnly(libs.h2)
 }
 
-<<<<<<< HEAD
-apply from: "../../plugins/jasperreports/extra-module-info-jasperreports.gradle"
-
 application {
     mainClass = "is.codion.framework.demos.chinook.ui.ChinookAppPanel"
 }
+
+apply from: "../../plugins/jasperreports/extra-module-info-jasperreports.gradle"
 
 javafx {
     version = '18'
@@ -68,11 +67,6 @@
             '--add-reads', "$moduleName=is.codion.framework.domain.test",
     ]
 }
-=======
-application {
-    mainClass = "is.codion.framework.demos.chinook.ui.ChinookAppPanel"
-}
->>>>>>> eb89d44c
 
 buildReports {
     sourceDir = file('src/main/reports')
