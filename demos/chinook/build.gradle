--- conflicted
+++ resolved
@@ -45,8 +45,9 @@
     runtimeOnly "com.h2database:h2:${h2Version}"
 }
 
-<<<<<<< HEAD
 ext {
+    mainClass = "$moduleName/org.jminor.framework.demos.chinook.client.ui.ChinookAppPanel"
+    loadTestMainClass = "$moduleName/org.jminor.framework.demos.chinook.testing.ChinookLoadTest"
     testAddModules = ['org.jminor.framework.db.test']
     testAddReads = ['org.jminor.framework.demos.chinook': 'org.jminor.framework.db.test']
 }
@@ -62,10 +63,6 @@
         addReads = testAddReads
     }
 }
-=======
-ext.mainClass = 'org.jminor.framework.demos.chinook.client.ui.ChinookAppPanel'
-ext.loadTestMainClass = 'org.jminor.framework.demos.chinook.testing.ChinookLoadTest'
->>>>>>> f1bdfb6d
 
 test {
     moduleOptions {
@@ -95,10 +92,9 @@
 }
 classes.dependsOn buildReports
 
-<<<<<<< HEAD
 task runClientLocal(type: ModularJavaExec) {
     group 'run'
-    main = "$moduleName/org.jminor.framework.demos.chinook.client.ui.ChinookAppPanel"
+    main = mainClass
     systemProperties = [
             'jminor.client.connectionType': 'local',
             'jminor.db.type'              : 'h2',
@@ -113,35 +109,7 @@
 
 task runClientRemote(type: ModularJavaExec) {
     group 'run'
-    main = "$moduleName/org.jminor.framework.demos.chinook.client.ui.ChinookAppPanel"
-=======
-startScripts {
-    mainClassName = mainClass
-}
-
-clientRemoteScript {
-    mainClassName = mainClass
-}
-
-clientHttpScript {
-    mainClassName = mainClass
-}
-
-loadTestRemoteScript {
-    mainClassName = loadTestMainClass
-}
-
-loadTestHttpScript {
-    mainClassName = loadTestMainClass
-}
-
-runClientLocal {
     main = mainClass
-}
-
-runClientRemote {
-    main = mainClass
->>>>>>> f1bdfb6d
     systemProperties = [
             'jminor.client.connectionType'    : 'remote',
             'jminor.server.hostname'          : 'localhost',
@@ -152,14 +120,9 @@
     ]
 }
 
-<<<<<<< HEAD
 task runClientHttp(type: ModularJavaExec) {
     group 'run'
-    main = "$moduleName/org.jminor.framework.demos.chinook.client.ui.ChinookAppPanel"
-=======
-runClientHttp {
     main = mainClass
->>>>>>> f1bdfb6d
     systemProperties = [
             'jminor.client.connectionType': 'http',
             'jminor.client.http.secure'   : 'false',
@@ -169,14 +132,9 @@
     ]
 }
 
-<<<<<<< HEAD
 task runLoadTestRemote(type: ModularJavaExec) {
     group 'run'
-    main = "$moduleName/org.jminor.framework.demos.chinook.testing.ChinookLoadTest"
-=======
-runLoadTestRemote {
     main = loadTestMainClass
->>>>>>> f1bdfb6d
     systemProperties = [
             'jminor.client.connectionType'    : 'remote',
             'jminor.server.hostname'          : 'localhost',
@@ -187,14 +145,9 @@
     ]
 }
 
-<<<<<<< HEAD
 task runLoadTestHttp(type: ModularJavaExec) {
     group 'run'
-    main = "$moduleName/org.jminor.framework.demos.chinook.testing.ChinookLoadTest"
-=======
-runLoadTestHttp {
     main = loadTestMainClass
->>>>>>> f1bdfb6d
     systemProperties = [
             'jminor.client.connectionType': 'http',
             'jminor.client.http.secure'   : 'false',
