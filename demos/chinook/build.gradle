--- conflicted
+++ resolved
@@ -21,26 +21,18 @@
 
     implementation project(':jminor-framework-plugins-jasperreports')
 
-<<<<<<< HEAD
-    runtime project(':jminor-framework-db-http')
-    runtime project(':jminor-framework-plugins-logback-proxy')
-=======
-    runtimeOnly project(':jminor-plugin-logback-proxy')
+    runtimeOnly project(':jminor-framework-plugins-logback-proxy')
 
     runtimeOnly project(':jminor-framework-db-http')
     runtimeOnly project(':jminor-framework-db-remote')
->>>>>>> 6199748a
 
     testImplementation project(':jminor-framework-db-test')
 
     implementation "org.jfree:jcommon:${jcommonVersion}"
     implementation "org.jfree:jfreechart:${jfreeChartVersion}"
 
-<<<<<<< HEAD
     runtime project(':jminor-framework-plugins-logback-proxy')
 
-=======
->>>>>>> 6199748a
     compile("net.sf.jasperreports:jasperreports:${jasperReportsVersion}") {
         transitive = false
     }
