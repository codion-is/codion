--- conflicted
+++ resolved
@@ -31,11 +31,7 @@
     implementation "org.jfree:jcommon:${jcommonVersion}"
     implementation "org.jfree:jfreechart:${jfreeChartVersion}"
 
-<<<<<<< HEAD
-    runtime project(':jminor-framework-plugins-logback-proxy')
-=======
     runtime project(':jminor-plugin-logback-proxy')
->>>>>>> 3f3b8bf7
 
     compile("net.sf.jasperreports:jasperreports:${jasperReportsVersion}") {
         transitive = false
