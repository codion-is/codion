import org.javamodularity.moduleplugin.tasks.ModularCreateStartScripts
import org.javamodularity.moduleplugin.tasks.ModularJavaExec

plugins {
    id 'org.openjfx.javafxplugin' version '0.0.9'
}

apply from: '../demos.gradle'

dependencies {
    implementation project(':codion-common-rmi')

    implementation project(':codion-framework-db-local')

    implementation project(':codion-swing-common-tools')
    implementation project(':codion-swing-common-tools-ui')
    implementation project(':codion-swing-framework-ui')
    implementation project(':codion-swing-framework-tools')

    implementation project(':codion-javafx-framework')

    implementation project(':codion-plugin-imagepanel')
    implementation project(':codion-plugin-jasperreports')
    implementation project(':codion-plugin-ikonli-foundation')

    runtimeOnly project(':codion-plugin-logback-proxy')

    implementation project(':codion-framework-db-http')
    implementation project(':codion-framework-db-rmi')

    implementation 'com.formdev:flatlaf:1.5'

    testImplementation project(':codion-framework-domain-test')

    implementation("net.sf.jasperreports:jasperreports:${jasperReportsVersion}") {
        transitive = false
    }

    runtimeOnly "commons-logging:commons-logging:${commonsLoggingVersion}"
    runtimeOnly "commons-digester:commons-digester:${commonsDigesterVersion}"
    runtimeOnly "org.apache.commons:commons-collections4:${commonsCollectionsVersion}"
    runtimeOnly "commons-beanutils:commons-beanutils:${commonsBeanUtilsVersion}"
    runtimeOnly "org.eclipse.jdt:ecj:${jdtCoreCompilerVersion}"

    runtimeOnly project(':codion-dbms-h2database')
    runtimeOnly "com.h2database:h2:${h2Version}"
}

ext {
    execMainClass = "$moduleName/is.codion.framework.demos.chinook.ui.ChinookAppPanel"
    execLoadTestMainClass = "$moduleName/is.codion.framework.demos.chinook.testing.ChinookLoadTest"
    testAddModules = ['is.codion.framework.domain.test']
    testAddReads = [
            'is.codion.framework.demos.chinook': 'is.codion.framework.domain.test',
            'is.codion.framework.domain': 'is.codion.framework.demos.chinook'
    ]
}

javafx {
    version = '12'
    modules = ['javafx.base', 'javafx.graphics', 'javafx.controls', 'javafx.swing']
}

compileTestJava {
    moduleOptions {
        addModules = testAddModules
        addReads = testAddReads
    }
}

test {
    moduleOptions {
        addModules = testAddModules
        addReads = testAddReads
    }
    systemProperty "codion.db.initScripts", "src/main/sql/create_schema.sql"
    systemProperty "codion.client.domainClass", "is.codion.framework.demos.chinook.domain.impl.ChinookImpl"
}

application {
    mainClass = execMainClass
}

task buildReports(dependsOn: 'compileJava') {
    group 'build'
    def jasperSourceDir = file('src/main/reports')
    def jasperTargetDir = file(sourceSets.main.output.resourcesDir.toString() + '/is/codion/framework/demos/chinook/domain')
    inputs.dir jasperSourceDir
    outputs.dir jasperTargetDir
    doLast {
        ant {
            taskdef(name: 'jrc', classname: 'net.sf.jasperreports.ant.JRAntCompileTask', classpath: configurations.runtimeClasspath.asPath)
            jasperTargetDir.mkdirs()
            jrc(srcdir: jasperSourceDir, destdir: jasperTargetDir) {
                classpath(path: sourceSets.main.output.classesDirs)
                include(name: '**/*.jrxml')
            }
        }
    }
}
classes.finalizedBy buildReports

<<<<<<< HEAD
task runClientLocal(type: ModularJavaExec) {
    group 'application'
=======
compileTestJava.dependsOn buildReports

startScripts {
>>>>>>> 2c262e94
    mainClass = execMainClass
    jvmArgs = ['--add-reads', 'is.codion.framework.domain=is.codion.framework.demos.chinook']
    systemProperties = [
            'codion.client.connectionType': 'local',
            'codion.db.url'               : 'jdbc:h2:mem:h2db',
            'codion.db.initScripts'       : 'src/main/sql/create_schema.sql',
            'logback.configurationFile'   : 'src/main/resources/logback.xml'
    ]
}

task runClientRMI(type: ModularJavaExec) {
    group 'application'
    mainClass = execMainClass
    jvmArgs = ['--add-reads', 'is.codion.framework.domain=is.codion.framework.demos.chinook']
    systemProperties = [
            'codion.client.connectionType'    : 'remote',
            'codion.server.hostname'          : "${serverHostName}",
            'javax.net.ssl.trustStore'        : '../../framework/server/src/main/security/truststore.jks',
            'javax.net.ssl.trustStorePassword': 'crappypass',
            'logback.configurationFile'       : 'src/main/config/logback.xml'
    ]
}

task runClientHttp(type: ModularJavaExec) {
    group 'application'
    mainClass = execMainClass
    jvmArgs = ['--add-reads', 'is.codion.framework.domain=is.codion.framework.demos.chinook']
    systemProperties = [
            'codion.client.connectionType': 'http',
            'codion.client.http.secure'   : 'false',
            'codion.client.http.hostname' : "${serverHostName}",
            'logback.configurationFile'   : 'src/main/resources/logback.xml'
    ]
}

task runLoadTestRMI(type: ModularJavaExec) {
    group 'application'
    mainClass = execLoadTestMainClass
    jvmArgs = ['--add-reads', 'is.codion.framework.domain=is.codion.framework.demos.chinook']
    systemProperties = [
            'codion.client.connectionType'    : 'remote',
            'codion.server.hostname'          : "${serverHostName}",
            'javax.net.ssl.trustStore'        : '../../framework/server/src/main/security/truststore.jks',
            'javax.net.ssl.trustStorePassword': 'crappypass',
            'logback.configurationFile'       : 'src/main/config/logback.xml'
    ]
}

task runLoadTestHttp(type: ModularJavaExec) {
    group 'application'
    mainClass = execLoadTestMainClass
    jvmArgs = ['--add-reads', 'is.codion.framework.domain=is.codion.framework.demos.chinook']
    systemProperties = [
            'codion.client.connectionType': 'http',
            'codion.client.http.secure'   : 'false',
            'codion.client.http.hostname' : "${serverHostName}",
            'logback.configurationFile'   : 'src/main/resources/logback.xml'
    ]
}

task clientLocalScript(type: ModularCreateStartScripts) {
    runTask = tasks.runClientLocal
    applicationName = project.name + '-local'
    defaultJvmOpts = [
            '--add-reads', 'is.codion.framework.domain=is.codion.framework.demos.chinook',
            '-Dcodion.client.connectionType=local',
            '-Dcodion.db.url=jdbc:h2:mem:h2db',
            '-Dcodion.db.initScripts=../config/create_schema.sql',
            '-Dlogback.configurationFile=../config/logback.xml'
    ]
}

task clientRMIScript(type: ModularCreateStartScripts) {
    runTask = tasks.runClientRMI
    applicationName = project.name + '-remote'
    defaultJvmOpts = [
            '--add-reads', 'is.codion.framework.domain=is.codion.framework.demos.chinook',
            '-Dcodion.client.connectionType=remote',
            '-Dcodion.server.hostname=localhost',
            '-Djavax.net.ssl.trustStore=../config/truststore.jks',
            '-Djavax.net.ssl.trustStorePassword=crappypass',
            '-Dlogback.configurationFile=../config/logback.xml'
    ]
}

task clientHttpScript(type: ModularCreateStartScripts) {
    runTask = tasks.runClientHttp
    applicationName = project.name + '-http'
    defaultJvmOpts = [
            '--add-reads', 'is.codion.framework.domain=is.codion.framework.demos.chinook',
            '-Dcodion.client.connectionType=http',
            '-Dcodion.client.http.secure=false',
            '-Dcodion.client.http.hostname=localhost',
            '-Dlogback.configurationFile=../config/logback.xml'
    ]
}

task loadTestRMIScript(type: ModularCreateStartScripts) {
    runTask = tasks.runLoadTestRMI
    applicationName = project.name + '-loadtest-remote'
    defaultJvmOpts = [
            '--add-reads', 'is.codion.framework.domain=is.codion.framework.demos.chinook',
            '-Dcodion.client.connectionType=remote',
            '-Dcodion.server.hostname=localhost',
            '-Djavax.net.ssl.trustStore=../config/truststore.jks',
            '-Djavax.net.ssl.trustStorePassword=crappypass',
            '-Dlogback.configurationFile=../config/logback.xml'
    ]
}

task loadTestHttpScript(type: ModularCreateStartScripts) {
    runTask = tasks.runLoadTestHttp
    applicationName = project.name + '-loadtest-http'
    defaultJvmOpts = [
            '--add-reads', 'is.codion.framework.domain=is.codion.framework.demos.chinook',
            '-Dcodion.client.connectionType=http',
            '-Dcodion.client.http.secure=false',
            '-Dcodion.client.http.hostname=localhost',
            '-Dlogback.configurationFile=../config/logback.xml'
    ]
}

applicationDistribution.into('config') {
    from(files('src/main/sql/create_schema.sql'))
    from(files('src/main/resources/logback.xml'))
    from(files('../../framework/server/src/main/security/truststore.jks'))
}

applicationDistribution.into('bin') {
    duplicatesStrategy = DuplicatesStrategy.EXCLUDE
    from(clientLocalScript)
    from(clientRMIScript)
    from(clientHttpScript)
    from(loadTestHttpScript)
    from(loadTestRMIScript)
}<|MERGE_RESOLUTION|>--- conflicted
+++ resolved
@@ -100,14 +100,10 @@
 }
 classes.finalizedBy buildReports
 
-<<<<<<< HEAD
+compileTestJava.dependsOn buildReports
+
 task runClientLocal(type: ModularJavaExec) {
     group 'application'
-=======
-compileTestJava.dependsOn buildReports
-
-startScripts {
->>>>>>> 2c262e94
     mainClass = execMainClass
     jvmArgs = ['--add-reads', 'is.codion.framework.domain=is.codion.framework.demos.chinook']
     systemProperties = [
