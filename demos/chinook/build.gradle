--- conflicted
+++ resolved
@@ -100,7 +100,6 @@
 }
 classes.finalizedBy buildReports
 
-<<<<<<< HEAD
 task runClientLocal(type: ModularJavaExec) {
     group 'application'
     mainClass = execMainClass
@@ -161,26 +160,6 @@
             'codion.client.http.hostname' : "${serverHostName}",
             'logback.configurationFile'   : 'src/main/resources/logback.xml'
     ]
-=======
-startScripts {
-    mainClass = execMainClass
-}
-
-clientRMIScript {
-    mainClass = execMainClass
-}
-
-clientHttpScript {
-    mainClass = execMainClass
-}
-
-loadTestRMIScript {
-    mainClass = execLoadTestMainClass
-}
-
-loadTestHttpScript {
-    mainClass = execLoadTestMainClass
->>>>>>> 1de1443d
 }
 
 task clientLocalScript(type: ModularCreateStartScripts) {
