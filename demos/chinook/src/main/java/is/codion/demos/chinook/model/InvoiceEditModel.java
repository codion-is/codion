/*
 * This file is part of Codion.
 *
 * Codion is free software: you can redistribute it and/or modify
 * it under the terms of the GNU General Public License as published by
 * the Free Software Foundation, either version 3 of the License, or
 * (at your option) any later version.
 *
 * Codion is distributed in the hope that it will be useful,
 * but WITHOUT ANY WARRANTY; without even the implied warranty of
 * MERCHANTABILITY or FITNESS FOR A PARTICULAR PURPOSE.  See the
 * GNU General Public License for more details.
 *
 * You should have received a copy of the GNU General Public License
 * along with Codion.  If not, see <https://www.gnu.org/licenses/>.
 *
 * Copyright (c) 2004 - 2025, Björn Darri Sigurðsson.
 */
package is.codion.demos.chinook.model;

import is.codion.framework.db.EntityConnectionProvider;
import is.codion.framework.domain.entity.Entity;
import is.codion.framework.domain.entity.attribute.Attribute;
import is.codion.swing.framework.model.SwingEntityEditModel;

import java.util.Collection;

import static is.codion.demos.chinook.domain.api.Chinook.Customer;
import static is.codion.demos.chinook.domain.api.Chinook.Invoice;

public final class InvoiceEditModel extends SwingEntityEditModel {

	public InvoiceEditModel(EntityConnectionProvider connectionProvider) {
		super(Invoice.TYPE, connectionProvider);
		// By default, foreign key values persist when the model
		// is cleared, here we disable that for CUSTOMER_FK
		editor().value(Invoice.CUSTOMER_FK).persist().set(false);
		// We populate the invoice address fields with
		// the customer address when the customer is edited
		editor().value(Invoice.CUSTOMER_FK).edited().addConsumer(this::setAddress);
	}

	// Override to update the billing address when the invoice customer is changed
	@Override
<<<<<<< HEAD
	public <T> void apply(Collection<Entity> entities, Attribute<T> attribute, T value) {
		super.apply(entities, attribute, value);
		if (attribute.equals(Invoice.CUSTOMER_FK)) {
			Entity customer = (Entity) value;
=======
	public <T> void apply(Collection<Entity> entities, Attribute<T> attribute, T newValue) {
		super.apply(entities, attribute, newValue);
		if (attribute.equals(Invoice.CUSTOMER_FK)) {
			Entity customer = (Entity) newValue;
>>>>>>> b401e23d
			entities.forEach(invoice -> {
				// Set the billing address
				invoice.put(Invoice.BILLINGADDRESS, customer.get(Customer.ADDRESS));
				invoice.put(Invoice.BILLINGCITY, customer.get(Customer.CITY));
				invoice.put(Invoice.BILLINGPOSTALCODE, customer.get(Customer.POSTALCODE));
				invoice.put(Invoice.BILLINGSTATE, customer.get(Customer.STATE));
				invoice.put(Invoice.BILLINGCOUNTRY, customer.get(Customer.COUNTRY));
			});
		}
	}

	private void setAddress(Entity customer) {
		// We only populate the address fields
		// when we are editing a new invoice
		if (editor().exists().not().get()) {
			if (customer == null) {
				editor().value(Invoice.BILLINGADDRESS).clear();
				editor().value(Invoice.BILLINGCITY).clear();
				editor().value(Invoice.BILLINGPOSTALCODE).clear();
				editor().value(Invoice.BILLINGSTATE).clear();
				editor().value(Invoice.BILLINGCOUNTRY).clear();
			}
			else {
				editor().value(Invoice.BILLINGADDRESS).set(customer.get(Customer.ADDRESS));
				editor().value(Invoice.BILLINGCITY).set(customer.get(Customer.CITY));
				editor().value(Invoice.BILLINGPOSTALCODE).set(customer.get(Customer.POSTALCODE));
				editor().value(Invoice.BILLINGSTATE).set(customer.get(Customer.STATE));
				editor().value(Invoice.BILLINGCOUNTRY).set(customer.get(Customer.COUNTRY));
			}
		}
	}
}<|MERGE_RESOLUTION|>--- conflicted
+++ resolved
@@ -42,17 +42,10 @@
 
 	// Override to update the billing address when the invoice customer is changed
 	@Override
-<<<<<<< HEAD
-	public <T> void apply(Collection<Entity> entities, Attribute<T> attribute, T value) {
-		super.apply(entities, attribute, value);
-		if (attribute.equals(Invoice.CUSTOMER_FK)) {
-			Entity customer = (Entity) value;
-=======
 	public <T> void apply(Collection<Entity> entities, Attribute<T> attribute, T newValue) {
 		super.apply(entities, attribute, newValue);
 		if (attribute.equals(Invoice.CUSTOMER_FK)) {
 			Entity customer = (Entity) newValue;
->>>>>>> b401e23d
 			entities.forEach(invoice -> {
 				// Set the billing address
 				invoice.put(Invoice.BILLINGADDRESS, customer.get(Customer.ADDRESS));
