import org.javamodularity.moduleplugin.tasks.ModularCreateStartScripts
import org.javamodularity.moduleplugin.tasks.ModularJavaExec

plugins {
    id 'org.openjfx.javafxplugin' version '0.0.8'
}

apply from: '../demos.gradle'

dependencies {
    implementation project(':codion-framework-db-local')
    implementation project(':codion-framework-db-rmi')
    implementation project(':codion-framework-db-http')
    implementation project(':codion-framework-domain-test')
    implementation project(':codion-framework-server')
    implementation project(':codion-framework-servlet')

    implementation project(':codion-swing-common-tools')
    implementation project(':codion-swing-common-tools-ui')
    implementation project(':codion-swing-framework-ui')
    implementation project(':codion-swing-framework-tools')

    implementation project(':codion-javafx-framework')

    implementation project(':codion-plugin-jasperreports')
    implementation project(':codion-plugin-json')

    testImplementation project(':codion-swing-framework-ui-test')

    runtimeOnly project(':codion-plugin-logback-proxy')

    implementation("net.sf.jasperreports:jasperreports:${jasperReportsVersion}") {
        transitive = false
    }

    runtimeOnly "commons-logging:commons-logging:${commonsLoggingVersion}"
    runtimeOnly "commons-digester:commons-digester:${commonsDigesterVersion}"
    runtimeOnly "org.apache.commons:commons-collections4:${commonsCollectionsVersion}"
    runtimeOnly "commons-beanutils:commons-beanutils:${commonsBeanUtilsVersion}"
    runtimeOnly "org.eclipse.jdt.core.compiler:ecj:${jdtCoreCompilerVersion}"

    runtimeOnly project(':codion-dbms-h2database')
    runtimeOnly "com.h2database:h2:${h2Version}"
}

<<<<<<< HEAD
ext {
    mainClass = "$moduleName/org.jminor.framework.demos.empdept.ui.EmpDeptAppPanel"
    fxMainClass = "$moduleName/org.jminor.framework.demos.empdept.javafx.EmpDeptFX"
    loadTestMainClass = "$moduleName/org.jminor.framework.demos.empdept.testing.EmpDeptLoadTest"
    testAddModules = ['dev.codion.swing.framework.ui.test']
    testAddReads = ['dev.codion.framework.demos.empdept': 'dev.codion.swing.framework.ui.test']
    testAddExports = [
            'dev.codion.framework.demos.empdept/dev.codion.framework.demos.empdept.ui': 'dev.codion.swing.framework.ui,dev.codion.swing.framework.ui.test',
            'org.junit.platform.commons/org.junit.platform.commons.util': 'ALL-UNNAMED',
            'org.junit.platform.commons/org.junit.platform.commons.logging': 'ALL-UNNAMED'
    ]
}

javafx {
    version = '11'
    modules = ['javafx.base', 'javafx.graphics', 'javafx.controls', 'javafx.swing']
}

compileTestJava {
    moduleOptions {
        addModules = testAddModules
        addReads = testAddReads
    }
}
=======
ext.mainClass = 'dev.codion.framework.demos.empdept.ui.EmpDeptAppPanel'
ext.loadTestMainClass = 'dev.codion.framework.demos.empdept.testing.EmpDeptLoadTest'
>>>>>>> a8af63d7

test {
    moduleOptions {
        addModules = testAddModules
        addReads = testAddReads
        addExports = testAddExports
    }
    systemProperty "jminor.db.initScript", "src/main/sql/create_schema.sql"
    systemProperty "jminor.client.domainClass", "dev.codion.framework.demos.empdept.domain.EmpDept"
}

task buildReports(dependsOn: 'compileJava') {
    group 'build'
    def jasperSourceDir = file('src/main/reports')
    def jasperTargetDir = file(sourceSets.main.output.resourcesDir.toString() + '/dev/codion/framework/demos/empdept/domain')
    inputs.dir jasperSourceDir
    outputs.dir jasperTargetDir
    doLast {
        ant {
            taskdef(name: 'jrc', classname: 'net.sf.jasperreports.ant.JRAntCompileTask', classpath: configurations.runtimeClasspath.asPath)
            jasperTargetDir.mkdirs()
            jrc(srcdir: jasperSourceDir, destdir: jasperTargetDir) {
                classpath(path: sourceSets.main.output.classesDirs)
                include(name: '**/*.jrxml')
            }
        }
    }
}
classes.finalizedBy buildReports

task runClientLocal(type: ModularJavaExec) {
    group 'run'
    main = mainClass
    systemProperties = [
            'jminor.client.connectionType': 'local',
            'jminor.db.url'               : 'jdbc:h2:mem:h2db',
            'jminor.db.initScript'        : 'src/main/sql/create_schema.sql',
            'logback.configurationFile'   : 'src/main/resources/logback.xml'
    ]
}

task runClientLocalFX(type: ModularJavaExec) {
    group 'run'
<<<<<<< HEAD
    main = fxMainClass
=======
    main = 'dev.codion.framework.demos.empdept.javafx.EmpDeptFX'
    classpath = sourceSets.main.runtimeClasspath
>>>>>>> a8af63d7
    systemProperties = [
            'jminor.client.connectionType': 'local',
            'jminor.db.url'               : 'jdbc:h2:mem:h2db',
            'jminor.db.initScript'        : 'src/main/sql/create_schema.sql',
            'logback.configurationFile'   : 'src/main/resources/logback.xml'
    ]
}

task runClientRMI(type: ModularJavaExec) {
    group 'run'
    main = mainClass
    systemProperties = [
            'jminor.client.connectionType'    : 'remote',
            'jminor.server.hostname'          : 'localhost',
            'javax.net.ssl.trustStore'        : '../../framework/server/src/main/security/jminor_truststore.jks',
            'javax.net.ssl.trustStorePassword': 'crappypass',
            'logback.configurationFile'       : 'src/main/config/logback.xml'
    ]
}

task runClientHttp(type: ModularJavaExec) {
    group 'run'
    main = mainClass
    systemProperties = [
            'jminor.client.connectionType': 'http',
            'jminor.client.http.secure'   : 'false',
            'jminor.client.http.hostname' : 'localhost',
            'logback.configurationFile'   : 'src/main/resources/logback.xml'
    ]
}

task runLoadTestRMI(type: ModularJavaExec) {
    group 'run'
    main = loadTestMainClass
    systemProperties = [
            'jminor.client.connectionType'    : 'remote',
            'jminor.server.hostname'          : 'localhost',
            'javax.net.ssl.trustStore'        : '../../framework/server/src/main/security/jminor_truststore.jks',
            'javax.net.ssl.trustStorePassword': 'crappypass',
            'logback.configurationFile'       : 'src/main/config/logback.xml'
    ]
}

task runLoadTestHttp(type: ModularJavaExec) {
    group 'run'
    main = loadTestMainClass
    systemProperties = [
            'jminor.client.connectionType': 'http',
            'jminor.client.http.secure'   : 'false',
            'jminor.client.http.hostname' : 'localhost',
            'logback.configurationFile'   : 'src/main/resources/logback.xml'
    ]
}

task clientLocalScript(type: ModularCreateStartScripts) {
    runTask = tasks.runClientLocal
    applicationName = project.name + '-local'
    defaultJvmOpts = [
            '-Djminor.client.connectionType=local',
            '-Djminor.db.url=jdbc:h2:mem:h2db',
            '-Djminor.db.initScript=../config/create_schema.sql',
            '-Dlogback.configurationFile=../config/logback.xml'
    ]
}

task clientRMIScript(type: ModularCreateStartScripts) {
    runTask = tasks.runClientRMI
    applicationName = project.name + '-remote'
    defaultJvmOpts = [
            '-Djminor.client.connectionType=remote',
            '-Djminor.server.hostname=localhost',
            '-Djavax.net.ssl.trustStore=../config/jminor_truststore.jks',
            '-Djavax.net.ssl.trustStorePassword=crappypass',
            '-Dlogback.configurationFile=../config/logback.xml'
    ]
}

task clientHttpScript(type: ModularCreateStartScripts) {
    runTask = tasks.runClientHttp
    applicationName = project.name + '-http'
    defaultJvmOpts = [
            '-Djminor.client.connectionType=http',
            '-Djminor.client.http.secure=false',
            '-Djminor.client.http.hostname=localhost',
            '-Dlogback.configurationFile=../config/logback.xml'
    ]
}

task loadTestRMIScript(type: ModularCreateStartScripts) {
    runTask = tasks.runLoadTestRMI
    applicationName = project.name + '-loadtest-remote'
    defaultJvmOpts = [
            '-Djminor.client.connectionType=remote',
            '-Djminor.server.hostname=localhost',
            '-Djavax.net.ssl.trustStore=../config/jminor_truststore.jks',
            '-Djavax.net.ssl.trustStorePassword=crappypass',
            '-Dlogback.configurationFile=../config/logback.xml'
    ]
}

task loadTestHttpScript(type: ModularCreateStartScripts) {
    runTask = tasks.runLoadTestHttp
    applicationName = project.name + '-loadtest-http'
    defaultJvmOpts = [
            '-Djminor.client.connectionType=http',
            '-Djminor.client.http.secure=false',
            '-Djminor.client.http.hostname=localhost',
            '-Dlogback.configurationFile=../config/logback.xml'
    ]
}

applicationDistribution.into('config') {
    from(files('src/main/sql/create_schema.sql'))
    from(files('src/main/resources/logback.xml'))
    from(files('../../framework/server/src/main/security/jminor_truststore.jks'))
}

applicationDistribution.into('bin') {
    duplicatesStrategy = DuplicatesStrategy.EXCLUDE
    from(clientLocalScript)
    from(clientRMIScript)
    from(clientHttpScript)
    from(loadTestHttpScript)
    from(loadTestRMIScript)
}<|MERGE_RESOLUTION|>--- conflicted
+++ resolved
@@ -43,11 +43,10 @@
     runtimeOnly "com.h2database:h2:${h2Version}"
 }
 
-<<<<<<< HEAD
 ext {
-    mainClass = "$moduleName/org.jminor.framework.demos.empdept.ui.EmpDeptAppPanel"
-    fxMainClass = "$moduleName/org.jminor.framework.demos.empdept.javafx.EmpDeptFX"
-    loadTestMainClass = "$moduleName/org.jminor.framework.demos.empdept.testing.EmpDeptLoadTest"
+    mainClass = "$moduleName/dev.codion.framework.demos.empdept.ui.EmpDeptAppPanel"
+    fxMainClass = "$moduleName/dev.codion.framework.demos.empdept.javafx.EmpDeptFX"
+    loadTestMainClass = "$moduleName/dev.codion.framework.demos.empdept.testing.EmpDeptLoadTest"
     testAddModules = ['dev.codion.swing.framework.ui.test']
     testAddReads = ['dev.codion.framework.demos.empdept': 'dev.codion.swing.framework.ui.test']
     testAddExports = [
@@ -68,10 +67,6 @@
         addReads = testAddReads
     }
 }
-=======
-ext.mainClass = 'dev.codion.framework.demos.empdept.ui.EmpDeptAppPanel'
-ext.loadTestMainClass = 'dev.codion.framework.demos.empdept.testing.EmpDeptLoadTest'
->>>>>>> a8af63d7
 
 test {
     moduleOptions {
@@ -115,12 +110,7 @@
 
 task runClientLocalFX(type: ModularJavaExec) {
     group 'run'
-<<<<<<< HEAD
     main = fxMainClass
-=======
-    main = 'dev.codion.framework.demos.empdept.javafx.EmpDeptFX'
-    classpath = sourceSets.main.runtimeClasspath
->>>>>>> a8af63d7
     systemProperties = [
             'jminor.client.connectionType': 'local',
             'jminor.db.url'               : 'jdbc:h2:mem:h2db',
