<<<<<<< HEAD
plugins {
    id 'org.openjfx.javafxplugin' version '0.0.14'
    id 'org.gradlex.extra-java-module-info'
}

apply from: '../demos.gradle'
=======
apply from: "../demos.gradle"
>>>>>>> e6dc6e92

apply plugin: BuildReportsPlugin

dependencies {
<<<<<<< HEAD
    implementation project(':codion-framework-db-local')
    implementation project(':codion-framework-db-rmi')
    implementation project(':codion-framework-db-http')
    implementation project(':codion-framework-domain-test')
    implementation project(':codion-framework-server')
    implementation project(':codion-framework-servlet')
=======
    implementation project(":codion-framework-db-local")
    implementation project(":codion-framework-db-http")
    implementation project(":codion-framework-domain-test")
    implementation project(":codion-framework-server")
    implementation project(":codion-framework-servlet")
>>>>>>> e6dc6e92

    implementation project(":codion-swing-common-model-tools")
    implementation project(":codion-swing-common-ui-tools")
    implementation project(":codion-swing-framework-ui")
    implementation project(":codion-swing-framework-model-tools")

    implementation project(":codion-javafx-framework")

    implementation project(":codion-plugin-jasperreports")
    implementation project(":codion-framework-json-domain")

    testImplementation project(":codion-swing-framework-ui-test")

    implementation(libs.flatlaf.intellij.themes)
<<<<<<< HEAD
=======
    implementation "javax.ws.rs:jsr311-api:1.1.1"
>>>>>>> e6dc6e92

    runtimeOnly project(":codion-plugin-logback-proxy")

    implementation(libs.jasperreports) {
        transitive = false
    }

    implementation(libs.commons.logging)
    implementation(libs.commons.digester) {
        transitive = false
    }
    implementation(libs.commons.collections4)
    implementation(libs.commons.beanutils) {
        transitive = false
    }
    implementation(libs.jdt.core.compiler)

    runtimeOnly project(":codion-dbms-h2database")
    runtimeOnly(libs.h2)
}

apply from: "../../framework/servlet/extra-module-info-javalin.gradle"
apply from: "../../plugins/jasperreports/extra-module-info-jasperreports.gradle"

javafx {
    version = '18'
    modules = ['javafx.base', 'javafx.graphics', 'javafx.controls', 'javafx.swing']
}

compileTestJava {
    options.compilerArgs = [
            '--add-modules', 'is.codion.swing.framework.ui.test',
            '--add-reads', "$moduleName=is.codion.swing.framework.ui.test",
    ]
}

buildReports {
    sourceDir = file("src/main/reports")
    targetDir = file(sourceSets.main.output.resourcesDir.toString() + "/is/codion/framework/demos/empdept/domain")
}

test {
    systemProperty "codion.db.initScripts", "src/main/sql/create_schema.sql"
    systemProperty "codion.client.domainClass", "is.codion.framework.demos.empdept.domain.EmpDept"
    jvmArgs = [
            '--add-reads', "$moduleName=is.codion.swing.framework.ui.test",
            '--add-exports', "$moduleName/is.codion.framework.demos.empdept.ui=is.codion.swing.framework.ui,is.codion.swing.framework.ui.test"
    ]
}

runClientLocal {
    mainClass.set("is.codion.framework.demos.empdept.ui.EmpDeptAppPanel")
}

tasks.register("runClientLocalFX", JavaExec) {
    group "application"
    mainClass.set("is.codion.framework.demos.empdept.javafx.EmpDeptFX")
    classpath = sourceSets.main.runtimeClasspath
    systemProperties = [
            "codion.client.connectionType": "local",
            "codion.db.url"               : "jdbc:h2:mem:h2db",
            "codion.db.initScripts"       : "src/main/sql/create_schema.sql"
    ]
}

runClientRMI {
    mainClass.set("is.codion.framework.demos.empdept.ui.EmpDeptAppPanel")
}

runClientHttp {
    mainClass.set("is.codion.framework.demos.empdept.ui.EmpDeptAppPanel")
}

runLoadTestRMI {
    mainClass.set("is.codion.framework.demos.empdept.testing.EmpDeptLoadTest")
}

runLoadTestHttp {
    mainClass.set("is.codion.framework.demos.empdept.testing.EmpDeptLoadTest")
}<|MERGE_RESOLUTION|>--- conflicted
+++ resolved
@@ -1,31 +1,18 @@
-<<<<<<< HEAD
 plugins {
     id 'org.openjfx.javafxplugin' version '0.0.14'
     id 'org.gradlex.extra-java-module-info'
 }
 
-apply from: '../demos.gradle'
-=======
 apply from: "../demos.gradle"
->>>>>>> e6dc6e92
 
 apply plugin: BuildReportsPlugin
 
 dependencies {
-<<<<<<< HEAD
-    implementation project(':codion-framework-db-local')
-    implementation project(':codion-framework-db-rmi')
-    implementation project(':codion-framework-db-http')
-    implementation project(':codion-framework-domain-test')
-    implementation project(':codion-framework-server')
-    implementation project(':codion-framework-servlet')
-=======
     implementation project(":codion-framework-db-local")
     implementation project(":codion-framework-db-http")
     implementation project(":codion-framework-domain-test")
     implementation project(":codion-framework-server")
     implementation project(":codion-framework-servlet")
->>>>>>> e6dc6e92
 
     implementation project(":codion-swing-common-model-tools")
     implementation project(":codion-swing-common-ui-tools")
@@ -40,10 +27,6 @@
     testImplementation project(":codion-swing-framework-ui-test")
 
     implementation(libs.flatlaf.intellij.themes)
-<<<<<<< HEAD
-=======
-    implementation "javax.ws.rs:jsr311-api:1.1.1"
->>>>>>> e6dc6e92
 
     runtimeOnly project(":codion-plugin-logback-proxy")
 
