--- conflicted
+++ resolved
@@ -112,13 +112,8 @@
     ]
 }
 
-<<<<<<< HEAD
 task runClientLocalFX(type: ModularJavaExec) {
-    group 'run'
-=======
-task runClientLocalFX(type: JavaExec) {
     group 'application'
->>>>>>> dc6e5e5b
     mainClass = 'is.codion.framework.demos.empdept.javafx.EmpDeptFX'
     mainClass = fxMainClass
     systemProperties = [
