import org.javamodularity.moduleplugin.tasks.ModularCreateStartScripts
import org.javamodularity.moduleplugin.tasks.ModularJavaExec

plugins {
    id 'org.openjfx.javafxplugin' version '0.0.10'
}

apply from: '../demos.gradle'

dependencies {
    implementation project(':codion-framework-db-local')
    implementation project(':codion-framework-db-rmi')
    implementation project(':codion-framework-db-http')
    implementation project(':codion-framework-domain-test')
    implementation project(':codion-framework-server')
    implementation project(':codion-framework-servlet')

    implementation project(':codion-swing-common-tools')
    implementation project(':codion-swing-common-tools-ui')
    implementation project(':codion-swing-framework-ui')
    implementation project(':codion-swing-framework-tools')

    implementation project(':codion-javafx-framework')

    implementation project(':codion-plugin-jasperreports')
    implementation project(':codion-plugin-jackson-json')

    testImplementation project(':codion-swing-framework-ui-test')

    runtimeOnly project(':codion-plugin-logback-proxy')

    implementation("net.sf.jasperreports:jasperreports:${jasperReportsVersion}") {
        transitive = false
    }

    runtimeOnly "commons-logging:commons-logging:${commonsLoggingVersion}"
    runtimeOnly "commons-digester:commons-digester:${commonsDigesterVersion}"
    runtimeOnly "org.apache.commons:commons-collections4:${commonsCollectionsVersion}"
    runtimeOnly "commons-beanutils:commons-beanutils:${commonsBeanUtilsVersion}"
    runtimeOnly "org.eclipse.jdt:ecj:${jdtCoreCompilerVersion}"

    runtimeOnly project(':codion-dbms-h2database')
    runtimeOnly "com.h2database:h2:${h2Version}"
}

ext {
    execMainClass = "is.codion.framework.demos.empdept.ui.EmpDeptAppPanel"
    fxMainClass = "is.codion.framework.demos.empdept.javafx.EmpDeptFX"
    execLoadTestMainClass = "is.codion.framework.demos.empdept.testing.EmpDeptLoadTest"
    testAddModules = ['is.codion.swing.framework.ui.test']
    testAddReads = ['is.codion.framework.demos.empdept': 'is.codion.swing.framework.ui.test']
    testAddExports = [
            'is.codion.framework.demos.empdept/is.codion.framework.demos.empdept.ui': 'is.codion.swing.framework.ui,is.codion.swing.framework.ui.test',
            'org.junit.platform.commons/org.junit.platform.commons.util': 'ALL-UNNAMED',
            'org.junit.platform.commons/org.junit.platform.commons.logging': 'ALL-UNNAMED'
    ]
}

javafx {
    version = '12'
    modules = ['javafx.base', 'javafx.graphics', 'javafx.controls', 'javafx.swing']
}

compileTestJava {
    moduleOptions {
        addModules = testAddModules
        addReads = testAddReads
    }
}

<<<<<<< HEAD
test {
    moduleOptions {
        addModules = testAddModules
        addReads = testAddReads
        addExports = testAddExports
    }
    systemProperty "codion.db.initScripts", "src/main/sql/create_schema.sql"
    systemProperty "codion.client.domainClass", "is.codion.framework.demos.empdept.domain.EmpDept"
}

application {
    mainClass = execMainClass
    mainModule = moduleName
}

=======
>>>>>>> e626d273
task buildReports(dependsOn: 'compileJava') {
    group 'build'
    def jasperSourceDir = file('src/main/reports')
    def jasperTargetDir = file(sourceSets.main.output.resourcesDir.toString() + '/is/codion/framework/demos/empdept/domain')
    inputs.dir jasperSourceDir
    outputs.dir jasperTargetDir
    doLast {
        ant {
            taskdef(name: 'jrc', classname: 'net.sf.jasperreports.ant.JRAntCompileTask', classpath: configurations.runtimeClasspath.asPath)
            jasperTargetDir.mkdirs()
            jrc(srcdir: jasperSourceDir, destdir: jasperTargetDir) {
                classpath(path: sourceSets.main.output.classesDirs)
                include(name: '**/*.jrxml')
            }
        }
    }
}
classes.finalizedBy buildReports

compileTestJava.dependsOn buildReports

<<<<<<< HEAD
task runClientLocal(type: ModularJavaExec) {
    group 'application'
=======
test {
    dependsOn buildReports
    systemProperty "codion.db.initScripts", "src/main/sql/create_schema.sql"
    systemProperty "codion.client.domainClass", "is.codion.framework.demos.empdept.domain.EmpDept"
}

domainJar {
    dependsOn buildReports
}

jar {
    dependsOn buildReports
}

startScripts {
>>>>>>> e626d273
    mainClass = execMainClass
    mainModule = moduleName
    systemProperties = [
            'codion.client.connectionType': 'local',
            'codion.db.url'               : 'jdbc:h2:mem:h2db',
            'codion.db.initScripts'       : 'src/main/sql/create_schema.sql',
            'logback.configurationFile'   : 'src/main/config/logback.xml'
    ]
}

task runClientLocalFX(type: ModularJavaExec) {
    group 'application'
    mainClass = fxMainClass
    mainModule = moduleName
    systemProperties = [
            'codion.client.connectionType': 'local',
            'codion.db.url'               : 'jdbc:h2:mem:h2db',
            'codion.db.initScripts'       : 'src/main/sql/create_schema.sql',
            'logback.configurationFile'   : 'src/main/config/logback.xml'
    ]
}

task runClientRMI(type: ModularJavaExec) {
    group 'application'
    mainClass = execMainClass
    mainModule = moduleName
    systemProperties = [
            'codion.client.connectionType'    : 'remote',
            'codion.server.hostname'          : "${serverHostName}",
            'codion.client.trustStore'        : '../../framework/server/src/main/config/truststore.jks',
            'codion.client.trustStorePassword': 'crappypass',
            'logback.configurationFile'       : 'src/main/config/logback.xml'
    ]
}

task runClientHttp(type: ModularJavaExec) {
    group 'application'
    mainClass = execMainClass
    mainModule = moduleName
    systemProperties = [
            'codion.client.connectionType': 'http',
            'codion.client.http.secure'   : 'false',
            'codion.client.http.hostname' : "${serverHostName}",
            'logback.configurationFile'   : 'src/main/config/logback.xml'
    ]
}

task runLoadTestRMI(type: ModularJavaExec) {
    group 'application'
    mainClass = execLoadTestMainClass
    mainModule = moduleName
    systemProperties = [
            'codion.client.connectionType'    : 'remote',
            'codion.server.hostname'          : "${serverHostName}",
            'codion.client.trustStore'        : '../../framework/server/src/main/config/truststore.jks',
            'codion.client.trustStorePassword': 'crappypass',
            'logback.configurationFile'       : 'src/main/config/logback.xml'
    ]
}

task runLoadTestHttp(type: ModularJavaExec) {
    group 'application'
    mainClass = execLoadTestMainClass
    mainModule = moduleName
    systemProperties = [
            'codion.client.connectionType': 'http',
            'codion.client.http.secure'   : 'false',
            'codion.client.http.hostname' : "${serverHostName}",
            'logback.configurationFile'   : 'src/main/config/logback.xml'
    ]
}

task clientLocalScript(type: ModularCreateStartScripts) {
    runTask = tasks.runClientLocal
    applicationName = project.name + '-local'
    defaultJvmOpts = [
            '-Dcodion.client.connectionType=local',
            '-Dcodion.db.url=jdbc:h2:mem:h2db',
            '-Dcodion.db.initScripts=../config/create_schema.sql',
            '-Dlogback.configurationFile=../config/logback.xml'
    ]
}

task clientRMIScript(type: ModularCreateStartScripts) {
    runTask = tasks.runClientRMI
    applicationName = project.name + '-remote'
    defaultJvmOpts = [
            '-Dcodion.client.connectionType=remote',
            '-Dcodion.server.hostname=localhost',
            '-Dcodion.client.trustStore=../config/truststore.jks',
            '-Dcodion.client.trustStorePassword=crappypass',
            '-Dlogback.configurationFile=../config/logback.xml'
    ]
}

task clientHttpScript(type: ModularCreateStartScripts) {
    runTask = tasks.runClientHttp
    applicationName = project.name + '-http'
    defaultJvmOpts = [
            '-Dcodion.client.connectionType=http',
            '-Dcodion.client.http.secure=false',
            '-Dcodion.client.http.hostname=localhost',
            '-Dlogback.configurationFile=../config/logback.xml'
    ]
}

task loadTestRMIScript(type: ModularCreateStartScripts) {
    runTask = tasks.runLoadTestRMI
    applicationName = project.name + '-loadtest-remote'
    defaultJvmOpts = [
            '-Dcodion.client.connectionType=remote',
            '-Dcodion.server.hostname=localhost',
            '-Dcodion.client.trustStore=../config/truststore.jks',
            '-Dcodion.client.trustStorePassword=crappypass',
            '-Dlogback.configurationFile=../config/logback.xml'
    ]
}

task loadTestHttpScript(type: ModularCreateStartScripts) {
    runTask = tasks.runLoadTestHttp
    applicationName = project.name + '-loadtest-http'
    defaultJvmOpts = [
            '-Dcodion.client.connectionType=http',
            '-Dcodion.client.http.secure=false',
            '-Dcodion.client.http.hostname=localhost',
            '-Dlogback.configurationFile=../config/logback.xml'
    ]
}

applicationDistribution.into('config') {
    from(files('src/main/sql/create_schema.sql'))
    from(files('src/main/config/logback.xml'))
    from(files('../../framework/server/src/main/config/truststore.jks'))
}

applicationDistribution.into('bin') {
    duplicatesStrategy = DuplicatesStrategy.EXCLUDE
    from(clientLocalScript)
    from(clientRMIScript)
    from(clientHttpScript)
    from(loadTestHttpScript)
    from(loadTestRMIScript)
}<|MERGE_RESOLUTION|>--- conflicted
+++ resolved
@@ -68,24 +68,11 @@
     }
 }
 
-<<<<<<< HEAD
-test {
-    moduleOptions {
-        addModules = testAddModules
-        addReads = testAddReads
-        addExports = testAddExports
-    }
-    systemProperty "codion.db.initScripts", "src/main/sql/create_schema.sql"
-    systemProperty "codion.client.domainClass", "is.codion.framework.demos.empdept.domain.EmpDept"
-}
-
 application {
     mainClass = execMainClass
     mainModule = moduleName
 }
 
-=======
->>>>>>> e626d273
 task buildReports(dependsOn: 'compileJava') {
     group 'build'
     def jasperSourceDir = file('src/main/reports')
@@ -107,11 +94,12 @@
 
 compileTestJava.dependsOn buildReports
 
-<<<<<<< HEAD
-task runClientLocal(type: ModularJavaExec) {
-    group 'application'
-=======
 test {
+    moduleOptions {
+        addModules = testAddModules
+        addReads = testAddReads
+        addExports = testAddExports
+    }
     dependsOn buildReports
     systemProperty "codion.db.initScripts", "src/main/sql/create_schema.sql"
     systemProperty "codion.client.domainClass", "is.codion.framework.demos.empdept.domain.EmpDept"
@@ -125,8 +113,8 @@
     dependsOn buildReports
 }
 
-startScripts {
->>>>>>> e626d273
+task runClientLocal(type: ModularJavaExec) {
+    group 'application'
     mainClass = execMainClass
     mainModule = moduleName
     systemProperties = [
