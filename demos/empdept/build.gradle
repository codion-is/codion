import org.javamodularity.moduleplugin.tasks.ModularCreateStartScripts
import org.javamodularity.moduleplugin.tasks.ModularJavaExec

plugins {
    id 'org.openjfx.javafxplugin' version '0.0.8'
}

apply from: '../demos.gradle'

dependencies {
    implementation project(':jminor-framework-db-local')
    implementation project(':jminor-framework-db-remote')
    implementation project(':jminor-framework-db-http')
    implementation project(':jminor-framework-domain-test')
    implementation project(':jminor-framework-server')
    implementation project(':jminor-framework-servlet')

    implementation project(':jminor-swing-common-tools')
    implementation project(':jminor-swing-common-tools-ui')
    implementation project(':jminor-swing-framework-ui')
    implementation project(':jminor-swing-framework-tools')

    implementation project(':jminor-javafx-framework')

    implementation project(':jminor-framework-plugins-jasperreports')
    implementation project(':jminor-framework-plugins-json')

    testImplementation project(':jminor-swing-framework-ui-test')

    implementation "org.jfree:jcommon:${jcommonVersion}"
    implementation "org.jfree:jfreechart:${jfreeChartVersion}"

    runtime project(':jminor-framework-plugins-logback-proxy')

    compile("net.sf.jasperreports:jasperreports:${jasperReportsVersion}") {
        transitive = false
    }

    runtime "commons-logging:commons-logging:${commonsLoggingVersion}"
    runtime "commons-digester:commons-digester:${commonsDigesterVersion}"
    runtime "org.apache.commons:commons-collections4:${commonsCollectionsVersion}"
    runtime "commons-beanutils:commons-beanutils:${commonsBeanUtilsVersion}"
    runtime "org.eclipse.jdt.core.compiler:ecj:${jdtCoreCompilerVersion}"

    runtimeOnly project(':jminor-dbms-h2database')
    runtimeOnly "com.h2database:h2:${h2Version}"
}

<<<<<<< HEAD
ext {
    testAddModules = ['org.jminor.swing.framework.ui.test']
    testAddReads = ['org.jminor.framework.demos.empdept': 'org.jminor.swing.framework.ui.test']
}

javafx {
    version = '12'
    modules = ['javafx.base', 'javafx.graphics', 'javafx.controls', 'javafx.swing']
}

compileTestJava {
    moduleOptions {
        addModules = testAddModules
        addReads = testAddReads
    }
}
=======
ext.mainClass = 'org.jminor.framework.demos.empdept.client.ui.EmpDeptAppPanel'
ext.loadTestMainClass = 'org.jminor.framework.demos.empdept.testing.EmpDeptLoadTest'
>>>>>>> f1bdfb6d

test {
    moduleOptions {
        addModules = testAddModules
        addReads = testAddReads
    }
    systemProperty "jminor.db.initScript", "src/main/sql/create_schema.sql"
    systemProperty "jminor.client.domainClass", "org.jminor.framework.demos.empdept.domain.EmpDept"
}

task buildReports(dependsOn: 'compileJava') {
    group 'build'
    def jasperSourceDir = file('src/main/reports')
    def jasperTargetDir = file('build/classes/reports')
    inputs.dir jasperSourceDir
    outputs.dir jasperTargetDir
    doLast {
        ant {
            taskdef(name: 'jrc', classname: 'net.sf.jasperreports.ant.JRAntCompileTask', classpath: configurations.runtime.asPath)
            jasperTargetDir.mkdirs()
            jrc(srcdir: jasperSourceDir, destdir: jasperTargetDir) {
                classpath(path: sourceSets.main.output.classesDirs)
                include(name: '**/*.jrxml')
            }
        }
    }
}
classes.dependsOn buildReports

<<<<<<< HEAD
task runClientLocal(type: ModularJavaExec) {
    group 'run'
    main = "$moduleName/org.jminor.framework.demos.empdept.client.ui.EmpDeptAppPanel"
    systemProperties = [
            'jminor.client.connectionType': 'local',
            'jminor.db.type'              : 'h2',
            'jminor.db.host'              : 'h2db',
            'jminor.db.embedded'          : 'true',
            'jminor.db.embeddedInMemory'  : 'true',
            'jminor.db.initScript'        : 'src/main/sql/create_schema.sql',
            'jminor.report.path'          : 'build/classes/reports',
            'logback.configurationFile'   : 'src/main/resources/logback.xml'
    ]
=======
startScripts {
    mainClassName = mainClass
}

clientRemoteScript {
    mainClassName = mainClass
}

clientHttpScript {
    mainClassName = mainClass
}

loadTestRemoteScript {
    mainClassName = loadTestMainClass
}

loadTestHttpScript {
    mainClassName = loadTestMainClass
}

runClientLocal {
    main = mainClass
>>>>>>> f1bdfb6d
}

task runClientLocalFX(type: ModularJavaExec) {
    group 'run'
    main = "$moduleName/org.jminor.framework.demos.empdept.javafx.EmpDeptFX"
    systemProperties = [
            'jminor.client.connectionType': 'local',
            'jminor.db.type'              : 'h2',
            'jminor.db.host'              : 'h2db',
            'jminor.db.embedded'          : 'true',
            'jminor.db.embeddedInMemory'  : 'true',
            'jminor.db.initScript'        : 'src/main/sql/create_schema.sql',
            'jminor.report.path'          : 'build/classes/reports',
            'logback.configurationFile'   : 'src/main/resources/logback.xml'
    ]
}

<<<<<<< HEAD
task runClientRemote(type: ModularJavaExec) {
    group 'run'
    main = "$moduleName/org.jminor.framework.demos.empdept.client.ui.EmpDeptAppPanel"
=======
runClientRemote {
    main = mainClass
>>>>>>> f1bdfb6d
    systemProperties = [
            'jminor.client.connectionType'    : 'remote',
            'jminor.server.hostname'          : 'localhost',
            'jminor.report.path'              : '../../demos/empdept/build/classes/reports',
            'javax.net.ssl.trustStore'        : '../../framework/server/src/main/security/jminor_truststore.jks',
            'javax.net.ssl.trustStorePassword': 'crappypass',
            'logback.configurationFile'       : 'src/main/config/logback.xml'
    ]
}

<<<<<<< HEAD
task runClientHttp(type: ModularJavaExec) {
    group 'run'
    main = "$moduleName/org.jminor.framework.demos.empdept.client.ui.EmpDeptAppPanel"
=======
runClientHttp {
    main = mainClass
>>>>>>> f1bdfb6d
    systemProperties = [
            'jminor.client.connectionType': 'http',
            'jminor.client.http.secure'   : 'false',
            'jminor.client.http.hostname' : 'localhost',
            'jminor.report.path'          : '../../demos/empdept/build/classes/reports',
            'logback.configurationFile'   : 'src/main/resources/logback.xml'
    ]
}

<<<<<<< HEAD
task runLoadTestRemote(type: ModularJavaExec) {
    group 'run'
    main = "$moduleName/org.jminor.framework.demos.empdept.testing.EmpDeptLoadTest"
=======
runLoadTestRemote {
    main = loadTestMainClass
>>>>>>> f1bdfb6d
    systemProperties = [
            'jminor.client.connectionType'    : 'remote',
            'jminor.server.hostname'          : 'localhost',
            'jminor.report.path'              : '../../demos/empdept/build/classes/reports',
            'javax.net.ssl.trustStore'        : '../../framework/server/src/main/security/jminor_truststore.jks',
            'javax.net.ssl.trustStorePassword': 'crappypass',
            'logback.configurationFile'       : 'src/main/config/logback.xml'
    ]
}

<<<<<<< HEAD
task runLoadTestHttp(type: ModularJavaExec) {
    group 'run'
    main = "$moduleName/org.jminor.framework.demos.empdept.testing.EmpDeptLoadTest"
=======
runLoadTestHttp {
    main = loadTestMainClass
>>>>>>> f1bdfb6d
    systemProperties = [
            'jminor.client.connectionType': 'http',
            'jminor.client.http.secure'   : 'false',
            'jminor.client.http.hostname' : 'localhost',
            'jminor.report.path'          : '../../demos/empdept/build/classes/reports',
            'logback.configurationFile'   : 'src/main/resources/logback.xml'
    ]
}

task clientLocalScript(type: ModularCreateStartScripts) {
    runTask = tasks.runClientLocal
    applicationName = project.name + '-local'
    defaultJvmOpts = [
            '-Djminor.client.connectionType=local',
            '-Djminor.db.type=h2',
            '-Djminor.db.host=h2db',
            '-Djminor.db.embedded=true',
            '-Djminor.db.embeddedInMemory=true',
            '-Djminor.db.initScript=../config/create_schema.sql',
            '-Djminor.report.path=../reports',
            '-Dlogback.configurationFile=../config/logback.xml'
    ]
}

task clientRemoteScript(type: ModularCreateStartScripts) {
    runTask = tasks.runClientRemote
    applicationName = project.name + '-remote'
    defaultJvmOpts = [
            '-Djminor.client.connectionType=remote',
            '-Djminor.server.hostname=localhost',
            '-Djminor.report.path=../reports',
            '-Djavax.net.ssl.trustStore=../config/jminor_truststore.jks',
            '-Djavax.net.ssl.trustStorePassword=crappypass',
            '-Dlogback.configurationFile=../config/logback.xml'
    ]
}

task clientHttpScript(type: ModularCreateStartScripts) {
    runTask = tasks.runClientHttp
    applicationName = project.name + '-http'
    defaultJvmOpts = [
            '-Djminor.client.connectionType=http',
            '-Djminor.client.http.secure=false',
            '-Djminor.client.http.hostname=localhost',
            '-Djminor.report.path=../reports',
            '-Dlogback.configurationFile=../config/logback.xml'
    ]
}

task loadTestRemoteScript(type: ModularCreateStartScripts) {
    runTask = tasks.runLoadTestRemote
    applicationName = project.name + '-loadtest-remote'
    defaultJvmOpts = [
            '-Djminor.client.connectionType=remote',
            '-Djminor.server.hostname=localhost',
            '-Djminor.report.path=../reports',
            '-Djavax.net.ssl.trustStore=../config/jminor_truststore.jks',
            '-Djavax.net.ssl.trustStorePassword=crappypass',
            '-Dlogback.configurationFile=../config/logback.xml'
    ]
}

task loadTestHttpScript(type: ModularCreateStartScripts) {
    runTask = tasks.runLoadTestHttp
    applicationName = project.name + '-loadtest-http'
    defaultJvmOpts = [
            '-Djminor.client.connectionType=http',
            '-Djminor.client.http.secure=false',
            '-Djminor.client.http.hostname=localhost',
            '-Djminor.report.path=../reports',
            '-Dlogback.configurationFile=../config/logback.xml'
    ]
}

applicationDistribution.into('config') {
    from(files('src/main/sql/create_schema.sql'))
    from(files('src/main/resources/logback.xml'))
    from(files('../../framework/server/src/main/security/jminor_truststore.jks'))
}

applicationDistribution.into('reports') {
    from(fileTree(dir: 'build/classes/reports', include: '*.jasper'))
}

applicationDistribution.into('bin') {
    duplicatesStrategy = DuplicatesStrategy.EXCLUDE
    from(clientLocalScript)
    from(clientRemoteScript)
    from(clientHttpScript)
    from(loadTestHttpScript)
    from(loadTestRemoteScript)
}<|MERGE_RESOLUTION|>--- conflicted
+++ resolved
@@ -46,8 +46,10 @@
     runtimeOnly "com.h2database:h2:${h2Version}"
 }
 
-<<<<<<< HEAD
 ext {
+    mainClass = "$moduleName/org.jminor.framework.demos.empdept.client.ui.EmpDeptAppPanel"
+    fxMainClass = "$moduleName/org.jminor.framework.demos.empdept.javafx.EmpDeptFX"
+    loadTestMainClass = "$moduleName/org.jminor.framework.demos.empdept.testing.EmpDeptLoadTest"
     testAddModules = ['org.jminor.swing.framework.ui.test']
     testAddReads = ['org.jminor.framework.demos.empdept': 'org.jminor.swing.framework.ui.test']
 }
@@ -63,10 +65,6 @@
         addReads = testAddReads
     }
 }
-=======
-ext.mainClass = 'org.jminor.framework.demos.empdept.client.ui.EmpDeptAppPanel'
-ext.loadTestMainClass = 'org.jminor.framework.demos.empdept.testing.EmpDeptLoadTest'
->>>>>>> f1bdfb6d
 
 test {
     moduleOptions {
@@ -96,10 +94,9 @@
 }
 classes.dependsOn buildReports
 
-<<<<<<< HEAD
 task runClientLocal(type: ModularJavaExec) {
     group 'run'
-    main = "$moduleName/org.jminor.framework.demos.empdept.client.ui.EmpDeptAppPanel"
+    main = mainClass
     systemProperties = [
             'jminor.client.connectionType': 'local',
             'jminor.db.type'              : 'h2',
@@ -110,35 +107,11 @@
             'jminor.report.path'          : 'build/classes/reports',
             'logback.configurationFile'   : 'src/main/resources/logback.xml'
     ]
-=======
-startScripts {
-    mainClassName = mainClass
-}
-
-clientRemoteScript {
-    mainClassName = mainClass
-}
-
-clientHttpScript {
-    mainClassName = mainClass
-}
-
-loadTestRemoteScript {
-    mainClassName = loadTestMainClass
-}
-
-loadTestHttpScript {
-    mainClassName = loadTestMainClass
-}
-
-runClientLocal {
-    main = mainClass
->>>>>>> f1bdfb6d
 }
 
 task runClientLocalFX(type: ModularJavaExec) {
     group 'run'
-    main = "$moduleName/org.jminor.framework.demos.empdept.javafx.EmpDeptFX"
+    main = fxMainClass
     systemProperties = [
             'jminor.client.connectionType': 'local',
             'jminor.db.type'              : 'h2',
@@ -151,14 +124,9 @@
     ]
 }
 
-<<<<<<< HEAD
 task runClientRemote(type: ModularJavaExec) {
     group 'run'
-    main = "$moduleName/org.jminor.framework.demos.empdept.client.ui.EmpDeptAppPanel"
-=======
-runClientRemote {
     main = mainClass
->>>>>>> f1bdfb6d
     systemProperties = [
             'jminor.client.connectionType'    : 'remote',
             'jminor.server.hostname'          : 'localhost',
@@ -169,14 +137,9 @@
     ]
 }
 
-<<<<<<< HEAD
 task runClientHttp(type: ModularJavaExec) {
     group 'run'
-    main = "$moduleName/org.jminor.framework.demos.empdept.client.ui.EmpDeptAppPanel"
-=======
-runClientHttp {
     main = mainClass
->>>>>>> f1bdfb6d
     systemProperties = [
             'jminor.client.connectionType': 'http',
             'jminor.client.http.secure'   : 'false',
@@ -186,14 +149,9 @@
     ]
 }
 
-<<<<<<< HEAD
 task runLoadTestRemote(type: ModularJavaExec) {
     group 'run'
-    main = "$moduleName/org.jminor.framework.demos.empdept.testing.EmpDeptLoadTest"
-=======
-runLoadTestRemote {
     main = loadTestMainClass
->>>>>>> f1bdfb6d
     systemProperties = [
             'jminor.client.connectionType'    : 'remote',
             'jminor.server.hostname'          : 'localhost',
@@ -204,14 +162,9 @@
     ]
 }
 
-<<<<<<< HEAD
 task runLoadTestHttp(type: ModularJavaExec) {
     group 'run'
-    main = "$moduleName/org.jminor.framework.demos.empdept.testing.EmpDeptLoadTest"
-=======
-runLoadTestHttp {
     main = loadTestMainClass
->>>>>>> f1bdfb6d
     systemProperties = [
             'jminor.client.connectionType': 'http',
             'jminor.client.http.secure'   : 'false',
