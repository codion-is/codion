--- conflicted
+++ resolved
@@ -29,12 +29,8 @@
 
     testImplementation project(':codion-swing-framework-ui-test')
 
-<<<<<<< HEAD
-=======
     implementation (libs.flatlaf.intellij.themes)
-    implementation 'javax.ws.rs:jsr311-api:1.1.1'
-
->>>>>>> c9f9d496
+
     runtimeOnly project(':codion-plugin-logback-proxy')
 
     implementation(libs.jasperreports) {
