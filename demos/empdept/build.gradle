plugins {
    id 'org.openjfx.javafxplugin' version '0.0.14'
    id 'org.gradlex.extra-java-module-info'
}

apply from: '../demos.gradle'

apply plugin: BuildReportsPlugin

dependencies {
    implementation project(':codion-framework-db-local')
    implementation project(':codion-framework-db-rmi')
    implementation project(':codion-framework-db-http')
    implementation project(':codion-framework-domain-test')
    implementation project(':codion-framework-server')
    implementation project(':codion-framework-servlet')

    implementation project(':codion-swing-common-tools')
    implementation project(':codion-swing-common-tools-ui')
    implementation project(':codion-swing-framework-ui')
    implementation project(':codion-swing-framework-tools')

    implementation project(':codion-javafx-framework')

    implementation project(':codion-plugin-jasperreports')
    implementation project(':codion-framework-json-domain')

    testImplementation project(':codion-swing-framework-ui-test')

    implementation(libs.flatlaf.intellij.themes)

    runtimeOnly project(':codion-plugin-logback-proxy')

    implementation(libs.jasperreports) {
        transitive = false
    }

    implementation(libs.commons.logging)
    implementation(libs.commons.digester) {
        transitive = false
    }
    implementation(libs.commons.collections4)
    implementation(libs.commons.beanutils) {
        transitive = false
    }
    implementation(libs.jdt.core.compiler)

    runtimeOnly project(':codion-dbms-h2database')
    runtimeOnly(libs.h2)
}

<<<<<<< HEAD
apply from: "../../framework/servlet/extra-module-info-javalin.gradle"
apply from: "../../plugins/jasperreports/extra-module-info-jasperreports.gradle"

javafx {
    version = '18'
    modules = ['javafx.base', 'javafx.graphics', 'javafx.controls', 'javafx.swing']
}

compileTestJava {
    options.compilerArgs = [
            '--add-modules', 'is.codion.swing.framework.ui.test',
            '--add-reads', "$moduleName=is.codion.swing.framework.ui.test",
    ]
}

application {
    mainClass = "is.codion.framework.demos.empdept.ui.EmpDeptAppPanel"
}

=======
>>>>>>> f883815e
buildReports {
    sourceDir = file('src/main/reports')
    targetDir = file(sourceSets.main.output.resourcesDir.toString() + '/is/codion/framework/demos/empdept/domain')
}

test {
    systemProperty "codion.db.initScripts", "src/main/sql/create_schema.sql"
    systemProperty "codion.client.domainClass", "is.codion.framework.demos.empdept.domain.EmpDept"
    jvmArgs = [
            '--add-reads', "$moduleName=is.codion.swing.framework.ui.test",
            '--add-exports', "$moduleName/is.codion.framework.demos.empdept.ui=is.codion.swing.framework.ui,is.codion.swing.framework.ui.test"
    ]
}

runClientLocal {
    mainClass.set("is.codion.framework.demos.empdept.ui.EmpDeptAppPanel")
}

tasks.register('runClientLocalFX', JavaExec) {
    group 'application'
    mainClass.set('is.codion.framework.demos.empdept.javafx.EmpDeptFX')
    classpath = sourceSets.main.runtimeClasspath
    systemProperties = [
            'codion.client.connectionType': 'local',
            'codion.db.url'               : 'jdbc:h2:mem:h2db',
            'codion.db.initScripts'       : 'src/main/sql/create_schema.sql'
    ]
}

runClientRMI {
    mainClass.set("is.codion.framework.demos.empdept.ui.EmpDeptAppPanel")
}

runClientHttp {
    mainClass.set("is.codion.framework.demos.empdept.ui.EmpDeptAppPanel")
}

runLoadTestRMI {
    mainClass.set("is.codion.framework.demos.empdept.testing.EmpDeptLoadTest")
}

runLoadTestHttp {
    mainClass.set("is.codion.framework.demos.empdept.testing.EmpDeptLoadTest")
}<|MERGE_RESOLUTION|>--- conflicted
+++ resolved
@@ -49,7 +49,6 @@
     runtimeOnly(libs.h2)
 }
 
-<<<<<<< HEAD
 apply from: "../../framework/servlet/extra-module-info-javalin.gradle"
 apply from: "../../plugins/jasperreports/extra-module-info-jasperreports.gradle"
 
@@ -65,12 +64,6 @@
     ]
 }
 
-application {
-    mainClass = "is.codion.framework.demos.empdept.ui.EmpDeptAppPanel"
-}
-
-=======
->>>>>>> f883815e
 buildReports {
     sourceDir = file('src/main/reports')
     targetDir = file(sourceSets.main.output.resourcesDir.toString() + '/is/codion/framework/demos/empdept/domain')
