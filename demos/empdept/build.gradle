import org.javamodularity.moduleplugin.tasks.ModularCreateStartScripts
import org.javamodularity.moduleplugin.tasks.ModularJavaExec

plugins {
    id 'org.openjfx.javafxplugin' version '0.0.8'
}

apply from: '../demos.gradle'

dependencies {
    implementation project(':codion-framework-db-local')
    implementation project(':codion-framework-db-rmi')
    implementation project(':codion-framework-db-http')
    implementation project(':codion-framework-domain-test')
    implementation project(':codion-framework-server')
    implementation project(':codion-framework-servlet')

    implementation project(':codion-swing-common-tools')
    implementation project(':codion-swing-common-tools-ui')
    implementation project(':codion-swing-framework-ui')
    implementation project(':codion-swing-framework-tools')

    implementation project(':codion-javafx-framework')

    implementation project(':codion-plugin-jasperreports')
    implementation project(':codion-plugin-json')

    testImplementation project(':codion-swing-framework-ui-test')

    runtimeOnly project(':codion-plugin-logback-proxy')

    implementation("net.sf.jasperreports:jasperreports:${jasperReportsVersion}") {
        transitive = false
    }

    runtimeOnly "commons-logging:commons-logging:${commonsLoggingVersion}"
    runtimeOnly "commons-digester:commons-digester:${commonsDigesterVersion}"
    runtimeOnly "org.apache.commons:commons-collections4:${commonsCollectionsVersion}"
    runtimeOnly "commons-beanutils:commons-beanutils:${commonsBeanUtilsVersion}"
    runtimeOnly "org.eclipse.jdt.core.compiler:ecj:${jdtCoreCompilerVersion}"

    runtimeOnly project(':codion-dbms-h2database')
    runtimeOnly "com.h2database:h2:${h2Version}"
}

ext {
    execMainClass = "$moduleName/is.codion.framework.demos.empdept.ui.EmpDeptAppPanel"
    fxMainClass = "$moduleName/is.codion.framework.demos.empdept.javafx.EmpDeptFX"
    execLoadTestMainClass = "$moduleName/is.codion.framework.demos.empdept.testing.EmpDeptLoadTest"
    testAddModules = ['is.codion.swing.framework.ui.test']
    testAddReads = ['is.codion.framework.demos.empdept': 'is.codion.swing.framework.ui.test']
    testAddExports = [
            'is.codion.framework.demos.empdept/is.codion.framework.demos.empdept.ui': 'is.codion.swing.framework.ui,is.codion.swing.framework.ui.test',
            'org.junit.platform.commons/org.junit.platform.commons.util': 'ALL-UNNAMED',
            'org.junit.platform.commons/org.junit.platform.commons.logging': 'ALL-UNNAMED'
    ]
}

javafx {
    version = '11'
    modules = ['javafx.base', 'javafx.graphics', 'javafx.controls', 'javafx.swing']
}

compileTestJava {
    moduleOptions {
        addModules = testAddModules
        addReads = testAddReads
    }
}

test {
<<<<<<< HEAD
    moduleOptions {
        addModules = testAddModules
        addReads = testAddReads
        addExports = testAddExports
    }
    systemProperty "codion.db.initScript", "src/main/sql/create_schema.sql"
=======
    systemProperty "codion.db.initScripts", "src/main/sql/create_schema.sql"
>>>>>>> eee593bf
    systemProperty "codion.client.domainClass", "is.codion.framework.demos.empdept.domain.EmpDept"
}

application {
    mainClassName = execMainClass
}

task buildReports(dependsOn: 'compileJava') {
    group 'build'
    def jasperSourceDir = file('src/main/reports')
    def jasperTargetDir = file(sourceSets.main.output.resourcesDir.toString() + '/is/codion/framework/demos/empdept/domain')
    inputs.dir jasperSourceDir
    outputs.dir jasperTargetDir
    doLast {
        ant {
            taskdef(name: 'jrc', classname: 'net.sf.jasperreports.ant.JRAntCompileTask', classpath: configurations.runtimeClasspath.asPath)
            jasperTargetDir.mkdirs()
            jrc(srcdir: jasperSourceDir, destdir: jasperTargetDir) {
                classpath(path: sourceSets.main.output.classesDirs)
                include(name: '**/*.jrxml')
            }
        }
    }
}
classes.finalizedBy buildReports

task runClientLocal(type: ModularJavaExec) {
    group 'run'
    mainClass = execMainClass
    systemProperties = [
            'codion.client.connectionType': 'local',
            'codion.db.url'               : 'jdbc:h2:mem:h2db',
            'codion.db.initScript'        : 'src/main/sql/create_schema.sql',
            'logback.configurationFile'   : 'src/main/resources/logback.xml'
    ]
}

task runClientLocalFX(type: ModularJavaExec) {
    group 'run'
    mainClass = 'is.codion.framework.demos.empdept.javafx.EmpDeptFX'
    mainClass = fxMainClass
    systemProperties = [
            'codion.client.connectionType': 'local',
            'codion.db.url'               : 'jdbc:h2:mem:h2db',
            'codion.db.initScripts'       : 'src/main/sql/create_schema.sql',
            'logback.configurationFile'   : 'src/main/resources/logback.xml'
    ]
}

task runClientRMI(type: ModularJavaExec) {
    group 'run'
    mainClass = execMainClass
    systemProperties = [
            'codion.client.connectionType'    : 'remote',
            'codion.server.hostname'          : 'localhost',
            'javax.net.ssl.trustStore'        : '../../framework/server/src/main/security/truststore.jks',
            'javax.net.ssl.trustStorePassword': 'crappypass',
            'logback.configurationFile'       : 'src/main/config/logback.xml'
    ]
}

task runClientHttp(type: ModularJavaExec) {
    group 'run'
    mainClass = execMainClass
    systemProperties = [
            'codion.client.connectionType': 'http',
            'codion.client.http.secure'   : 'false',
            'codion.client.http.hostname' : 'localhost',
            'logback.configurationFile'   : 'src/main/resources/logback.xml'
    ]
}

task runLoadTestRMI(type: ModularJavaExec) {
    group 'run'
    mainClass = execLoadTestMainClass
    systemProperties = [
            'codion.client.connectionType'    : 'remote',
            'codion.server.hostname'          : 'localhost',
            'javax.net.ssl.trustStore'        : '../../framework/server/src/main/security/truststore.jks',
            'javax.net.ssl.trustStorePassword': 'crappypass',
            'logback.configurationFile'       : 'src/main/config/logback.xml'
    ]
}

task runLoadTestHttp(type: ModularJavaExec) {
    group 'run'
    mainClass = execLoadTestMainClass
    systemProperties = [
            'codion.client.connectionType': 'http',
            'codion.client.http.secure'   : 'false',
            'codion.client.http.hostname' : 'localhost',
            'logback.configurationFile'   : 'src/main/resources/logback.xml'
    ]
}

task clientLocalScript(type: ModularCreateStartScripts) {
    runTask = tasks.runClientLocal
    applicationName = project.name + '-local'
    defaultJvmOpts = [
            '-Dcodion.client.connectionType=local',
            '-Dcodion.db.url=jdbc:h2:mem:h2db',
            '-Dcodion.db.initScript=../config/create_schema.sql',
            '-Dlogback.configurationFile=../config/logback.xml'
    ]
}

task clientRMIScript(type: ModularCreateStartScripts) {
    runTask = tasks.runClientRMI
    applicationName = project.name + '-remote'
    defaultJvmOpts = [
            '-Dcodion.client.connectionType=remote',
            '-Dcodion.server.hostname=localhost',
            '-Djavax.net.ssl.trustStore=../config/truststore.jks',
            '-Djavax.net.ssl.trustStorePassword=crappypass',
            '-Dlogback.configurationFile=../config/logback.xml'
    ]
}

task clientHttpScript(type: ModularCreateStartScripts) {
    runTask = tasks.runClientHttp
    applicationName = project.name + '-http'
    defaultJvmOpts = [
            '-Dcodion.client.connectionType=http',
            '-Dcodion.client.http.secure=false',
            '-Dcodion.client.http.hostname=localhost',
            '-Dlogback.configurationFile=../config/logback.xml'
    ]
}

task loadTestRMIScript(type: ModularCreateStartScripts) {
    runTask = tasks.runLoadTestRMI
    applicationName = project.name + '-loadtest-remote'
    defaultJvmOpts = [
            '-Dcodion.client.connectionType=remote',
            '-Dcodion.server.hostname=localhost',
            '-Djavax.net.ssl.trustStore=../config/truststore.jks',
            '-Djavax.net.ssl.trustStorePassword=crappypass',
            '-Dlogback.configurationFile=../config/logback.xml'
    ]
}

task loadTestHttpScript(type: ModularCreateStartScripts) {
    runTask = tasks.runLoadTestHttp
    applicationName = project.name + '-loadtest-http'
    defaultJvmOpts = [
            '-Dcodion.client.connectionType=http',
            '-Dcodion.client.http.secure=false',
            '-Dcodion.client.http.hostname=localhost',
            '-Dlogback.configurationFile=../config/logback.xml'
    ]
}

applicationDistribution.into('config') {
    from(files('src/main/sql/create_schema.sql'))
    from(files('src/main/resources/logback.xml'))
    from(files('../../framework/server/src/main/security/truststore.jks'))
}

applicationDistribution.into('bin') {
    duplicatesStrategy = DuplicatesStrategy.EXCLUDE
    from(clientLocalScript)
    from(clientRMIScript)
    from(clientHttpScript)
    from(loadTestHttpScript)
    from(loadTestRMIScript)
}<|MERGE_RESOLUTION|>--- conflicted
+++ resolved
@@ -69,16 +69,12 @@
 }
 
 test {
-<<<<<<< HEAD
     moduleOptions {
         addModules = testAddModules
         addReads = testAddReads
         addExports = testAddExports
     }
     systemProperty "codion.db.initScript", "src/main/sql/create_schema.sql"
-=======
-    systemProperty "codion.db.initScripts", "src/main/sql/create_schema.sql"
->>>>>>> eee593bf
     systemProperty "codion.client.domainClass", "is.codion.framework.demos.empdept.domain.EmpDept"
 }
 
