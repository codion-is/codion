--- conflicted
+++ resolved
@@ -34,19 +34,6 @@
         transitive = false
     }
 
-<<<<<<< HEAD
-    implementation(libs.commons.logging)
-    implementation(libs.commons.digester) {
-        transitive = false
-    }
-    implementation(libs.commons.collections4)
-    implementation(libs.commons.beanutils) {
-        transitive = false
-    }
-    implementation(libs.jdt.core.compiler)
-
-=======
->>>>>>> f9fea994
     runtimeOnly project(":codion-dbms-h2database")
     runtimeOnly(libs.h2)
 }
