--- conflicted
+++ resolved
@@ -43,15 +43,14 @@
     runtimeOnly "com.h2database:h2:${h2Version}"
 }
 
-<<<<<<< HEAD
 ext {
-    mainClass = "$moduleName/dev.codion.framework.demos.empdept.ui.EmpDeptAppPanel"
-    fxMainClass = "$moduleName/dev.codion.framework.demos.empdept.javafx.EmpDeptFX"
-    loadTestMainClass = "$moduleName/dev.codion.framework.demos.empdept.testing.EmpDeptLoadTest"
-    testAddModules = ['dev.codion.swing.framework.ui.test']
-    testAddReads = ['dev.codion.framework.demos.empdept': 'dev.codion.swing.framework.ui.test']
+    mainClass = "$moduleName/is.codion.framework.demos.empdept.ui.EmpDeptAppPanel"
+    fxMainClass = "$moduleName/is.codion.framework.demos.empdept.javafx.EmpDeptFX"
+    loadTestMainClass = "$moduleName/is.codion.framework.demos.empdept.testing.EmpDeptLoadTest"
+    testAddModules = ['is.codion.swing.framework.ui.test']
+    testAddReads = ['is.codion.framework.demos.empdept': 'is.codion.swing.framework.ui.test']
     testAddExports = [
-            'dev.codion.framework.demos.empdept/dev.codion.framework.demos.empdept.ui': 'dev.codion.swing.framework.ui,dev.codion.swing.framework.ui.test',
+            'is.codion.framework.demos.empdept/is.codion.framework.demos.empdept.ui': 'is.codion.swing.framework.ui,is.codion.swing.framework.ui.test',
             'org.junit.platform.commons/org.junit.platform.commons.util': 'ALL-UNNAMED',
             'org.junit.platform.commons/org.junit.platform.commons.logging': 'ALL-UNNAMED'
     ]
@@ -68,10 +67,6 @@
         addReads = testAddReads
     }
 }
-=======
-ext.mainClass = 'is.codion.framework.demos.empdept.ui.EmpDeptAppPanel'
-ext.loadTestMainClass = 'is.codion.framework.demos.empdept.testing.EmpDeptLoadTest'
->>>>>>> bbfd3fdb
 
 test {
     moduleOptions {
@@ -115,12 +110,8 @@
 
 task runClientLocalFX(type: ModularJavaExec) {
     group 'run'
-<<<<<<< HEAD
+    main = 'is.codion.framework.demos.empdept.javafx.EmpDeptFX'
     main = fxMainClass
-=======
-    main = 'is.codion.framework.demos.empdept.javafx.EmpDeptFX'
-    classpath = sourceSets.main.runtimeClasspath
->>>>>>> bbfd3fdb
     systemProperties = [
             'codion.client.connectionType': 'local',
             'codion.db.url'               : 'jdbc:h2:mem:h2db',
