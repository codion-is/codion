import org.javamodularity.moduleplugin.tasks.ModularCreateStartScripts
import org.javamodularity.moduleplugin.tasks.ModularJavaExec

plugins {
    id 'org.openjfx.javafxplugin' version '0.0.8'
}

apply from: '../demos.gradle'

dependencies {
    implementation project(':jminor-framework-db-local')
    implementation project(':jminor-framework-db-remote')
    implementation project(':jminor-framework-db-http')
    implementation project(':jminor-framework-domain-test')
    implementation project(':jminor-framework-server')
    implementation project(':jminor-framework-servlet')

    implementation project(':jminor-swing-common-tools')
    implementation project(':jminor-swing-common-tools-ui')
    implementation project(':jminor-swing-framework-ui')
    implementation project(':jminor-swing-framework-tools')

    implementation project(':jminor-javafx-framework')

    implementation project(':jminor-plugin-jasperreports')
    implementation project(':jminor-plugin-json')

    testImplementation project(':jminor-swing-framework-ui-test')

<<<<<<< HEAD
    implementation "org.jfree:jcommon:${jcommonVersion}"
    implementation "org.jfree:jfreechart:${jfreeChartVersion}"
=======
    implementation 'javax.ws.rs:jsr311-api:1.1.1'
>>>>>>> 9953a205

    runtimeOnly project(':jminor-plugin-logback-proxy')

    implementation("net.sf.jasperreports:jasperreports:${jasperReportsVersion}") {
        transitive = false
    }

    runtimeOnly "commons-logging:commons-logging:${commonsLoggingVersion}"
    runtimeOnly "commons-digester:commons-digester:${commonsDigesterVersion}"
    runtimeOnly "org.apache.commons:commons-collections4:${commonsCollectionsVersion}"
    runtimeOnly "commons-beanutils:commons-beanutils:${commonsBeanUtilsVersion}"
    runtimeOnly "org.eclipse.jdt.core.compiler:ecj:${jdtCoreCompilerVersion}"

    runtimeOnly project(':jminor-dbms-h2database')
    runtimeOnly "com.h2database:h2:${h2Version}"
}

ext {
    mainClass = "$moduleName/org.jminor.framework.demos.empdept.ui.EmpDeptAppPanel"
    fxMainClass = "$moduleName/org.jminor.framework.demos.empdept.javafx.EmpDeptFX"
    loadTestMainClass = "$moduleName/org.jminor.framework.demos.empdept.testing.EmpDeptLoadTest"
    testAddModules = ['org.jminor.swing.framework.ui.test']
    testAddReads = ['org.jminor.framework.demos.empdept': 'org.jminor.swing.framework.ui.test']
    testAddExports = [
            'org.jminor.framework.demos.empdept/org.jminor.framework.demos.empdept.ui': 'org.jminor.swing.framework.ui,org.jminor.swing.framework.ui.test',
            'org.junit.platform.commons/org.junit.platform.commons.util': 'ALL-UNNAMED',
            'org.junit.platform.commons/org.junit.platform.commons.logging': 'ALL-UNNAMED'
    ]
}

javafx {
    version = '11'
    modules = ['javafx.base', 'javafx.graphics', 'javafx.controls', 'javafx.swing']
}

compileTestJava {
    moduleOptions {
        addModules = testAddModules
        addReads = testAddReads
    }
}

test {
    moduleOptions {
        addModules = testAddModules
        addReads = testAddReads
        addExports = testAddExports
    }
    systemProperty "jminor.db.initScript", "src/main/sql/create_schema.sql"
    systemProperty "jminor.client.domainClass", "org.jminor.framework.demos.empdept.domain.EmpDept"
}

task buildReports(dependsOn: 'compileJava') {
    group 'build'
    def jasperSourceDir = file('src/main/reports')
    def jasperTargetDir = file('build/classes/reports')
    inputs.dir jasperSourceDir
    outputs.dir jasperTargetDir
    doLast {
        ant {
            taskdef(name: 'jrc', classname: 'net.sf.jasperreports.ant.JRAntCompileTask', classpath: configurations.runtimeClasspath.asPath)
            jasperTargetDir.mkdirs()
            jrc(srcdir: jasperSourceDir, destdir: jasperTargetDir) {
                classpath(path: sourceSets.main.output.classesDirs)
                include(name: '**/*.jrxml')
            }
        }
    }
}
compileJava.finalizedBy buildReports

task runClientLocal(type: ModularJavaExec) {
    group 'run'
    main = mainClass
    systemProperties = [
            'jminor.client.connectionType': 'local',
            'jminor.db.type'              : 'h2',
            'jminor.db.host'              : 'h2db',
            'jminor.db.embedded'          : 'true',
            'jminor.db.embeddedInMemory'  : 'true',
            'jminor.db.initScript'        : 'src/main/sql/create_schema.sql',
            'jminor.report.path'          : 'build/classes/reports',
            'logback.configurationFile'   : 'src/main/resources/logback.xml'
    ]
}

task runClientLocalFX(type: ModularJavaExec) {
    group 'run'
    main = fxMainClass
    systemProperties = [
            'jminor.client.connectionType': 'local',
            'jminor.db.type'              : 'h2',
            'jminor.db.host'              : 'h2db',
            'jminor.db.embeddedInMemory'  : 'true',
            'jminor.db.initScript'        : 'src/main/sql/create_schema.sql',
            'jminor.report.path'          : 'build/classes/reports',
            'logback.configurationFile'   : 'src/main/resources/logback.xml'
    ]
}

task runClientRMI(type: ModularJavaExec) {
    group 'run'
    main = mainClass
    systemProperties = [
            'jminor.client.connectionType'    : 'remote',
            'jminor.server.hostname'          : 'localhost',
            'jminor.report.path'              : 'build/classes/reports',
            'javax.net.ssl.trustStore'        : '../../framework/server/src/main/security/jminor_truststore.jks',
            'javax.net.ssl.trustStorePassword': 'crappypass',
            'logback.configurationFile'       : 'src/main/config/logback.xml'
    ]
}

task runClientHttp(type: ModularJavaExec) {
    group 'run'
    main = mainClass
    systemProperties = [
            'jminor.client.connectionType': 'http',
            'jminor.client.http.secure'   : 'false',
            'jminor.client.http.hostname' : 'localhost',
            'jminor.report.path'          : 'build/classes/reports',
            'logback.configurationFile'   : 'src/main/resources/logback.xml'
    ]
}

task runLoadTestRMI(type: ModularJavaExec) {
    group 'run'
    main = loadTestMainClass
    systemProperties = [
            'jminor.client.connectionType'    : 'remote',
            'jminor.server.hostname'          : 'localhost',
            'jminor.report.path'              : 'build/classes/reports',
            'javax.net.ssl.trustStore'        : '../../framework/server/src/main/security/jminor_truststore.jks',
            'javax.net.ssl.trustStorePassword': 'crappypass',
            'logback.configurationFile'       : 'src/main/config/logback.xml'
    ]
}

task runLoadTestHttp(type: ModularJavaExec) {
    group 'run'
    main = loadTestMainClass
    systemProperties = [
            'jminor.client.connectionType': 'http',
            'jminor.client.http.secure'   : 'false',
            'jminor.client.http.hostname' : 'localhost',
            'jminor.report.path'          : 'build/classes/reports',
            'logback.configurationFile'   : 'src/main/resources/logback.xml'
    ]
}

task clientLocalScript(type: ModularCreateStartScripts) {
    runTask = tasks.runClientLocal
    applicationName = project.name + '-local'
    defaultJvmOpts = [
            '-Djminor.client.connectionType=local',
            '-Djminor.db.type=h2',
            '-Djminor.db.host=h2db',
            '-Djminor.db.embedded=true',
            '-Djminor.db.embeddedInMemory=true',
            '-Djminor.db.initScript=../config/create_schema.sql',
            '-Djminor.report.path=../reports',
            '-Dlogback.configurationFile=../config/logback.xml'
    ]
}

task clientRMIScript(type: ModularCreateStartScripts) {
    runTask = tasks.runClientRMI
    applicationName = project.name + '-remote'
    defaultJvmOpts = [
            '-Djminor.client.connectionType=remote',
            '-Djminor.server.hostname=localhost',
            '-Djminor.report.path=../reports',
            '-Djavax.net.ssl.trustStore=../config/jminor_truststore.jks',
            '-Djavax.net.ssl.trustStorePassword=crappypass',
            '-Dlogback.configurationFile=../config/logback.xml'
    ]
}

task clientHttpScript(type: ModularCreateStartScripts) {
    runTask = tasks.runClientHttp
    applicationName = project.name + '-http'
    defaultJvmOpts = [
            '-Djminor.client.connectionType=http',
            '-Djminor.client.http.secure=false',
            '-Djminor.client.http.hostname=localhost',
            '-Djminor.report.path=../reports',
            '-Dlogback.configurationFile=../config/logback.xml'
    ]
}

task loadTestRMIScript(type: ModularCreateStartScripts) {
    runTask = tasks.runLoadTestRMI
    applicationName = project.name + '-loadtest-remote'
    defaultJvmOpts = [
            '-Djminor.client.connectionType=remote',
            '-Djminor.server.hostname=localhost',
            '-Djminor.report.path=../reports',
            '-Djavax.net.ssl.trustStore=../config/jminor_truststore.jks',
            '-Djavax.net.ssl.trustStorePassword=crappypass',
            '-Dlogback.configurationFile=../config/logback.xml'
    ]
}

task loadTestHttpScript(type: ModularCreateStartScripts) {
    runTask = tasks.runLoadTestHttp
    applicationName = project.name + '-loadtest-http'
    defaultJvmOpts = [
            '-Djminor.client.connectionType=http',
            '-Djminor.client.http.secure=false',
            '-Djminor.client.http.hostname=localhost',
            '-Djminor.report.path=../reports',
            '-Dlogback.configurationFile=../config/logback.xml'
    ]
}

applicationDistribution.into('config') {
    from(files('src/main/sql/create_schema.sql'))
    from(files('src/main/resources/logback.xml'))
    from(files('../../framework/server/src/main/security/jminor_truststore.jks'))
}

applicationDistribution.into('reports') {
    from(fileTree(dir: 'build/classes/reports', include: '*.jasper'))
}

applicationDistribution.into('bin') {
    duplicatesStrategy = DuplicatesStrategy.EXCLUDE
    from(clientLocalScript)
    from(clientRMIScript)
    from(clientHttpScript)
    from(loadTestHttpScript)
    from(loadTestRMIScript)
}<|MERGE_RESOLUTION|>--- conflicted
+++ resolved
@@ -26,13 +26,6 @@
     implementation project(':jminor-plugin-json')
 
     testImplementation project(':jminor-swing-framework-ui-test')
-
-<<<<<<< HEAD
-    implementation "org.jfree:jcommon:${jcommonVersion}"
-    implementation "org.jfree:jfreechart:${jfreeChartVersion}"
-=======
-    implementation 'javax.ws.rs:jsr311-api:1.1.1'
->>>>>>> 9953a205
 
     runtimeOnly project(':jminor-plugin-logback-proxy')
 
