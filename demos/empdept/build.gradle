import org.javamodularity.moduleplugin.tasks.ModularCreateStartScripts
import org.javamodularity.moduleplugin.tasks.ModularJavaExec

plugins {
    id 'org.openjfx.javafxplugin' version '0.0.13'
}

apply from: '../demos.gradle'

dependencies {
    implementation project(':codion-framework-db-local')
    implementation project(':codion-framework-db-rmi')
    implementation project(':codion-framework-db-http')
    implementation project(':codion-framework-domain-test')
    implementation project(':codion-framework-server')
    implementation project(':codion-framework-servlet')

    implementation project(':codion-swing-common-tools')
    implementation project(':codion-swing-common-tools-ui')
    implementation project(':codion-swing-framework-ui')
    implementation project(':codion-swing-framework-tools')

    implementation project(':codion-javafx-framework')

    implementation project(':codion-plugin-jasperreports')
    implementation project(':codion-plugin-jackson-json')

    testImplementation project(':codion-swing-framework-ui-test')

    runtimeOnly project(':codion-plugin-logback-proxy')

    implementation((libs.jasperreports)) {
        transitive = false
    }

    runtimeOnly (libs.commons.logging)
    runtimeOnly (libs.commons.digester)
    runtimeOnly (libs.commons.collections4)
    runtimeOnly (libs.commons.beanutils)
    runtimeOnly (libs.jdt.core.compiler)

    runtimeOnly project(':codion-dbms-h2database')
    runtimeOnly (libs.h2)
}

ext {
    execMainClass = "is.codion.framework.demos.empdept.ui.EmpDeptAppPanel"
    fxMainClass = "is.codion.framework.demos.empdept.javafx.EmpDeptFX"
    execLoadTestMainClass = "is.codion.framework.demos.empdept.testing.EmpDeptLoadTest"
    testAddModules = ['is.codion.swing.framework.ui.test']
    testAddReads = ['is.codion.framework.demos.empdept': 'is.codion.swing.framework.ui.test']
    testAddExports = [
            'is.codion.framework.demos.empdept/is.codion.framework.demos.empdept.ui': 'is.codion.swing.framework.ui,is.codion.swing.framework.ui.test',
            'org.junit.platform.commons/org.junit.platform.commons.util': 'ALL-UNNAMED',
            'org.junit.platform.commons/org.junit.platform.commons.logging': 'ALL-UNNAMED'
    ]
}

javafx {
    version = '12'
    modules = ['javafx.base', 'javafx.graphics', 'javafx.controls', 'javafx.swing']
}

compileTestJava {
    moduleOptions {
        addModules = testAddModules
        addReads = testAddReads
    }
}

application {
    mainClass = execMainClass
    mainModule = moduleName
}

task buildReports(dependsOn: 'compileJava') {
    group 'build'
    def jasperSourceDir = file('src/main/reports')
    def jasperTargetDir = file(sourceSets.main.output.resourcesDir.toString() + '/is/codion/framework/demos/empdept/domain')
    inputs.dir jasperSourceDir
    outputs.dir jasperTargetDir
    doLast {
        ant {
            taskdef(name: 'jrc', classname: 'net.sf.jasperreports.ant.JRAntCompileTask', classpath: configurations.runtimeClasspath.asPath)
            jasperTargetDir.mkdirs()
            jrc(srcdir: jasperSourceDir, destdir: jasperTargetDir) {
                classpath(path: sourceSets.main.output.classesDirs)
                include(name: '**/*.jrxml')
            }
        }
    }
}
classes.finalizedBy buildReports

compileTestJava.dependsOn buildReports

test {
    moduleOptions {
        addModules = testAddModules
        addReads = testAddReads
        addExports = testAddExports
    }
    dependsOn buildReports
    systemProperty "codion.db.initScripts", "src/main/sql/create_schema.sql"
    systemProperty "codion.client.domainClass", "is.codion.framework.demos.empdept.domain.EmpDept"
}

domainJar {
    dependsOn buildReports
}

jar {
    dependsOn buildReports
}

task runClientLocal(type: ModularJavaExec) {
    group 'application'
    mainClass = execMainClass
    mainModule = moduleName
    systemProperties = [
            'codion.client.connectionType': 'local',
            'codion.db.url'               : 'jdbc:h2:mem:h2db',
            'codion.db.initScripts'       : 'src/main/sql/create_schema.sql',
            'logback.configurationFile'   : 'src/main/config/logback.xml'
    ]
}

task runClientLocalFX(type: ModularJavaExec) {
    group 'application'
    mainClass = fxMainClass
    mainModule = moduleName
    systemProperties = [
            'codion.client.connectionType': 'local',
            'codion.db.url'               : 'jdbc:h2:mem:h2db',
            'codion.db.initScripts'       : 'src/main/sql/create_schema.sql',
            'logback.configurationFile'   : 'src/main/config/logback.xml'
    ]
}

task runClientRMI(type: ModularJavaExec) {
    group 'application'
    mainClass = execMainClass
    mainModule = moduleName
    systemProperties = [
            'codion.client.connectionType'    : 'remote',
            'codion.server.hostname'          : "${serverHostName}",
            'codion.client.trustStore'        : '../../framework/server/src/main/config/truststore.jks',
            'codion.client.trustStorePassword': 'crappypass',
            'logback.configurationFile'       : 'src/main/config/logback.xml'
    ]
}

task runClientHttp(type: ModularJavaExec) {
    group 'application'
    mainClass = execMainClass
    mainModule = moduleName
    systemProperties = [
            'codion.client.connectionType': 'http',
            'codion.client.http.secure'   : 'false',
            'codion.client.http.hostname' : "${serverHostName}",
            'logback.configurationFile'   : 'src/main/config/logback.xml'
    ]
}

task runLoadTestRMI(type: ModularJavaExec) {
    group 'application'
    mainClass = execLoadTestMainClass
    mainModule = moduleName
    systemProperties = [
            'codion.client.connectionType'    : 'remote',
            'codion.server.hostname'          : "${serverHostName}",
            'codion.client.trustStore'        : '../../framework/server/src/main/config/truststore.jks',
            'codion.client.trustStorePassword': 'crappypass',
            'logback.configurationFile'       : 'src/main/config/logback.xml'
    ]
}

task runLoadTestHttp(type: ModularJavaExec) {
    group 'application'
    mainClass = execLoadTestMainClass
    mainModule = moduleName
    systemProperties = [
            'codion.client.connectionType': 'http',
            'codion.client.http.secure'   : 'false',
            'codion.client.http.hostname' : "${serverHostName}",
            'logback.configurationFile'   : 'src/main/config/logback.xml'
    ]
}

task clientLocalScript(type: ModularCreateStartScripts) {
    runTask = tasks.runClientLocal
    applicationName = project.name + '-local'
    defaultJvmOpts = [
            '-Dcodion.client.connectionType=local',
            '-Dcodion.db.url=jdbc:h2:mem:h2db',
            '-Dcodion.db.initScripts=../config/create_schema.sql',
            '-Dlogback.configurationFile=../config/logback.xml'
    ]
}

<<<<<<< HEAD
task clientRMIScript(type: ModularCreateStartScripts) {
    runTask = tasks.runClientRMI
    applicationName = project.name + '-remote'
    defaultJvmOpts = [
            '-Dcodion.client.connectionType=remote',
            '-Dcodion.server.hostname=localhost',
            '-Dcodion.client.trustStore=../config/truststore.jks',
            '-Dcodion.client.trustStorePassword=crappypass',
            '-Dlogback.configurationFile=../config/logback.xml'
=======
task runClientLocalFX(type: JavaExec) {
    group 'application'
    mainClass = 'is.codion.framework.demos.empdept.javafx.EmpDeptFX'
    classpath = sourceSets.main.runtimeClasspath
    systemProperties = [
            'codion.client.connectionType': 'local',
            'codion.db.url'               : 'jdbc:h2:mem:h2db',
            'codion.db.initScripts'       : 'src/main/sql/create_schema.sql'
>>>>>>> 884a3665
    ]
}

task clientHttpScript(type: ModularCreateStartScripts) {
    runTask = tasks.runClientHttp
    applicationName = project.name + '-http'
    defaultJvmOpts = [
            '-Dcodion.client.connectionType=http',
            '-Dcodion.client.http.secure=false',
            '-Dcodion.client.http.hostname=localhost',
            '-Dlogback.configurationFile=../config/logback.xml'
    ]
}

task loadTestRMIScript(type: ModularCreateStartScripts) {
    runTask = tasks.runLoadTestRMI
    applicationName = project.name + '-loadtest-remote'
    defaultJvmOpts = [
            '-Dcodion.client.connectionType=remote',
            '-Dcodion.server.hostname=localhost',
            '-Dcodion.client.trustStore=../config/truststore.jks',
            '-Dcodion.client.trustStorePassword=crappypass',
            '-Dlogback.configurationFile=../config/logback.xml'
    ]
}

task loadTestHttpScript(type: ModularCreateStartScripts) {
    runTask = tasks.runLoadTestHttp
    applicationName = project.name + '-loadtest-http'
    defaultJvmOpts = [
            '-Dcodion.client.connectionType=http',
            '-Dcodion.client.http.secure=false',
            '-Dcodion.client.http.hostname=localhost',
            '-Dlogback.configurationFile=../config/logback.xml'
    ]
}

applicationDistribution.into('config') {
    from(files('src/main/sql/create_schema.sql'))
    from(files('src/main/config/logback.xml'))
    from(files('../../framework/server/src/main/config/truststore.jks'))
}

applicationDistribution.into('bin') {
    duplicatesStrategy = DuplicatesStrategy.EXCLUDE
    from(clientLocalScript)
    from(clientRMIScript)
    from(clientHttpScript)
    from(loadTestHttpScript)
    from(loadTestRMIScript)
}<|MERGE_RESOLUTION|>--- conflicted
+++ resolved
@@ -120,8 +120,7 @@
     systemProperties = [
             'codion.client.connectionType': 'local',
             'codion.db.url'               : 'jdbc:h2:mem:h2db',
-            'codion.db.initScripts'       : 'src/main/sql/create_schema.sql',
-            'logback.configurationFile'   : 'src/main/config/logback.xml'
+            'codion.db.initScripts'       : 'src/main/sql/create_schema.sql'
     ]
 }
 
@@ -198,7 +197,6 @@
     ]
 }
 
-<<<<<<< HEAD
 task clientRMIScript(type: ModularCreateStartScripts) {
     runTask = tasks.runClientRMI
     applicationName = project.name + '-remote'
@@ -208,16 +206,6 @@
             '-Dcodion.client.trustStore=../config/truststore.jks',
             '-Dcodion.client.trustStorePassword=crappypass',
             '-Dlogback.configurationFile=../config/logback.xml'
-=======
-task runClientLocalFX(type: JavaExec) {
-    group 'application'
-    mainClass = 'is.codion.framework.demos.empdept.javafx.EmpDeptFX'
-    classpath = sourceSets.main.runtimeClasspath
-    systemProperties = [
-            'codion.client.connectionType': 'local',
-            'codion.db.url'               : 'jdbc:h2:mem:h2db',
-            'codion.db.initScripts'       : 'src/main/sql/create_schema.sql'
->>>>>>> 884a3665
     ]
 }
 
