import org.javamodularity.moduleplugin.tasks.ModularCreateStartScripts
import org.javamodularity.moduleplugin.tasks.ModularJavaExec

plugins {
    id 'org.openjfx.javafxplugin' version '0.0.8'
}

apply from: '../demos.gradle'

dependencies {
    implementation project(':jminor-framework-db-local')
    implementation project(':jminor-framework-db-remote')
    implementation project(':jminor-framework-db-http')
    implementation project(':jminor-framework-domain-test')
    implementation project(':jminor-framework-server')
    implementation project(':jminor-framework-servlet')

    implementation project(':jminor-swing-common-tools')
    implementation project(':jminor-swing-common-tools-ui')
    implementation project(':jminor-swing-framework-ui')
    implementation project(':jminor-swing-framework-tools')

    implementation project(':jminor-javafx-framework')

    implementation project(':jminor-plugin-jasperreports')
    implementation project(':jminor-plugin-json')

    testImplementation project(':jminor-swing-framework-ui-test')

    runtimeOnly project(':jminor-plugin-logback-proxy')

    implementation("net.sf.jasperreports:jasperreports:${jasperReportsVersion}") {
        transitive = false
    }

    runtimeOnly "commons-logging:commons-logging:${commonsLoggingVersion}"
    runtimeOnly "commons-digester:commons-digester:${commonsDigesterVersion}"
    runtimeOnly "org.apache.commons:commons-collections4:${commonsCollectionsVersion}"
    runtimeOnly "commons-beanutils:commons-beanutils:${commonsBeanUtilsVersion}"
    runtimeOnly "org.eclipse.jdt.core.compiler:ecj:${jdtCoreCompilerVersion}"

    runtimeOnly project(':jminor-dbms-h2database')
    runtimeOnly "com.h2database:h2:${h2Version}"
}

<<<<<<< HEAD
ext {
    mainClass = "$moduleName/org.jminor.framework.demos.empdept.ui.EmpDeptAppPanel"
    fxMainClass = "$moduleName/org.jminor.framework.demos.empdept.javafx.EmpDeptFX"
    loadTestMainClass = "$moduleName/org.jminor.framework.demos.empdept.testing.EmpDeptLoadTest"
    testAddModules = ['org.jminor.swing.framework.ui.test']
    testAddReads = ['org.jminor.framework.demos.empdept': 'org.jminor.swing.framework.ui.test']
    testAddExports = [
            'org.jminor.framework.demos.empdept/org.jminor.framework.demos.empdept.ui': 'org.jminor.swing.framework.ui,org.jminor.swing.framework.ui.test',
            'org.junit.platform.commons/org.junit.platform.commons.util': 'ALL-UNNAMED',
            'org.junit.platform.commons/org.junit.platform.commons.logging': 'ALL-UNNAMED'
    ]
}

javafx {
    version = '11'
    modules = ['javafx.base', 'javafx.graphics', 'javafx.controls', 'javafx.swing']
}

compileTestJava {
    moduleOptions {
        addModules = testAddModules
        addReads = testAddReads
    }
}
=======
ext.mainClass = 'org.jminor.framework.demos.empdept.ui.EmpDeptAppPanel'
ext.loadTestMainClass = 'org.jminor.framework.demos.empdept.testing.EmpDeptLoadTest'
>>>>>>> 321c7722

test {
    moduleOptions {
        addModules = testAddModules
        addReads = testAddReads
        addExports = testAddExports
    }
    systemProperty "jminor.db.initScript", "src/main/sql/create_schema.sql"
    systemProperty "jminor.client.domainClass", "org.jminor.framework.demos.empdept.domain.EmpDept"
}

task buildReports(dependsOn: 'compileJava') {
    group 'build'
    def jasperSourceDir = file('src/main/reports')
    def jasperTargetDir = file(sourceSets.main.output.resourcesDir.toString() + '/org/jminor/framework/demos/empdept/domain')
    inputs.dir jasperSourceDir
    outputs.dir jasperTargetDir
    doLast {
        ant {
            taskdef(name: 'jrc', classname: 'net.sf.jasperreports.ant.JRAntCompileTask', classpath: configurations.runtimeClasspath.asPath)
            jasperTargetDir.mkdirs()
            jrc(srcdir: jasperSourceDir, destdir: jasperTargetDir) {
                classpath(path: sourceSets.main.output.classesDirs)
                include(name: '**/*.jrxml')
            }
        }
    }
}
compileJava.finalizedBy buildReports

task runClientLocal(type: ModularJavaExec) {
    group 'run'
    main = mainClass
    systemProperties = [
            'jminor.client.connectionType': 'local',
            'jminor.db.type'              : 'h2',
            'jminor.db.host'              : 'h2db',
            'jminor.db.embedded'          : 'true',
            'jminor.db.embeddedInMemory'  : 'true',
            'jminor.db.initScript'        : 'src/main/sql/create_schema.sql',
            'jminor.report.path'          : 'build/classes/reports',
            'logback.configurationFile'   : 'src/main/resources/logback.xml'
    ]
}

task runClientLocalFX(type: ModularJavaExec) {
    group 'run'
    main = fxMainClass
    systemProperties = [
            'jminor.client.connectionType': 'local',
            'jminor.db.type'              : 'h2',
            'jminor.db.host'              : 'h2db',
            'jminor.db.embeddedInMemory'  : 'true',
            'jminor.db.initScript'        : 'src/main/sql/create_schema.sql',
            'logback.configurationFile'   : 'src/main/resources/logback.xml'
    ]
}

task runClientRMI(type: ModularJavaExec) {
    group 'run'
    main = mainClass
<<<<<<< HEAD
    systemProperties = [
            'jminor.client.connectionType'    : 'remote',
            'jminor.server.hostname'          : 'localhost',
            'jminor.report.path'              : 'build/classes/reports',
            'javax.net.ssl.trustStore'        : '../../framework/server/src/main/security/jminor_truststore.jks',
            'javax.net.ssl.trustStorePassword': 'crappypass',
            'logback.configurationFile'       : 'src/main/config/logback.xml'
    ]
=======
>>>>>>> 321c7722
}

task runClientHttp(type: ModularJavaExec) {
    group 'run'
    main = mainClass
<<<<<<< HEAD
    systemProperties = [
            'jminor.client.connectionType': 'http',
            'jminor.client.http.secure'   : 'false',
            'jminor.client.http.hostname' : 'localhost',
            'jminor.report.path'          : 'build/classes/reports',
            'logback.configurationFile'   : 'src/main/resources/logback.xml'
    ]
=======
>>>>>>> 321c7722
}

task runLoadTestRMI(type: ModularJavaExec) {
    group 'run'
    main = loadTestMainClass
<<<<<<< HEAD
    systemProperties = [
            'jminor.client.connectionType'    : 'remote',
            'jminor.server.hostname'          : 'localhost',
            'jminor.report.path'              : 'build/classes/reports',
            'javax.net.ssl.trustStore'        : '../../framework/server/src/main/security/jminor_truststore.jks',
            'javax.net.ssl.trustStorePassword': 'crappypass',
            'logback.configurationFile'       : 'src/main/config/logback.xml'
    ]
=======
>>>>>>> 321c7722
}

task runLoadTestHttp(type: ModularJavaExec) {
    group 'run'
    main = loadTestMainClass
<<<<<<< HEAD
    systemProperties = [
            'jminor.client.connectionType': 'http',
            'jminor.client.http.secure'   : 'false',
            'jminor.client.http.hostname' : 'localhost',
            'jminor.report.path'          : 'build/classes/reports',
            'logback.configurationFile'   : 'src/main/resources/logback.xml'
    ]
}

task clientLocalScript(type: ModularCreateStartScripts) {
    runTask = tasks.runClientLocal
    applicationName = project.name + '-local'
    defaultJvmOpts = [
            '-Djminor.client.connectionType=local',
            '-Djminor.db.type=h2',
            '-Djminor.db.host=h2db',
            '-Djminor.db.embedded=true',
            '-Djminor.db.embeddedInMemory=true',
            '-Djminor.db.initScript=../config/create_schema.sql',
            '-Djminor.report.path=../reports',
            '-Dlogback.configurationFile=../config/logback.xml'
    ]
}

task clientRMIScript(type: ModularCreateStartScripts) {
    runTask = tasks.runClientRMI
    applicationName = project.name + '-remote'
    defaultJvmOpts = [
            '-Djminor.client.connectionType=remote',
            '-Djminor.server.hostname=localhost',
            '-Djminor.report.path=../reports',
            '-Djavax.net.ssl.trustStore=../config/jminor_truststore.jks',
            '-Djavax.net.ssl.trustStorePassword=crappypass',
            '-Dlogback.configurationFile=../config/logback.xml'
    ]
}

task clientHttpScript(type: ModularCreateStartScripts) {
    runTask = tasks.runClientHttp
    applicationName = project.name + '-http'
    defaultJvmOpts = [
            '-Djminor.client.connectionType=http',
            '-Djminor.client.http.secure=false',
            '-Djminor.client.http.hostname=localhost',
            '-Djminor.report.path=../reports',
            '-Dlogback.configurationFile=../config/logback.xml'
    ]
}

task loadTestRMIScript(type: ModularCreateStartScripts) {
    runTask = tasks.runLoadTestRMI
    applicationName = project.name + '-loadtest-remote'
    defaultJvmOpts = [
            '-Djminor.client.connectionType=remote',
            '-Djminor.server.hostname=localhost',
            '-Djminor.report.path=../reports',
            '-Djavax.net.ssl.trustStore=../config/jminor_truststore.jks',
            '-Djavax.net.ssl.trustStorePassword=crappypass',
            '-Dlogback.configurationFile=../config/logback.xml'
    ]
}

task loadTestHttpScript(type: ModularCreateStartScripts) {
    runTask = tasks.runLoadTestHttp
    applicationName = project.name + '-loadtest-http'
    defaultJvmOpts = [
            '-Djminor.client.connectionType=http',
            '-Djminor.client.http.secure=false',
            '-Djminor.client.http.hostname=localhost',
            '-Djminor.report.path=../reports',
            '-Dlogback.configurationFile=../config/logback.xml'
    ]
}

applicationDistribution.into('config') {
    from(files('src/main/sql/create_schema.sql'))
    from(files('src/main/resources/logback.xml'))
    from(files('../../framework/server/src/main/security/jminor_truststore.jks'))
}

applicationDistribution.into('reports') {
    from(fileTree(dir: 'build/classes/reports', include: '*.jasper'))
}

applicationDistribution.into('bin') {
    duplicatesStrategy = DuplicatesStrategy.EXCLUDE
    from(clientLocalScript)
    from(clientRMIScript)
    from(clientHttpScript)
    from(loadTestHttpScript)
    from(loadTestRMIScript)
=======
>>>>>>> 321c7722
}<|MERGE_RESOLUTION|>--- conflicted
+++ resolved
@@ -43,7 +43,6 @@
     runtimeOnly "com.h2database:h2:${h2Version}"
 }
 
-<<<<<<< HEAD
 ext {
     mainClass = "$moduleName/org.jminor.framework.demos.empdept.ui.EmpDeptAppPanel"
     fxMainClass = "$moduleName/org.jminor.framework.demos.empdept.javafx.EmpDeptFX"
@@ -68,10 +67,6 @@
         addReads = testAddReads
     }
 }
-=======
-ext.mainClass = 'org.jminor.framework.demos.empdept.ui.EmpDeptAppPanel'
-ext.loadTestMainClass = 'org.jminor.framework.demos.empdept.testing.EmpDeptLoadTest'
->>>>>>> 321c7722
 
 test {
     moduleOptions {
@@ -112,7 +107,6 @@
             'jminor.db.embedded'          : 'true',
             'jminor.db.embeddedInMemory'  : 'true',
             'jminor.db.initScript'        : 'src/main/sql/create_schema.sql',
-            'jminor.report.path'          : 'build/classes/reports',
             'logback.configurationFile'   : 'src/main/resources/logback.xml'
     ]
 }
@@ -133,59 +127,45 @@
 task runClientRMI(type: ModularJavaExec) {
     group 'run'
     main = mainClass
-<<<<<<< HEAD
     systemProperties = [
             'jminor.client.connectionType'    : 'remote',
             'jminor.server.hostname'          : 'localhost',
-            'jminor.report.path'              : 'build/classes/reports',
             'javax.net.ssl.trustStore'        : '../../framework/server/src/main/security/jminor_truststore.jks',
             'javax.net.ssl.trustStorePassword': 'crappypass',
             'logback.configurationFile'       : 'src/main/config/logback.xml'
     ]
-=======
->>>>>>> 321c7722
 }
 
 task runClientHttp(type: ModularJavaExec) {
     group 'run'
     main = mainClass
-<<<<<<< HEAD
     systemProperties = [
             'jminor.client.connectionType': 'http',
             'jminor.client.http.secure'   : 'false',
             'jminor.client.http.hostname' : 'localhost',
-            'jminor.report.path'          : 'build/classes/reports',
-            'logback.configurationFile'   : 'src/main/resources/logback.xml'
-    ]
-=======
->>>>>>> 321c7722
+            'logback.configurationFile'   : 'src/main/resources/logback.xml'
+    ]
 }
 
 task runLoadTestRMI(type: ModularJavaExec) {
     group 'run'
     main = loadTestMainClass
-<<<<<<< HEAD
     systemProperties = [
             'jminor.client.connectionType'    : 'remote',
             'jminor.server.hostname'          : 'localhost',
-            'jminor.report.path'              : 'build/classes/reports',
             'javax.net.ssl.trustStore'        : '../../framework/server/src/main/security/jminor_truststore.jks',
             'javax.net.ssl.trustStorePassword': 'crappypass',
             'logback.configurationFile'       : 'src/main/config/logback.xml'
     ]
-=======
->>>>>>> 321c7722
 }
 
 task runLoadTestHttp(type: ModularJavaExec) {
     group 'run'
     main = loadTestMainClass
-<<<<<<< HEAD
     systemProperties = [
             'jminor.client.connectionType': 'http',
             'jminor.client.http.secure'   : 'false',
             'jminor.client.http.hostname' : 'localhost',
-            'jminor.report.path'          : 'build/classes/reports',
             'logback.configurationFile'   : 'src/main/resources/logback.xml'
     ]
 }
@@ -200,7 +180,6 @@
             '-Djminor.db.embedded=true',
             '-Djminor.db.embeddedInMemory=true',
             '-Djminor.db.initScript=../config/create_schema.sql',
-            '-Djminor.report.path=../reports',
             '-Dlogback.configurationFile=../config/logback.xml'
     ]
 }
@@ -211,7 +190,6 @@
     defaultJvmOpts = [
             '-Djminor.client.connectionType=remote',
             '-Djminor.server.hostname=localhost',
-            '-Djminor.report.path=../reports',
             '-Djavax.net.ssl.trustStore=../config/jminor_truststore.jks',
             '-Djavax.net.ssl.trustStorePassword=crappypass',
             '-Dlogback.configurationFile=../config/logback.xml'
@@ -225,7 +203,6 @@
             '-Djminor.client.connectionType=http',
             '-Djminor.client.http.secure=false',
             '-Djminor.client.http.hostname=localhost',
-            '-Djminor.report.path=../reports',
             '-Dlogback.configurationFile=../config/logback.xml'
     ]
 }
@@ -236,7 +213,6 @@
     defaultJvmOpts = [
             '-Djminor.client.connectionType=remote',
             '-Djminor.server.hostname=localhost',
-            '-Djminor.report.path=../reports',
             '-Djavax.net.ssl.trustStore=../config/jminor_truststore.jks',
             '-Djavax.net.ssl.trustStorePassword=crappypass',
             '-Dlogback.configurationFile=../config/logback.xml'
@@ -250,7 +226,6 @@
             '-Djminor.client.connectionType=http',
             '-Djminor.client.http.secure=false',
             '-Djminor.client.http.hostname=localhost',
-            '-Djminor.report.path=../reports',
             '-Dlogback.configurationFile=../config/logback.xml'
     ]
 }
@@ -259,10 +234,6 @@
     from(files('src/main/sql/create_schema.sql'))
     from(files('src/main/resources/logback.xml'))
     from(files('../../framework/server/src/main/security/jminor_truststore.jks'))
-}
-
-applicationDistribution.into('reports') {
-    from(fileTree(dir: 'build/classes/reports', include: '*.jasper'))
 }
 
 applicationDistribution.into('bin') {
@@ -272,6 +243,4 @@
     from(clientHttpScript)
     from(loadTestHttpScript)
     from(loadTestRMIScript)
-=======
->>>>>>> 321c7722
 }