plugins {
    id 'org.gradlex.extra-java-module-info'
}

apply from: '../demos.gradle'

apply plugin: BuildReportsPlugin

dependencies {
    implementation project(':codion-swing-framework-ui')
    implementation project(':codion-framework-json')
    implementation project(':codion-plugin-jasperreports')

    implementation(libs.jfreechart)
    implementation(libs.json)
    implementation 'org.jxmapviewer:jxmapviewer2:2.6'
<<<<<<< HEAD
    implementation "org.kordamp.ikonli:ikonli-foundation-pack:12.3.1"
=======
    implementation 'org.kordamp.ikonli:ikonli-foundation-pack:2.6.0'
>>>>>>> eb89d44c

    testImplementation project(':codion-framework-domain-test')
    testImplementation project(':codion-swing-framework-ui-test')

    runtimeOnly project(':codion-plugin-logback-proxy')

    runtimeOnly project(':codion-framework-db-local')
    runtimeOnly project(':codion-framework-db-rmi')
    runtimeOnly project(':codion-framework-db-http')

    implementation(libs.flatlaf)
    implementation(libs.flatlaf.intellij.themes)

    implementation(libs.jasperreports) {
        transitive = false
    }

    runtimeOnly project(':codion-dbms-h2database')
    runtimeOnly(libs.h2)
}

<<<<<<< HEAD
apply from: "../../plugins/jasperreports/extra-module-info-jasperreports.gradle"

extraJavaModuleInfo {
    automaticModule("org.jxmapviewer:jxmapviewer2", "jxmapviewer2")
}

application {
    mainClass = "is.codion.framework.demos.world.ui.WorldAppPanel"
=======
application {
    mainClass = 'is.codion.framework.demos.world.ui.WorldAppPanel'
>>>>>>> eb89d44c
}

buildReports {
    sourceDir = file('src/main/reports')
    targetDir = file(sourceSets.main.output.resourcesDir.toString() + '/is/codion/framework/demos/world/model')
}

test {
    systemProperty "codion.db.initScripts", "src/main/sql/create_schema.sql"
    systemProperty "codion.client.domainClass", "is.codion.framework.demos.world.domain.WorldImpl"
}

startScripts {
    mainClass.set(application.mainClass)
}

clientRMIScript {
    mainClass.set(application.mainClass)
}

clientHttpScript {
    mainClass.set(application.mainClass)
}

runClientLocal {
    mainClass.set(application.mainClass)
}

runClientRMI {
    mainClass.set(application.mainClass)
}

runClientHttp {
    mainClass.set(application.mainClass)
}<|MERGE_RESOLUTION|>--- conflicted
+++ resolved
@@ -14,11 +14,7 @@
     implementation(libs.jfreechart)
     implementation(libs.json)
     implementation 'org.jxmapviewer:jxmapviewer2:2.6'
-<<<<<<< HEAD
-    implementation "org.kordamp.ikonli:ikonli-foundation-pack:12.3.1"
-=======
-    implementation 'org.kordamp.ikonli:ikonli-foundation-pack:2.6.0'
->>>>>>> eb89d44c
+    implementation 'org.kordamp.ikonli:ikonli-foundation-pack:12.3.1'
 
     testImplementation project(':codion-framework-domain-test')
     testImplementation project(':codion-swing-framework-ui-test')
@@ -40,7 +36,6 @@
     runtimeOnly(libs.h2)
 }
 
-<<<<<<< HEAD
 apply from: "../../plugins/jasperreports/extra-module-info-jasperreports.gradle"
 
 extraJavaModuleInfo {
@@ -48,11 +43,7 @@
 }
 
 application {
-    mainClass = "is.codion.framework.demos.world.ui.WorldAppPanel"
-=======
-application {
     mainClass = 'is.codion.framework.demos.world.ui.WorldAppPanel'
->>>>>>> eb89d44c
 }
 
 buildReports {
