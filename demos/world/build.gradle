--- conflicted
+++ resolved
@@ -1,12 +1,8 @@
-<<<<<<< HEAD
 plugins {
     id 'org.gradlex.extra-java-module-info'
 }
 
-apply from: '../demos.gradle'
-=======
 apply from: "../demos.gradle"
->>>>>>> e6dc6e92
 
 apply plugin: BuildReportsPlugin
 
@@ -17,13 +13,8 @@
 
     implementation(libs.jfreechart)
     implementation(libs.json)
-<<<<<<< HEAD
-    implementation 'org.jxmapviewer:jxmapviewer2:2.6'
-    implementation 'org.kordamp.ikonli:ikonli-foundation-pack:12.3.1'
-=======
     implementation "org.jxmapviewer:jxmapviewer2:2.6"
-    implementation "org.kordamp.ikonli:ikonli-foundation-pack:2.6.0"
->>>>>>> e6dc6e92
+    implementation "org.kordamp.ikonli:ikonli-foundation-pack:12.3.1"
 
     testImplementation project(":codion-framework-domain-test")
     testImplementation project(":codion-swing-framework-ui-test")
@@ -41,17 +32,7 @@
         transitive = false
     }
 
-<<<<<<< HEAD
-    runtimeOnly project(':codion-dbms-h2database')
-=======
-    runtimeOnly(libs.commons.logging)
-    runtimeOnly(libs.commons.digester)
-    runtimeOnly(libs.commons.collections4)
-    runtimeOnly(libs.commons.beanutils)
-    runtimeOnly(libs.jdt.core.compiler)
-
     runtimeOnly project(":codion-dbms-h2database")
->>>>>>> e6dc6e92
     runtimeOnly(libs.h2)
 }
 
