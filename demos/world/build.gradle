import org.javamodularity.moduleplugin.tasks.ModularCreateStartScripts
import org.javamodularity.moduleplugin.tasks.ModularJavaExec

apply from: '../demos.gradle'

dependencies {
    implementation project(':codion-swing-framework-ui')
    implementation project(':codion-plugin-jackson-json')
    implementation project(':codion-plugin-jasperreports')

    implementation (libs.jfreechart)
    implementation 'org.jxmapviewer:jxmapviewer2:2.6'
    implementation (libs.json)

    testImplementation project(':codion-framework-domain-test')
    testImplementation project(':codion-swing-framework-ui-test')

    runtimeOnly project(':codion-plugin-logback-proxy')

    runtimeOnly project(':codion-framework-db-local')
    runtimeOnly project(':codion-framework-db-rmi')
    runtimeOnly project(':codion-framework-db-http')

    implementation (libs.flatlaf)
    implementation (libs.flatlaf.intellij.themes)

    implementation((libs.jasperreports)) {
        transitive = false
    }

    runtimeOnly (libs.commons.logging)
    runtimeOnly (libs.commons.digester)
    runtimeOnly (libs.commons.collections4)
    runtimeOnly (libs.commons.beanutils)
    runtimeOnly (libs.jdt.core.compiler)

    runtimeOnly project(':codion-dbms-h2database')
    runtimeOnly (libs.h2)
}

ext {
    execMainClass = "is.codion.framework.demos.world.ui.WorldAppPanel"
    testAddModules = ['is.codion.framework.domain.test', 'is.codion.swing.framework.ui.test']
    testAddReads = [
            'is.codion.framework.demos.world': 'is.codion.framework.domain.test,is.codion.swing.framework.ui.test',
            'is.codion.framework.domain': 'is.codion.framework.demos.world'
    ]
    testAddExports = [
            'is.codion.framework.demos.world/is.codion.framework.demos.world.ui': 'is.codion.swing.framework.ui.test',
            'is.codion.framework.demos.world/is.codion.framework.demos.world.domain': 'is.codion.framework.db.local',
            'org.junit.platform.commons/org.junit.platform.commons.util': 'ALL-UNNAMED',
            'org.junit.platform.commons/org.junit.platform.commons.logging': 'ALL-UNNAMED'
    ]
}

compileTestJava {
    moduleOptions {
        addModules = testAddModules
        addReads = testAddReads
    }
}

application {
    mainClass = execMainClass
    mainModule = moduleName
}

task buildReports(dependsOn: 'compileJava') {
    group 'build'
    // otherwise this task fails in a clean project clone, since the codion jar files
    // which are required on the report compile classpath have not been created yet
    dependsOn configurations.runtimeClasspath
    def jasperSourceDir = file('src/main/reports')
    def jasperTargetDir = file(sourceSets.main.output.resourcesDir.toString() + '/is/codion/framework/demos/world/model')
    inputs.dir jasperSourceDir
    outputs.dir jasperTargetDir
    doLast {
        ant {
            lifecycleLogLevel = "INFO"
            taskdef(name: 'jrc', classname: 'net.sf.jasperreports.ant.JRAntCompileTask', classpath: configurations.runtimeClasspath.asPath)
            jasperTargetDir.mkdirs()
            jrc(srcdir: jasperSourceDir, destdir: jasperTargetDir) {
                classpath(path: sourceSets.main.output.classesDirs.asPath)
                include(name: '**/*.jrxml')
            }
        }
    }
}
classes.finalizedBy buildReports

compileTestJava.dependsOn buildReports

test {
    moduleOptions {
        addModules = testAddModules
        addReads = testAddReads
        addExports = testAddExports;
    }
    dependsOn buildReports
    systemProperty "codion.db.initScripts", "src/main/sql/create_schema.sql"
    systemProperty "codion.client.domainClass", "is.codion.framework.demos.world.domain.WorldImpl"
}

domainJar {
    dependsOn buildReports
}

jar {
    dependsOn buildReports
}

<<<<<<< HEAD
task runClientLocal(type: ModularJavaExec) {
    group 'application'
    mainClass = execMainClass
    mainModule = moduleName
    jvmArgs = ['--add-reads', 'is.codion.framework.domain=is.codion.framework.demos.world']
    systemProperties = [
            'codion.client.connectionType': 'local',
            'codion.db.url'               : 'jdbc:h2:mem:h2db',
            'codion.db.initScripts'       : 'src/main/sql/create_schema.sql'
    ]
}

task runClientRMI(type: ModularJavaExec) {
    group 'application'
    mainClass = execMainClass
    mainModule = moduleName
    jvmArgs = ['--add-reads', 'is.codion.framework.domain=is.codion.framework.demos.world']
    systemProperties = [
            'codion.client.connectionType'    : 'remote',
            'codion.server.hostname'          : "${serverHostName}",
            'codion.client.trustStore'        : '../../framework/server/src/main/config/truststore.jks',
            'codion.client.trustStorePassword': 'crappypass'
    ]
}

task runClientHttp(type: ModularJavaExec) {
    group 'application'
    mainClass = execMainClass
    mainModule = moduleName
    jvmArgs = ['--add-reads', 'is.codion.framework.domain=is.codion.framework.demos.world']
    systemProperties = [
            'codion.client.connectionType': 'http',
            'codion.client.http.secure'   : 'false',
            'codion.client.http.hostname' : "${serverHostName}"
    ]
}

task clientLocalScript(type: ModularCreateStartScripts) {
    runTask = tasks.runClientLocal
    applicationName = project.name + '-local'
    defaultJvmOpts = [
            '--add-reads', 'is.codion.framework.domain=is.codion.framework.demos.world',
            '-Dcodion.client.connectionType=local',
            '-Dcodion.db.url=jdbc:h2:mem:h2db',
            '-Dcodion.db.initScripts=../config/create_schema.sql'
    ]
}

task clientRMIScript(type: ModularCreateStartScripts) {
    runTask = tasks.runClientRMI
    applicationName = project.name + '-remote'
    defaultJvmOpts = [
            '--add-reads', 'is.codion.framework.domain=is.codion.framework.demos.world',
            '-Dcodion.client.connectionType=remote',
            '-Dcodion.server.hostname=localhost',
            '-Dcodion.client.trustStore=../config/truststore.jks',
            '-Dcodion.client.trustStorePassword=crappypass'
    ]
}

task clientHttpScript(type: ModularCreateStartScripts) {
    runTask = tasks.runClientHttp
    applicationName = project.name + '-http'
    defaultJvmOpts = [
            '--add-reads', 'is.codion.framework.domain=is.codion.framework.demos.world',
            '-Dcodion.client.connectionType=http',
            '-Dcodion.client.http.secure=false',
            '-Dcodion.client.http.hostname=localhost'
    ]
}

applicationDistribution.into('config') {
    from(files('src/main/sql/create_schema.sql'))
    from(files('../../framework/server/src/main/config/truststore.jks'))
}

applicationDistribution.into('bin') {
    duplicatesStrategy = DuplicatesStrategy.EXCLUDE
    from(clientLocalScript)
    from(clientRMIScript)
    from(clientHttpScript)
=======
startScripts {
    mainClass.set(execMainClass)
}

clientRMIScript {
    mainClass.set(execMainClass)
}

clientHttpScript {
    mainClass.set(execMainClass)
}

runClientLocal {
    mainClass.set(execMainClass)
}

runClientRMI {
    mainClass.set(execMainClass)
}

runClientHttp {
    mainClass.set(execMainClass)
>>>>>>> 6f14f6a4
}<|MERGE_RESOLUTION|>--- conflicted
+++ resolved
@@ -109,11 +109,10 @@
     dependsOn buildReports
 }
 
-<<<<<<< HEAD
 task runClientLocal(type: ModularJavaExec) {
     group 'application'
-    mainClass = execMainClass
-    mainModule = moduleName
+    mainClass.set(execMainClass)
+    mainModule.set(moduleName)
     jvmArgs = ['--add-reads', 'is.codion.framework.domain=is.codion.framework.demos.world']
     systemProperties = [
             'codion.client.connectionType': 'local',
@@ -124,8 +123,8 @@
 
 task runClientRMI(type: ModularJavaExec) {
     group 'application'
-    mainClass = execMainClass
-    mainModule = moduleName
+    mainClass.set(execMainClass)
+    mainModule.set(moduleName)
     jvmArgs = ['--add-reads', 'is.codion.framework.domain=is.codion.framework.demos.world']
     systemProperties = [
             'codion.client.connectionType'    : 'remote',
@@ -137,8 +136,8 @@
 
 task runClientHttp(type: ModularJavaExec) {
     group 'application'
-    mainClass = execMainClass
-    mainModule = moduleName
+    mainClass.set(execMainClass)
+    mainModule.set(moduleName)
     jvmArgs = ['--add-reads', 'is.codion.framework.domain=is.codion.framework.demos.world']
     systemProperties = [
             'codion.client.connectionType': 'http',
@@ -191,28 +190,4 @@
     from(clientLocalScript)
     from(clientRMIScript)
     from(clientHttpScript)
-=======
-startScripts {
-    mainClass.set(execMainClass)
-}
-
-clientRMIScript {
-    mainClass.set(execMainClass)
-}
-
-clientHttpScript {
-    mainClass.set(execMainClass)
-}
-
-runClientLocal {
-    mainClass.set(execMainClass)
-}
-
-runClientRMI {
-    mainClass.set(execMainClass)
-}
-
-runClientHttp {
-    mainClass.set(execMainClass)
->>>>>>> 6f14f6a4
 }