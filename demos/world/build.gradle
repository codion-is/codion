--- conflicted
+++ resolved
@@ -73,10 +73,6 @@
     systemProperty "codion.client.domainClass", "is.codion.framework.demos.world.domain.WorldImpl"
 }
 
-<<<<<<< HEAD
-task runClientLocal(type: ModularJavaExec) {
-    group 'application'
-=======
 task buildReports(dependsOn: 'compileJava') {
     group 'build'
     def jasperSourceDir = file('src/main/reports')
@@ -96,8 +92,8 @@
 }
 classes.finalizedBy buildReports
 
-startScripts {
->>>>>>> f6a95d0e
+task runClientLocal(type: ModularJavaExec) {
+    group 'application'
     mainClass = execMainClass
     mainModule = moduleName
     jvmArgs = ['--add-reads', 'is.codion.framework.domain=is.codion.framework.demos.world']
