--- conflicted
+++ resolved
@@ -22,9 +22,8 @@
     runtimeOnly "com.h2database:h2:${h2Version}"
 }
 
-<<<<<<< HEAD
 ext {
-    mainClass = "$moduleName/org.jminor.framework.demos.world.ui.WorldAppPanel"
+    mainClass = "$moduleName/dev.codion.framework.demos.world.ui.WorldAppPanel"
     testAddModules = ['dev.codion.framework.db.test', 'dev.codion.swing.framework.ui.test']
     testAddReads = ['dev.codion.framework.demos.world': 'dev.codion.framework.db.test,dev.codion.swing.framework.ui.test']
     testAddExports = [
@@ -41,9 +40,6 @@
         addReads = testAddReads
     }
 }
-=======
-ext.mainClass = 'dev.codion.framework.demos.world.ui.WorldAppPanel'
->>>>>>> a8af63d7
 
 test {
     moduleOptions {
