--- conflicted
+++ resolved
@@ -13,13 +13,8 @@
 
     implementation(libs.jfreechart)
     implementation(libs.json)
-<<<<<<< HEAD
-    implementation "org.jxmapviewer:jxmapviewer2:2.6"
+    implementation "org.jxmapviewer:jxmapviewer2:2.8"
     implementation "org.kordamp.ikonli:ikonli-foundation-pack:12.3.1"
-=======
-    implementation "org.jxmapviewer:jxmapviewer2:2.8"
-    implementation "org.kordamp.ikonli:ikonli-foundation-pack:2.6.0"
->>>>>>> ef1d07d9
 
     testImplementation project(":codion-framework-domain-test")
     testImplementation project(":codion-swing-framework-ui-test")
