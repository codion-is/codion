--- conflicted
+++ resolved
@@ -36,19 +36,12 @@
     runtimeOnly(libs.h2)
 }
 
-<<<<<<< HEAD
 apply from: "../../plugins/jasperreports/extra-module-info-jasperreports.gradle"
 
 extraJavaModuleInfo {
     automaticModule("org.jxmapviewer:jxmapviewer2", "jxmapviewer2")
 }
 
-application {
-    mainClass = 'is.codion.framework.demos.world.ui.WorldAppPanel'
-}
-
-=======
->>>>>>> f883815e
 buildReports {
     sourceDir = file('src/main/reports')
     targetDir = file(sourceSets.main.output.resourcesDir.toString() + '/is/codion/framework/demos/world/model')
