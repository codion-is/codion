import org.javamodularity.moduleplugin.tasks.ModularCreateStartScripts
import org.javamodularity.moduleplugin.tasks.ModularJavaExec

apply from: '../demos.gradle'

dependencies {
    implementation project(':codion-swing-common-tools')
    implementation project(':codion-swing-common-tools-ui')
    implementation project(':codion-swing-framework-ui')
    implementation project(':codion-swing-framework-tools')

    runtimeOnly project(':codion-plugin-logback-proxy')

    runtimeOnly project(':codion-framework-db-local')
    runtimeOnly project(':codion-framework-db-rmi')
    runtimeOnly project(':codion-framework-db-http')

    testImplementation project(':codion-framework-domain-test')
    testImplementation project(':codion-swing-framework-ui-test')

    runtimeOnly project(':codion-dbms-h2database')
    runtimeOnly "com.h2database:h2:${h2Version}"
}

<<<<<<< HEAD
ext {
    mainClass = "$moduleName/org.jminor.framework.demos.petstore.ui.PetstoreAppPanel"
    loadTestMainClass = "$moduleName/org.jminor.framework.demos.petstore.testing.PetstoreLoadTest"
    testAddModules = ['dev.codion.framework.db.test']
    testAddReads = ['dev.codion.framework.demos.petstore': 'dev.codion.framework.db.test']
    testAddExports = [
            'dev.codion.framework.demos.petstore/dev.codion.framework.demos.petstore.domain': 'dev.codion.framework.db.local',
            'org.junit.platform.commons/org.junit.platform.commons.util': 'ALL-UNNAMED',
            'org.junit.platform.commons/org.junit.platform.commons.logging': 'ALL-UNNAMED'
    ]
}

compileTestJava {
    moduleOptions {
        addModules = testAddModules
        addReads = testAddReads
    }
}
=======
ext.mainClass = 'dev.codion.framework.demos.petstore.ui.PetstoreAppPanel'
>>>>>>> a8af63d7

test {
    moduleOptions {
        addModules = testAddModules
        addReads = testAddReads
        addExports = testAddExports
    }
    systemProperty "jminor.db.initScript", "src/main/sql/create_schema.sql"
    systemProperty "jminor.client.domainClass", "dev.codion.framework.demos.petstore.domain.Petstore"
}

task runClientLocal(type: ModularJavaExec) {
    group 'run'
    main = mainClass
    systemProperties = [
            'jminor.client.connectionType': 'local',
            'jminor.db.url'               : 'jdbc:h2:mem:h2db',
            'jminor.db.initScript'        : 'src/main/sql/create_schema.sql',
            'logback.configurationFile'   : 'src/main/resources/logback.xml'
    ]
}

task runClientRMI(type: ModularJavaExec) {
    group 'run'
    main = mainClass
    systemProperties = [
            'jminor.client.connectionType'    : 'remote',
            'jminor.server.hostname'          : 'localhost',
            'javax.net.ssl.trustStore'        : '../../framework/server/src/main/security/jminor_truststore.jks',
            'javax.net.ssl.trustStorePassword': 'crappypass',
            'logback.configurationFile'       : 'src/main/config/logback.xml'
    ]
}

task runClientHttp(type: ModularJavaExec) {
    group 'run'
    main = mainClass
    systemProperties = [
            'jminor.client.connectionType': 'http',
            'jminor.client.http.secure'   : 'false',
            'jminor.client.http.hostname' : 'localhost',
            'logback.configurationFile'   : 'src/main/resources/logback.xml'
    ]
}

task runLoadTestRMI(type: ModularJavaExec) {
    group 'run'
    main = loadTestMainClass
    systemProperties = [
            'jminor.client.connectionType'    : 'remote',
            'jminor.server.hostname'          : 'localhost',
            'javax.net.ssl.trustStore'        : '../../framework/server/src/main/security/jminor_truststore.jks',
            'javax.net.ssl.trustStorePassword': 'crappypass',
            'logback.configurationFile'       : 'src/main/config/logback.xml'
    ]
}

task runLoadTestHttp(type: ModularJavaExec) {
    group 'run'
    main = loadTestMainClass
    systemProperties = [
            'jminor.client.connectionType': 'http',
            'jminor.client.http.secure'   : 'false',
            'jminor.client.http.hostname' : 'localhost',
            'logback.configurationFile'   : 'src/main/resources/logback.xml'
    ]
}

task clientLocalScript(type: ModularCreateStartScripts) {
    runTask = tasks.runClientLocal
    applicationName = project.name + '-local'
    defaultJvmOpts = [
            '-Djminor.client.connectionType=local',
            '-Djminor.db.url=jdbc:h2:mem:h2db',
            '-Djminor.db.initScript=../config/create_schema.sql',
            '-Dlogback.configurationFile=../config/logback.xml'
    ]
}

task clientRMIScript(type: ModularCreateStartScripts) {
    runTask = tasks.runClientRMI
    applicationName = project.name + '-remote'
    defaultJvmOpts = [
            '-Djminor.client.connectionType=remote',
            '-Djminor.server.hostname=localhost',
            '-Djavax.net.ssl.trustStore=../config/jminor_truststore.jks',
            '-Djavax.net.ssl.trustStorePassword=crappypass',
            '-Dlogback.configurationFile=../config/logback.xml'
    ]
}

task clientHttpScript(type: ModularCreateStartScripts) {
    runTask = tasks.runClientHttp
    applicationName = project.name + '-http'
    defaultJvmOpts = [
            '-Djminor.client.connectionType=http',
            '-Djminor.client.http.secure=false',
            '-Djminor.client.http.hostname=localhost',
            '-Dlogback.configurationFile=../config/logback.xml'
    ]
}

task loadTestRMIScript(type: ModularCreateStartScripts) {
    runTask = tasks.runLoadTestRMI
    applicationName = project.name + '-loadtest-remote'
    defaultJvmOpts = [
            '-Djminor.client.connectionType=remote',
            '-Djminor.server.hostname=localhost',
            '-Djavax.net.ssl.trustStore=../config/jminor_truststore.jks',
            '-Djavax.net.ssl.trustStorePassword=crappypass',
            '-Dlogback.configurationFile=../config/logback.xml'
    ]
}

task loadTestHttpScript(type: ModularCreateStartScripts) {
    runTask = tasks.runLoadTestHttp
    applicationName = project.name + '-loadtest-http'
    defaultJvmOpts = [
            '-Djminor.client.connectionType=http',
            '-Djminor.client.http.secure=false',
            '-Djminor.client.http.hostname=localhost',
            '-Dlogback.configurationFile=../config/logback.xml'
    ]
}

applicationDistribution.into('config') {
    from(files('src/main/sql/create_schema.sql'))
    from(files('src/main/resources/logback.xml'))
    from(files('../../framework/server/src/main/security/jminor_truststore.jks'))
}

applicationDistribution.into('bin') {
    duplicatesStrategy = DuplicatesStrategy.EXCLUDE
    from(clientLocalScript)
    from(clientRMIScript)
    from(clientHttpScript)
    from(loadTestHttpScript)
    from(loadTestRMIScript)
}<|MERGE_RESOLUTION|>--- conflicted
+++ resolved
@@ -22,10 +22,9 @@
     runtimeOnly "com.h2database:h2:${h2Version}"
 }
 
-<<<<<<< HEAD
 ext {
-    mainClass = "$moduleName/org.jminor.framework.demos.petstore.ui.PetstoreAppPanel"
-    loadTestMainClass = "$moduleName/org.jminor.framework.demos.petstore.testing.PetstoreLoadTest"
+    mainClass = "$moduleName/dev.codion.framework.demos.petstore.ui.PetstoreAppPanel"
+    loadTestMainClass = "$moduleName/dev.codion.framework.demos.petstore.testing.PetstoreLoadTest"
     testAddModules = ['dev.codion.framework.db.test']
     testAddReads = ['dev.codion.framework.demos.petstore': 'dev.codion.framework.db.test']
     testAddExports = [
@@ -41,9 +40,6 @@
         addReads = testAddReads
     }
 }
-=======
-ext.mainClass = 'dev.codion.framework.demos.petstore.ui.PetstoreAppPanel'
->>>>>>> a8af63d7
 
 test {
     moduleOptions {
