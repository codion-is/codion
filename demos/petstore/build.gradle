--- conflicted
+++ resolved
@@ -24,9 +24,8 @@
     runtimeOnly "com.h2database:h2:${h2Version}"
 }
 
-<<<<<<< HEAD
 ext {
-    mainClass = "$moduleName/org.jminor.framework.demos.petstore.client.ui.PetstoreAppPanel"
+    mainClass = "$moduleName/org.jminor.framework.demos.petstore.ui.PetstoreAppPanel"
     loadTestMainClass = "$moduleName/org.jminor.framework.demos.petstore.testing.PetstoreLoadTest"
     testAddModules = ['org.jminor.framework.db.test']
     testAddReads = ['org.jminor.framework.demos.petstore': 'org.jminor.framework.db.test']
@@ -43,9 +42,6 @@
         addReads = testAddReads
     }
 }
-=======
-ext.mainClass = 'org.jminor.framework.demos.petstore.ui.PetstoreAppPanel'
->>>>>>> ae0b4d65
 
 test {
     moduleOptions {
