import org.javamodularity.moduleplugin.tasks.ModularCreateStartScripts
import org.javamodularity.moduleplugin.tasks.ModularJavaExec

apply from: '../demos.gradle'

dependencies {
    implementation project(':codion-swing-common-tools')
    implementation project(':codion-swing-common-tools-ui')
    implementation project(':codion-swing-framework-ui')
    implementation project(':codion-swing-framework-tools')

    runtimeOnly project(':codion-plugin-logback-proxy')

    runtimeOnly project(':codion-framework-db-local')
    runtimeOnly project(':codion-framework-db-rmi')
    runtimeOnly project(':codion-framework-db-http')

    testImplementation project(':codion-framework-domain-test')
    testImplementation project(':codion-swing-framework-ui-test')

    runtimeOnly project(':codion-dbms-h2database')
    runtimeOnly "com.h2database:h2:${h2Version}"
}

<<<<<<< HEAD
ext {
    mainClass = "$moduleName/dev.codion.framework.demos.petstore.ui.PetstoreAppPanel"
    loadTestMainClass = "$moduleName/dev.codion.framework.demos.petstore.testing.PetstoreLoadTest"
    testAddModules = ['dev.codion.framework.db.test']
    testAddReads = ['dev.codion.framework.demos.petstore': 'dev.codion.framework.db.test']
    testAddExports = [
            'dev.codion.framework.demos.petstore/dev.codion.framework.demos.petstore.domain': 'dev.codion.framework.db.local',
            'org.junit.platform.commons/org.junit.platform.commons.util': 'ALL-UNNAMED',
            'org.junit.platform.commons/org.junit.platform.commons.logging': 'ALL-UNNAMED'
    ]
}

compileTestJava {
    moduleOptions {
        addModules = testAddModules
        addReads = testAddReads
    }
}
=======
ext.mainClass = 'is.codion.framework.demos.petstore.ui.PetstoreAppPanel'
>>>>>>> bbfd3fdb

test {
    moduleOptions {
        addModules = testAddModules
        addReads = testAddReads
        addExports = testAddExports
    }
    systemProperty "codion.db.initScript", "src/main/sql/create_schema.sql"
    systemProperty "codion.client.domainClass", "is.codion.framework.demos.petstore.domain.Petstore"
}

task runClientLocal(type: ModularJavaExec) {
    group 'run'
    main = mainClass
    systemProperties = [
            'codion.client.connectionType': 'local',
            'codion.db.url'               : 'jdbc:h2:mem:h2db',
            'codion.db.initScript'        : 'src/main/sql/create_schema.sql',
            'logback.configurationFile'   : 'src/main/resources/logback.xml'
    ]
}

task runClientRMI(type: ModularJavaExec) {
    group 'run'
    main = mainClass
    systemProperties = [
            'codion.client.connectionType'    : 'remote',
            'codion.server.hostname'          : 'localhost',
            'javax.net.ssl.trustStore'        : '../../framework/server/src/main/security/codion_truststore.jks',
            'javax.net.ssl.trustStorePassword': 'crappypass',
            'logback.configurationFile'       : 'src/main/config/logback.xml'
    ]
}

task runClientHttp(type: ModularJavaExec) {
    group 'run'
    main = mainClass
    systemProperties = [
            'codion.client.connectionType': 'http',
            'codion.client.http.secure'   : 'false',
            'codion.client.http.hostname' : 'localhost',
            'logback.configurationFile'   : 'src/main/resources/logback.xml'
    ]
}

task runLoadTestRMI(type: ModularJavaExec) {
    group 'run'
    main = loadTestMainClass
    systemProperties = [
            'codion.client.connectionType'    : 'remote',
            'codion.server.hostname'          : 'localhost',
            'javax.net.ssl.trustStore'        : '../../framework/server/src/main/security/codion_truststore.jks',
            'javax.net.ssl.trustStorePassword': 'crappypass',
            'logback.configurationFile'       : 'src/main/config/logback.xml'
    ]
}

task runLoadTestHttp(type: ModularJavaExec) {
    group 'run'
    main = loadTestMainClass
    systemProperties = [
            'codion.client.connectionType': 'http',
            'codion.client.http.secure'   : 'false',
            'codion.client.http.hostname' : 'localhost',
            'logback.configurationFile'   : 'src/main/resources/logback.xml'
    ]
}

task clientLocalScript(type: ModularCreateStartScripts) {
    runTask = tasks.runClientLocal
    applicationName = project.name + '-local'
    defaultJvmOpts = [
            '-Dcodion.client.connectionType=local',
            '-Dcodion.db.url=jdbc:h2:mem:h2db',
            '-Dcodion.db.initScript=../config/create_schema.sql',
            '-Dlogback.configurationFile=../config/logback.xml'
    ]
}

task clientRMIScript(type: ModularCreateStartScripts) {
    runTask = tasks.runClientRMI
    applicationName = project.name + '-remote'
    defaultJvmOpts = [
            '-Dcodion.client.connectionType=remote',
            '-Dcodion.server.hostname=localhost',
            '-Djavax.net.ssl.trustStore=../config/codion_truststore.jks',
            '-Djavax.net.ssl.trustStorePassword=crappypass',
            '-Dlogback.configurationFile=../config/logback.xml'
    ]
}

task clientHttpScript(type: ModularCreateStartScripts) {
    runTask = tasks.runClientHttp
    applicationName = project.name + '-http'
    defaultJvmOpts = [
            '-Dcodion.client.connectionType=http',
            '-Dcodion.client.http.secure=false',
            '-Dcodion.client.http.hostname=localhost',
            '-Dlogback.configurationFile=../config/logback.xml'
    ]
}

task loadTestRMIScript(type: ModularCreateStartScripts) {
    runTask = tasks.runLoadTestRMI
    applicationName = project.name + '-loadtest-remote'
    defaultJvmOpts = [
            '-Dcodion.client.connectionType=remote',
            '-Dcodion.server.hostname=localhost',
            '-Djavax.net.ssl.trustStore=../config/codion_truststore.jks',
            '-Djavax.net.ssl.trustStorePassword=crappypass',
            '-Dlogback.configurationFile=../config/logback.xml'
    ]
}

task loadTestHttpScript(type: ModularCreateStartScripts) {
    runTask = tasks.runLoadTestHttp
    applicationName = project.name + '-loadtest-http'
    defaultJvmOpts = [
            '-Dcodion.client.connectionType=http',
            '-Dcodion.client.http.secure=false',
            '-Dcodion.client.http.hostname=localhost',
            '-Dlogback.configurationFile=../config/logback.xml'
    ]
}

applicationDistribution.into('config') {
    from(files('src/main/sql/create_schema.sql'))
    from(files('src/main/resources/logback.xml'))
    from(files('../../framework/server/src/main/security/codion_truststore.jks'))
}

applicationDistribution.into('bin') {
    duplicatesStrategy = DuplicatesStrategy.EXCLUDE
    from(clientLocalScript)
    from(clientRMIScript)
    from(clientHttpScript)
    from(loadTestHttpScript)
    from(loadTestRMIScript)
}<|MERGE_RESOLUTION|>--- conflicted
+++ resolved
@@ -22,14 +22,13 @@
     runtimeOnly "com.h2database:h2:${h2Version}"
 }
 
-<<<<<<< HEAD
 ext {
-    mainClass = "$moduleName/dev.codion.framework.demos.petstore.ui.PetstoreAppPanel"
-    loadTestMainClass = "$moduleName/dev.codion.framework.demos.petstore.testing.PetstoreLoadTest"
-    testAddModules = ['dev.codion.framework.db.test']
-    testAddReads = ['dev.codion.framework.demos.petstore': 'dev.codion.framework.db.test']
+    mainClass = "$moduleName/is.codion.framework.demos.petstore.ui.PetstoreAppPanel"
+    loadTestMainClass = "$moduleName/is.codion.framework.demos.petstore.testing.PetstoreLoadTest"
+    testAddModules = ['is.codion.framework.db.test']
+    testAddReads = ['is.codion.framework.demos.petstore': 'is.codion.framework.db.test']
     testAddExports = [
-            'dev.codion.framework.demos.petstore/dev.codion.framework.demos.petstore.domain': 'dev.codion.framework.db.local',
+            'is.codion.framework.demos.petstore/is.codion.framework.demos.petstore.domain': 'is.codion.framework.db.local',
             'org.junit.platform.commons/org.junit.platform.commons.util': 'ALL-UNNAMED',
             'org.junit.platform.commons/org.junit.platform.commons.logging': 'ALL-UNNAMED'
     ]
@@ -41,9 +40,6 @@
         addReads = testAddReads
     }
 }
-=======
-ext.mainClass = 'is.codion.framework.demos.petstore.ui.PetstoreAppPanel'
->>>>>>> bbfd3fdb
 
 test {
     moduleOptions {
