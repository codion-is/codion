--- conflicted
+++ resolved
@@ -51,16 +51,15 @@
     systemProperty "codion.client.domainClass", "is.codion.framework.demos.petstore.domain.Petstore"
 }
 
-<<<<<<< HEAD
 application {
-    mainClass = execMainClass
-    mainModule = moduleName
+    mainClass.set(execMainClass)
+    mainModule.set(moduleName)
 }
 
 task runClientLocal(type: ModularJavaExec) {
     group 'application'
-    mainClass = execMainClass
-    mainModule = moduleName
+    mainClass.set(execMainClass)
+    mainModule.set(moduleName)
     systemProperties = [
             'codion.client.connectionType': 'local',
             'codion.db.url'               : 'jdbc:h2:mem:h2db',
@@ -70,8 +69,8 @@
 
 task runClientRMI(type: ModularJavaExec) {
     group 'application'
-    mainClass = execMainClass
-    mainModule = moduleName
+    mainClass.set(execMainClass)
+    mainModule.set(moduleName)
     systemProperties = [
             'codion.client.connectionType'    : 'remote',
             'codion.server.hostname'          : "${serverHostName}",
@@ -82,8 +81,8 @@
 
 task runClientHttp(type: ModularJavaExec) {
     group 'application'
-    mainClass = execMainClass
-    mainModule = moduleName
+    mainClass.set(execMainClass)
+    mainModule.set(moduleName)
     systemProperties = [
             'codion.client.connectionType': 'http',
             'codion.client.http.secure'   : 'false',
@@ -93,8 +92,8 @@
 
 task runLoadTestRMI(type: ModularJavaExec) {
     group 'application'
-    mainClass = execLoadTestMainClass
-    mainModule = moduleName
+    mainClass.set(execLoadTestMainClass)
+    mainModule.set(moduleName)
     systemProperties = [
             'codion.client.connectionType'    : 'remote',
             'codion.server.hostname'          : "${serverHostName}",
@@ -105,8 +104,8 @@
 
 task runLoadTestHttp(type: ModularJavaExec) {
     group 'application'
-    mainClass = execLoadTestMainClass
-    mainModule = moduleName
+    mainClass.set(execLoadTestMainClass)
+    mainModule.set(moduleName)
     systemProperties = [
             'codion.client.connectionType': 'http',
             'codion.client.http.secure'   : 'false',
@@ -178,28 +177,4 @@
     from(clientHttpScript)
     from(loadTestHttpScript)
     from(loadTestRMIScript)
-=======
-startScripts {
-    mainClass.set(execMainClass)
-}
-
-clientRMIScript {
-    mainClass.set(execMainClass)
-}
-
-clientHttpScript {
-    mainClass.set(execMainClass)
-}
-
-runClientLocal {
-    mainClass.set(execMainClass)
-}
-
-runClientRMI {
-    mainClass.set(execMainClass)
-}
-
-runClientHttp {
-    mainClass.set(execMainClass)
->>>>>>> 6f14f6a4
 }