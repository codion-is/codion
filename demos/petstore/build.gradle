apply from: '../demos.gradle'

dependencies {
    implementation project(':codion-swing-common-tools')
    implementation project(':codion-swing-common-tools-ui')
    implementation project(':codion-swing-framework-ui')
    implementation project(':codion-swing-framework-tools')

    runtimeOnly project(':codion-plugin-logback-proxy')

    runtimeOnly project(':codion-framework-db-local')
    runtimeOnly project(':codion-framework-db-rmi')
    runtimeOnly project(':codion-framework-db-http')

    testImplementation project(':codion-framework-domain-test')
    testImplementation project(':codion-swing-framework-ui-test')

    runtimeOnly project(':codion-dbms-h2database')
    runtimeOnly(libs.h2)
}

<<<<<<< HEAD
=======
application {
    mainClass = "is.codion.framework.demos.petstore.ui.PetstoreAppPanel"
}

>>>>>>> eb89d44c
test {
    systemProperty "codion.db.initScripts", "src/main/sql/create_schema.sql"
    systemProperty "codion.client.domainClass", "is.codion.framework.demos.petstore.domain.Petstore"
}

application {
    mainClass = "is.codion.framework.demos.petstore.ui.PetstoreAppPanel"
}

startScripts {
    mainClass.set(application.mainClass)
}

clientRMIScript {
    mainClass.set(application.mainClass)
}

clientHttpScript {
    mainClass.set(application.mainClass)
}

runClientLocal {
    mainClass.set(application.mainClass)
}

runClientRMI {
    mainClass.set(application.mainClass)
}

runClientHttp {
    mainClass.set(application.mainClass)
}<|MERGE_RESOLUTION|>--- conflicted
+++ resolved
@@ -19,20 +19,13 @@
     runtimeOnly(libs.h2)
 }
 
-<<<<<<< HEAD
-=======
 application {
     mainClass = "is.codion.framework.demos.petstore.ui.PetstoreAppPanel"
 }
 
->>>>>>> eb89d44c
 test {
     systemProperty "codion.db.initScripts", "src/main/sql/create_schema.sql"
     systemProperty "codion.client.domainClass", "is.codion.framework.demos.petstore.domain.Petstore"
-}
-
-application {
-    mainClass = "is.codion.framework.demos.petstore.ui.PetstoreAppPanel"
 }
 
 startScripts {
