--- conflicted
+++ resolved
@@ -24,10 +24,9 @@
     runtimeOnly "com.h2database:h2:${h2Version}"
 }
 
-<<<<<<< HEAD
 ext {
-    mainClass = "$moduleName/org.jminor.framework.demos.schemabrowser.client.ui.SchemaBrowserAppPanel"
-    loadTestMainClass = "$moduleName/org.jminor.framework.demos.schemabrowser.testing.SchemaBrowserLoadTest"
+    mainClass = "$moduleName/dev.codion.framework.demos.schemabrowser.client.ui.SchemaBrowserAppPanel"
+    loadTestMainClass = "$moduleName/dev.codion.framework.demos.schemabrowser.testing.SchemaBrowserLoadTest"
     testAddModules = ['dev.codion.framework.db.test']
     testAddReads = ['dev.codion.framework.demos.schemabrowser': 'dev.codion.framework.db.test']
     testAddExports = [
@@ -43,9 +42,6 @@
         addReads = testAddReads
     }
 }
-=======
-ext.mainClass = 'dev.codion.framework.demos.schemabrowser.client.ui.SchemaBrowserAppPanel'
->>>>>>> a8af63d7
 
 test {
     moduleOptions {
