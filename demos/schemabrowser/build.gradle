--- conflicted
+++ resolved
@@ -59,8 +59,7 @@
     systemProperties = [
             'jminor.client.connectionType': 'local',
             'jminor.db.type'              : 'h2',
-            'jminor.db.host'              : 'h2db',
-            'jminor.db.embeddedInMemory'  : 'true',
+            'jminor.db.url'               : 'jdbc:h2:mem:h2db',
             'logback.configurationFile'   : 'src/main/resources/logback.xml'
     ]
 }
@@ -117,13 +116,7 @@
     defaultJvmOpts = [
             '-Djminor.client.connectionType=local',
             '-Djminor.db.type=h2',
-<<<<<<< HEAD
-            '-Djminor.db.host=h2db',
-            '-Djminor.db.embedded=true',
-            '-Djminor.db.embeddedInMemory=true',
-=======
             '-Djminor.db.url=jdbc:h2:mem:h2db',
->>>>>>> 13c3391f
             '-Dlogback.configurationFile=../config/logback.xml'
     ]
 }
@@ -151,7 +144,6 @@
     ]
 }
 
-<<<<<<< HEAD
 task loadTestRMIScript(type: ModularCreateStartScripts) {
     runTask = tasks.runLoadTestRMI
     applicationName = project.name + '-loadtest-remote'
@@ -161,16 +153,6 @@
             '-Djavax.net.ssl.trustStore=../config/jminor_truststore.jks',
             '-Djavax.net.ssl.trustStorePassword=crappypass',
             '-Dlogback.configurationFile=../config/logback.xml'
-=======
-runClientLocal {
-    main = mainClass
-    //overwrite the defaults to leave out initScript
-    systemProperties = [
-            'jminor.client.connectionType': 'local',
-            'jminor.db.type'              : 'h2',
-            'jminor.db.url'               : 'jdbc:h2:mem:h2db',
-            'logback.configurationFile'   : 'src/main/resources/logback.xml'
->>>>>>> 13c3391f
     ]
 }
 
