import org.javamodularity.moduleplugin.tasks.ModularCreateStartScripts
import org.javamodularity.moduleplugin.tasks.ModularJavaExec

apply from: '../demos.gradle'

dependencies {
    implementation project(':jminor-swing-common-tools')
    implementation project(':jminor-swing-common-tools-ui')
    implementation project(':jminor-swing-framework-ui')
    implementation project(':jminor-swing-framework-tools')

    runtimeOnly project(':jminor-framework-plugins-logback-proxy')

    runtimeOnly project(':jminor-framework-db-local')
    runtimeOnly project(':jminor-framework-db-remote')
    runtimeOnly project(':jminor-framework-db-http')

    testImplementation project(':jminor-framework-domain-test')
    testImplementation project(':jminor-swing-framework-ui-test')

    implementation "org.jfree:jfreechart:${jfreeChartVersion}"

    runtimeOnly project(':jminor-dbms-h2database')
    runtimeOnly "com.h2database:h2:${h2Version}"
}

ext {
    mainClass = "$moduleName/org.jminor.framework.demos.schemabrowser.client.ui.SchemaBrowserAppPanel"
    loadTestMainClass = "$moduleName/org.jminor.framework.demos.schemabrowser.testing.SchemaBrowserLoadTest"
    testAddModules = ['org.jminor.framework.db.test']
    testAddReads = ['org.jminor.framework.demos.schemabrowser': 'org.jminor.framework.db.test']
}

compileTestJava {
    moduleOptions {
        addModules = testAddModules
        addReads = testAddReads
    }
}

test {
    moduleOptions {
        addModules = testAddModules
        addReads = testAddReads
    }
    systemProperty "jminor.db.initScript", "src/main/sql/create_schema.sql"
    systemProperty "jminor.client.domainClass", "org.jminor.framework.demos.schemabrowser.domain.SchemaBrowser"
}

task runClientLocal(type: ModularJavaExec) {
    group 'run'
    main = mainClass
    systemProperties = [
            'jminor.client.connectionType': 'local',
            'jminor.db.type'              : 'h2',
            'jminor.db.host'              : 'h2db',
            'jminor.db.embedded'          : 'true',
            'jminor.db.embeddedInMemory'  : 'true',
            'logback.configurationFile'   : 'src/main/resources/logback.xml'
    ]
}

task runClientRemote(type: ModularJavaExec) {
    group 'run'
    main = mainClass
    systemProperties = [
            'jminor.client.connectionType'    : 'remote',
            'jminor.server.hostname'          : 'localhost',
            'javax.net.ssl.trustStore'        : '../../framework/server/src/main/security/jminor_truststore.jks',
            'javax.net.ssl.trustStorePassword': 'crappypass',
            'logback.configurationFile'       : 'src/main/config/logback.xml'
    ]
}

task runClientHttp(type: ModularJavaExec) {
    group 'run'
    main = mainClass
    systemProperties = [
            'jminor.client.connectionType': 'http',
            'jminor.client.http.secure'   : 'false',
            'jminor.client.http.hostname' : 'localhost',
            'logback.configurationFile'   : 'src/main/resources/logback.xml'
    ]
}

task runLoadTestRemote(type: ModularJavaExec) {
    group 'run'
    main = loadTestMainClass
    systemProperties = [
            'jminor.client.connectionType'    : 'remote',
            'jminor.server.hostname'          : 'localhost',
            'javax.net.ssl.trustStore'        : '../../framework/server/src/main/security/jminor_truststore.jks',
            'javax.net.ssl.trustStorePassword': 'crappypass',
            'logback.configurationFile'       : 'src/main/config/logback.xml'
    ]
}

task runLoadTestHttp(type: ModularJavaExec) {
    group 'run'
    main = loadTestMainClass
    systemProperties = [
            'jminor.client.connectionType': 'http',
            'jminor.client.http.secure'   : 'false',
            'jminor.client.http.hostname' : 'localhost',
            'logback.configurationFile'   : 'src/main/resources/logback.xml'
    ]
}

task clientLocalScript(type: ModularCreateStartScripts) {
    runTask = tasks.runClientLocal
    applicationName = project.name + '-local'
    defaultJvmOpts = [
            '-Djminor.client.connectionType=local',
            '-Djminor.db.type=h2',
            '-Djminor.db.host=h2db',
            '-Djminor.db.embeddedInMemory=true',
            '-Dlogback.configurationFile=../config/logback.xml'
    ]
}

task clientRemoteScript(type: ModularCreateStartScripts) {
    runTask = tasks.runClientRemote
    applicationName = project.name + '-remote'
    defaultJvmOpts = [
            '-Djminor.client.connectionType=remote',
            '-Djminor.server.hostname=localhost',
            '-Djavax.net.ssl.trustStore=../config/jminor_truststore.jks',
            '-Djavax.net.ssl.trustStorePassword=crappypass',
            '-Dlogback.configurationFile=../config/logback.xml'
    ]
}

task clientHttpScript(type: ModularCreateStartScripts) {
    runTask = tasks.runClientHttp
    applicationName = project.name + '-http'
    defaultJvmOpts = [
            '-Djminor.client.connectionType=http',
            '-Djminor.client.http.secure=false',
            '-Djminor.client.http.hostname=localhost',
            '-Dlogback.configurationFile=../config/logback.xml'
    ]
}

<<<<<<< HEAD
task loadTestRemoteScript(type: ModularCreateStartScripts) {
    runTask = tasks.runLoadTestRemote
    applicationName = project.name + '-loadtest-remote'
    defaultJvmOpts = [
            '-Djminor.client.connectionType=remote',
            '-Djminor.server.hostname=localhost',
            '-Djavax.net.ssl.trustStore=../config/jminor_truststore.jks',
            '-Djavax.net.ssl.trustStorePassword=crappypass',
            '-Dlogback.configurationFile=../config/logback.xml'
=======
runClientLocal {
    main = mainClass
    //overwrite the defaults to leave out initScript
    systemProperties = [
            'jminor.client.connectionType': 'local',
            'jminor.db.type'              : 'h2',
            'jminor.db.host'              : 'h2db',
            'jminor.db.embeddedInMemory'  : 'true',
            'logback.configurationFile'   : 'src/main/resources/logback.xml'
>>>>>>> f4738d8f
    ]
}

task loadTestHttpScript(type: ModularCreateStartScripts) {
    runTask = tasks.runLoadTestHttp
    applicationName = project.name + '-loadtest-http'
    defaultJvmOpts = [
            '-Djminor.client.connectionType=http',
            '-Djminor.client.http.secure=false',
            '-Djminor.client.http.hostname=localhost',
            '-Dlogback.configurationFile=../config/logback.xml'
    ]
}

applicationDistribution.into('config') {
    from(files('src/main/sql/create_schema.sql'))
    from(files('src/main/resources/logback.xml'))
    from(files('../../framework/server/src/main/security/jminor_truststore.jks'))
}

applicationDistribution.into('bin') {
    duplicatesStrategy = DuplicatesStrategy.EXCLUDE
    from(clientLocalScript)
    from(clientRemoteScript)
    from(clientHttpScript)
    from(loadTestHttpScript)
    from(loadTestRemoteScript)
}<|MERGE_RESOLUTION|>--- conflicted
+++ resolved
@@ -54,7 +54,6 @@
             'jminor.client.connectionType': 'local',
             'jminor.db.type'              : 'h2',
             'jminor.db.host'              : 'h2db',
-            'jminor.db.embedded'          : 'true',
             'jminor.db.embeddedInMemory'  : 'true',
             'logback.configurationFile'   : 'src/main/resources/logback.xml'
     ]
@@ -113,6 +112,7 @@
             '-Djminor.client.connectionType=local',
             '-Djminor.db.type=h2',
             '-Djminor.db.host=h2db',
+            '-Djminor.db.embedded=true',
             '-Djminor.db.embeddedInMemory=true',
             '-Dlogback.configurationFile=../config/logback.xml'
     ]
@@ -141,7 +141,6 @@
     ]
 }
 
-<<<<<<< HEAD
 task loadTestRemoteScript(type: ModularCreateStartScripts) {
     runTask = tasks.runLoadTestRemote
     applicationName = project.name + '-loadtest-remote'
@@ -151,17 +150,6 @@
             '-Djavax.net.ssl.trustStore=../config/jminor_truststore.jks',
             '-Djavax.net.ssl.trustStorePassword=crappypass',
             '-Dlogback.configurationFile=../config/logback.xml'
-=======
-runClientLocal {
-    main = mainClass
-    //overwrite the defaults to leave out initScript
-    systemProperties = [
-            'jminor.client.connectionType': 'local',
-            'jminor.db.type'              : 'h2',
-            'jminor.db.host'              : 'h2db',
-            'jminor.db.embeddedInMemory'  : 'true',
-            'logback.configurationFile'   : 'src/main/resources/logback.xml'
->>>>>>> f4738d8f
     ]
 }
 
