--- conflicted
+++ resolved
@@ -58,7 +58,6 @@
     main = mainClass
     systemProperties = [
             'jminor.client.connectionType': 'local',
-            'jminor.db.type'              : 'h2',
             'jminor.db.url'               : 'jdbc:h2:mem:h2db',
             'logback.configurationFile'   : 'src/main/resources/logback.xml'
     ]
@@ -143,7 +142,6 @@
     ]
 }
 
-<<<<<<< HEAD
 task loadTestRMIScript(type: ModularCreateStartScripts) {
     runTask = tasks.runLoadTestRMI
     applicationName = project.name + '-loadtest-remote'
@@ -153,15 +151,6 @@
             '-Djavax.net.ssl.trustStore=../config/jminor_truststore.jks',
             '-Djavax.net.ssl.trustStorePassword=crappypass',
             '-Dlogback.configurationFile=../config/logback.xml'
-=======
-runClientLocal {
-    main = mainClass
-    //overwrite the defaults to leave out initScript
-    systemProperties = [
-            'jminor.client.connectionType': 'local',
-            'jminor.db.url'               : 'jdbc:h2:mem:h2db',
-            'logback.configurationFile'   : 'src/main/resources/logback.xml'
->>>>>>> 10c89389
     ]
 }
 
