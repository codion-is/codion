--- conflicted
+++ resolved
@@ -66,28 +66,7 @@
 task runClientLocal(type: ModularJavaExec) {
     group 'application'
     mainClass = execMainClass
-<<<<<<< HEAD
-    mainModule = moduleName
-=======
-    //overwrite the defaults to leave out initScript
-    defaultJvmOpts = [
-            '-Dcodion.client.connectionType=local',
-            '-Dcodion.db.url=jdbc:h2:mem:h2db'
-    ]
-}
-
-clientRMIScript {
-    mainClass = execMainClass
-}
-
-clientHttpScript {
-    mainClass = execMainClass
-}
-
-runClientLocal {
-    mainClass = execMainClass
-    //overwrite the defaults to leave out initScript
->>>>>>> 884a3665
+    mainModule = moduleName
     systemProperties = [
             'codion.client.connectionType': 'local',
             'codion.db.url'               : 'jdbc:h2:mem:h2db',
