--- conflicted
+++ resolved
@@ -44,8 +44,8 @@
 }
 
 application {
-    mainClass = execMainClass
-    mainModule = moduleName
+    mainClass.set(execMainClass)
+    mainModule.set(moduleName)
 }
 
 test {
@@ -63,33 +63,10 @@
     systemProperty "codion.client.domainClass", "is.codion.framework.demos.schemabrowser.domain.SchemaBrowser"
 }
 
-<<<<<<< HEAD
 task runClientLocal(type: ModularJavaExec) {
     group 'application'
-    mainClass = execMainClass
-    mainModule = moduleName
-=======
-startScripts {
     mainClass.set(execMainClass)
-    //overwrite the defaults to leave out initScript
-    defaultJvmOpts = [
-            '-Dcodion.client.connectionType=local',
-            '-Dcodion.db.url=jdbc:h2:mem:h2db'
-    ]
-}
-
-clientRMIScript {
-    mainClass.set(execMainClass)
-}
-
-clientHttpScript {
-    mainClass.set(execMainClass)
-}
-
-runClientLocal {
-    mainClass.set(execMainClass)
-    //overwrite the defaults to leave out initScript
->>>>>>> 6f14f6a4
+    mainModule.set(moduleName)
     systemProperties = [
             'codion.client.connectionType': 'local',
             'codion.db.url'               : 'jdbc:h2:mem:h2db',
@@ -101,11 +78,10 @@
     ]
 }
 
-<<<<<<< HEAD
 task runClientRMI(type: ModularJavaExec) {
     group 'application'
-    mainClass = execMainClass
-    mainModule = moduleName
+    mainClass.set(execMainClass)
+    mainModule.set(moduleName)
     systemProperties = [
             'codion.client.connectionType'    : 'remote',
             'codion.server.hostname'          : "${serverHostName}",
@@ -116,8 +92,8 @@
 
 task runClientHttp(type: ModularJavaExec) {
     group 'application'
-    mainClass = execMainClass
-    mainModule = moduleName
+    mainClass.set(execMainClass)
+    mainModule.set(moduleName)
     systemProperties = [
             'codion.client.connectionType': 'http',
             'codion.client.http.secure'   : 'false',
@@ -127,8 +103,8 @@
 
 task runLoadTestRMI(type: ModularJavaExec) {
     group 'application'
-    mainClass = execLoadTestMainClass
-    mainModule = moduleName
+    mainClass.set(execLoadTestMainClass)
+    mainModule.set(moduleName)
     systemProperties = [
             'codion.client.connectionType'    : 'remote',
             'codion.server.hostname'          : "${serverHostName}",
@@ -139,8 +115,8 @@
 
 task runLoadTestHttp(type: ModularJavaExec) {
     group 'application'
-    mainClass = execLoadTestMainClass
-    mainModule = moduleName
+    mainClass.set(execLoadTestMainClass)
+    mainModule.set(moduleName)
     systemProperties = [
             'codion.client.connectionType': 'http',
             'codion.client.http.secure'   : 'false',
@@ -211,12 +187,4 @@
     from(clientHttpScript)
     from(loadTestHttpScript)
     from(loadTestRMIScript)
-=======
-runClientRMI {
-    mainClass.set(execMainClass)
-}
-
-runClientHttp {
-    mainClass.set(execMainClass)
->>>>>>> 6f14f6a4
 }