--- conflicted
+++ resolved
@@ -24,14 +24,13 @@
     runtimeOnly "com.h2database:h2:${h2Version}"
 }
 
-<<<<<<< HEAD
 ext {
-    mainClass = "$moduleName/dev.codion.framework.demos.schemabrowser.client.ui.SchemaBrowserAppPanel"
-    loadTestMainClass = "$moduleName/dev.codion.framework.demos.schemabrowser.testing.SchemaBrowserLoadTest"
-    testAddModules = ['dev.codion.framework.db.test']
-    testAddReads = ['dev.codion.framework.demos.schemabrowser': 'dev.codion.framework.db.test']
+    mainClass = "$moduleName/is.codion.framework.demos.schemabrowser.client.ui.SchemaBrowserAppPanel"
+    loadTestMainClass = "$moduleName/is.codion.framework.demos.schemabrowser.testing.SchemaBrowserLoadTest"
+    testAddModules = ['is.codion.framework.db.test']
+    testAddReads = ['is.codion.framework.demos.schemabrowser': 'is.codion.framework.db.test']
     testAddExports = [
-            'dev.codion.framework.demos.schemabrowser/dev.codion.framework.demos.schemabrowser.domain': 'dev.codion.framework.db.local',
+            'is.codion.framework.demos.schemabrowser/is.codion.framework.demos.schemabrowser.domain': 'is.codion.framework.db.local',
             'org.junit.platform.commons/org.junit.platform.commons.util': 'ALL-UNNAMED',
             'org.junit.platform.commons/org.junit.platform.commons.logging': 'ALL-UNNAMED'
     ]
@@ -43,9 +42,6 @@
         addReads = testAddReads
     }
 }
-=======
-ext.mainClass = 'is.codion.framework.demos.schemabrowser.client.ui.SchemaBrowserAppPanel'
->>>>>>> bbfd3fdb
 
 test {
     moduleOptions {
