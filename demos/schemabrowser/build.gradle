--- conflicted
+++ resolved
@@ -24,8 +24,9 @@
     runtimeOnly "com.h2database:h2:${h2Version}"
 }
 
-<<<<<<< HEAD
 ext {
+    mainClass = "$moduleName/org.jminor.framework.demos.schemabrowser.client.ui.SchemaBrowserAppPanel"
+    loadTestMainClass = "$moduleName/org.jminor.framework.demos.schemabrowser.testing.SchemaBrowserLoadTest"
     testAddModules = ['org.jminor.framework.db.test']
     testAddReads = ['org.jminor.framework.demos.schemabrowser': 'org.jminor.framework.db.test']
 }
@@ -36,9 +37,6 @@
         addReads = testAddReads
     }
 }
-=======
-ext.mainClass = 'org.jminor.framework.demos.schemabrowser.client.ui.SchemaBrowserAppPanel'
->>>>>>> f1bdfb6d
 
 test {
     moduleOptions {
@@ -49,10 +47,9 @@
     systemProperty "jminor.client.domainClass", "org.jminor.framework.demos.schemabrowser.domain.SchemaBrowser"
 }
 
-<<<<<<< HEAD
 task runClientLocal(type: ModularJavaExec) {
     group 'run'
-    main = "$moduleName/org.jminor.framework.demos.schemabrowser.client.ui.SchemaBrowserAppPanel"
+    main = mainClass
     systemProperties = [
             'jminor.client.connectionType': 'local',
             'jminor.db.type'              : 'h2',
@@ -65,7 +62,7 @@
 
 task runClientRemote(type: ModularJavaExec) {
     group 'run'
-    main = "$moduleName/org.jminor.framework.demos.schemabrowser.client.ui.SchemaBrowserAppPanel"
+    main = mainClass
     systemProperties = [
             'jminor.client.connectionType'    : 'remote',
             'jminor.server.hostname'          : 'localhost',
@@ -77,7 +74,7 @@
 
 task runClientHttp(type: ModularJavaExec) {
     group 'run'
-    main = "$moduleName/org.jminor.framework.demos.schemabrowser.client.ui.SchemaBrowserAppPanel"
+    main = mainClass
     systemProperties = [
             'jminor.client.connectionType': 'http',
             'jminor.client.http.secure'   : 'false',
@@ -88,7 +85,7 @@
 
 task runLoadTestRemote(type: ModularJavaExec) {
     group 'run'
-    main = "$moduleName/org.jminor.framework.demos.schemabrowser.testing.SchemaBrowserLoadTest"
+    main = loadTestMainClass
     systemProperties = [
             'jminor.client.connectionType'    : 'remote',
             'jminor.server.hostname'          : 'localhost',
@@ -100,7 +97,7 @@
 
 task runLoadTestHttp(type: ModularJavaExec) {
     group 'run'
-    main = "$moduleName/org.jminor.framework.demos.schemabrowser.testing.SchemaBrowserLoadTest"
+    main = loadTestMainClass
     systemProperties = [
             'jminor.client.connectionType': 'http',
             'jminor.client.http.secure'   : 'false',
@@ -112,11 +109,6 @@
 task clientLocalScript(type: ModularCreateStartScripts) {
     runTask = tasks.runClientLocal
     applicationName = project.name + '-local'
-=======
-startScripts {
-    mainClassName = mainClass
-    //overwrite the defaults to leave out initScript
->>>>>>> f1bdfb6d
     defaultJvmOpts = [
             '-Djminor.client.connectionType=local',
             '-Djminor.db.type=h2',
@@ -127,7 +119,6 @@
     ]
 }
 
-<<<<<<< HEAD
 task clientRemoteScript(type: ModularCreateStartScripts) {
     runTask = tasks.runClientRemote
     applicationName = project.name + '-remote'
@@ -187,33 +178,4 @@
     from(clientHttpScript)
     from(loadTestHttpScript)
     from(loadTestRemoteScript)
-=======
-clientRemoteScript {
-    mainClassName = mainClass
-}
-
-clientHttpScript {
-    mainClassName = mainClass
-}
-
-runClientLocal {
-    main = mainClass
-    //overwrite the defaults to leave out initScript
-    systemProperties = [
-            'jminor.client.connectionType': 'local',
-            'jminor.db.type'              : 'h2',
-            'jminor.db.host'              : 'h2db',
-            'jminor.db.embedded'          : 'true',
-            'jminor.db.embeddedInMemory'  : 'true',
-            'logback.configurationFile'   : 'src/main/resources/logback.xml'
-    ]
-}
-
-runClientRemote {
-    main = mainClass
-}
-
-runClientHttp {
-    main = mainClass
->>>>>>> f1bdfb6d
 }