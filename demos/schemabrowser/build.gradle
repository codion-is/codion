apply from: '../demos.gradle'

dependencies {
    implementation project(':jminor-common-core')
    implementation project(':jminor-common-db')
    implementation project(':jminor-common-model')

    implementation project(':jminor-framework-db-core')
    implementation project(':jminor-framework-model')

    implementation project(':jminor-swing-common-model')
    implementation project(':jminor-swing-common-ui')
    implementation project(':jminor-swing-common-tools')
    implementation project(':jminor-swing-common-tools-ui')
    implementation project(':jminor-swing-framework-model')
    implementation project(':jminor-swing-framework-ui')
    implementation project(':jminor-swing-framework-tools')

<<<<<<< HEAD
    runtime project(':jminor-framework-db-http')
    runtime project(':jminor-framework-plugins-logback-proxy')
=======
    runtimeOnly project(':jminor-plugin-logback-proxy')
    
    runtimeOnly project(':jminor-framework-db-local')
    runtimeOnly project(':jminor-framework-db-remote')
    runtimeOnly project(':jminor-framework-db-http')
>>>>>>> 6199748a

    testImplementation project(':jminor-framework-db-test')
    testImplementation project(':jminor-swing-framework-ui-test')

    implementation "org.jfree:jfreechart:${jfreeChartVersion}"

    runtimeOnly "com.h2database:h2:${h2Version}"
}

test {
    systemProperty "jminor.db.initScript", "src/main/sql/create_schema.sql"
    systemProperty "jminor.client.domainClass", "org.jminor.framework.demos.schemabrowser.domain.SchemaBrowser"
}

startScripts {
    mainClassName = 'org.jminor.framework.demos.schemabrowser.client.ui.SchemaBrowserAppPanel'
    //overwrite the defaults to leave out initScript
    defaultJvmOpts = [
            '-Djminor.client.connectionType=local',
            '-Djminor.db.type=h2',
            '-Djminor.db.host=h2db',
            '-Djminor.db.embedded=true',
            '-Djminor.db.embeddedInMemory=true',
            '-Dlogback.configurationFile=../config/logback.xml'
    ]
}

clientRemoteScript {
    mainClassName = 'org.jminor.framework.demos.schemabrowser.client.ui.SchemaBrowserAppPanel'
}

clientHttpScript {
    mainClassName = 'org.jminor.framework.demos.schemabrowser.client.ui.SchemaBrowserAppPanel'
}

runClientLocal {
    main = 'org.jminor.framework.demos.schemabrowser.client.ui.SchemaBrowserAppPanel'
    //overwrite the defaults to leave out initScript
    systemProperties = [
            'jminor.client.connectionType': 'local',
            'jminor.db.type'              : 'h2',
            'jminor.db.host'              : 'h2db',
            'jminor.db.embedded'          : 'true',
            'jminor.db.embeddedInMemory'  : 'true',
            'logback.configurationFile'   : 'src/main/resources/logback.xml'
    ]
}

runClientRemote {
    main = 'org.jminor.framework.demos.schemabrowser.client.ui.SchemaBrowserAppPanel'
}

runClientHttp {
    main = 'org.jminor.framework.demos.schemabrowser.client.ui.SchemaBrowserAppPanel'
}<|MERGE_RESOLUTION|>--- conflicted
+++ resolved
@@ -16,16 +16,11 @@
     implementation project(':jminor-swing-framework-ui')
     implementation project(':jminor-swing-framework-tools')
 
-<<<<<<< HEAD
-    runtime project(':jminor-framework-db-http')
-    runtime project(':jminor-framework-plugins-logback-proxy')
-=======
-    runtimeOnly project(':jminor-plugin-logback-proxy')
+    runtimeOnly project(':jminor-framework-plugins-logback-proxy')
     
     runtimeOnly project(':jminor-framework-db-local')
     runtimeOnly project(':jminor-framework-db-remote')
     runtimeOnly project(':jminor-framework-db-http')
->>>>>>> 6199748a
 
     testImplementation project(':jminor-framework-db-test')
     testImplementation project(':jminor-swing-framework-ui-test')
