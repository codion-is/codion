--- conflicted
+++ resolved
@@ -25,29 +25,14 @@
     runtimeOnly "com.h2database:h2:${h2Version}"
 }
 
-<<<<<<< HEAD
 ext.execMainClass = "$moduleName/is.codion.framework.demos.manual.store.ui.StoreAppPanel"
 
 application {
-    mainClassName = execMainClass
+    mainClass = execMainClass
 }
 
 startScripts {
-    mainClassName = execMainClass
-=======
-ext.execMainClass = 'is.codion.framework.demos.manual.store.ui.StoreAppPanel'
-
-startScripts {
     mainClass = execMainClass
-}
-
-clientRMIScript {
-    mainClass = execMainClass
-}
-
-clientHttpScript {
-    mainClass = execMainClass
->>>>>>> 1de1443d
 }
 
 task runClientLocal(type: ModularJavaExec) {
