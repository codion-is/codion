--- conflicted
+++ resolved
@@ -48,7 +48,6 @@
     systemProperty "codion.client.domainClass", "is.codion.framework.demos.petclinic.domain.PetClinic"
 }
 
-<<<<<<< HEAD
 application {
     mainClass = execMainClass
     mainModule = moduleName
@@ -56,8 +55,8 @@
 
 task runClientLocal(type: ModularJavaExec) {
     group 'application'
-    mainClass = execMainClass
-    mainModule = moduleName
+    mainClass.set(execMainClass)
+    mainModule.set(moduleName)
     systemProperties = [
             'codion.client.connectionType': 'local',
             'codion.db.url'               : 'jdbc:h2:mem:h2db',
@@ -67,8 +66,8 @@
 
 task runClientRMI(type: ModularJavaExec) {
     group 'application'
-    mainClass = execMainClass
-    mainModule = moduleName
+    mainClass.set(execMainClass)
+    mainModule.set(moduleName)
     systemProperties = [
             'codion.client.connectionType'    : 'remote',
             'codion.server.hostname'          : "${serverHostName}",
@@ -79,8 +78,8 @@
 
 task runClientHttp(type: ModularJavaExec) {
     group 'application'
-    mainClass = execMainClass
-    mainModule = moduleName
+    mainClass.set(execMainClass)
+    mainModule.set(moduleName)
     systemProperties = [
             'codion.client.connectionType': 'http',
             'codion.client.http.secure'   : 'false',
@@ -129,28 +128,4 @@
     from(clientLocalScript)
     from(clientRMIScript)
     from(clientHttpScript)
-=======
-startScripts {
-    mainClass.set(execMainClass)
-}
-
-clientRMIScript {
-    mainClass.set(execMainClass)
-}
-
-clientHttpScript {
-    mainClass.set(execMainClass)
-}
-
-runClientLocal {
-    mainClass.set(execMainClass)
-}
-
-runClientRMI {
-    mainClass.set(execMainClass)
-}
-
-runClientHttp {
-    mainClass.set(execMainClass)
->>>>>>> 6f14f6a4
 }