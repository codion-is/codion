--- conflicted
+++ resolved
@@ -21,7 +21,6 @@
     runtimeOnly "com.h2database:h2:${h2Version}"
 }
 
-<<<<<<< HEAD
 ext {
     mainClass = "$moduleName/org.jminor.framework.demos.petclinic.ui.PetclinicAppPanel"
     testAddModules = ['dev.codion.framework.db.test', 'dev.codion.swing.framework.ui.test']
@@ -40,9 +39,6 @@
         addReads = testAddReads
     }
 }
-=======
-ext.mainClass = 'dev.codion.framework.demos.petclinic.ui.PetclinicAppPanel'
->>>>>>> a8af63d7
 
 test {
     moduleOptions {
@@ -51,8 +47,7 @@
         addExports = testAddExports;
     }
     systemProperty "jminor.db.initScript", "src/main/sql/create_schema.sql"
-<<<<<<< HEAD
-    systemProperty "jminor.client.domainClass", "org.jminor.framework.demos.petclinic.domain.impl.PetclinicImpl"
+    systemProperty "jminor.client.domainClass", "dev.codion.framework.demos.petclinic.domain.impl.PetclinicImpl"
 }
 
 task runClientLocal(type: ModularJavaExec) {
@@ -64,9 +59,6 @@
             'jminor.db.initScript'        : 'src/main/sql/create_schema.sql',
             'logback.configurationFile'   : 'src/main/resources/logback.xml'
     ]
-=======
-    systemProperty "jminor.client.domainClass", "dev.codion.framework.demos.petstore.domain.impl.PetclinicImpl"
->>>>>>> a8af63d7
 }
 
 task runClientRMI(type: ModularJavaExec) {
