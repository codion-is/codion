import org.javamodularity.moduleplugin.tasks.ModularCreateStartScripts
import org.javamodularity.moduleplugin.tasks.ModularJavaExec

apply from: '../demos.gradle'

dependencies {
    implementation project(':codion-swing-framework-ui')

    implementation project(':codion-plugin-ikonli-foundation')

    runtimeOnly project(':codion-plugin-logback-proxy')

    runtimeOnly project(':codion-framework-db-local')
    runtimeOnly project(':codion-framework-db-rmi')
    runtimeOnly project(':codion-framework-db-http')

    testImplementation project(':codion-framework-domain-test')
    testImplementation project(':codion-swing-framework-ui-test')

    runtimeOnly project(':codion-dbms-h2database')
    runtimeOnly "com.h2database:h2:${h2Version}"
}

ext {
    execMainClass = "$moduleName/is.codion.framework.demos.petclinic.ui.PetclinicAppPanel"
    testAddModules = ['is.codion.framework.domain.test', 'is.codion.swing.framework.ui.test']
    testAddReads = ['is.codion.framework.demos.petclinic': 'is.codion.framework.domain.test,is.codion.swing.framework.ui.test']
    testAddExports = [
            'is.codion.framework.demos.petclinic/is.codion.framework.demos.petclinic.ui': 'is.codion.swing.framework.ui.test',
            'is.codion.framework.demos.petclinic/is.codion.framework.demos.petclinic.domain': 'is.codion.framework.db.local',
            'org.junit.platform.commons/org.junit.platform.commons.util': 'ALL-UNNAMED',
            'org.junit.platform.commons/org.junit.platform.commons.logging': 'ALL-UNNAMED'
    ]
}

compileTestJava {
    moduleOptions {
        addModules = testAddModules
        addReads = testAddReads
    }
}

test {
    moduleOptions {
        addModules = testAddModules
        addReads = testAddReads
        addExports = testAddExports;
    }
    systemProperty "codion.db.initScripts", "src/main/sql/create_schema.sql"
    systemProperty "codion.client.domainClass", "is.codion.framework.demos.petclinic.domain.PetClinic"
}

<<<<<<< HEAD
application {
    mainClassName = execMainClass
}

task runClientLocal(type: ModularJavaExec) {
    group 'application'
    mainClass = execMainClass
    systemProperties = [
            'codion.client.connectionType': 'local',
            'codion.db.url'               : 'jdbc:h2:mem:h2db',
            'codion.db.initScripts'       : 'src/main/sql/create_schema.sql',
            'logback.configurationFile'   : 'src/main/resources/logback.xml'
    ]
}

task runClientRMI(type: ModularJavaExec) {
    group 'application'
    mainClass = execMainClass
    systemProperties = [
            'codion.client.connectionType'    : 'remote',
            'codion.server.hostname'          : "${serverHostName}",
            'javax.net.ssl.trustStore'        : '../../framework/server/src/main/security/truststore.jks',
            'javax.net.ssl.trustStorePassword': 'crappypass',
            'logback.configurationFile'       : 'src/main/config/logback.xml'
    ]
=======
startScripts {
    mainClass = execMainClass
}

clientRMIScript {
    mainClass = execMainClass
}

clientHttpScript {
    mainClass = execMainClass
>>>>>>> 1de1443d
}

task runClientHttp(type: ModularJavaExec) {
    group 'application'
    mainClass = execMainClass
    systemProperties = [
            'codion.client.connectionType': 'http',
            'codion.client.http.secure'   : 'false',
            'codion.client.http.hostname' : "${serverHostName}",
            'logback.configurationFile'   : 'src/main/resources/logback.xml'
    ]
}

task clientLocalScript(type: ModularCreateStartScripts) {
    runTask = tasks.runClientLocal
    applicationName = project.name + '-local'
    defaultJvmOpts = [
            '-Dcodion.client.connectionType=local',
            '-Dcodion.db.url=jdbc:h2:mem:h2db',
            '-Dcodion.db.initScripts=../config/create_schema.sql',
            '-Dlogback.configurationFile=../config/logback.xml'
    ]
}

task clientRMIScript(type: ModularCreateStartScripts) {
    runTask = tasks.runClientRMI
    applicationName = project.name + '-remote'
    defaultJvmOpts = [
            '-Dcodion.client.connectionType=remote',
            '-Dcodion.server.hostname=localhost',
            '-Djavax.net.ssl.trustStore=../config/truststore.jks',
            '-Djavax.net.ssl.trustStorePassword=crappypass',
            '-Dlogback.configurationFile=../config/logback.xml'
    ]
}

task clientHttpScript(type: ModularCreateStartScripts) {
    runTask = tasks.runClientHttp
    applicationName = project.name + '-http'
    defaultJvmOpts = [
            '-Dcodion.client.connectionType=http',
            '-Dcodion.client.http.secure=false',
            '-Dcodion.client.http.hostname=localhost',
            '-Dlogback.configurationFile=../config/logback.xml'
    ]
}

applicationDistribution.into('config') {
    from(files('src/main/sql/create_schema.sql'))
    from(files('src/main/resources/logback.xml'))
    from(files('../../framework/server/src/main/security/truststore.jks'))
}

applicationDistribution.into('bin') {
    duplicatesStrategy = DuplicatesStrategy.EXCLUDE
    from(clientLocalScript)
    from(clientRMIScript)
    from(clientHttpScript)
}<|MERGE_RESOLUTION|>--- conflicted
+++ resolved
@@ -50,9 +50,8 @@
     systemProperty "codion.client.domainClass", "is.codion.framework.demos.petclinic.domain.PetClinic"
 }
 
-<<<<<<< HEAD
 application {
-    mainClassName = execMainClass
+    mainClass = execMainClass
 }
 
 task runClientLocal(type: ModularJavaExec) {
@@ -76,18 +75,6 @@
             'javax.net.ssl.trustStorePassword': 'crappypass',
             'logback.configurationFile'       : 'src/main/config/logback.xml'
     ]
-=======
-startScripts {
-    mainClass = execMainClass
-}
-
-clientRMIScript {
-    mainClass = execMainClass
-}
-
-clientHttpScript {
-    mainClass = execMainClass
->>>>>>> 1de1443d
 }
 
 task runClientHttp(type: ModularJavaExec) {
