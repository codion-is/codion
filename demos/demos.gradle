buildscript {
    repositories {
        maven {
            url "https://plugins.gradle.org/m2/"
        }
    }
    dependencies {
        classpath "org.javamodularity:moduleplugin:1.6.0"
    }
}

apply plugin: 'application'
apply plugin: 'jacoco'
apply plugin: 'org.javamodularity.moduleplugin'

sourceCompatibility = JavaVersion.VERSION_11
targetCompatibility = JavaVersion.VERSION_11

repositories {
    jcenter()
}

sonarqube {
    skipProject = true
}

dependencies {
    implementation "org.slf4j:slf4j-api:${slf4jApiVersion}"
    testImplementation "org.junit.jupiter:junit-jupiter-api:${junitVersion}"
    testRuntimeOnly "org.junit.jupiter:junit-jupiter-engine:${junitVersion}"
}

configurations {
    /** A configuration with a single jar file containing the application domain model
     * (and server classes), used by the Framework Server module when running the server*/
    domain
}

task domainJar(type: Jar, dependsOn: classes) {
    group 'build'
    archiveBaseName.set(archiveBaseName.get() + '-domain')
    from sourceSets.main.output
    include '**/domain/**/*'
    include '**/server/**/*'
    includeEmptyDirs false
}

artifacts {
    domain domainJar
}

test {
    moduleOptions {
        addExports = [
                'org.junit.platform.commons/org.junit.platform.commons.util': 'ALL-UNNAMED',
                'org.junit.platform.commons/org.junit.platform.commons.logging': 'ALL-UNNAMED'
        ]
    }
    useJUnitPlatform()
    systemProperty "codion.db.url", "jdbc:h2:mem:h2db"
    systemProperty "codion.db.initScripts", "src/main/sql/create_schema.sql"
    systemProperty "codion.test.user", "scott:tiger"
<<<<<<< HEAD
=======
}

startScripts {
    applicationName = project.name + '-local'
    defaultJvmOpts = [
            '-Dcodion.client.connectionType=local',
            '-Dcodion.db.url=jdbc:h2:mem:h2db',
            '-Dcodion.db.initScripts=../config/create_schema.sql',
            '-Dlogback.configurationFile=../config/logback.xml'
    ]
}

task clientRMIScript(type: CreateStartScripts) {
    applicationName = project.name + '-remote'
    classpath = startScripts.classpath
    outputDir = startScripts.outputDir
    defaultJvmOpts = [
            '-Dcodion.client.connectionType=remote',
            '-Dcodion.server.hostname=localhost',
            '-Djavax.net.ssl.trustStore=../config/truststore.jks',
            '-Djavax.net.ssl.trustStorePassword=crappypass',
            '-Dlogback.configurationFile=../config/logback.xml'
    ]
}

task clientHttpScript(type: CreateStartScripts) {
    applicationName = project.name + '-http'
    classpath = startScripts.classpath
    outputDir = startScripts.outputDir
    defaultJvmOpts = [
            '-Dcodion.client.connectionType=http',
            '-Dcodion.client.http.secure=false',
            '-Dcodion.client.http.hostname=localhost',
            '-Dlogback.configurationFile=../config/logback.xml'
    ]
}

task loadTestRMIScript(type: CreateStartScripts) {
    applicationName = project.name + '-loadtest-remote'
    mainClassName = 'is.codion.framework.demos.DummyLoadTest'
    classpath = startScripts.classpath
    outputDir = startScripts.outputDir
    defaultJvmOpts = [
            '-Dcodion.client.connectionType=remote',
            '-Dcodion.server.hostname=localhost',
            '-Djavax.net.ssl.trustStore=../config/truststore.jks',
            '-Djavax.net.ssl.trustStorePassword=crappypass',
            '-Dlogback.configurationFile=../config/logback.xml'
    ]
}

task loadTestHttpScript(type: CreateStartScripts) {
    applicationName = project.name + '-loadtest-http'
    mainClassName = 'is.codion.framework.demos.DummyLoadTest'
    classpath = startScripts.classpath
    outputDir = startScripts.outputDir
    defaultJvmOpts = [
            '-Dcodion.client.connectionType=http',
            '-Dcodion.client.http.secure=false',
            '-Dcodion.client.http.hostname=localhost',
            '-Dlogback.configurationFile=../config/logback.xml'
    ]
}

applicationDistribution.into('config') {
    from(files('src/main/sql/create_schema.sql'))
    from(files('src/main/resources/logback.xml'))
    from(files('../../framework/server/src/main/security/truststore.jks'))
}

applicationDistribution.into('reports') {
    from(fileTree(dir: 'build/classes/reports', include: '*.jasper'))
}

applicationDistribution.into('bin') {
    duplicatesStrategy = DuplicatesStrategy.EXCLUDE
    from(clientRMIScript)
    from(clientHttpScript)
    from(loadTestHttpScript)
    from(loadTestRMIScript)
}

task runClientLocal(type: JavaExec) {
    group 'run'
    classpath = sourceSets.main.runtimeClasspath
    systemProperties = [
            'codion.client.connectionType': 'local',
            'codion.db.url'               : 'jdbc:h2:mem:h2db',
            'codion.db.initScripts'        : 'src/main/sql/create_schema.sql',
            'logback.configurationFile'   : 'src/main/resources/logback.xml',
            'sun.awt.disablegrab'         : 'true'
    ]
}

task runClientRMI(type: JavaExec) {
    group 'run'
    classpath = sourceSets.main.runtimeClasspath
    systemProperties = [
            'codion.client.connectionType'    : 'remote',
            'codion.server.hostname'          : 'localhost',
            'javax.net.ssl.trustStore'        : '../../framework/server/src/main/security/truststore.jks',
            'javax.net.ssl.trustStorePassword': 'crappypass',
            'logback.configurationFile'       : 'src/main/config/logback.xml',
            'sun.awt.disablegrab'             : 'true'
    ]
}

task runClientHttp(type: JavaExec) {
    group 'run'
    classpath = sourceSets.main.runtimeClasspath
    systemProperties = [
            'codion.client.connectionType': 'http',
            'codion.client.http.secure'   : 'false',
            'codion.client.http.hostname' : 'localhost',
            'logback.configurationFile'   : 'src/main/config/logback.xml',
            'sun.awt.disablegrab'         : 'true'
    ]
}

task runLoadTestRMI(type: JavaExec) {
    group 'run'
    classpath = sourceSets.main.runtimeClasspath
    systemProperties = [
            'codion.client.connectionType'    : 'remote',
            'codion.server.hostname'          : 'localhost',
            'javax.net.ssl.trustStore'        : '../../framework/server/src/main/security/truststore.jks',
            'javax.net.ssl.trustStorePassword': 'crappypass',
            'logback.configurationFile'       : 'src/main/config/logback.xml'
    ]
}

task runLoadTestHttp(type: JavaExec) {
    group 'run'
    classpath = sourceSets.main.runtimeClasspath
    systemProperties = [
            'codion.client.connectionType': 'http',
            'codion.client.http.secure'   : 'false',
            'codion.client.http.hostname' : 'localhost',
            'logback.configurationFile'   : 'src/main/config/logback.xml'
    ]
>>>>>>> eee593bf
}<|MERGE_RESOLUTION|>--- conflicted
+++ resolved
@@ -60,147 +60,4 @@
     systemProperty "codion.db.url", "jdbc:h2:mem:h2db"
     systemProperty "codion.db.initScripts", "src/main/sql/create_schema.sql"
     systemProperty "codion.test.user", "scott:tiger"
-<<<<<<< HEAD
-=======
-}
-
-startScripts {
-    applicationName = project.name + '-local'
-    defaultJvmOpts = [
-            '-Dcodion.client.connectionType=local',
-            '-Dcodion.db.url=jdbc:h2:mem:h2db',
-            '-Dcodion.db.initScripts=../config/create_schema.sql',
-            '-Dlogback.configurationFile=../config/logback.xml'
-    ]
-}
-
-task clientRMIScript(type: CreateStartScripts) {
-    applicationName = project.name + '-remote'
-    classpath = startScripts.classpath
-    outputDir = startScripts.outputDir
-    defaultJvmOpts = [
-            '-Dcodion.client.connectionType=remote',
-            '-Dcodion.server.hostname=localhost',
-            '-Djavax.net.ssl.trustStore=../config/truststore.jks',
-            '-Djavax.net.ssl.trustStorePassword=crappypass',
-            '-Dlogback.configurationFile=../config/logback.xml'
-    ]
-}
-
-task clientHttpScript(type: CreateStartScripts) {
-    applicationName = project.name + '-http'
-    classpath = startScripts.classpath
-    outputDir = startScripts.outputDir
-    defaultJvmOpts = [
-            '-Dcodion.client.connectionType=http',
-            '-Dcodion.client.http.secure=false',
-            '-Dcodion.client.http.hostname=localhost',
-            '-Dlogback.configurationFile=../config/logback.xml'
-    ]
-}
-
-task loadTestRMIScript(type: CreateStartScripts) {
-    applicationName = project.name + '-loadtest-remote'
-    mainClassName = 'is.codion.framework.demos.DummyLoadTest'
-    classpath = startScripts.classpath
-    outputDir = startScripts.outputDir
-    defaultJvmOpts = [
-            '-Dcodion.client.connectionType=remote',
-            '-Dcodion.server.hostname=localhost',
-            '-Djavax.net.ssl.trustStore=../config/truststore.jks',
-            '-Djavax.net.ssl.trustStorePassword=crappypass',
-            '-Dlogback.configurationFile=../config/logback.xml'
-    ]
-}
-
-task loadTestHttpScript(type: CreateStartScripts) {
-    applicationName = project.name + '-loadtest-http'
-    mainClassName = 'is.codion.framework.demos.DummyLoadTest'
-    classpath = startScripts.classpath
-    outputDir = startScripts.outputDir
-    defaultJvmOpts = [
-            '-Dcodion.client.connectionType=http',
-            '-Dcodion.client.http.secure=false',
-            '-Dcodion.client.http.hostname=localhost',
-            '-Dlogback.configurationFile=../config/logback.xml'
-    ]
-}
-
-applicationDistribution.into('config') {
-    from(files('src/main/sql/create_schema.sql'))
-    from(files('src/main/resources/logback.xml'))
-    from(files('../../framework/server/src/main/security/truststore.jks'))
-}
-
-applicationDistribution.into('reports') {
-    from(fileTree(dir: 'build/classes/reports', include: '*.jasper'))
-}
-
-applicationDistribution.into('bin') {
-    duplicatesStrategy = DuplicatesStrategy.EXCLUDE
-    from(clientRMIScript)
-    from(clientHttpScript)
-    from(loadTestHttpScript)
-    from(loadTestRMIScript)
-}
-
-task runClientLocal(type: JavaExec) {
-    group 'run'
-    classpath = sourceSets.main.runtimeClasspath
-    systemProperties = [
-            'codion.client.connectionType': 'local',
-            'codion.db.url'               : 'jdbc:h2:mem:h2db',
-            'codion.db.initScripts'        : 'src/main/sql/create_schema.sql',
-            'logback.configurationFile'   : 'src/main/resources/logback.xml',
-            'sun.awt.disablegrab'         : 'true'
-    ]
-}
-
-task runClientRMI(type: JavaExec) {
-    group 'run'
-    classpath = sourceSets.main.runtimeClasspath
-    systemProperties = [
-            'codion.client.connectionType'    : 'remote',
-            'codion.server.hostname'          : 'localhost',
-            'javax.net.ssl.trustStore'        : '../../framework/server/src/main/security/truststore.jks',
-            'javax.net.ssl.trustStorePassword': 'crappypass',
-            'logback.configurationFile'       : 'src/main/config/logback.xml',
-            'sun.awt.disablegrab'             : 'true'
-    ]
-}
-
-task runClientHttp(type: JavaExec) {
-    group 'run'
-    classpath = sourceSets.main.runtimeClasspath
-    systemProperties = [
-            'codion.client.connectionType': 'http',
-            'codion.client.http.secure'   : 'false',
-            'codion.client.http.hostname' : 'localhost',
-            'logback.configurationFile'   : 'src/main/config/logback.xml',
-            'sun.awt.disablegrab'         : 'true'
-    ]
-}
-
-task runLoadTestRMI(type: JavaExec) {
-    group 'run'
-    classpath = sourceSets.main.runtimeClasspath
-    systemProperties = [
-            'codion.client.connectionType'    : 'remote',
-            'codion.server.hostname'          : 'localhost',
-            'javax.net.ssl.trustStore'        : '../../framework/server/src/main/security/truststore.jks',
-            'javax.net.ssl.trustStorePassword': 'crappypass',
-            'logback.configurationFile'       : 'src/main/config/logback.xml'
-    ]
-}
-
-task runLoadTestHttp(type: JavaExec) {
-    group 'run'
-    classpath = sourceSets.main.runtimeClasspath
-    systemProperties = [
-            'codion.client.connectionType': 'http',
-            'codion.client.http.secure'   : 'false',
-            'codion.client.http.hostname' : 'localhost',
-            'logback.configurationFile'   : 'src/main/config/logback.xml'
-    ]
->>>>>>> eee593bf
 }