buildscript {
    repositories {
        maven {
            url "https://plugins.gradle.org/m2/"
        }
    }
    dependencies {
        classpath "org.javamodularity:moduleplugin:1.6.0"
    }
}

apply plugin: 'application'
apply plugin: 'jacoco'
apply plugin: 'org.javamodularity.moduleplugin'

sourceCompatibility = JavaVersion.VERSION_11
targetCompatibility = JavaVersion.VERSION_11

repositories {
    jcenter()
}

sonarqube {
    skipProject = true
}

dependencies {
    implementation "org.slf4j:slf4j-api:${slf4jApiVersion}"
    testImplementation "org.junit.jupiter:junit-jupiter-api:${junitVersion}"
    testRuntimeOnly "org.junit.jupiter:junit-jupiter-engine:${junitVersion}"
}

configurations {
    /** A configuration with a single jar file containing the application domain model
     * (and server classes), used by the Framework Server module when running the server*/
    domain
}

task domainJar(type: Jar, dependsOn: classes) {
    group 'build'
    archiveBaseName.set(archiveBaseName.get() + '-domain')
    from sourceSets.main.output
    include '**/domain/**/*'
    include '**/server/**/*'
    includeEmptyDirs false
}

artifacts {
    domain domainJar
}

test {
    moduleOptions {
        addExports = [
                'org.junit.platform.commons/org.junit.platform.commons.util': 'ALL-UNNAMED',
                'org.junit.platform.commons/org.junit.platform.commons.logging': 'ALL-UNNAMED'
        ]
    }
    useJUnitPlatform()
    systemProperty "jminor.db.url", "jdbc:h2:mem:h2db"
    systemProperty "jminor.db.initScript", "src/main/sql/create_schema.sql"
    systemProperty "jminor.test.user", "scott:tiger"
}

<<<<<<< HEAD
application {
    mainClassName = 'dummyModule/dummy.class.Name'
=======
startScripts {
    applicationName = project.name + '-local'
    defaultJvmOpts = [
            '-Djminor.client.connectionType=local',
            '-Djminor.db.url=jdbc:h2:mem:h2db',
            '-Djminor.db.initScript=../config/create_schema.sql',
            '-Dlogback.configurationFile=../config/logback.xml'
    ]
}

task clientRMIScript(type: CreateStartScripts) {
    applicationName = project.name + '-remote'
    classpath = startScripts.classpath
    outputDir = startScripts.outputDir
    defaultJvmOpts = [
            '-Djminor.client.connectionType=remote',
            '-Djminor.server.hostname=localhost',
            '-Djavax.net.ssl.trustStore=../config/jminor_truststore.jks',
            '-Djavax.net.ssl.trustStorePassword=crappypass',
            '-Dlogback.configurationFile=../config/logback.xml'
    ]
}

task clientHttpScript(type: CreateStartScripts) {
    applicationName = project.name + '-http'
    classpath = startScripts.classpath
    outputDir = startScripts.outputDir
    defaultJvmOpts = [
            '-Djminor.client.connectionType=http',
            '-Djminor.client.http.secure=false',
            '-Djminor.client.http.hostname=localhost',
            '-Dlogback.configurationFile=../config/logback.xml'
    ]
}

task loadTestRMIScript(type: CreateStartScripts) {
    applicationName = project.name + '-loadtest-remote'
    mainClassName = 'org.jminor.framework.demos.DummyLoadTest'
    classpath = startScripts.classpath
    outputDir = startScripts.outputDir
    defaultJvmOpts = [
            '-Djminor.client.connectionType=remote',
            '-Djminor.server.hostname=localhost',
            '-Djavax.net.ssl.trustStore=../config/jminor_truststore.jks',
            '-Djavax.net.ssl.trustStorePassword=crappypass',
            '-Dlogback.configurationFile=../config/logback.xml'
    ]
}

task loadTestHttpScript(type: CreateStartScripts) {
    applicationName = project.name + '-loadtest-http'
    mainClassName = 'org.jminor.framework.demos.DummyLoadTest'
    classpath = startScripts.classpath
    outputDir = startScripts.outputDir
    defaultJvmOpts = [
            '-Djminor.client.connectionType=http',
            '-Djminor.client.http.secure=false',
            '-Djminor.client.http.hostname=localhost',
            '-Dlogback.configurationFile=../config/logback.xml'
    ]
}

applicationDistribution.into('config') {
    from(files('src/main/sql/create_schema.sql'))
    from(files('src/main/resources/logback.xml'))
    from(files('../../framework/server/src/main/security/jminor_truststore.jks'))
}

applicationDistribution.into('reports') {
    from(fileTree(dir: 'build/classes/reports', include: '*.jasper'))
}

applicationDistribution.into('bin') {
    duplicatesStrategy = DuplicatesStrategy.EXCLUDE
    from(clientRMIScript)
    from(clientHttpScript)
    from(loadTestHttpScript)
    from(loadTestRMIScript)
}

task runClientLocal(type: JavaExec) {
    group 'run'
    classpath = sourceSets.main.runtimeClasspath
    systemProperties = [
            'jminor.client.connectionType': 'local',
            'jminor.db.url'               : 'jdbc:h2:mem:h2db',
            'jminor.db.initScript'        : 'src/main/sql/create_schema.sql',
            'logback.configurationFile'   : 'src/main/resources/logback.xml',
            'sun.awt.disablegrab'         : 'true'
    ]
}

task runClientRMI(type: JavaExec) {
    group 'run'
    classpath = sourceSets.main.runtimeClasspath
    systemProperties = [
            'jminor.client.connectionType'    : 'remote',
            'jminor.server.hostname'          : 'localhost',
            'javax.net.ssl.trustStore'        : '../../framework/server/src/main/security/jminor_truststore.jks',
            'javax.net.ssl.trustStorePassword': 'crappypass',
            'logback.configurationFile'       : 'src/main/config/logback.xml',
            'sun.awt.disablegrab'             : 'true'
    ]
}

task runClientHttp(type: JavaExec) {
    group 'run'
    classpath = sourceSets.main.runtimeClasspath
    systemProperties = [
            'jminor.client.connectionType': 'http',
            'jminor.client.http.secure'   : 'false',
            'jminor.client.http.hostname' : 'localhost',
            'logback.configurationFile'   : 'src/main/config/logback.xml',
            'sun.awt.disablegrab'         : 'true'
    ]
}

task runLoadTestRMI(type: JavaExec) {
    group 'run'
    classpath = sourceSets.main.runtimeClasspath
    systemProperties = [
            'jminor.client.connectionType'    : 'remote',
            'jminor.server.hostname'          : 'localhost',
            'javax.net.ssl.trustStore'        : '../../framework/server/src/main/security/jminor_truststore.jks',
            'javax.net.ssl.trustStorePassword': 'crappypass',
            'logback.configurationFile'       : 'src/main/config/logback.xml'
    ]
}

task runLoadTestHttp(type: JavaExec) {
    group 'run'
    classpath = sourceSets.main.runtimeClasspath
    systemProperties = [
            'jminor.client.connectionType': 'http',
            'jminor.client.http.secure'   : 'false',
            'jminor.client.http.hostname' : 'localhost',
            'logback.configurationFile'   : 'src/main/config/logback.xml'
    ]
>>>>>>> 10c89389
}<|MERGE_RESOLUTION|>--- conflicted
+++ resolved
@@ -62,147 +62,6 @@
     systemProperty "jminor.test.user", "scott:tiger"
 }
 
-<<<<<<< HEAD
 application {
     mainClassName = 'dummyModule/dummy.class.Name'
-=======
-startScripts {
-    applicationName = project.name + '-local'
-    defaultJvmOpts = [
-            '-Djminor.client.connectionType=local',
-            '-Djminor.db.url=jdbc:h2:mem:h2db',
-            '-Djminor.db.initScript=../config/create_schema.sql',
-            '-Dlogback.configurationFile=../config/logback.xml'
-    ]
-}
-
-task clientRMIScript(type: CreateStartScripts) {
-    applicationName = project.name + '-remote'
-    classpath = startScripts.classpath
-    outputDir = startScripts.outputDir
-    defaultJvmOpts = [
-            '-Djminor.client.connectionType=remote',
-            '-Djminor.server.hostname=localhost',
-            '-Djavax.net.ssl.trustStore=../config/jminor_truststore.jks',
-            '-Djavax.net.ssl.trustStorePassword=crappypass',
-            '-Dlogback.configurationFile=../config/logback.xml'
-    ]
-}
-
-task clientHttpScript(type: CreateStartScripts) {
-    applicationName = project.name + '-http'
-    classpath = startScripts.classpath
-    outputDir = startScripts.outputDir
-    defaultJvmOpts = [
-            '-Djminor.client.connectionType=http',
-            '-Djminor.client.http.secure=false',
-            '-Djminor.client.http.hostname=localhost',
-            '-Dlogback.configurationFile=../config/logback.xml'
-    ]
-}
-
-task loadTestRMIScript(type: CreateStartScripts) {
-    applicationName = project.name + '-loadtest-remote'
-    mainClassName = 'org.jminor.framework.demos.DummyLoadTest'
-    classpath = startScripts.classpath
-    outputDir = startScripts.outputDir
-    defaultJvmOpts = [
-            '-Djminor.client.connectionType=remote',
-            '-Djminor.server.hostname=localhost',
-            '-Djavax.net.ssl.trustStore=../config/jminor_truststore.jks',
-            '-Djavax.net.ssl.trustStorePassword=crappypass',
-            '-Dlogback.configurationFile=../config/logback.xml'
-    ]
-}
-
-task loadTestHttpScript(type: CreateStartScripts) {
-    applicationName = project.name + '-loadtest-http'
-    mainClassName = 'org.jminor.framework.demos.DummyLoadTest'
-    classpath = startScripts.classpath
-    outputDir = startScripts.outputDir
-    defaultJvmOpts = [
-            '-Djminor.client.connectionType=http',
-            '-Djminor.client.http.secure=false',
-            '-Djminor.client.http.hostname=localhost',
-            '-Dlogback.configurationFile=../config/logback.xml'
-    ]
-}
-
-applicationDistribution.into('config') {
-    from(files('src/main/sql/create_schema.sql'))
-    from(files('src/main/resources/logback.xml'))
-    from(files('../../framework/server/src/main/security/jminor_truststore.jks'))
-}
-
-applicationDistribution.into('reports') {
-    from(fileTree(dir: 'build/classes/reports', include: '*.jasper'))
-}
-
-applicationDistribution.into('bin') {
-    duplicatesStrategy = DuplicatesStrategy.EXCLUDE
-    from(clientRMIScript)
-    from(clientHttpScript)
-    from(loadTestHttpScript)
-    from(loadTestRMIScript)
-}
-
-task runClientLocal(type: JavaExec) {
-    group 'run'
-    classpath = sourceSets.main.runtimeClasspath
-    systemProperties = [
-            'jminor.client.connectionType': 'local',
-            'jminor.db.url'               : 'jdbc:h2:mem:h2db',
-            'jminor.db.initScript'        : 'src/main/sql/create_schema.sql',
-            'logback.configurationFile'   : 'src/main/resources/logback.xml',
-            'sun.awt.disablegrab'         : 'true'
-    ]
-}
-
-task runClientRMI(type: JavaExec) {
-    group 'run'
-    classpath = sourceSets.main.runtimeClasspath
-    systemProperties = [
-            'jminor.client.connectionType'    : 'remote',
-            'jminor.server.hostname'          : 'localhost',
-            'javax.net.ssl.trustStore'        : '../../framework/server/src/main/security/jminor_truststore.jks',
-            'javax.net.ssl.trustStorePassword': 'crappypass',
-            'logback.configurationFile'       : 'src/main/config/logback.xml',
-            'sun.awt.disablegrab'             : 'true'
-    ]
-}
-
-task runClientHttp(type: JavaExec) {
-    group 'run'
-    classpath = sourceSets.main.runtimeClasspath
-    systemProperties = [
-            'jminor.client.connectionType': 'http',
-            'jminor.client.http.secure'   : 'false',
-            'jminor.client.http.hostname' : 'localhost',
-            'logback.configurationFile'   : 'src/main/config/logback.xml',
-            'sun.awt.disablegrab'         : 'true'
-    ]
-}
-
-task runLoadTestRMI(type: JavaExec) {
-    group 'run'
-    classpath = sourceSets.main.runtimeClasspath
-    systemProperties = [
-            'jminor.client.connectionType'    : 'remote',
-            'jminor.server.hostname'          : 'localhost',
-            'javax.net.ssl.trustStore'        : '../../framework/server/src/main/security/jminor_truststore.jks',
-            'javax.net.ssl.trustStorePassword': 'crappypass',
-            'logback.configurationFile'       : 'src/main/config/logback.xml'
-    ]
-}
-
-task runLoadTestHttp(type: JavaExec) {
-    group 'run'
-    classpath = sourceSets.main.runtimeClasspath
-    systemProperties = [
-            'jminor.client.connectionType': 'http',
-            'jminor.client.http.secure'   : 'false',
-            'jminor.client.http.hostname' : 'localhost',
-            'logback.configurationFile'   : 'src/main/config/logback.xml'
-    ]
->>>>>>> 10c89389
 }